--- conflicted
+++ resolved
@@ -1,11 +1,7 @@
 #!/bin/sh
 
-<<<<<<< HEAD
-# Copyright (C) 2004, 2006 MySQL AB, 2008, 2009 Sun Microsystems, Inc.
-=======
 # Copyright (c) 2004-2008 MySQL AB, 2008-2010 Sun Microsystems, Inc.
 # Use is subject to license terms.
->>>>>>> d64648d8
 #
 # This program is free software; you can redistribute it and/or modify
 # it under the terms of the GNU General Public License as published by
