--- conflicted
+++ resolved
@@ -103,7 +103,6 @@
     unlink("$destdir/PUBLIC", "$destdir/README");
     unlink("$destdir/COPYING", "$destdir/EXCEPTIONS-CLIENT");
     copy("$WD/Docs/MySQLEULA.txt", "$destdir");
-<<<<<<< HEAD
 
     # remove readline, bdb subdirs and update 'configure'
     my @extra_fat= ('bdb', 'cmd-line-utils/readline');
@@ -111,30 +110,6 @@
     foreach my $fat (@extra_fat)
     {
         &trim_the_fat($fat);
-=======
-    
-    # remove readline subdir and update configure accordingly
-    system("rm -rf $destdir/cmd-line-utils/readline");
-    if ($win_flag) {
-      chdir("$destdir") or (print "$! Unable to change directory to $destdir!\n" && exit(0));
-    } else {
-      chdir("$destdir");
-      unlink ("configure") or die "Can't delete $destdir/configure: $!\n";
-      open(CONFIGURE,"<configure.in") or die "$! Unable to open configure.in to read from!\n";
-      local $/;
-      undef $/;
-      my $configure = <CONFIGURE>;
-      close(CONFIGURE);
-      $configure =~ s|cmd\-line\-utils/readline/Makefile dnl\n?||g;
-      open(CONFIGURE,">configure.in") or die "$! Unable to open configure.in to write to!\n";
-      print CONFIGURE $configure;
-      close(CONFIGURE);
-      `aclocal && autoheader && aclocal && automake && autoconf`;
-      if (! -f "configure") {
-        print "\"./configure\" was not produced, exiting!\n";
-        exit(0);
-      }
->>>>>>> 2e238f7e
     }
 
     # fix file copyrights
@@ -229,7 +204,7 @@
                 open(CONFIGURE,">configure.in") or die "Unable to open configure.in for write: $!\n";
                 print CONFIGURE $configure;
                 close(CONFIGURE);
-                `autoconf`;
+                `aclocal && autoheader && aclocal && automake && autoconf`;
                 die "'./configure' was not produced!" unless (-f "configure");
                 chdir("$cwd");
         }
