/*
<<<<<<< HEAD
  Copyright (c) 2015, 2020, Oracle and/or its affiliates. All rights reserved.
=======
  Copyright (c) 2015, 2020 Oracle and/or its affiliates.
>>>>>>> 27077157

  This program is free software; you can redistribute it and/or modify
  it under the terms of the GNU General Public License, version 2.0,
  as published by the Free Software Foundation.

  This program is also distributed with certain software (including
  but not limited to OpenSSL) that is licensed under separate terms,
  as designated in a particular file or component or in included license
  documentation.  The authors of MySQL hereby grant you an additional
  permission to link the program and your derivative works with the
  separately licensed software that they have included with MySQL.

  This program is distributed in the hope that it will be useful,
  but WITHOUT ANY WARRANTY; without even the implied warranty of
  MERCHANTABILITY or FITNESS FOR A PARTICULAR PURPOSE.  See the
  GNU General Public License, version 2.0, for more details.

  You should have received a copy of the GNU General Public License
  along with this program; if not, write to the Free Software
  Foundation, Inc., 51 Franklin St, Fifth Floor, Boston, MA 02110-1301  USA
*/

#include "client/dump/mysqldump_tool_chain_maker.h"

#include <stddef.h>
#include <boost/algorithm/string.hpp>
<<<<<<< HEAD
#include <functional>

#include "client/dump/compression_lz4_writer.h"
#include "client/dump/compression_zlib_writer.h"
#include "client/dump/file_writer.h"
#include "client/dump/i_output_writer.h"
#include "client/dump/mysqldump_tool_chain_maker_options.h"
#include "client/dump/sql_formatter.h"
#include "client/dump/standard_writer.h"
#include "client/dump/view.h"
=======
>>>>>>> 27077157
#include "m_ctype.h"

using namespace Mysql::Tools::Dump;
using std::placeholders::_1;

void Mysqldump_tool_chain_maker::delete_chain(uint64, I_object_reader *) {}

I_object_reader *Mysqldump_tool_chain_maker::create_chain(
    Chain_data *, I_dump_task *dump_task) {
  Table_rows_dump_task *rows_task =
      dynamic_cast<Table_rows_dump_task *>(dump_task);
  if (rows_task != nullptr &&
      (m_options->m_skip_rows_data ||
       rows_task->get_related_table()->get_type() == "FEDERATED" ||
       rows_task->get_related_table()->get_type() == "MRG_ISAM" ||
       !this->compare_no_case_latin_with_db_string(
           "MRG_MyISAM", rows_task->get_related_table()->get_type()))) {
    return nullptr;
  }

<<<<<<< HEAD
  Abstract_data_object *object =
      dynamic_cast<Abstract_data_object *>(dump_task->get_related_db_object());
  if (!m_options->is_object_included_in_dump(object)) {
    return nullptr;
  }
  /*
    View dependency check is moved post filteration. This will ensure that
    only filtered out views will be checked for their dependecies. This
    allows mysqlpump to dump a database even when there exsits an invalid
    view in another database which user is not interested to dump. I_S views
    are skipped from this check.
  */
  if (object && (dynamic_cast<View *>(object) != nullptr) &&
      my_strcasecmp(&my_charset_latin1, object->get_schema().c_str(),
                    INFORMATION_SCHEMA_DB_NAME)) {
    Mysql::Tools::Base::Mysql_query_runner *runner = this->get_runner();
    /* Check if view dependent objects exists */
    if (runner->run_query(std::string("LOCK TABLES ") +
                          this->get_quoted_object_full_name(
                              object->get_schema(), object->get_name()) +
                          " READ") != 0)
      return nullptr;
    else
      runner->run_query(std::string("UNLOCK TABLES"));
    delete runner;
  }
=======
  if (!m_options->is_object_included_in_dump(
    dynamic_cast<Abstract_data_object*>(
    dump_task->get_related_db_object())))
  {
    return NULL;
  }
>>>>>>> 27077157

  if (m_main_object_reader == nullptr) {
    I_output_writer *writer;
    if (m_options->m_result_file.has_value())
      writer = new File_writer(this->get_message_handler(),
                               this->get_object_id_generator(),
                               m_options->m_result_file.value());
    else
      writer = new Standard_writer(this->get_message_handler(),
                                   this->get_object_id_generator());
    if (writer->init()) {
      delete writer;
      return nullptr;
    }
    m_all_created_elements.push_back(writer);
    if (m_options->m_compress_output_algorithm.has_value()) {
      std::string algorithm_name =
          m_options->m_compress_output_algorithm.value();
      boost::to_lower(algorithm_name);

      Abstract_output_writer_wrapper *compression_writer_as_wrapper = nullptr;
      I_output_writer *compression_writer_as_writer = nullptr;
      if (algorithm_name == "lz4") {
        Compression_lz4_writer *compression_writer = new Compression_lz4_writer(
            this->get_message_handler(), this->get_object_id_generator());
        if (compression_writer->init()) {
          delete compression_writer;
          return nullptr;
        }
        compression_writer_as_wrapper = compression_writer;
        compression_writer_as_writer = compression_writer;
      } else if (algorithm_name == "zlib") {
        Compression_zlib_writer *compression_writer =
            new Compression_zlib_writer(this->get_message_handler(),
                                        this->get_object_id_generator(),
                                        Z_DEFAULT_COMPRESSION);
        if (compression_writer->init()) {
          delete compression_writer;
          return nullptr;
        }
        compression_writer_as_wrapper = compression_writer;
        compression_writer_as_writer = compression_writer;
      } else {
        this->pass_message(Mysql::Tools::Base::Message_data(
            0, "Unknown compression method: " + algorithm_name,
            Mysql::Tools::Base::Message_type_error));
        return nullptr;
      }
      compression_writer_as_wrapper->register_output_writer(writer);
      writer = compression_writer_as_writer;
      m_all_created_elements.push_back(writer);
    }
    Sql_formatter *formatter = new Sql_formatter(
        this->get_connection_provider(), this->get_message_handler(),
        this->get_object_id_generator(), m_options,
        m_options->m_formatter_options);
    this->register_progress_watchers_in_child(formatter);
    formatter->register_output_writer(writer);
    m_all_created_elements.push_back(formatter);

    m_main_object_reader = new Mysql_object_reader(
        this->get_connection_provider(), this->get_message_handler(),
        this->get_object_id_generator(), m_options->m_object_reader_options);
    this->register_progress_watchers_in_child(m_main_object_reader);
    m_main_object_reader->register_data_formatter(formatter);
    m_all_created_elements.push_back(m_main_object_reader);
  }
  /*
    run as a single process only if default parallelism is set to 0 and
    parallel schemas is not set
  */
  if (m_options->m_default_parallelism == 0 &&
      m_options->get_parallel_schemas_thread_count() == 0) {
    return m_main_object_reader;
  }
  Abstract_data_object *data_object =
      dynamic_cast<Abstract_data_object *>(dump_task->get_related_db_object());

  int object_queue_id = (data_object != nullptr)
                            ? (m_options->get_object_queue_id_for_schema(
                                  data_object->get_schema()))
                            : 0;
  std::map<int, Object_queue *>::iterator it =
      m_object_queues.find(object_queue_id);
  if (it != m_object_queues.end()) {
    return it->second;
  }
  Object_queue *queue = new Object_queue(
      this->get_message_handler(), this->get_object_id_generator(),
      m_options->get_object_queue_threads_count(object_queue_id),
      new std::function<void(bool)>(std::bind(
          &Mysqldump_tool_chain_maker::mysql_thread_callback, this, _1)),
      m_program);
  this->register_progress_watchers_in_child(queue);
  queue->register_object_reader(m_main_object_reader);
  m_all_created_elements.push_back(queue);
  m_object_queues.insert(std::make_pair(object_queue_id, queue));
  return queue;
}

void Mysqldump_tool_chain_maker::stop_queues() {
  std::map<int, Object_queue *>::const_iterator iter;
  for (iter = m_object_queues.begin(); iter != m_object_queues.end(); iter++) {
    iter->second->stop_queue();
  }
}

void Mysqldump_tool_chain_maker::mysql_thread_callback(bool is_starting) {
  if (is_starting)
    mysql_thread_init();
  else
    mysql_thread_end();
}

Mysqldump_tool_chain_maker::~Mysqldump_tool_chain_maker() {
  for (std::vector<I_chain_element *>::reverse_iterator it =
           m_all_created_elements.rbegin();
       it != m_all_created_elements.rend(); ++it) {
    delete *it;
  }
}

Mysqldump_tool_chain_maker::Mysqldump_tool_chain_maker(
    I_connection_provider *connection_provider,
    std::function<bool(const Mysql::Tools::Base::Message_data &)>
        *message_handler,
    Simple_id_generator *object_id_generator,
    Mysqldump_tool_chain_maker_options *options,
    Mysql::Tools::Base::Abstract_program *program)
    : Abstract_chain_element(message_handler, object_id_generator),
      Abstract_mysql_chain_element_extension(
          connection_provider, message_handler,
          options->m_mysql_chain_element_options),
      m_options(options),
      m_main_object_reader(nullptr),
      m_program(program) {}<|MERGE_RESOLUTION|>--- conflicted
+++ resolved
@@ -1,9 +1,5 @@
 /*
-<<<<<<< HEAD
-  Copyright (c) 2015, 2020, Oracle and/or its affiliates. All rights reserved.
-=======
-  Copyright (c) 2015, 2020 Oracle and/or its affiliates.
->>>>>>> 27077157
+  Copyright (c) 2015, 2020, Oracle and/or its affiliates.
 
   This program is free software; you can redistribute it and/or modify
   it under the terms of the GNU General Public License, version 2.0,
@@ -30,7 +26,6 @@
 
 #include <stddef.h>
 #include <boost/algorithm/string.hpp>
-<<<<<<< HEAD
 #include <functional>
 
 #include "client/dump/compression_lz4_writer.h"
@@ -41,8 +36,6 @@
 #include "client/dump/sql_formatter.h"
 #include "client/dump/standard_writer.h"
 #include "client/dump/view.h"
-=======
->>>>>>> 27077157
 #include "m_ctype.h"
 
 using namespace Mysql::Tools::Dump;
@@ -63,41 +56,11 @@
     return nullptr;
   }
 
-<<<<<<< HEAD
-  Abstract_data_object *object =
-      dynamic_cast<Abstract_data_object *>(dump_task->get_related_db_object());
-  if (!m_options->is_object_included_in_dump(object)) {
+  if (!m_options->is_object_included_in_dump(
+          dynamic_cast<Abstract_data_object *>(
+              dump_task->get_related_db_object()))) {
     return nullptr;
   }
-  /*
-    View dependency check is moved post filteration. This will ensure that
-    only filtered out views will be checked for their dependecies. This
-    allows mysqlpump to dump a database even when there exsits an invalid
-    view in another database which user is not interested to dump. I_S views
-    are skipped from this check.
-  */
-  if (object && (dynamic_cast<View *>(object) != nullptr) &&
-      my_strcasecmp(&my_charset_latin1, object->get_schema().c_str(),
-                    INFORMATION_SCHEMA_DB_NAME)) {
-    Mysql::Tools::Base::Mysql_query_runner *runner = this->get_runner();
-    /* Check if view dependent objects exists */
-    if (runner->run_query(std::string("LOCK TABLES ") +
-                          this->get_quoted_object_full_name(
-                              object->get_schema(), object->get_name()) +
-                          " READ") != 0)
-      return nullptr;
-    else
-      runner->run_query(std::string("UNLOCK TABLES"));
-    delete runner;
-  }
-=======
-  if (!m_options->is_object_included_in_dump(
-    dynamic_cast<Abstract_data_object*>(
-    dump_task->get_related_db_object())))
-  {
-    return NULL;
-  }
->>>>>>> 27077157
 
   if (m_main_object_reader == nullptr) {
     I_output_writer *writer;
