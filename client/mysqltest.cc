/* Copyright (c) 2000, 2011, Oracle and/or its affiliates. All rights reserved.

   This program is free software; you can redistribute it and/or modify
   it under the terms of the GNU General Public License as published by
   the Free Software Foundation; version 2 of the License.

   This program is distributed in the hope that it will be useful,
   but WITHOUT ANY WARRANTY; without even the implied warranty of
   MERCHANTABILITY or FITNESS FOR A PARTICULAR PURPOSE.  See the
   GNU General Public License for more details.

   You should have received a copy of the GNU General Public License
   along with this program; if not, write to the Free Software
   Foundation, Inc., 51 Franklin St, Fifth Floor, Boston, MA  02110-1301  USA */

/*
  mysqltest

  Tool used for executing a .test file

  See the "MySQL Test framework manual" for more information
  http://dev.mysql.com/doc/mysqltest/en/index.html

  Please keep the test framework tools identical in all versions!

  Written by:
  Sasha Pachev <sasha@mysql.com>
  Matt Wagner  <matt@mysql.com>
  Monty
  Jani
  Holyfoot
*/

#define MTEST_VERSION "3.3"

#include "client_priv.h"
#include <mysql_version.h>
#include <mysqld_error.h>
#include <sql_common.h>
#include <m_ctype.h>
#include <my_dir.h>
#include <hash.h>
#include <stdarg.h>
#include <violite.h>
#include "my_regex.h" /* Our own version of regex */
#ifdef HAVE_SYS_WAIT_H
#include <sys/wait.h>
#endif
#ifdef __WIN__
#include <direct.h>
#endif
#include <signal.h>
#include <my_stacktrace.h>

#include <welcome_copyright_notice.h> // ORACLE_WELCOME_COPYRIGHT_NOTICE

#ifdef __WIN__
#include <crtdbg.h>
#define SIGNAL_FMT "exception 0x%x"
#else
#define SIGNAL_FMT "signal %d"
#endif

/* Use cygwin for --exec and --system before 5.0 */
#if MYSQL_VERSION_ID < 50000
#define USE_CYGWIN
#endif

#define MAX_VAR_NAME_LENGTH    256
#define MAX_COLUMNS            256
#define MAX_EMBEDDED_SERVER_ARGS 64
#define MAX_DELIMITER_LENGTH 16
#define DEFAULT_MAX_CONN       128

/* Flags controlling send and reap */
#define QUERY_SEND_FLAG  1
#define QUERY_REAP_FLAG  2

#ifndef HAVE_SETENV
static int setenv(const char *name, const char *value, int overwrite);
#endif

C_MODE_START
static sig_handler signal_handler(int sig);
static my_bool get_one_option(int optid, const struct my_option *,
                              char *argument);
C_MODE_END

enum {
  OPT_PS_PROTOCOL=OPT_MAX_CLIENT_OPTION, OPT_SP_PROTOCOL,
  OPT_CURSOR_PROTOCOL, OPT_VIEW_PROTOCOL, OPT_MAX_CONNECT_RETRIES,
  OPT_MAX_CONNECTIONS, OPT_MARK_PROGRESS, OPT_LOG_DIR,
  OPT_TAIL_LINES, OPT_RESULT_FORMAT_VERSION, OPT_EXPLAIN_PROTOCOL
};

static int record= 0, opt_sleep= -1;
static char *opt_db= 0, *opt_pass= 0;
const char *opt_user= 0, *opt_host= 0, *unix_sock= 0, *opt_basedir= "./";
static char *shared_memory_base_name=0;
const char *opt_logdir= "";
const char *opt_include= 0, *opt_charsets_dir;
static int opt_port= 0;
static int opt_max_connect_retries;
static int opt_result_format_version;
static int opt_max_connections= DEFAULT_MAX_CONN;
static my_bool opt_compress= 0, silent= 0, verbose= 0;
static my_bool debug_info_flag= 0, debug_check_flag= 0;
static my_bool tty_password= 0;
static my_bool opt_mark_progress= 0;
static my_bool ps_protocol= 0, ps_protocol_enabled= 0;
static my_bool sp_protocol= 0, sp_protocol_enabled= 0;
static my_bool view_protocol= 0, view_protocol_enabled= 0;
static my_bool explain_protocol= 0, explain_protocol_enabled= 0;
static my_bool cursor_protocol= 0, cursor_protocol_enabled= 0;
static my_bool parsing_disabled= 0;
static my_bool display_result_vertically= FALSE, display_result_lower= FALSE,
  display_metadata= FALSE, display_result_sorted= FALSE;
static my_bool disable_query_log= 0, disable_result_log= 0;
static my_bool disable_connect_log= 1;
static my_bool disable_warnings= 0;
static my_bool disable_info= 1;
static my_bool abort_on_error= 1;
static my_bool server_initialized= 0;
static my_bool is_windows= 0;
static char **default_argv;
static const char *load_default_groups[]= { "mysqltest", "client", 0 };
static char line_buffer[MAX_DELIMITER_LENGTH], *line_buffer_pos= line_buffer;

static uint start_lineno= 0; /* Start line of current command */
static uint my_end_arg= 0;

/* Number of lines of the result to include in failure report */
static uint opt_tail_lines= 0;

static uint opt_connect_timeout= 0;

static char delimiter[MAX_DELIMITER_LENGTH]= ";";
static uint delimiter_length= 1;

static char TMPDIR[FN_REFLEN];

/* Block stack */
enum block_cmd {
  cmd_none,
  cmd_if,
  cmd_while
};

struct st_block
{
  int             line; /* Start line of block */
  my_bool         ok;   /* Should block be executed */
  enum block_cmd  cmd;  /* Command owning the block */
  char            delim[MAX_DELIMITER_LENGTH];  /* Delimiter before block */
};

static struct st_block block_stack[32];
static struct st_block *cur_block, *block_stack_end;

/* Open file stack */
struct st_test_file
{
  FILE* file;
  char *file_name;
  uint lineno; /* Current line in file */
};

static struct st_test_file file_stack[16];
static struct st_test_file* cur_file;
static struct st_test_file* file_stack_end;


static CHARSET_INFO *charset_info= &my_charset_latin1; /* Default charset */

static const char *embedded_server_groups[]=
{
  "server",
  "embedded",
  "mysqltest_SERVER",
  NullS
};

static int embedded_server_arg_count=0;
static char *embedded_server_args[MAX_EMBEDDED_SERVER_ARGS];

/*
  Timer related variables
  See the timer_output() definition for details
*/
static char *timer_file = NULL;
static ulonglong timer_start;
static void timer_output(void);
static ulonglong timer_now(void);


static ulong connection_retry_sleep= 100000; /* Microseconds */

static char *opt_plugin_dir= 0;

/* Precompiled re's */
static my_regex_t ps_re;     /* the query can be run using PS protocol */
static my_regex_t sp_re;     /* the query can be run as a SP */
static my_regex_t view_re;   /* the query can be run as a view*/

static void init_re(void);
static int match_re(my_regex_t *, char *);
static void free_re(void);

#ifndef EMBEDDED_LIBRARY
static uint opt_protocol= 0;
#endif

DYNAMIC_ARRAY q_lines;

#include "sslopt-vars.h"

struct Parser
{
  int read_lines,current_line;
} parser;

struct MasterPos
{
  char file[FN_REFLEN];
  ulong pos;
} master_pos;

/* if set, all results are concated and compared against this file */
const char *result_file_name= 0;

typedef struct
{
  char *name;
  int name_len;
  char *str_val;
  int str_val_len;
  int int_val;
  int alloced_len;
  bool int_dirty; /* do not update string if int is updated until first read */
  bool is_int;
  bool alloced;
} VAR;

/*Perl/shell-like variable registers */
VAR var_reg[10];

HASH var_hash;

struct st_connection
{
  MYSQL mysql;
  /* Used when creating views and sp, to avoid implicit commit */
  MYSQL* util_mysql;
  char *name;
  size_t name_len;
  MYSQL_STMT* stmt;
  /* Set after send to disallow other queries before reap */
  my_bool pending;

#ifdef EMBEDDED_LIBRARY
  pthread_t tid;
  const char *cur_query;
  int cur_query_len;
  int command, result;
  pthread_mutex_t query_mutex;
  pthread_cond_t query_cond;
  pthread_mutex_t result_mutex;
  pthread_cond_t result_cond;
  int query_done;
  my_bool has_thread;
#endif /*EMBEDDED_LIBRARY*/
};

struct st_connection *connections= NULL;
struct st_connection* cur_con= NULL, *next_con, *connections_end;

/*
  List of commands in mysqltest
  Must match the "command_names" array
  Add new commands before Q_UNKNOWN!
*/
enum enum_commands {
  Q_CONNECTION=1,     Q_QUERY,
  Q_CONNECT,	    Q_SLEEP, Q_REAL_SLEEP,
  Q_INC,		    Q_DEC,
  Q_SOURCE,	    Q_DISCONNECT,
  Q_LET,		    Q_ECHO,
  Q_WHILE,	    Q_END_BLOCK,
  Q_SYSTEM,	    Q_RESULT,
  Q_REQUIRE,	    Q_SAVE_MASTER_POS,
  Q_SYNC_WITH_MASTER,
  Q_SYNC_SLAVE_WITH_MASTER,
  Q_ERROR,
  Q_SEND,		    Q_REAP,
  Q_DIRTY_CLOSE,	    Q_REPLACE, Q_REPLACE_COLUMN,
  Q_PING,		    Q_EVAL,
  Q_EVAL_RESULT,
  Q_ENABLE_QUERY_LOG, Q_DISABLE_QUERY_LOG,
  Q_ENABLE_RESULT_LOG, Q_DISABLE_RESULT_LOG,
  Q_ENABLE_CONNECT_LOG, Q_DISABLE_CONNECT_LOG,
  Q_WAIT_FOR_SLAVE_TO_STOP,
  Q_ENABLE_WARNINGS, Q_DISABLE_WARNINGS,
  Q_ENABLE_INFO, Q_DISABLE_INFO,
  Q_ENABLE_METADATA, Q_DISABLE_METADATA,
  Q_EXEC, Q_EXECW, Q_DELIMITER,
  Q_DISABLE_ABORT_ON_ERROR, Q_ENABLE_ABORT_ON_ERROR,
  Q_DISPLAY_VERTICAL_RESULTS, Q_DISPLAY_HORIZONTAL_RESULTS,
  Q_QUERY_VERTICAL, Q_QUERY_HORIZONTAL, Q_SORTED_RESULT,
  Q_LOWERCASE,
  Q_START_TIMER, Q_END_TIMER,
  Q_CHARACTER_SET, Q_DISABLE_PS_PROTOCOL, Q_ENABLE_PS_PROTOCOL,
  Q_DISABLE_RECONNECT, Q_ENABLE_RECONNECT,
  Q_IF,
  Q_DISABLE_PARSING, Q_ENABLE_PARSING,
  Q_REPLACE_REGEX, Q_REMOVE_FILE, Q_FILE_EXIST,
  Q_WRITE_FILE, Q_COPY_FILE, Q_PERL, Q_DIE, Q_EXIT, Q_SKIP,
  Q_CHMOD_FILE, Q_APPEND_FILE, Q_CAT_FILE, Q_DIFF_FILES,
  Q_SEND_QUIT, Q_CHANGE_USER, Q_MKDIR, Q_RMDIR,
  Q_LIST_FILES, Q_LIST_FILES_WRITE_FILE, Q_LIST_FILES_APPEND_FILE,
  Q_SEND_SHUTDOWN, Q_SHUTDOWN_SERVER,
  Q_RESULT_FORMAT_VERSION,
  Q_MOVE_FILE, Q_REMOVE_FILES_WILDCARD, Q_SEND_EVAL,
  Q_UNKNOWN,			       /* Unknown command.   */
  Q_COMMENT,			       /* Comments, ignored. */
  Q_COMMENT_WITH_COMMAND,
  Q_EMPTY_LINE
};


const char *command_names[]=
{
  "connection",
  "query",
  "connect",
  "sleep",
  "real_sleep",
  "inc",
  "dec",
  "source",
  "disconnect",
  "let",
  "echo",
  "while",
  "end",
  "system",
  "result",
  "require",
  "save_master_pos",
  "sync_with_master",
  "sync_slave_with_master",
  "error",
  "send",
  "reap",
  "dirty_close",
  "replace_result",
  "replace_column",
  "ping",
  "eval",
  "eval_result",
  /* Enable/disable that the _query_ is logged to result file */
  "enable_query_log",
  "disable_query_log",
  /* Enable/disable that the _result_ from a query is logged to result file */
  "enable_result_log",
  "disable_result_log",
  "enable_connect_log",
  "disable_connect_log",
  "wait_for_slave_to_stop",
  "enable_warnings",
  "disable_warnings",
  "enable_info",
  "disable_info",
  "enable_metadata",
  "disable_metadata",
  "exec",
  "execw",
  "delimiter",
  "disable_abort_on_error",
  "enable_abort_on_error",
  "vertical_results",
  "horizontal_results",
  "query_vertical",
  "query_horizontal",
  "sorted_result",
  "lowercase_result",
  "start_timer",
  "end_timer",
  "character_set",
  "disable_ps_protocol",
  "enable_ps_protocol",
  "disable_reconnect",
  "enable_reconnect",
  "if",
  "disable_parsing",
  "enable_parsing",
  "replace_regex",
  "remove_file",
  "file_exists",
  "write_file",
  "copy_file",
  "perl",
  "die",
               
  /* Don't execute any more commands, compare result */
  "exit",
  "skip",
  "chmod",
  "append_file",
  "cat_file",
  "diff_files",
  "send_quit",
  "change_user",
  "mkdir",
  "rmdir",
  "list_files",
  "list_files_write_file",
  "list_files_append_file",
  "send_shutdown",
  "shutdown_server",
  "result_format",
  "move_file",
  "remove_files_wildcard",
  "send_eval",

  0
};


/*
  The list of error codes to --error are stored in an internal array of
  structs. This struct can hold numeric SQL error codes, error names or
  SQLSTATE codes as strings. The element next to the last active element
  in the list is set to type ERR_EMPTY. When an SQL statement returns an
  error, we use this list to check if this is an expected error.
*/
enum match_err_type
{
  ERR_EMPTY= 0,
  ERR_ERRNO,
  ERR_SQLSTATE
};

struct st_match_err
{
  enum match_err_type type;
  union
  {
    uint errnum;
    char sqlstate[SQLSTATE_LENGTH+1];  /* \0 terminated string */
  } code;
};

struct st_expected_errors
{
  struct st_match_err err[10];
  uint count;
};
static struct st_expected_errors saved_expected_errors;

struct st_command
{
  char *query, *query_buf,*first_argument,*last_argument,*end;
  DYNAMIC_STRING content;
  int first_word_len, query_len;
  my_bool abort_on_error, used_replace;
  struct st_expected_errors expected_errors;
  char require_file[FN_REFLEN];
  enum enum_commands type;
};

TYPELIB command_typelib= {array_elements(command_names),"",
			  command_names, 0};

DYNAMIC_STRING ds_res;
/* Points to ds_warning in run_query, so it can be freed */
DYNAMIC_STRING *ds_warn= 0;

char builtin_echo[FN_REFLEN];

static void cleanup_and_exit(int exit_code) __attribute__((noreturn));

void die(const char *fmt, ...)
  ATTRIBUTE_FORMAT(printf, 1, 2) __attribute__((noreturn));
void abort_not_supported_test(const char *fmt, ...)
  ATTRIBUTE_FORMAT(printf, 1, 2) __attribute__((noreturn));
void verbose_msg(const char *fmt, ...)
  ATTRIBUTE_FORMAT(printf, 1, 2);
void log_msg(const char *fmt, ...)
  ATTRIBUTE_FORMAT(printf, 1, 2);

VAR* var_from_env(const char *, const char *);
VAR* var_init(VAR* v, const char *name, int name_len, const char *val,
              int val_len);
VAR* var_get(const char *var_name, const char** var_name_end,
             my_bool raw, my_bool ignore_not_existing);
void eval_expr(VAR* v, const char *p, const char** p_end,
               bool open_end=false, bool do_eval=true);
my_bool match_delimiter(int c, const char *delim, uint length);
void dump_result_to_reject_file(char *buf, int size);
void dump_warning_messages();

void do_eval(DYNAMIC_STRING *query_eval, const char *query,
             const char *query_end, my_bool pass_through_escape_chars);
void str_to_file(const char *fname, char *str, int size);
void str_to_file2(const char *fname, char *str, int size, my_bool append);

void fix_win_paths(const char *val, int len);

#ifdef __WIN__
void free_tmp_sh_file();
void free_win_path_patterns();
#endif


/* For replace_column */
static char *replace_column[MAX_COLUMNS];
static uint max_replace_column= 0;
void do_get_replace_column(struct st_command*);
void free_replace_column();

/* For replace */
void do_get_replace(struct st_command *command);
void free_replace();

/* For replace_regex */
void do_get_replace_regex(struct st_command *command);
void free_replace_regex();

/* Used by sleep */
void check_eol_junk_line(const char *eol);

void free_all_replace(){
  free_replace();
  free_replace_regex();
  free_replace_column();
}


class LogFile {
  FILE* m_file;
  char m_file_name[FN_REFLEN];
  size_t m_bytes_written;
public:
  LogFile() : m_file(NULL), m_bytes_written(0) {
    bzero(m_file_name, sizeof(m_file_name));
  }

  ~LogFile() {
    close();
  }

  const char* file_name() const { return m_file_name; }
  size_t bytes_written() const { return m_bytes_written; }

  void open(const char* dir, const char* name, const char* ext)
  {
    DBUG_ENTER("LogFile::open");
    DBUG_PRINT("enter", ("dir: '%s', name: '%s'",
                         dir, name));
    if (!name)
    {
      m_file= stdout;
      DBUG_VOID_RETURN;
    }

    fn_format(m_file_name, name, dir, ext,
              *dir ? MY_REPLACE_DIR | MY_REPLACE_EXT :
              MY_REPLACE_EXT);

    DBUG_PRINT("info", ("file_name: %s", m_file_name));

    if ((m_file= fopen(m_file_name, "wb+")) == NULL)
      die("Failed to open log file %s, errno: %d", m_file_name, errno);

    DBUG_VOID_RETURN;
  }

  void close()
  {
    if (m_file) {
      if (m_file != stdout)
        fclose(m_file);
      else
        fflush(m_file);
    }
    m_file= NULL;
  }

  void flush()
  {
    if (m_file && m_file != stdout)
    {
      if (fflush(m_file))
        die("Failed to flush '%s', errno: %d", m_file_name, errno);
    }
  }

  void write(DYNAMIC_STRING* ds)
  {
    DBUG_ENTER("LogFile::write");
    DBUG_ASSERT(m_file);

    if (ds->length == 0)
      DBUG_VOID_RETURN;
    DBUG_ASSERT(ds->str);

    if (fwrite(ds->str, 1, ds->length, m_file) != ds->length)
      die("Failed to write %lu bytes to '%s', errno: %d",
          (unsigned long)ds->length, m_file_name, errno);
    m_bytes_written+= ds->length;
    DBUG_VOID_RETURN;
  }

  void show_tail(uint lines) {
    DBUG_ENTER("LogFile::show_tail");

    if (!m_file || m_file == stdout)
      DBUG_VOID_RETURN;

    if (lines == 0)
      DBUG_VOID_RETURN;
    lines++;

    int show_offset= 0;
    char buf[256];
    size_t bytes;
    bool found_bof= false;

    /* Search backward in file until "lines" newline has been found */
    while (lines && !found_bof)
    {
      show_offset-= sizeof(buf);
      while(fseek(m_file, show_offset, SEEK_END) != 0 && show_offset < 0)
      {
        found_bof= true;
        // Seeking before start of file
        show_offset++;
      }

      if ((bytes= fread(buf, 1, sizeof(buf), m_file)) <= 0)
      {
	// ferror=0 will happen here if no queries executed yet
	if (ferror(m_file))
	  fprintf(stderr,
	          "Failed to read from '%s', errno: %d, feof:%d, ferror:%d\n",
	          m_file_name, errno, feof(m_file), ferror(m_file));
        DBUG_VOID_RETURN;
      }

      DBUG_PRINT("info", ("Read %lu bytes from file, buf: %s",
                          (unsigned long)bytes, buf));

      char* show_from= buf + bytes;
      while(show_from > buf && lines > 0 )
      {
        show_from--;
        if (*show_from == '\n')
          lines--;
      }
      if (show_from != buf)
      {
        // The last new line was found in this buf, adjust offset
        show_offset+= (show_from - buf) + 1;
        DBUG_PRINT("info", ("adjusted offset to %d", show_offset));
      }
      DBUG_PRINT("info", ("show_offset: %d", show_offset));
    }

    fprintf(stderr, "\nThe result from queries just before the failure was:\n");

    DBUG_PRINT("info", ("show_offset: %d", show_offset));
    if (!lines)
    {
      fprintf(stderr, "< snip >\n");

      if (fseek(m_file, show_offset, SEEK_END) != 0)
      {
        fprintf(stderr, "Failed to seek to position %d in '%s', errno: %d",
                show_offset, m_file_name, errno);
        DBUG_VOID_RETURN;
      }

    }
    else {
      DBUG_PRINT("info", ("Showing the whole file"));
      if (fseek(m_file, 0L, SEEK_SET) != 0)
      {
        fprintf(stderr, "Failed to seek to pos 0 in '%s', errno: %d",
                m_file_name, errno);
        DBUG_VOID_RETURN;
      }
    }

    while ((bytes= fread(buf, 1, sizeof(buf), m_file)) > 0)
      fwrite(buf, 1, bytes, stderr);

    if (!lines)
    {
      fprintf(stderr,
              "\nMore results from queries before failure can be found in %s\n",
              m_file_name);
    }
    fflush(stderr);

    DBUG_VOID_RETURN;
  }
};

LogFile log_file;
LogFile progress_file;

void replace_dynstr_append_mem(DYNAMIC_STRING *ds, const char *val,
                               int len);
void replace_dynstr_append(DYNAMIC_STRING *ds, const char *val);
void replace_dynstr_append_uint(DYNAMIC_STRING *ds, uint val);
void dynstr_append_sorted(DYNAMIC_STRING* ds, DYNAMIC_STRING* ds_input);

static int match_expected_error(struct st_command *command,
                                unsigned int err_errno,
                                const char *err_sqlstate);
void handle_error(struct st_command*,
                  unsigned int err_errno, const char *err_error,
                  const char *err_sqlstate, DYNAMIC_STRING *ds);
void handle_no_error(struct st_command*);

#ifdef EMBEDDED_LIBRARY

#define EMB_SEND_QUERY 1
#define EMB_READ_QUERY_RESULT 2
#define EMB_END_CONNECTION 3

/* attributes of the query thread */
pthread_attr_t cn_thd_attrib;


/*
  This procedure represents the connection and actually
  runs queries when in the EMBEDDED-SERVER mode.
  The run_query_normal() just sends request for running
  mysql_send_query and mysql_read_query_result() here.
*/

pthread_handler_t connection_thread(void *arg)
{
  struct st_connection *cn= (struct st_connection*)arg;

  mysql_thread_init();
  while (cn->command != EMB_END_CONNECTION)
  {
    if (!cn->command)
    {
      pthread_mutex_lock(&cn->query_mutex);
      while (!cn->command)
        pthread_cond_wait(&cn->query_cond, &cn->query_mutex);
      pthread_mutex_unlock(&cn->query_mutex);
    }
    switch (cn->command)
    {
      case EMB_END_CONNECTION:
        goto end_thread;
      case EMB_SEND_QUERY:
        cn->result= mysql_send_query(&cn->mysql, cn->cur_query, cn->cur_query_len);
        break;
      case EMB_READ_QUERY_RESULT:
        cn->result= mysql_read_query_result(&cn->mysql);
        break;
      default:
        DBUG_ASSERT(0);
    }
    cn->command= 0;
    pthread_mutex_lock(&cn->result_mutex);
    cn->query_done= 1;
    pthread_cond_signal(&cn->result_cond);
    pthread_mutex_unlock(&cn->result_mutex);
  }

end_thread:
  cn->query_done= 1;
  mysql_thread_end();
  pthread_exit(0);
  return 0;
}

static void wait_query_thread_done(struct st_connection *con)
{
  DBUG_ASSERT(con->has_thread);
  if (!con->query_done)
  {
    pthread_mutex_lock(&con->result_mutex);
    while (!con->query_done)
      pthread_cond_wait(&con->result_cond, &con->result_mutex);
    pthread_mutex_unlock(&con->result_mutex);
  }
}


static void signal_connection_thd(struct st_connection *cn, int command)
{
  DBUG_ASSERT(cn->has_thread);
  cn->query_done= 0;
  cn->command= command;
  pthread_mutex_lock(&cn->query_mutex);
  pthread_cond_signal(&cn->query_cond);
  pthread_mutex_unlock(&cn->query_mutex);
}


/*
  Sometimes we try to execute queries when the connection is closed.
  It's done to make sure it was closed completely.
  So that if our connection is closed (cn->has_thread == 0), we just return
  the mysql_send_query() result which is an error in this case.
*/

static int do_send_query(struct st_connection *cn, const char *q, int q_len)
{
  if (!cn->has_thread)
    return mysql_send_query(&cn->mysql, q, q_len);
  cn->cur_query= q;
  cn->cur_query_len= q_len;
  signal_connection_thd(cn, EMB_SEND_QUERY);
  return 0;
}

static int do_read_query_result(struct st_connection *cn)
{
  DBUG_ASSERT(cn->has_thread);
  wait_query_thread_done(cn);
  signal_connection_thd(cn, EMB_READ_QUERY_RESULT);
  wait_query_thread_done(cn);

  return cn->result;
}


static void emb_close_connection(struct st_connection *cn)
{
  if (!cn->has_thread)
    return;
  wait_query_thread_done(cn);
  signal_connection_thd(cn, EMB_END_CONNECTION);
  pthread_join(cn->tid, NULL);
  cn->has_thread= FALSE;
  pthread_mutex_destroy(&cn->query_mutex);
  pthread_cond_destroy(&cn->query_cond);
  pthread_mutex_destroy(&cn->result_mutex);
  pthread_cond_destroy(&cn->result_cond);
}


static void init_connection_thd(struct st_connection *cn)
{
  cn->query_done= 1;
  cn->command= 0;
  if (pthread_mutex_init(&cn->query_mutex, NULL) ||
      pthread_cond_init(&cn->query_cond, NULL) ||
      pthread_mutex_init(&cn->result_mutex, NULL) ||
      pthread_cond_init(&cn->result_cond, NULL) ||
      pthread_create(&cn->tid, &cn_thd_attrib, connection_thread, (void*)cn))
    die("Error in the thread library");
  cn->has_thread=TRUE;
}

#else /*EMBEDDED_LIBRARY*/

#define do_send_query(cn,q,q_len) mysql_send_query(&cn->mysql, q, q_len)
#define do_read_query_result(cn) mysql_read_query_result(&cn->mysql)

#endif /*EMBEDDED_LIBRARY*/

void do_eval(DYNAMIC_STRING *query_eval, const char *query,
             const char *query_end, my_bool pass_through_escape_chars)
{
  const char *p;
  register char c, next_c;
  register int escaped = 0;
  VAR *v;
  DBUG_ENTER("do_eval");

  for (p= query; (c= *p) && p < query_end; ++p)
  {
    switch(c) {
    case '$':
      if (escaped)
      {
	escaped= 0;
	dynstr_append_mem(query_eval, p, 1);
      }
      else
      {
	if (!(v= var_get(p, &p, 0, 0)))
	  die("Bad variable in eval");
	dynstr_append_mem(query_eval, v->str_val, v->str_val_len);
      }
      break;
    case '\\':
      next_c= *(p+1);
      if (escaped)
      {
	escaped= 0;
	dynstr_append_mem(query_eval, p, 1);
      }
      else if (next_c == '\\' || next_c == '$' || next_c == '"')
      {
        /* Set escaped only if next char is \, " or $ */
	escaped= 1;

        if (pass_through_escape_chars)
        {
          /* The escape char should be added to the output string. */
          dynstr_append_mem(query_eval, p, 1);
        }
      }
      else
	dynstr_append_mem(query_eval, p, 1);
      break;
    default:
      escaped= 0;
      dynstr_append_mem(query_eval, p, 1);
      break;
    }
  }
#ifdef __WIN__
    fix_win_paths(query_eval->str, query_eval->length);
#endif
  DBUG_VOID_RETURN;
}


/*
  Run query and dump the result to stderr in vertical format

  NOTE! This function should be safe to call when an error
  has occured and thus any further errors will be ignored(although logged)

  SYNOPSIS
  show_query
  mysql - connection to use
  query - query to run

*/

static void show_query(MYSQL* mysql, const char* query)
{
  MYSQL_RES* res;
  DBUG_ENTER("show_query");

  if (!mysql)
    DBUG_VOID_RETURN;

  if (mysql_query(mysql, query))
  {
    log_msg("Error running query '%s': %d %s",
            query, mysql_errno(mysql), mysql_error(mysql));
    DBUG_VOID_RETURN;
  }

  if ((res= mysql_store_result(mysql)) == NULL)
  {
    /* No result set returned */
    DBUG_VOID_RETURN;
  }

  {
    MYSQL_ROW row;
    unsigned int i;
    unsigned int row_num= 0;
    unsigned int num_fields= mysql_num_fields(res);
    MYSQL_FIELD *fields= mysql_fetch_fields(res);

    fprintf(stderr, "=== %s ===\n", query);
    while ((row= mysql_fetch_row(res)))
    {
      unsigned long *lengths= mysql_fetch_lengths(res);
      row_num++;

      fprintf(stderr, "---- %d. ----\n", row_num);
      for(i= 0; i < num_fields; i++)
      {
        fprintf(stderr, "%s\t%.*s\n",
                fields[i].name,
                (int)lengths[i], row[i] ? row[i] : "NULL");
      }
    }
    for (i= 0; i < strlen(query)+8; i++)
      fprintf(stderr, "=");
    fprintf(stderr, "\n\n");
  }
  mysql_free_result(res);

  DBUG_VOID_RETURN;
}


/*
  Show any warnings just before the error. Since the last error
  is added to the warning stack, only print @@warning_count-1 warnings.

  NOTE! This function should be safe to call when an error
  has occured and this any further errors will be ignored(although logged)

  SYNOPSIS
  show_warnings_before_error
  mysql - connection to use

*/

static void show_warnings_before_error(MYSQL* mysql)
{
  MYSQL_RES* res;
  const char* query= "SHOW WARNINGS";
  DBUG_ENTER("show_warnings_before_error");

  if (!mysql)
    DBUG_VOID_RETURN;

  if (mysql_query(mysql, query))
  {
    log_msg("Error running query '%s': %d %s",
            query, mysql_errno(mysql), mysql_error(mysql));
    DBUG_VOID_RETURN;
  }

  if ((res= mysql_store_result(mysql)) == NULL)
  {
    /* No result set returned */
    DBUG_VOID_RETURN;
  }

  if (mysql_num_rows(res) <= 1)
  {
    /* Don't display the last row, it's "last error" */
  }
  else
  {
    MYSQL_ROW row;
    unsigned int row_num= 0;
    unsigned int num_fields= mysql_num_fields(res);

    fprintf(stderr, "\nWarnings from just before the error:\n");
    while ((row= mysql_fetch_row(res)))
    {
      unsigned int i;
      unsigned long *lengths= mysql_fetch_lengths(res);

      if (++row_num >= mysql_num_rows(res))
      {
        /* Don't display the last row, it's "last error" */
        break;
      }

      for(i= 0; i < num_fields; i++)
      {
        fprintf(stderr, "%.*s ", (int)lengths[i],
                row[i] ? row[i] : "NULL");
      }
      fprintf(stderr, "\n");
    }
  }
  mysql_free_result(res);

  DBUG_VOID_RETURN;
}


enum arg_type
{
  ARG_STRING,
  ARG_REST
};

struct command_arg {
  const char *argname;       /* Name of argument   */
  enum arg_type type;        /* Type of argument   */
  my_bool required;          /* Argument required  */
  DYNAMIC_STRING *ds;        /* Storage for argument */
  const char *description;   /* Description of the argument */
};


void check_command_args(struct st_command *command,
                        const char *arguments,
                        const struct command_arg *args,
                        int num_args, const char delimiter_arg)
{
  int i;
  const char *ptr= arguments;
  const char *start;
  DBUG_ENTER("check_command_args");
  DBUG_PRINT("enter", ("num_args: %d", num_args));

  for (i= 0; i < num_args; i++)
  {
    const struct command_arg *arg= &args[i];
    char delimiter;

    switch (arg->type) {
      /* A string */
    case ARG_STRING:
      /* Skip leading spaces */
      while (*ptr && *ptr == ' ')
        ptr++;
      start= ptr;
      delimiter = delimiter_arg;
      /* If start of arg is ' ` or " search to matching quote end instead */
      if (*ptr && strchr ("'`\"", *ptr))
      {
	delimiter= *ptr;
	start= ++ptr;
      }
      /* Find end of arg, terminated by "delimiter" */
      while (*ptr && *ptr != delimiter)
        ptr++;
      if (ptr > start)
      {
        init_dynamic_string(arg->ds, 0, ptr-start, 32);
        do_eval(arg->ds, start, ptr, FALSE);
      }
      else
      {
        /* Empty string */
        init_dynamic_string(arg->ds, "", 0, 0);
      }
      /* Find real end of arg, terminated by "delimiter_arg" */
      /* This will do nothing if arg was not closed by quotes */
      while (*ptr && *ptr != delimiter_arg)
        ptr++;      

      command->last_argument= (char*)ptr;

      /* Step past the delimiter */
      if (*ptr && *ptr == delimiter_arg)
        ptr++;
      DBUG_PRINT("info", ("val: %s", arg->ds->str));
      break;

      /* Rest of line */
    case ARG_REST:
      start= ptr;
      init_dynamic_string(arg->ds, 0, command->query_len, 256);
      do_eval(arg->ds, start, command->end, FALSE);
      command->last_argument= command->end;
      DBUG_PRINT("info", ("val: %s", arg->ds->str));
      break;

    default:
      DBUG_ASSERT("Unknown argument type");
      break;
    }

    /* Check required arg */
    if (arg->ds->length == 0 && arg->required)
      die("Missing required argument '%s' to command '%.*s'", arg->argname,
          command->first_word_len, command->query);

  }
  /* Check for too many arguments passed */
  ptr= command->last_argument;
  while(ptr <= command->end && *ptr != '#')
  {
    if (*ptr && *ptr != ' ')
      die("Extra argument '%s' passed to '%.*s'",
          ptr, command->first_word_len, command->query);
    ptr++;
  }
  DBUG_VOID_RETURN;
}

void handle_command_error(struct st_command *command, uint error)
{
  DBUG_ENTER("handle_command_error");
  DBUG_PRINT("enter", ("error: %d", error));
  if (error != 0)
  {
    int i;

    if (command->abort_on_error)
      die("command \"%.*s\" failed with error %d. my_errno=%d",
      command->first_word_len, command->query, error, my_errno);

    i= match_expected_error(command, error, NULL);

    if (i >= 0)
    {
      DBUG_PRINT("info", ("command \"%.*s\" failed with expected error: %d",
                          command->first_word_len, command->query, error));
      DBUG_VOID_RETURN;
    }
    if (command->expected_errors.count > 0)
      die("command \"%.*s\" failed with wrong error: %d. my_errno=%d",
      command->first_word_len, command->query, error, my_errno);
  }
  else if (command->expected_errors.err[0].type == ERR_ERRNO &&
           command->expected_errors.err[0].code.errnum != 0)
  {
    /* Error code we wanted was != 0, i.e. not an expected success */
    die("command \"%.*s\" succeeded - should have failed with errno %d...",
        command->first_word_len, command->query,
        command->expected_errors.err[0].code.errnum);
  }
  DBUG_VOID_RETURN;
}


void close_connections()
{
  DBUG_ENTER("close_connections");
  for (--next_con; next_con >= connections; --next_con)
  {
#ifdef EMBEDDED_LIBRARY
    emb_close_connection(next_con);
#endif
    if (next_con->stmt)
      mysql_stmt_close(next_con->stmt);
    next_con->stmt= 0;
    mysql_close(&next_con->mysql);
    if (next_con->util_mysql)
      mysql_close(next_con->util_mysql);
    my_free(next_con->name);
  }
  my_free(connections);
  DBUG_VOID_RETURN;
}


void close_statements()
{
  struct st_connection *con;
  DBUG_ENTER("close_statements");
  for (con= connections; con < next_con; con++)
  {
    if (con->stmt)
      mysql_stmt_close(con->stmt);
    con->stmt= 0;
  }
  DBUG_VOID_RETURN;
}


void close_files()
{
  DBUG_ENTER("close_files");
  for (; cur_file >= file_stack; cur_file--)
  {
    if (cur_file->file && cur_file->file != stdin)
    {
      DBUG_PRINT("info", ("closing file: %s", cur_file->file_name));
      fclose(cur_file->file);
    }
    my_free(cur_file->file_name);
    cur_file->file_name= 0;
  }
  DBUG_VOID_RETURN;
}


void free_used_memory()
{
  uint i;
  DBUG_ENTER("free_used_memory");

  if (connections)
    close_connections();
  close_files();
  my_hash_free(&var_hash);

  for (i= 0 ; i < q_lines.elements ; i++)
  {
    struct st_command **q= dynamic_element(&q_lines, i, struct st_command**);
    my_free((*q)->query_buf);
    if ((*q)->content.str)
      dynstr_free(&(*q)->content);
    my_free((*q));
  }
  for (i= 0; i < 10; i++)
  {
    if (var_reg[i].alloced_len)
      my_free(var_reg[i].str_val);
  }
  while (embedded_server_arg_count > 1)
    my_free(embedded_server_args[--embedded_server_arg_count]);
  delete_dynamic(&q_lines);
  dynstr_free(&ds_res);
  if (ds_warn)
    dynstr_free(ds_warn);
  free_all_replace();
  my_free(opt_pass);
  free_defaults(default_argv);
  free_re();
#ifdef __WIN__
  free_tmp_sh_file();
  free_win_path_patterns();
#endif

  /* Only call mysql_server_end if mysql_server_init has been called */
  if (server_initialized)
    mysql_server_end();

  /* Don't use DBUG after mysql_server_end() */
  return;
}


static void cleanup_and_exit(int exit_code)
{
  free_used_memory();
  my_end(my_end_arg);

  if (!silent) {
    switch (exit_code) {
    case 1:
      printf("not ok\n");
      break;
    case 0:
      printf("ok\n");
      break;
    case 62:
      printf("skipped\n");
    break;
    default:
      printf("unknown exit code: %d\n", exit_code);
      DBUG_ASSERT(0);
    }
  }

  exit(exit_code);
}

void print_file_stack()
{
  for (struct st_test_file* err_file= cur_file;
       err_file != file_stack;
       err_file--)
  {
    fprintf(stderr, "included from %s at line %d:\n",
            err_file->file_name, err_file->lineno);
  }
}

void die(const char *fmt, ...)
{
  static int dying= 0;
  va_list args;
  DBUG_ENTER("die");
  DBUG_PRINT("enter", ("start_lineno: %d", start_lineno));

  /*
    Protect against dying twice
    first time 'die' is called, try to write log files
    second time, just exit
  */
  if (dying)
    cleanup_and_exit(1);
  dying= 1;

  /* Print the error message */
  fprintf(stderr, "mysqltest: ");
  if (cur_file && cur_file != file_stack)
  {
    fprintf(stderr, "In included file \"%s\": \n",
            cur_file->file_name);
    print_file_stack();
  }
  
  if (start_lineno > 0)
    fprintf(stderr, "At line %u: ", start_lineno);
  if (fmt)
  {
    va_start(args, fmt);
    vfprintf(stderr, fmt, args);
    va_end(args);
  }
  else
    fprintf(stderr, "unknown error");
  fprintf(stderr, "\n");
  fflush(stderr);

  log_file.show_tail(opt_tail_lines);

  /*
    Help debugging by displaying any warnings that might have
    been produced prior to the error
  */
  if (cur_con && !cur_con->pending)
    show_warnings_before_error(&cur_con->mysql);

  cleanup_and_exit(1);
}


void abort_not_supported_test(const char *fmt, ...)
{
  va_list args;
  DBUG_ENTER("abort_not_supported_test");

  /* Print include filestack */
  fprintf(stderr, "The test '%s' is not supported by this installation\n",
          file_stack->file_name);
  fprintf(stderr, "Detected in file %s at line %d\n",
          cur_file->file_name, cur_file->lineno);
  print_file_stack();

  /* Print error message */
  va_start(args, fmt);
  if (fmt)
  {
    fprintf(stderr, "reason: ");
    vfprintf(stderr, fmt, args);
    fprintf(stderr, "\n");
    fflush(stderr);
  }
  va_end(args);

  cleanup_and_exit(62);
}


void abort_not_in_this_version()
{
  die("Not available in this version of mysqltest");
}


void verbose_msg(const char *fmt, ...)
{
  va_list args;
  DBUG_ENTER("verbose_msg");
  if (!verbose)
    DBUG_VOID_RETURN;

  va_start(args, fmt);
  fprintf(stderr, "mysqltest: ");
  if (cur_file && cur_file != file_stack)
    fprintf(stderr, "In included file \"%s\": ",
            cur_file->file_name);
  if (start_lineno != 0)
    fprintf(stderr, "At line %u: ", start_lineno);
  vfprintf(stderr, fmt, args);
  fprintf(stderr, "\n");
  va_end(args);

  DBUG_VOID_RETURN;
}


void log_msg(const char *fmt, ...)
{
  va_list args;
  char buff[1024];
  size_t len;
  DBUG_ENTER("log_msg");

  va_start(args, fmt);
  len= my_vsnprintf(buff, sizeof(buff)-1, fmt, args);
  va_end(args);

  dynstr_append_mem(&ds_res, buff, len);
  dynstr_append(&ds_res, "\n");

  DBUG_VOID_RETURN;
}


/*
  Read a file and append it to ds

  SYNOPSIS
  cat_file
  ds - pointer to dynamic string where to add the files content
  filename - name of the file to read

*/

int cat_file(DYNAMIC_STRING* ds, const char* filename)
{
  int fd;
  size_t len;
  char buff[512];

  if ((fd= my_open(filename, O_RDONLY, MYF(0))) < 0)
    return 1;
  while((len= my_read(fd, (uchar*)&buff,
                      sizeof(buff), MYF(0))) > 0)
  {
    char *p= buff, *start= buff;
    while (p < buff+len)
    {
      /* Convert cr/lf to lf */
      if (*p == '\r' && *(p+1) && *(p+1)== '\n')
      {
        /* Add fake newline instead of cr and output the line */
        *p= '\n';
        p++; /* Step past the "fake" newline */
        dynstr_append_mem(ds, start, p-start);
        p++; /* Step past the "fake" newline */
        start= p;
      }
      else
        p++;
    }
    /* Output any chars that migh be left */
    dynstr_append_mem(ds, start, p-start);
  }
  my_close(fd, MYF(0));
  return 0;
}


/*
  Run the specified command with popen

  SYNOPSIS
  run_command
  cmd - command to execute(should be properly quoted
  ds_res- pointer to dynamic string where to store the result

*/

static int run_command(char* cmd,
                       DYNAMIC_STRING *ds_res)
{
  char buf[512]= {0};
  FILE *res_file;
  int error;

  if (!(res_file= popen(cmd, "r")))
    die("popen(\"%s\", \"r\") failed", cmd);

  while (fgets(buf, sizeof(buf), res_file))
  {
    DBUG_PRINT("info", ("buf: %s", buf));
    if(ds_res)
    {
      /* Save the output of this command in the supplied string */
      dynstr_append(ds_res, buf);
    }
    else
    {
      /* Print it directly on screen */
      fprintf(stdout, "%s", buf);
    }
  }

  error= pclose(res_file);
  return WEXITSTATUS(error);
}


/*
  Run the specified tool with variable number of arguments

  SYNOPSIS
  run_tool
  tool_path - the name of the tool to run
  ds_res - pointer to dynamic string where to store the result
  ... - variable number of arguments that will be properly
        quoted and appended after the tool's name

*/

static int run_tool(const char *tool_path, DYNAMIC_STRING *ds_res, ...)
{
  int ret;
  const char* arg;
  va_list args;
  DYNAMIC_STRING ds_cmdline;

  DBUG_ENTER("run_tool");
  DBUG_PRINT("enter", ("tool_path: %s", tool_path));

  if (init_dynamic_string(&ds_cmdline, IF_WIN("\"", ""), FN_REFLEN, FN_REFLEN))
    die("Out of memory");

  dynstr_append_os_quoted(&ds_cmdline, tool_path, NullS);
  dynstr_append(&ds_cmdline, " ");

  va_start(args, ds_res);

  while ((arg= va_arg(args, char *)))
  {
    /* Options should be os quoted */
    if (strncmp(arg, "--", 2) == 0)
      dynstr_append_os_quoted(&ds_cmdline, arg, NullS);
    else
      dynstr_append(&ds_cmdline, arg);
    dynstr_append(&ds_cmdline, " ");
  }

  va_end(args);

#ifdef __WIN__
  dynstr_append(&ds_cmdline, "\"");
#endif

  DBUG_PRINT("info", ("Running: %s", ds_cmdline.str));
  ret= run_command(ds_cmdline.str, ds_res);
  DBUG_PRINT("exit", ("ret: %d", ret));
  dynstr_free(&ds_cmdline);
  DBUG_RETURN(ret);
}


/*
  Test if diff is present.  This is needed on Windows systems
  as the OS returns 1 whether diff is successful or if it is
  not present.

  We run diff -v and look for output in stdout.
  We don't redirect stderr to stdout to make for a simplified check
  Windows will output '"diff"' is not recognized... to stderr if it is
  not present.
*/

#ifdef __WIN__

static int diff_check(const char *diff_name)
{
  FILE *res_file;
  char buf[128];
  int have_diff= 0;

  my_snprintf(buf, sizeof(buf), "%s -v", diff_name);

  if (!(res_file= popen(buf, "r")))
    die("popen(\"%s\", \"r\") failed", buf);

  /* if diff is not present, nothing will be in stdout to increment have_diff */
  if (fgets(buf, sizeof(buf), res_file))
    have_diff= 1;

  pclose(res_file);

  return have_diff;
}

#endif


/*
  Show the diff of two files using the systems builtin diff
  command. If no such diff command exist, just dump the content
  of the two files and inform about how to get "diff"

  SYNOPSIS
  show_diff
  ds - pointer to dynamic string where to add the diff(may be NULL)
  filename1 - name of first file
  filename2 - name of second file

*/

void show_diff(DYNAMIC_STRING* ds,
               const char* filename1, const char* filename2)
{
  DYNAMIC_STRING ds_tmp;
  const char *diff_name = 0;

  if (init_dynamic_string(&ds_tmp, "", 256, 256))
    die("Out of memory");

  /* determine if we have diff on Windows
     needs special processing due to return values
     on that OS
     This test is only done on Windows since it's only needed there
     in order to correctly detect non-availibility of 'diff', and
     the way it's implemented does not work with default 'diff' on Solaris.
  */
#ifdef __WIN__
  if (diff_check("diff"))
    diff_name = "diff";
  else if (diff_check("mtrdiff"))
    diff_name = "mtrdiff";
  else
    diff_name = 0;
#else
  diff_name = "diff";           /* Otherwise always assume it's called diff */
#endif

  if (diff_name)
  {
    /* First try with unified diff */
    if (run_tool(diff_name,
                 &ds_tmp, /* Get output from diff in ds_tmp */
                 "-u",
                 filename1,
                 filename2,
                 "2>&1",
                 NULL) > 1) /* Most "diff" tools return >1 if error */
    {
      dynstr_set(&ds_tmp, "");

      /* Fallback to context diff with "diff -c" */
      if (run_tool(diff_name,
                   &ds_tmp, /* Get output from diff in ds_tmp */
                   "-c",
                   filename1,
                   filename2,
                   "2>&1",
                   NULL) > 1) /* Most "diff" tools return >1 if error */
      {
	dynstr_set(&ds_tmp, "");

	/* Fallback to simple diff with "diff" */
	if (run_tool(diff_name,
		     &ds_tmp, /* Get output from diff in ds_tmp */
		     filename1,
		     filename2,
		     "2>&1",
		     NULL) > 1) /* Most "diff" tools return >1 if error */
	    {
		diff_name= 0;
	    }
      }
    }
  }  

  if (! diff_name)
  {
    /*
      Fallback to dump both files to result file and inform
      about installing "diff"
    */
	dynstr_append(&ds_tmp, "\n");
    dynstr_append(&ds_tmp,
"\n"
"The two files differ but it was not possible to execute 'diff' in\n"
"order to show only the difference. Instead the whole content of the\n"
"two files was shown for you to diff manually.\n\n"
"To get a better report you should install 'diff' on your system, which you\n"
"for example can get from http://www.gnu.org/software/diffutils/diffutils.html\n"
#ifdef __WIN__
"or http://gnuwin32.sourceforge.net/packages/diffutils.htm\n"
#endif
"\n");

    dynstr_append(&ds_tmp, " --- ");
    dynstr_append(&ds_tmp, filename1);
    dynstr_append(&ds_tmp, " >>>\n");
    cat_file(&ds_tmp, filename1);
    dynstr_append(&ds_tmp, "<<<\n --- ");
    dynstr_append(&ds_tmp, filename1);
    dynstr_append(&ds_tmp, " >>>\n");
    cat_file(&ds_tmp, filename2);
    dynstr_append(&ds_tmp, "<<<<\n");
  }

  if (ds)
  {
    /* Add the diff to output */
    dynstr_append_mem(ds, ds_tmp.str, ds_tmp.length);
  }
  else
  {
    /* Print diff directly to stdout */
    fprintf(stderr, "%s\n", ds_tmp.str);
  }
 
  dynstr_free(&ds_tmp);

}


enum compare_files_result_enum {
   RESULT_OK= 0,
   RESULT_CONTENT_MISMATCH= 1,
   RESULT_LENGTH_MISMATCH= 2
};

/*
  Compare two files, given a fd to the first file and
  name of the second file

  SYNOPSIS
  compare_files2
  fd - Open file descriptor of the first file
  filename2 - Name of second file

  RETURN VALUES
  According to the values in "compare_files_result_enum"

*/

int compare_files2(File fd, const char* filename2)
{
  int error= RESULT_OK;
  File fd2;
  size_t len, len2;
  char buff[512], buff2[512];

  if ((fd2= my_open(filename2, O_RDONLY, MYF(0))) < 0)
  {
    my_close(fd, MYF(0));
    die("Failed to open second file: '%s'", filename2);
  }
  while((len= my_read(fd, (uchar*)&buff,
                      sizeof(buff), MYF(0))) > 0)
  {
    if ((len2= my_read(fd2, (uchar*)&buff2,
                       sizeof(buff2), MYF(0))) < len)
    {
      /* File 2 was smaller */
      error= RESULT_LENGTH_MISMATCH;
      break;
    }
    if (len2 > len)
    {
      /* File 1 was smaller */
      error= RESULT_LENGTH_MISMATCH;
      break;
    }
    if ((memcmp(buff, buff2, len)))
    {
      /* Content of this part differed */
      error= RESULT_CONTENT_MISMATCH;
      break;
    }
  }
  if (!error && my_read(fd2, (uchar*)&buff2,
                        sizeof(buff2), MYF(0)) > 0)
  {
    /* File 1 was smaller */
    error= RESULT_LENGTH_MISMATCH;
  }

  my_close(fd2, MYF(0));

  return error;
}


/*
  Compare two files, given their filenames

  SYNOPSIS
  compare_files
  filename1 - Name of first file
  filename2 - Name of second file

  RETURN VALUES
  See 'compare_files2'

*/

int compare_files(const char* filename1, const char* filename2)
{
  File fd;
  int error;

  if ((fd= my_open(filename1, O_RDONLY, MYF(0))) < 0)
    die("Failed to open first file: '%s'", filename1);

  error= compare_files2(fd, filename2);

  my_close(fd, MYF(0));

  return error;
}


/*
  Compare content of the string in ds to content of file fname

  SYNOPSIS
  dyn_string_cmp
  ds - Dynamic string containing the string o be compared
  fname - Name of file to compare with

  RETURN VALUES
  See 'compare_files2'
*/

int dyn_string_cmp(DYNAMIC_STRING* ds, const char *fname)
{
  int error;
  File fd;
  char temp_file_path[FN_REFLEN];

  DBUG_ENTER("dyn_string_cmp");
  DBUG_PRINT("enter", ("fname: %s", fname));

  if ((fd= create_temp_file(temp_file_path, TMPDIR,
                            "tmp", O_CREAT | O_SHARE | O_RDWR,
                            MYF(MY_WME))) < 0)
    die("Failed to create temporary file for ds");

  /* Write ds to temporary file and set file pos to beginning*/
  if (my_write(fd, (uchar *) ds->str, ds->length,
               MYF(MY_FNABP | MY_WME)) ||
      my_seek(fd, 0, SEEK_SET, MYF(0)) == MY_FILEPOS_ERROR)
  {
    my_close(fd, MYF(0));
    /* Remove the temporary file */
    my_delete(temp_file_path, MYF(0));
    die("Failed to write file '%s'", temp_file_path);
  }

  error= compare_files2(fd, fname);

  my_close(fd, MYF(0));
  /* Remove the temporary file */
  my_delete(temp_file_path, MYF(0));

  DBUG_RETURN(error);
}


/*
  Check the content of log against result file

  SYNOPSIS
  check_result

  RETURN VALUES
  error - the function will not return

*/

void check_result()
{
  const char* mess= "Result content mismatch\n";

  DBUG_ENTER("check_result");
  DBUG_ASSERT(result_file_name);
  DBUG_PRINT("enter", ("result_file_name: %s", result_file_name));

  switch (compare_files(log_file.file_name(), result_file_name)) {
  case RESULT_OK:
    break; /* ok */
  case RESULT_LENGTH_MISMATCH:
    mess= "Result length mismatch\n";
    /* Fallthrough */
  case RESULT_CONTENT_MISMATCH:
  {
    /*
      Result mismatched, dump results to .reject file
      and then show the diff
    */
    char reject_file[FN_REFLEN];
    size_t reject_length;
    dirname_part(reject_file, result_file_name, &reject_length);

    if (access(reject_file, W_OK) == 0)
    {
      /* Result file directory is writable, save reject file there */
      fn_format(reject_file, result_file_name, NULL,
                ".reject", MY_REPLACE_EXT);
    }
    else
    {
      /* Put reject file in opt_logdir */
      fn_format(reject_file, result_file_name, opt_logdir,
                ".reject", MY_REPLACE_DIR | MY_REPLACE_EXT);
    }

    if (my_copy(log_file.file_name(), reject_file, MYF(0)) != 0)
      die("Failed to copy '%s' to '%s', errno: %d",
          log_file.file_name(), reject_file, errno);

    show_diff(NULL, result_file_name, reject_file);
    die("%s", mess);
    break;
  }
  default: /* impossible */
    die("Unknown error code from dyn_string_cmp()");
  }

  DBUG_VOID_RETURN;
}


/*
  Check the content of ds against a require file
  If match fails, abort the test with special error code
  indicating that test is not supported

  SYNOPSIS
  check_require
  ds - content to be checked
  fname - name of file to check against

  RETURN VALUES
  error - the function will not return

*/

void check_require(DYNAMIC_STRING* ds, const char *fname)
{
  DBUG_ENTER("check_require");

  if (dyn_string_cmp(ds, fname))
  {
    char reason[FN_REFLEN];
    fn_format(reason, fname, "", "", MY_REPLACE_EXT | MY_REPLACE_DIR);
    abort_not_supported_test("Test requires: '%s'", reason);
  }
  DBUG_VOID_RETURN;
}


/*
   Remove surrounding chars from string

   Return 1 if first character is found but not last
*/
static int strip_surrounding(char* str, char c1, char c2)
{
  char* ptr= str;

  /* Check if the first non space character is c1 */
  while(*ptr && my_isspace(charset_info, *ptr))
    ptr++;
  if (*ptr == c1)
  {
    /* Replace it with a space */
    *ptr= ' ';

    /* Last non space charecter should be c2 */
    ptr= strend(str)-1;
    while(*ptr && my_isspace(charset_info, *ptr))
      ptr--;
    if (*ptr == c2)
    {
      /* Replace it with \0 */
      *ptr= 0;
    }
    else
    {
      /* Mismatch detected */
      return 1;
    }
  }
  return 0;
}


static void strip_parentheses(struct st_command *command)
{
  if (strip_surrounding(command->first_argument, '(', ')'))
      die("%.*s - argument list started with '%c' must be ended with '%c'",
          command->first_word_len, command->query, '(', ')');
}


C_MODE_START

static uchar *get_var_key(const uchar* var, size_t *len,
                          my_bool __attribute__((unused)) t)
{
  register char* key;
  key = ((VAR*)var)->name;
  *len = ((VAR*)var)->name_len;
  return (uchar*)key;
}


static void var_free(void *v)
{
  VAR *var= (VAR*) v;
  my_free(var->str_val);
  if (var->alloced)
    my_free(var);
}

C_MODE_END

void var_check_int(VAR *v)
{
  char *endptr;
  char *str= v->str_val;
  
  /* Initially assume not a number */
  v->int_val= 0;
  v->is_int= false;
  v->int_dirty= false;
  if (!str) return;
  
  v->int_val = (int) strtol(str, &endptr, 10);
  /* It is an int if strtol consumed something up to end/space/tab */
  if (endptr > str && (!*endptr || *endptr == ' ' || *endptr == '\t'))
    v->is_int= true;
}


VAR *var_init(VAR *v, const char *name, int name_len, const char *val,
              int val_len)
{
  int val_alloc_len;
  VAR *tmp_var;
  if (!name_len && name)
    name_len = strlen(name);
  if (!val_len && val)
    val_len = strlen(val) ;
  if (!val)
    val_len= 0;
  val_alloc_len = val_len + 16; /* room to grow */
  if (!(tmp_var=v) && !(tmp_var = (VAR*)my_malloc(sizeof(*tmp_var)
                                                  + name_len+2, MYF(MY_WME))))
    die("Out of memory");

  if (name != NULL)
  {
    tmp_var->name= reinterpret_cast<char*>(tmp_var) + sizeof(*tmp_var);
    memcpy(tmp_var->name, name, name_len);
    tmp_var->name[name_len]= 0;
  }
  else
    tmp_var->name= NULL;

  tmp_var->alloced = (v == 0);

  if (!(tmp_var->str_val = (char*)my_malloc(val_alloc_len+1, MYF(MY_WME))))
    die("Out of memory");

  if (val)
    memcpy(tmp_var->str_val, val, val_len);
  tmp_var->str_val[val_len]= 0;

  var_check_int(tmp_var);
  tmp_var->name_len = name_len;
  tmp_var->str_val_len = val_len;
  tmp_var->alloced_len = val_alloc_len;
  return tmp_var;
}


VAR* var_from_env(const char *name, const char *def_val)
{
  const char *tmp;
  VAR *v;
  if (!(tmp = getenv(name)))
    tmp = def_val;

  v = var_init(0, name, strlen(name), tmp, strlen(tmp));
  my_hash_insert(&var_hash, (uchar*)v);
  return v;
}


VAR* var_get(const char *var_name, const char **var_name_end, my_bool raw,
	     my_bool ignore_not_existing)
{
  int digit;
  VAR *v;
  DBUG_ENTER("var_get");
  DBUG_PRINT("enter", ("var_name: %s",var_name));

  if (*var_name != '$')
    goto err;
  digit = *++var_name - '0';
  if (digit < 0 || digit >= 10)
  {
    const char *save_var_name = var_name, *end;
    uint length;
    end = (var_name_end) ? *var_name_end : 0;
    while (my_isvar(charset_info,*var_name) && var_name != end)
      var_name++;
    if (var_name == save_var_name)
    {
      if (ignore_not_existing)
	DBUG_RETURN(0);
      die("Empty variable");
    }
    length= (uint) (var_name - save_var_name);
    if (length >= MAX_VAR_NAME_LENGTH)
      die("Too long variable name: %s", save_var_name);

    if (!(v = (VAR*) my_hash_search(&var_hash, (const uchar*) save_var_name,
                                    length)))
    {
      char buff[MAX_VAR_NAME_LENGTH+1];
      strmake(buff, save_var_name, length);
      v= var_from_env(buff, "");
    }
    var_name--;	/* Point at last character */
  }
  else
    v = var_reg + digit;

  if (!raw && v->int_dirty)
  {
    sprintf(v->str_val, "%d", v->int_val);
    v->int_dirty= false;
    v->str_val_len = strlen(v->str_val);
  }
  if (var_name_end)
    *var_name_end = var_name  ;
  DBUG_RETURN(v);
err:
  if (var_name_end)
    *var_name_end = 0;
  die("Unsupported variable name: %s", var_name);
  DBUG_RETURN(0);
}


VAR *var_obtain(const char *name, int len)
{
  VAR* v;
  if ((v = (VAR*)my_hash_search(&var_hash, (const uchar *) name, len)))
    return v;
  v = var_init(0, name, len, "", 0);
  my_hash_insert(&var_hash, (uchar*)v);
  return v;
}


/*
  - if variable starts with a $ it is regarded as a local test varable
  - if not it is treated as a environment variable, and the corresponding
  environment variable will be updated
*/

void var_set(const char *var_name, const char *var_name_end,
             const char *var_val, const char *var_val_end)
{
  int digit, env_var= 0;
  VAR *v;
  DBUG_ENTER("var_set");
  DBUG_PRINT("enter", ("var_name: '%.*s' = '%.*s' (length: %d)",
                       (int) (var_name_end - var_name), var_name,
                       (int) (var_val_end - var_val), var_val,
                       (int) (var_val_end - var_val)));

  if (*var_name != '$')
    env_var= 1;
  else
    var_name++;

  digit= *var_name - '0';
  if (!(digit < 10 && digit >= 0))
  {
    v= var_obtain(var_name, (uint) (var_name_end - var_name));
  }
  else
    v= var_reg + digit;

  eval_expr(v, var_val, (const char**) &var_val_end);

  if (env_var)
  {
    if (v->int_dirty)
    {
      sprintf(v->str_val, "%d", v->int_val);
      v->int_dirty=false;
      v->str_val_len= strlen(v->str_val);
    }
    /* setenv() expects \0-terminated strings */
    DBUG_ASSERT(v->name[v->name_len] == 0);
    setenv(v->name, v->str_val, 1);
  }
  DBUG_VOID_RETURN;
}


void var_set_string(const char* name, const char* value)
{
  var_set(name, name + strlen(name), value, value + strlen(value));
}


void var_set_int(const char* name, int value)
{
  char buf[21];
  my_snprintf(buf, sizeof(buf), "%d", value);
  var_set_string(name, buf);
}


/*
  Store an integer (typically the returncode of the last SQL)
  statement in the mysqltest builtin variable $mysql_errno
*/

void var_set_errno(int sql_errno)
{
  var_set_int("$mysql_errno", sql_errno);
}


/*
  Set variable from the result of a query

  SYNOPSIS
  var_query_set()
  var	        variable to set from query
  query       start of query string to execute
  query_end   end of the query string to execute


  DESCRIPTION
  let @<var_name> = `<query>`

  Execute the query and assign the first row of result to var as
  a tab separated strings

  Also assign each column of the result set to
  variable "$<var_name>_<column_name>"
  Thus the tab separated output can be read from $<var_name> and
  and each individual column can be read as $<var_name>_<col_name>

*/

void var_query_set(VAR *var, const char *query, const char** query_end)
{
  char *end = (char*)((query_end && *query_end) ?
		      *query_end : query + strlen(query));
  MYSQL_RES *res;
  MYSQL_ROW row;
  MYSQL* mysql = &cur_con->mysql;
  DYNAMIC_STRING ds_query;
  DBUG_ENTER("var_query_set");
  LINT_INIT(res);

  /* Only white space or ) allowed past ending ` */
  while (end > query && *end != '`')
  {
    if (*end && (*end != ' ' && *end != '\t' && *end != '\n' && *end != ')'))
      die("Spurious text after `query` expression");
    --end;
  }

  if (query == end)
    die("Syntax error in query, missing '`'");
  ++query;

  /* Eval the query, thus replacing all environment variables */
  init_dynamic_string(&ds_query, 0, (end - query) + 32, 256);
  do_eval(&ds_query, query, end, FALSE);

  if (mysql_real_query(mysql, ds_query.str, ds_query.length))
    die("Error running query '%s': %d %s", ds_query.str,
	mysql_errno(mysql), mysql_error(mysql));
  if (!(res= mysql_store_result(mysql)))
    die("Query '%s' didn't return a result set", ds_query.str);
  dynstr_free(&ds_query);

  if ((row= mysql_fetch_row(res)) && row[0])
  {
    /*
      Concatenate all fields in the first row with tab in between
      and assign that string to the $variable
    */
    DYNAMIC_STRING result;
    uint i;
    ulong *lengths;

    init_dynamic_string(&result, "", 512, 512);
    lengths= mysql_fetch_lengths(res);
    for (i= 0; i < mysql_num_fields(res); i++)
    {
      if (row[i])
      {
        /* Add column to tab separated string */
	dynstr_append_mem(&result, row[i], lengths[i]);
      }
      dynstr_append_mem(&result, "\t", 1);
    }
    end= result.str + result.length-1;
    /* Evaluation should not recurse via backtick */
    eval_expr(var, result.str, (const char**) &end, false, false);
    dynstr_free(&result);
  }
  else
    eval_expr(var, "", 0);

  mysql_free_result(res);
  DBUG_VOID_RETURN;
}


static void
set_result_format_version(ulong new_version)
{
  switch (new_version){
  case 1:
    /* The first format */
    break;
  case 2:
    /* New format that also writes comments and empty lines
       from test file to result */
    break;
  default:
    die("Version format %lu has not yet been implemented", new_version);
    break;
  }
  opt_result_format_version= new_version;
}


/*
  Set the result format version to use when generating
  the .result file
*/

static void
do_result_format_version(struct st_command *command)
{
  long version;
  static DYNAMIC_STRING ds_version;
  const struct command_arg result_format_args[] = {
    {"version", ARG_STRING, TRUE, &ds_version, "Version to use"}
  };

  DBUG_ENTER("do_result_format_version");

  check_command_args(command, command->first_argument,
                     result_format_args,
                     sizeof(result_format_args)/sizeof(struct command_arg),
                     ',');

  /* Convert version  number to int */
  if (!str2int(ds_version.str, 10, (long) 0, (long) INT_MAX, &version))
    die("Invalid version number: '%s'", ds_version.str);

  set_result_format_version(version);

  dynstr_append(&ds_res, "result_format: ");
  dynstr_append_mem(&ds_res, ds_version.str, ds_version.length);
  dynstr_append(&ds_res, "\n");
  dynstr_free(&ds_version);
}


/*
  Set variable from the result of a field in a query

  This function is useful when checking for a certain value
  in the output from a query that can't be restricted to only
  return some values. A very good example of that is most SHOW
  commands.

  SYNOPSIS
  var_set_query_get_value()

  DESCRIPTION
  let $variable= query_get_value(<query to run>,<column name>,<row no>);

  <query to run> -    The query that should be sent to the server
  <column name> -     Name of the column that holds the field be compared
                      against the expected value
  <row no> -          Number of the row that holds the field to be
                      compared against the expected value

*/

void var_set_query_get_value(struct st_command *command, VAR *var)
{
  long row_no;
  int col_no= -1;
  MYSQL_RES* res;
  MYSQL* mysql= &cur_con->mysql;

  static DYNAMIC_STRING ds_query;
  static DYNAMIC_STRING ds_col;
  static DYNAMIC_STRING ds_row;
  const struct command_arg query_get_value_args[] = {
    {"query", ARG_STRING, TRUE, &ds_query, "Query to run"},
    {"column name", ARG_STRING, TRUE, &ds_col, "Name of column"},
    {"row number", ARG_STRING, TRUE, &ds_row, "Number for row"}
  };

  DBUG_ENTER("var_set_query_get_value");
  LINT_INIT(res);

  strip_parentheses(command);
  DBUG_PRINT("info", ("query: %s", command->query));
  check_command_args(command, command->first_argument, query_get_value_args,
                     sizeof(query_get_value_args)/sizeof(struct command_arg),
                     ',');

  DBUG_PRINT("info", ("query: %s", ds_query.str));
  DBUG_PRINT("info", ("col: %s", ds_col.str));

  /* Convert row number to int */
  if (!str2int(ds_row.str, 10, (long) 0, (long) INT_MAX, &row_no))
    die("Invalid row number: '%s'", ds_row.str);
  DBUG_PRINT("info", ("row: %s, row_no: %ld", ds_row.str, row_no));
  dynstr_free(&ds_row);

  /* Remove any surrounding "'s from the query - if there is any */
  if (strip_surrounding(ds_query.str, '"', '"'))
    die("Mismatched \"'s around query '%s'", ds_query.str);

  /* Run the query */
  if (mysql_real_query(mysql, ds_query.str, ds_query.length))
    die("Error running query '%s': %d %s", ds_query.str,
	mysql_errno(mysql), mysql_error(mysql));
  if (!(res= mysql_store_result(mysql)))
    die("Query '%s' didn't return a result set", ds_query.str);

  {
    /* Find column number from the given column name */
    uint i;
    uint num_fields= mysql_num_fields(res);
    MYSQL_FIELD *fields= mysql_fetch_fields(res);

    for (i= 0; i < num_fields; i++)
    {
      if (strcmp(fields[i].name, ds_col.str) == 0 &&
          strlen(fields[i].name) == ds_col.length)
      {
        col_no= i;
        break;
      }
    }
    if (col_no == -1)
    {
      mysql_free_result(res);
      die("Could not find column '%s' in the result of '%s'",
          ds_col.str, ds_query.str);
    }
    DBUG_PRINT("info", ("Found column %d with name '%s'",
                        i, fields[i].name));
  }
  dynstr_free(&ds_col);

  {
    /* Get the value */
    MYSQL_ROW row;
    long rows= 0;
    const char* value= "No such row";

    while ((row= mysql_fetch_row(res)))
    {
      if (++rows == row_no)
      {

        DBUG_PRINT("info", ("At row %ld, column %d is '%s'",
                            row_no, col_no, row[col_no]));
        /* Found the row to get */
        if (row[col_no])
          value= row[col_no];
        else
          value= "NULL";

        break;
      }
    }
    eval_expr(var, value, 0, false, false);
  }
  dynstr_free(&ds_query);
  mysql_free_result(res);

  DBUG_VOID_RETURN;
}


void var_copy(VAR *dest, VAR *src)
{
  dest->int_val= src->int_val;
  dest->is_int= src->is_int;
  dest->int_dirty= src->int_dirty;

  /* Alloc/realloc data for str_val in dest */
  if (dest->alloced_len < src->alloced_len &&
      !(dest->str_val= dest->str_val
        ? (char*)my_realloc(dest->str_val, src->alloced_len, MYF(MY_WME))
        : (char*)my_malloc(src->alloced_len, MYF(MY_WME))))
    die("Out of memory");
  else
    dest->alloced_len= src->alloced_len;

  /* Copy str_val data to dest */
  dest->str_val_len= src->str_val_len;
  if (src->str_val_len)
    memcpy(dest->str_val, src->str_val, src->str_val_len);
}


void eval_expr(VAR *v, const char *p, const char **p_end,
               bool open_end, bool do_eval)
{

  DBUG_ENTER("eval_expr");
  DBUG_PRINT("enter", ("p: '%s'", p));

  /* Skip to treat as pure string if no evaluation */
  if (! do_eval)
    goto NO_EVAL;
  
  if (*p == '$')
  {
    VAR *vp;
    const char* expected_end= *p_end; // Remember var end
    if ((vp= var_get(p, p_end, 0, 0)))
      var_copy(v, vp);

    /* Apparently it is not safe to assume null-terminated string */
    v->str_val[v->str_val_len]= 0;

    /* Make sure there was just a $variable and nothing else */
    const char* end= *p_end + 1;
    if (end < expected_end && !open_end)
      die("Found junk '%.*s' after $variable in expression",
          (int)(expected_end - end - 1), end);

    DBUG_VOID_RETURN;
  }

  if (*p == '`')
  {
    var_query_set(v, p, p_end);
    DBUG_VOID_RETURN;
  }

  {
    /* Check if this is a "let $var= query_get_value()" */
    const char* get_value_str= "query_get_value";
    const size_t len= strlen(get_value_str);
    if (strncmp(p, get_value_str, len)==0)
    {
      struct st_command command;
      memset(&command, 0, sizeof(command));
      command.query= (char*)p;
      command.first_word_len= len;
      command.first_argument= command.query + len;
      command.end= (char*)*p_end;
      var_set_query_get_value(&command, v);
      DBUG_VOID_RETURN;
    }
  }

 NO_EVAL:
  {
    int new_val_len = (p_end && *p_end) ?
      (int) (*p_end - p) : (int) strlen(p);
    if (new_val_len + 1 >= v->alloced_len)
    {
      static int MIN_VAR_ALLOC= 32;
      v->alloced_len = (new_val_len < MIN_VAR_ALLOC - 1) ?
        MIN_VAR_ALLOC : new_val_len + 1;
      if (!(v->str_val =
            v->str_val ?
            (char*)my_realloc(v->str_val, v->alloced_len+1, MYF(MY_WME)) :
            (char*)my_malloc(v->alloced_len+1, MYF(MY_WME))))
        die("Out of memory");
    }
    v->str_val_len = new_val_len;
    memcpy(v->str_val, p, new_val_len);
    v->str_val[new_val_len] = 0;
    var_check_int(v);
  }
  DBUG_VOID_RETURN;
}


int open_file(const char *name)
{
  char buff[FN_REFLEN];
  size_t length;
  DBUG_ENTER("open_file");
  DBUG_PRINT("enter", ("name: %s", name));

  /* Extract path from current file and try it as base first */
  if (dirname_part(buff, cur_file->file_name, &length))
  {
    strxmov(buff, buff, name, NullS);
    if (access(buff, F_OK) == 0){
      DBUG_PRINT("info", ("The file exists"));
      name= buff;
    }
  }
  if (!test_if_hard_path(name))
  {
    strxmov(buff, opt_basedir, name, NullS);
    name=buff;
  }
  fn_format(buff, name, "", "", MY_UNPACK_FILENAME);

  if (cur_file == file_stack_end)
    die("Source directives are nesting too deep");
  cur_file++;
  if (!(cur_file->file = fopen(buff, "rb")))
  {
    cur_file--;
    die("Could not open '%s' for reading, errno: %d", buff, errno);
  }
  cur_file->file_name= my_strdup(buff, MYF(MY_FAE));
  cur_file->lineno=1;
  DBUG_RETURN(0);
}


/*
  Source and execute the given file

  SYNOPSIS
  do_source()
  query	called command

  DESCRIPTION
  source <file_name>

  Open the file <file_name> and execute it

*/

void do_source(struct st_command *command)
{
  static DYNAMIC_STRING ds_filename;
  const struct command_arg source_args[] = {
    { "filename", ARG_STRING, TRUE, &ds_filename, "File to source" }
  };
  DBUG_ENTER("do_source");

  check_command_args(command, command->first_argument, source_args,
                     sizeof(source_args)/sizeof(struct command_arg),
                     ' ');

  /*
    If this file has already been sourced, don't source it again.
    It's already available in the q_lines cache.
  */
  if (parser.current_line < (parser.read_lines - 1))
    ; /* Do nothing */
  else
  {
    DBUG_PRINT("info", ("sourcing file: %s", ds_filename.str));
    open_file(ds_filename.str);
  }

  dynstr_free(&ds_filename);
  DBUG_VOID_RETURN;
}


#if defined __WIN__

#ifdef USE_CYGWIN
/* Variables used for temporary sh files used for emulating Unix on Windows */
char tmp_sh_name[64], tmp_sh_cmd[70];
#endif

void init_tmp_sh_file()
{
#ifdef USE_CYGWIN
  /* Format a name for the tmp sh file that is unique for this process */
  my_snprintf(tmp_sh_name, sizeof(tmp_sh_name), "tmp_%d.sh", getpid());
  /* Format the command to execute in order to run the script */
  my_snprintf(tmp_sh_cmd, sizeof(tmp_sh_cmd), "sh %s", tmp_sh_name);
#endif
}


void free_tmp_sh_file()
{
#ifdef USE_CYGWIN
  my_delete(tmp_sh_name, MYF(0));
#endif
}
#endif


FILE* my_popen(DYNAMIC_STRING *ds_cmd, const char *mode,
               struct st_command *command)
{
#if __WIN__
  /*
    --execw is for tests executing commands containing non-ASCII characters.

    To correctly start such a program on Windows, we need to use the "wide"
    version of popen, with prior translation of the command line from
    the file character set to wide string. We use the current value
    of --character_set as a file character set, so before using --execw
    make sure to set --character_set properly.

    If we use the non-wide version of popen, Windows internally
    converts command line from the current ANSI code page to wide string.
    In case when character set of the command line does not match the
    current ANSI code page, non-ASCII characters get garbled in most cases.

    On Linux, the command line passed to popen() is considered
    as a binary string, no any internal to-wide and from-wide
    character set conversion happens, so we don't need to do anything.
    On Linux --execw is just a synonym to --exec.

    For simplicity, assume that  command line is limited to 4KB
    (like in cmd.exe) and that mode at most 10 characters.
  */
  if (command->type == Q_EXECW)
  {
    wchar_t wcmd[4096];
    wchar_t wmode[10];
    const char *cmd= ds_cmd->str;
    uint dummy_errors;
    size_t len;
    len= my_convert((char *) wcmd, sizeof(wcmd) - sizeof(wcmd[0]),
                    &my_charset_utf16le_bin,
                    ds_cmd->str, strlen(ds_cmd->str), charset_info,
                    &dummy_errors);
    wcmd[len / sizeof(wchar_t)]= 0;
    len= my_convert((char *) wmode, sizeof(wmode) - sizeof(wmode[0]),
                    &my_charset_utf16le_bin,
                    mode, strlen(mode), charset_info, &dummy_errors);
    wmode[len / sizeof(wchar_t)]= 0;
    return _wpopen(wcmd, wmode);
  }
#endif /* __WIN__ */

#if defined __WIN__ && defined USE_CYGWIN
  /* Dump the command into a sh script file and execute with popen */
  str_to_file(tmp_sh_name, ds_cmd->str, ds_cmd->length);
  return popen(tmp_sh_cmd, mode);
#else
  return popen(ds_cmd->str, mode);
#endif
}


static void init_builtin_echo(void)
{
#ifdef __WIN__
  size_t echo_length;

  /* Look for "echo.exe" in same dir as mysqltest was started from */
  dirname_part(builtin_echo, my_progname, &echo_length);
  fn_format(builtin_echo, ".\\echo.exe",
            builtin_echo, "", MYF(MY_REPLACE_DIR));

  /* Make sure echo.exe exists */
  if (access(builtin_echo, F_OK) != 0)
    builtin_echo[0]= 0;
  return;

#else

  builtin_echo[0]= 0;
  return;

#endif
}


/*
  Replace a substring

  SYNOPSIS
    replace
    ds_str      The string to search and perform the replace in
    search_str  The string to search for
    search_len  Length of the string to search for
    replace_str The string to replace with
    replace_len Length of the string to replace with

  RETURN
    0 String replaced
    1 Could not find search_str in str
*/

static int replace(DYNAMIC_STRING *ds_str,
                   const char *search_str, ulong search_len,
                   const char *replace_str, ulong replace_len)
{
  DYNAMIC_STRING ds_tmp;
  const char *start= strstr(ds_str->str, search_str);
  if (!start)
    return 1;
  init_dynamic_string(&ds_tmp, "",
                      ds_str->length + replace_len, 256);
  dynstr_append_mem(&ds_tmp, ds_str->str, start - ds_str->str);
  dynstr_append_mem(&ds_tmp, replace_str, replace_len);
  dynstr_append(&ds_tmp, start + search_len);
  dynstr_set(ds_str, ds_tmp.str);
  dynstr_free(&ds_tmp);
  return 0;
}


/*
  Execute given command.

  SYNOPSIS
  do_exec()
  query	called command

  DESCRIPTION
  exec <command>

  Execute the text between exec and end of line in a subprocess.
  The error code returned from the subprocess is checked against the
  expected error array, previously set with the --error command.
  It can thus be used to execute a command that shall fail.

  NOTE
  Although mysqltest is executed from cygwin shell, the command will be
  executed in "cmd.exe". Thus commands like "rm" etc can NOT be used, use
  mysqltest commmand(s) like "remove_file" for that
*/

void do_exec(struct st_command *command)
{
  int error;
  char buf[512];
  FILE *res_file;
  char *cmd= command->first_argument;
  DYNAMIC_STRING ds_cmd;
  DBUG_ENTER("do_exec");
  DBUG_PRINT("enter", ("cmd: '%s'", cmd));

  /* Skip leading space */
  while (*cmd && my_isspace(charset_info, *cmd))
    cmd++;
  if (!*cmd)
    die("Missing argument in exec");
  command->last_argument= command->end;

  init_dynamic_string(&ds_cmd, 0, command->query_len+256, 256);
  /* Eval the command, thus replacing all environment variables */
  do_eval(&ds_cmd, cmd, command->end, !is_windows);

  /* Check if echo should be replaced with "builtin" echo */
  if (builtin_echo[0] && strncmp(cmd, "echo", 4) == 0)
  {
    /* Replace echo with our "builtin" echo */
    replace(&ds_cmd, "echo", 4, builtin_echo, strlen(builtin_echo));
  }

#ifdef __WIN__
#ifndef USE_CYGWIN
  /* Replace /dev/null with NUL */
  while(replace(&ds_cmd, "/dev/null", 9, "NUL", 3) == 0)
    ;
  /* Replace "closed stdout" with non existing output fd */
  while(replace(&ds_cmd, ">&-", 3, ">&4", 3) == 0)
    ;
#endif
#endif

  /* exec command is interpreted externally and will not take newlines */
  while(replace(&ds_cmd, "\n", 1, " ", 1) == 0)
    ;
  
  DBUG_PRINT("info", ("Executing '%s' as '%s'",
                      command->first_argument, ds_cmd.str));

  if (!(res_file= my_popen(&ds_cmd, "r", command)) && command->abort_on_error)
  {
    dynstr_free(&ds_cmd);
    die("popen(\"%s\", \"r\") failed", command->first_argument);
  }

  while (fgets(buf, sizeof(buf), res_file))
  {
    if (disable_result_log)
    {
      buf[strlen(buf)-1]=0;
      DBUG_PRINT("exec_result",("%s", buf));
    }
    else
    {
      replace_dynstr_append(&ds_res, buf);
    }
  }
  error= pclose(res_file);
  if (error > 0)
  {
    uint status= WEXITSTATUS(error);
    int i;

    if (command->abort_on_error)
    {
      log_msg("exec of '%s' failed, error: %d, status: %d, errno: %d",
              ds_cmd.str, error, status, errno);
      dynstr_free(&ds_cmd);
      die("command \"%s\" failed\n\nOutput from before failure:\n%s\n",
          command->first_argument, ds_res.str);
    }

    DBUG_PRINT("info",
               ("error: %d, status: %d", error, status));

    i= match_expected_error(command, status, NULL);

    if (i >= 0)
      DBUG_PRINT("info", ("command \"%s\" failed with expected error: %d",
                          command->first_argument, status));
    else
    {
      dynstr_free(&ds_cmd);
      if (command->expected_errors.count > 0)
        die("command \"%s\" failed with wrong error: %d",
            command->first_argument, status);
    }
  }
  else if (command->expected_errors.err[0].type == ERR_ERRNO &&
           command->expected_errors.err[0].code.errnum != 0)
  {
    /* Error code we wanted was != 0, i.e. not an expected success */
    log_msg("exec of '%s failed, error: %d, errno: %d",
            ds_cmd.str, error, errno);
    dynstr_free(&ds_cmd);
    die("command \"%s\" succeeded - should have failed with errno %d...",
        command->first_argument, command->expected_errors.err[0].code.errnum);
  }

  dynstr_free(&ds_cmd);
  DBUG_VOID_RETURN;
}

enum enum_operator
{
  DO_DEC,
  DO_INC
};


/*
  Decrease or increase the value of a variable

  SYNOPSIS
  do_modify_var()
  query	called command
  op    operation to perform on the var

  DESCRIPTION
  dec $var_name
  inc $var_name

*/

int do_modify_var(struct st_command *command,
                  enum enum_operator op)
{
  const char *p= command->first_argument;
  VAR* v;
  if (!*p)
    die("Missing argument to %.*s", command->first_word_len, command->query);
  if (*p != '$')
    die("The argument to %.*s must be a variable (start with $)",
        command->first_word_len, command->query);
  v= var_get(p, &p, 1, 0);
  if (! v->is_int)
    die("Cannot perform inc/dec on a non-numeric value");
  switch (op) {
  case DO_DEC:
    v->int_val--;
    break;
  case DO_INC:
    v->int_val++;
    break;
  default:
    die("Invalid operator to do_modify_var");
    break;
  }
  v->int_dirty= true;
  command->last_argument= (char*)++p;
  return 0;
}


/*
  SYNOPSIS
  set_wild_chars
  set  true to set * etc. as wild char, false to reset

  DESCRIPTION
  Auxiliary function to set "our" wild chars before calling wild_compare
  This is needed because the default values are changed to SQL syntax
  in mysqltest_embedded.
*/

void set_wild_chars (my_bool set)
{
  static char old_many= 0, old_one, old_prefix;

  if (set) 
  {
    if (wild_many == '*') return; // No need
    old_many= wild_many;
    old_one= wild_one;
    old_prefix= wild_prefix;
    wild_many= '*';
    wild_one= '?';
    wild_prefix= 0;
  }
  else 
  {
    if (! old_many) return;	// Was not set
    wild_many= old_many;
    wild_one= old_one;
    wild_prefix= old_prefix;
  }
}


/*
  SYNOPSIS
  do_remove_file
  command	called command

  DESCRIPTION
  remove_file <file_name>
  Remove the file <file_name>
*/

void do_remove_file(struct st_command *command)
{
  int error;
  static DYNAMIC_STRING ds_filename;
  const struct command_arg rm_args[] = {
    { "filename", ARG_STRING, TRUE, &ds_filename, "File to delete" }
  };
  DBUG_ENTER("do_remove_file");

  check_command_args(command, command->first_argument,
                     rm_args, sizeof(rm_args)/sizeof(struct command_arg),
                     ' ');

  DBUG_PRINT("info", ("removing file: %s", ds_filename.str));
  error= my_delete(ds_filename.str, MYF(0)) != 0;
  handle_command_error(command, error);
  dynstr_free(&ds_filename);
  DBUG_VOID_RETURN;
}


/*
  SYNOPSIS
  do_remove_files_wildcard
  command	called command

  DESCRIPTION
  remove_files_wildcard <directory> [<file_name_pattern>]
  Remove the files in <directory> optionally matching <file_name_pattern>
*/

void do_remove_files_wildcard(struct st_command *command)
{
  int error= 0;
  uint i;
  MY_DIR *dir_info;
  FILEINFO *file;
  char dir_separator[2];
  static DYNAMIC_STRING ds_directory;
  static DYNAMIC_STRING ds_wild;
  static DYNAMIC_STRING ds_file_to_remove;
  char dirname[FN_REFLEN];
  
  const struct command_arg rm_args[] = {
    { "directory", ARG_STRING, TRUE, &ds_directory,
      "Directory containing files to delete" },
    { "filename", ARG_STRING, FALSE, &ds_wild, "File pattern to delete" }
  };
  DBUG_ENTER("do_remove_files_wildcard");

  check_command_args(command, command->first_argument,
                     rm_args, sizeof(rm_args)/sizeof(struct command_arg),
                     ' ');
  fn_format(dirname, ds_directory.str, "", "", MY_UNPACK_FILENAME);

  DBUG_PRINT("info", ("listing directory: %s", dirname));
  /* Note that my_dir sorts the list if not given any flags */
  if (!(dir_info= my_dir(dirname, MYF(MY_DONT_SORT | MY_WANT_STAT))))
  {
    error= 1;
    goto end;
  }
  init_dynamic_string(&ds_file_to_remove, dirname, 1024, 1024);
  dir_separator[0]= FN_LIBCHAR;
  dir_separator[1]= 0;
  dynstr_append(&ds_file_to_remove, dir_separator);
  
  /* Set default wild chars for wild_compare, is changed in embedded mode */
  set_wild_chars(1);
  
  for (i= 0; i < (uint) dir_info->number_off_files; i++)
  {
    file= dir_info->dir_entry + i;
    /* Remove only regular files, i.e. no directories etc. */
    /* if (!MY_S_ISREG(file->mystat->st_mode)) */
    /* MY_S_ISREG does not work here on Windows, just skip directories */
    if (MY_S_ISDIR(file->mystat->st_mode))
      continue;
    if (ds_wild.length &&
        wild_compare(file->name, ds_wild.str, 0))
      continue;
    ds_file_to_remove.length= ds_directory.length + 1;
    ds_file_to_remove.str[ds_directory.length + 1]= 0;
    dynstr_append(&ds_file_to_remove, file->name);
    DBUG_PRINT("info", ("removing file: %s", ds_file_to_remove.str));
    error= my_delete(ds_file_to_remove.str, MYF(0)) != 0;
    if (error)
      break;
  }
  set_wild_chars(0);
  my_dirend(dir_info);

end:
  handle_command_error(command, error);
  dynstr_free(&ds_directory);
  dynstr_free(&ds_wild);
  dynstr_free(&ds_file_to_remove);
  DBUG_VOID_RETURN;
}


/*
  SYNOPSIS
  do_copy_file
  command	command handle

  DESCRIPTION
  copy_file <from_file> <to_file>
  Copy <from_file> to <to_file>

  NOTE! Will fail if <to_file> exists
*/

void do_copy_file(struct st_command *command)
{
  int error;
  static DYNAMIC_STRING ds_from_file;
  static DYNAMIC_STRING ds_to_file;
  const struct command_arg copy_file_args[] = {
    { "from_file", ARG_STRING, TRUE, &ds_from_file, "Filename to copy from" },
    { "to_file", ARG_STRING, TRUE, &ds_to_file, "Filename to copy to" }
  };
  DBUG_ENTER("do_copy_file");

  check_command_args(command, command->first_argument,
                     copy_file_args,
                     sizeof(copy_file_args)/sizeof(struct command_arg),
                     ' ');

  DBUG_PRINT("info", ("Copy %s to %s", ds_from_file.str, ds_to_file.str));
  error= (my_copy(ds_from_file.str, ds_to_file.str,
                  MYF(MY_DONT_OVERWRITE_FILE)) != 0);
  handle_command_error(command, error);
  dynstr_free(&ds_from_file);
  dynstr_free(&ds_to_file);
  DBUG_VOID_RETURN;
}


/*
  SYNOPSIS
  do_move_file
  command	command handle

  DESCRIPTION
  move_file <from_file> <to_file>
  Move <from_file> to <to_file>
*/

void do_move_file(struct st_command *command)
{
  int error;
  static DYNAMIC_STRING ds_from_file;
  static DYNAMIC_STRING ds_to_file;
  const struct command_arg move_file_args[] = {
    { "from_file", ARG_STRING, TRUE, &ds_from_file, "Filename to move from" },
    { "to_file", ARG_STRING, TRUE, &ds_to_file, "Filename to move to" }
  };
  DBUG_ENTER("do_move_file");

  check_command_args(command, command->first_argument,
                     move_file_args,
                     sizeof(move_file_args)/sizeof(struct command_arg),
                     ' ');

  DBUG_PRINT("info", ("Move %s to %s", ds_from_file.str, ds_to_file.str));
  error= (my_rename(ds_from_file.str, ds_to_file.str,
                    MYF(0)) != 0);
  handle_command_error(command, error);
  dynstr_free(&ds_from_file);
  dynstr_free(&ds_to_file);
  DBUG_VOID_RETURN;
}


/*
  SYNOPSIS
  do_chmod_file
  command	command handle

  DESCRIPTION
  chmod <octal> <file_name>
  Change file permission of <file_name>

*/

void do_chmod_file(struct st_command *command)
{
  long mode= 0;
  int err_code;
  static DYNAMIC_STRING ds_mode;
  static DYNAMIC_STRING ds_file;
  const struct command_arg chmod_file_args[] = {
    { "mode", ARG_STRING, TRUE, &ds_mode, "Mode of file(octal) ex. 0660"}, 
    { "filename", ARG_STRING, TRUE, &ds_file, "Filename of file to modify" }
  };
  DBUG_ENTER("do_chmod_file");

  check_command_args(command, command->first_argument,
                     chmod_file_args,
                     sizeof(chmod_file_args)/sizeof(struct command_arg),
                     ' ');

  /* Parse what mode to set */
  if (ds_mode.length != 4 ||
      str2int(ds_mode.str, 8, 0, INT_MAX, &mode) == NullS)
    die("You must write a 4 digit octal number for mode");

  DBUG_PRINT("info", ("chmod %o %s", (uint)mode, ds_file.str));
  err_code= chmod(ds_file.str, mode);
  if (err_code < 0)
    err_code= 1;
  handle_command_error(command, err_code);
  dynstr_free(&ds_mode);
  dynstr_free(&ds_file);
  DBUG_VOID_RETURN;
}


/*
  SYNOPSIS
  do_file_exists
  command	called command

  DESCRIPTION
  fiile_exist <file_name>
  Check if file <file_name> exists
*/

void do_file_exist(struct st_command *command)
{
  int error;
  static DYNAMIC_STRING ds_filename;
  const struct command_arg file_exist_args[] = {
    { "filename", ARG_STRING, TRUE, &ds_filename, "File to check if it exist" }
  };
  DBUG_ENTER("do_file_exist");

  check_command_args(command, command->first_argument,
                     file_exist_args,
                     sizeof(file_exist_args)/sizeof(struct command_arg),
                     ' ');

  DBUG_PRINT("info", ("Checking for existence of file: %s", ds_filename.str));
  error= (access(ds_filename.str, F_OK) != 0);
  handle_command_error(command, error);
  dynstr_free(&ds_filename);
  DBUG_VOID_RETURN;
}


/*
  SYNOPSIS
  do_mkdir
  command	called command

  DESCRIPTION
  mkdir <dir_name>
  Create the directory <dir_name>
*/

void do_mkdir(struct st_command *command)
{
  int error;
  static DYNAMIC_STRING ds_dirname;
  const struct command_arg mkdir_args[] = {
    {"dirname", ARG_STRING, TRUE, &ds_dirname, "Directory to create"}
  };
  DBUG_ENTER("do_mkdir");

  check_command_args(command, command->first_argument,
                     mkdir_args, sizeof(mkdir_args)/sizeof(struct command_arg),
                     ' ');

  DBUG_PRINT("info", ("creating directory: %s", ds_dirname.str));
  error= my_mkdir(ds_dirname.str, 0777, MYF(0)) != 0;
  handle_command_error(command, error);
  dynstr_free(&ds_dirname);
  DBUG_VOID_RETURN;
}

/*
  SYNOPSIS
  do_rmdir
  command	called command

  DESCRIPTION
  rmdir <dir_name>
  Remove the empty directory <dir_name>
*/

void do_rmdir(struct st_command *command)
{
  int error;
  static DYNAMIC_STRING ds_dirname;
  const struct command_arg rmdir_args[] = {
    {"dirname", ARG_STRING, TRUE, &ds_dirname, "Directory to remove"}
  };
  DBUG_ENTER("do_rmdir");

  check_command_args(command, command->first_argument,
                     rmdir_args, sizeof(rmdir_args)/sizeof(struct command_arg),
                     ' ');

  DBUG_PRINT("info", ("removing directory: %s", ds_dirname.str));
  error= rmdir(ds_dirname.str) != 0;
  handle_command_error(command, error);
  dynstr_free(&ds_dirname);
  DBUG_VOID_RETURN;
}


/*
  SYNOPSIS
  get_list_files
  ds          output
  ds_dirname  dir to list
  ds_wild     wild-card file pattern (can be empty)

  DESCRIPTION
  list all entries in directory (matching ds_wild if given)
*/

static int get_list_files(DYNAMIC_STRING *ds, const DYNAMIC_STRING *ds_dirname,
                          const DYNAMIC_STRING *ds_wild)
{
  uint i;
  MY_DIR *dir_info;
  FILEINFO *file;
  DBUG_ENTER("get_list_files");

  DBUG_PRINT("info", ("listing directory: %s", ds_dirname->str));
  /* Note that my_dir sorts the list if not given any flags */
  if (!(dir_info= my_dir(ds_dirname->str, MYF(0))))
    DBUG_RETURN(1);
  set_wild_chars(1);
  for (i= 0; i < (uint) dir_info->number_off_files; i++)
  {
    file= dir_info->dir_entry + i;
    if (file->name[0] == '.' &&
        (file->name[1] == '\0' ||
         (file->name[1] == '.' && file->name[2] == '\0')))
      continue;                               /* . or .. */
    if (ds_wild && ds_wild->length &&
        wild_compare(file->name, ds_wild->str, 0))
      continue;
    replace_dynstr_append(ds, file->name);
    dynstr_append(ds, "\n");
  }
  set_wild_chars(0);
  my_dirend(dir_info);
  DBUG_RETURN(0);
}


/*
  SYNOPSIS
  do_list_files
  command	called command

  DESCRIPTION
  list_files <dir_name> [<file_name>]
  List files and directories in directory <dir_name> (like `ls`)
  [Matching <file_name>, where wild-cards are allowed]
*/

static void do_list_files(struct st_command *command)
{
  int error;
  static DYNAMIC_STRING ds_dirname;
  static DYNAMIC_STRING ds_wild;
  const struct command_arg list_files_args[] = {
    {"dirname", ARG_STRING, TRUE, &ds_dirname, "Directory to list"},
    {"file", ARG_STRING, FALSE, &ds_wild, "Filename (incl. wildcard)"}
  };
  DBUG_ENTER("do_list_files");
  command->used_replace= 1;
  
  check_command_args(command, command->first_argument,
                     list_files_args,
                     sizeof(list_files_args)/sizeof(struct command_arg), ' ');

  error= get_list_files(&ds_res, &ds_dirname, &ds_wild);
  handle_command_error(command, error);
  dynstr_free(&ds_dirname);
  dynstr_free(&ds_wild);
  DBUG_VOID_RETURN;
}


/*
  SYNOPSIS
  do_list_files_write_file_command
  command       called command
  append        append file, or create new

  DESCRIPTION
  list_files_{write|append}_file <filename> <dir_name> [<match_file>]
  List files and directories in directory <dir_name> (like `ls`)
  [Matching <match_file>, where wild-cards are allowed]

  Note: File will be truncated if exists and append is not true.
*/

static void do_list_files_write_file_command(struct st_command *command,
                                             my_bool append)
{
  int error;
  static DYNAMIC_STRING ds_content;
  static DYNAMIC_STRING ds_filename;
  static DYNAMIC_STRING ds_dirname;
  static DYNAMIC_STRING ds_wild;
  const struct command_arg list_files_args[] = {
    {"filename", ARG_STRING, TRUE, &ds_filename, "Filename for write"},
    {"dirname", ARG_STRING, TRUE, &ds_dirname, "Directory to list"},
    {"file", ARG_STRING, FALSE, &ds_wild, "Filename (incl. wildcard)"}
  };
  DBUG_ENTER("do_list_files_write_file");
  command->used_replace= 1;

  check_command_args(command, command->first_argument,
                     list_files_args,
                     sizeof(list_files_args)/sizeof(struct command_arg), ' ');

  init_dynamic_string(&ds_content, "", 1024, 1024);
  error= get_list_files(&ds_content, &ds_dirname, &ds_wild);
  handle_command_error(command, error);
  str_to_file2(ds_filename.str, ds_content.str, ds_content.length, append);
  dynstr_free(&ds_content);
  dynstr_free(&ds_filename);
  dynstr_free(&ds_dirname);
  dynstr_free(&ds_wild);
  DBUG_VOID_RETURN;
}


/*
  Read characters from line buffer or file. This is needed to allow
  my_ungetc() to buffer MAX_DELIMITER_LENGTH characters for a file

  NOTE:
  This works as long as one doesn't change files (with 'source file_name')
  when there is things pushed into the buffer.  This should however not
  happen for any tests in the test suite.
*/

int my_getc(FILE *file)
{
  if (line_buffer_pos == line_buffer)
    return fgetc(file);
  return *--line_buffer_pos;
}


void my_ungetc(int c)
{
  *line_buffer_pos++= (char) c;
}


void read_until_delimiter(DYNAMIC_STRING *ds,
                          DYNAMIC_STRING *ds_delimiter)
{
  char c;
  DBUG_ENTER("read_until_delimiter");
  DBUG_PRINT("enter", ("delimiter: %s, length: %u",
                       ds_delimiter->str, (uint) ds_delimiter->length));

  if (ds_delimiter->length > MAX_DELIMITER_LENGTH)
    die("Max delimiter length(%d) exceeded", MAX_DELIMITER_LENGTH);

  /* Read from file until delimiter is found */
  while (1)
  {
    c= my_getc(cur_file->file);

    if (c == '\n')
    {
      cur_file->lineno++;

      /* Skip newline from the same line as the command */
      if (start_lineno == (cur_file->lineno - 1))
        continue;
    }
    else if (start_lineno == cur_file->lineno)
    {
      /*
        No characters except \n are allowed on
        the same line as the command
      */
      die("Trailing characters found after command");
    }

    if (feof(cur_file->file))
      die("End of file encountered before '%s' delimiter was found",
          ds_delimiter->str);

    if (match_delimiter(c, ds_delimiter->str, ds_delimiter->length))
    {
      DBUG_PRINT("exit", ("Found delimiter '%s'", ds_delimiter->str));
      break;
    }
    dynstr_append_mem(ds, (const char*)&c, 1);
  }
  DBUG_PRINT("exit", ("ds: %s", ds->str));
  DBUG_VOID_RETURN;
}


void do_write_file_command(struct st_command *command, my_bool append)
{
  static DYNAMIC_STRING ds_content;
  static DYNAMIC_STRING ds_filename;
  static DYNAMIC_STRING ds_delimiter;
  const struct command_arg write_file_args[] = {
    { "filename", ARG_STRING, TRUE, &ds_filename, "File to write to" },
    { "delimiter", ARG_STRING, FALSE, &ds_delimiter, "Delimiter to read until" }
  };
  DBUG_ENTER("do_write_file");

  check_command_args(command,
                     command->first_argument,
                     write_file_args,
                     sizeof(write_file_args)/sizeof(struct command_arg),
                     ' ');

  if (!append && access(ds_filename.str, F_OK) == 0)
  {
    /* The file should not be overwritten */
    die("File already exist: '%s'", ds_filename.str);
  }

  ds_content= command->content;
  /* If it hasn't been done already by a loop iteration, fill it in */
  if (! ds_content.str)
  {
    /* If no delimiter was provided, use EOF */
    if (ds_delimiter.length == 0)
      dynstr_set(&ds_delimiter, "EOF");

    init_dynamic_string(&ds_content, "", 1024, 1024);
    read_until_delimiter(&ds_content, &ds_delimiter);
    command->content= ds_content;
  }
  /* This function could be called even if "false", so check before printing */
  if (cur_block->ok)
  {
    DBUG_PRINT("info", ("Writing to file: %s", ds_filename.str));
    str_to_file2(ds_filename.str, ds_content.str, ds_content.length, append);
  }
  dynstr_free(&ds_filename);
  dynstr_free(&ds_delimiter);
  DBUG_VOID_RETURN;
}


/*
  SYNOPSIS
  do_write_file
  command	called command

  DESCRIPTION
  write_file <file_name> [<delimiter>];
  <what to write line 1>
  <...>
  < what to write line n>
  EOF

  --write_file <file_name>;
  <what to write line 1>
  <...>
  < what to write line n>
  EOF

  Write everything between the "write_file" command and 'delimiter'
  to "file_name"

  NOTE! Will fail if <file_name> exists

  Default <delimiter> is EOF

*/

void do_write_file(struct st_command *command)
{
  do_write_file_command(command, FALSE);
}


/*
  SYNOPSIS
  do_append_file
  command	called command

  DESCRIPTION
  append_file <file_name> [<delimiter>];
  <what to write line 1>
  <...>
  < what to write line n>
  EOF

  --append_file <file_name>;
  <what to write line 1>
  <...>
  < what to write line n>
  EOF

  Append everything between the "append_file" command
  and 'delimiter' to "file_name"

  Default <delimiter> is EOF

*/

void do_append_file(struct st_command *command)
{
  do_write_file_command(command, TRUE);
}


/*
  SYNOPSIS
  do_cat_file
  command	called command

  DESCRIPTION
  cat_file <file_name>;

  Print the given file to result log

*/

void do_cat_file(struct st_command *command)
{
  int error;
  static DYNAMIC_STRING ds_filename;
  const struct command_arg cat_file_args[] = {
    { "filename", ARG_STRING, TRUE, &ds_filename, "File to read from" }
  };
  DBUG_ENTER("do_cat_file");

  check_command_args(command,
                     command->first_argument,
                     cat_file_args,
                     sizeof(cat_file_args)/sizeof(struct command_arg),
                     ' ');

  DBUG_PRINT("info", ("Reading from, file: %s", ds_filename.str));

  error= cat_file(&ds_res, ds_filename.str);
  handle_command_error(command, error);
  dynstr_free(&ds_filename);
  DBUG_VOID_RETURN;
}


/*
  SYNOPSIS
  do_diff_files
  command	called command

  DESCRIPTION
  diff_files <file1> <file2>;

  Fails if the two files differ.

*/

void do_diff_files(struct st_command *command)
{
  int error= 0;
  static DYNAMIC_STRING ds_filename;
  static DYNAMIC_STRING ds_filename2;
  const struct command_arg diff_file_args[] = {
    { "file1", ARG_STRING, TRUE, &ds_filename, "First file to diff" },
    { "file2", ARG_STRING, TRUE, &ds_filename2, "Second file to diff" }
  };
  DBUG_ENTER("do_diff_files");

  check_command_args(command,
                     command->first_argument,
                     diff_file_args,
                     sizeof(diff_file_args)/sizeof(struct command_arg),
                     ' ');

  if (access(ds_filename.str, F_OK) != 0)
    die("command \"diff_files\" failed, file '%s' does not exist",
        ds_filename.str);

  if (access(ds_filename2.str, F_OK) != 0)
    die("command \"diff_files\" failed, file '%s' does not exist",
        ds_filename2.str);

  if ((error= compare_files(ds_filename.str, ds_filename2.str)) &&
      match_expected_error(command, error, NULL) < 0)
  {
    /* Compare of the two files failed, append them to output
       so the failure can be analyzed, but only if it was not
       expected to fail.
    */
    show_diff(&ds_res, ds_filename.str, ds_filename2.str);
    log_file.write(&ds_res);
    log_file.flush();
    dynstr_set(&ds_res, 0);
  }

  dynstr_free(&ds_filename);
  dynstr_free(&ds_filename2);
  handle_command_error(command, error);
  DBUG_VOID_RETURN;
}


struct st_connection * find_connection_by_name(const char *name)
{
  struct st_connection *con;
  for (con= connections; con < next_con; con++)
  {
    if (!strcmp(con->name, name))
    {
      return con;
    }
  }
  return 0; /* Connection not found */
}


/*
  SYNOPSIS
  do_send_quit
  command	called command

  DESCRIPTION
  Sends a simple quit command to the server for the named connection.

*/

void do_send_quit(struct st_command *command)
{
  char *p= command->first_argument, *name;
  struct st_connection *con;

  DBUG_ENTER("do_send_quit");
  DBUG_PRINT("enter",("name: '%s'",p));

  if (!*p)
    die("Missing connection name in send_quit");
  name= p;
  while (*p && !my_isspace(charset_info,*p))
    p++;

  if (*p)
    *p++= 0;
  command->last_argument= p;

  if (!(con= find_connection_by_name(name)))
    die("connection '%s' not found in connection pool", name);

  simple_command(&con->mysql,COM_QUIT,0,0,1);

  DBUG_VOID_RETURN;
}


/*
  SYNOPSIS
  do_change_user
  command       called command

  DESCRIPTION
  change_user [<user>], [<passwd>], [<db>]
  <user> - user to change to
  <passwd> - user password
  <db> - default database

  Changes the user and causes the database specified by db to become
  the default (current) database for the the current connection.

*/

void do_change_user(struct st_command *command)
{
  MYSQL *mysql = &cur_con->mysql;
  static DYNAMIC_STRING ds_user, ds_passwd, ds_db;
  const struct command_arg change_user_args[] = {
    { "user", ARG_STRING, FALSE, &ds_user, "User to connect as" },
    { "password", ARG_STRING, FALSE, &ds_passwd, "Password used when connecting" },
    { "database", ARG_STRING, FALSE, &ds_db, "Database to select after connect" },
  };

  DBUG_ENTER("do_change_user");

  check_command_args(command, command->first_argument,
                     change_user_args,
                     sizeof(change_user_args)/sizeof(struct command_arg),
                     ',');

  if (cur_con->stmt)
  {
    mysql_stmt_close(cur_con->stmt);
    cur_con->stmt= NULL;
  }

  if (!ds_user.length)
  {
    dynstr_set(&ds_user, mysql->user);

    if (!ds_passwd.length)
      dynstr_set(&ds_passwd, mysql->passwd);

    if (!ds_db.length)
      dynstr_set(&ds_db, mysql->db);
  }

  DBUG_PRINT("info",("connection: '%s' user: '%s' password: '%s' database: '%s'",
                      cur_con->name, ds_user.str, ds_passwd.str, ds_db.str));

  if (mysql_change_user(mysql, ds_user.str, ds_passwd.str, ds_db.str))
    die("change user failed: %s", mysql_error(mysql));

  dynstr_free(&ds_user);
  dynstr_free(&ds_passwd);
  dynstr_free(&ds_db);

  DBUG_VOID_RETURN;
}


/*
  SYNOPSIS
  do_perl
  command	command handle

  DESCRIPTION
  perl [<delimiter>];
  <perlscript line 1>
  <...>
  <perlscript line n>
  EOF

  Execute everything after "perl" until <delimiter> as perl.
  Useful for doing more advanced things
  but still being able to execute it on all platforms.

  Default <delimiter> is EOF
*/

void do_perl(struct st_command *command)
{
  int error;
  File fd;
  FILE *res_file;
  char buf[FN_REFLEN];
  char temp_file_path[FN_REFLEN];
  static DYNAMIC_STRING ds_script;
  static DYNAMIC_STRING ds_delimiter;
  const struct command_arg perl_args[] = {
    { "delimiter", ARG_STRING, FALSE, &ds_delimiter, "Delimiter to read until" }
  };
  DBUG_ENTER("do_perl");

  check_command_args(command,
                     command->first_argument,
                     perl_args,
                     sizeof(perl_args)/sizeof(struct command_arg),
                     ' ');

  ds_script= command->content;
  /* If it hasn't been done already by a loop iteration, fill it in */
  if (! ds_script.str)
  {
    /* If no delimiter was provided, use EOF */
    if (ds_delimiter.length == 0)
      dynstr_set(&ds_delimiter, "EOF");

    init_dynamic_string(&ds_script, "", 1024, 1024);
    read_until_delimiter(&ds_script, &ds_delimiter);
    command->content= ds_script;
  }

  /* This function could be called even if "false", so check before doing */
  if (cur_block->ok)
  {
    DBUG_PRINT("info", ("Executing perl: %s", ds_script.str));

    /* Create temporary file name */
    if ((fd= create_temp_file(temp_file_path, getenv("MYSQLTEST_VARDIR"),
                              "tmp", O_CREAT | O_SHARE | O_RDWR,
                              MYF(MY_WME))) < 0)
      die("Failed to create temporary file for perl command");
    my_close(fd, MYF(0));

    str_to_file(temp_file_path, ds_script.str, ds_script.length);

    /* Format the "perl <filename>" command */
    my_snprintf(buf, sizeof(buf), "perl %s", temp_file_path);

    if (!(res_file= popen(buf, "r")) && command->abort_on_error)
     die("popen(\"%s\", \"r\") failed", buf);

    while (fgets(buf, sizeof(buf), res_file))
    {
      if (disable_result_log)
      {
	buf[strlen(buf)-1]=0;
	DBUG_PRINT("exec_result",("%s", buf));
      }
      else
      {
	replace_dynstr_append(&ds_res, buf);
      }
    }
    error= pclose(res_file);

    /* Remove the temporary file, but keep it if perl failed */
    if (!error)
      my_delete(temp_file_path, MYF(0));

    /* Check for error code that indicates perl could not be started */
    int exstat= WEXITSTATUS(error);
#ifdef __WIN__
    if (exstat == 1)
      /* Text must begin 'perl not found' as mtr looks for it */
      abort_not_supported_test("perl not found in path or did not start");
#else
    if (exstat == 127)
      abort_not_supported_test("perl not found in path");
#endif
    else
      handle_command_error(command, exstat);
  }
  dynstr_free(&ds_delimiter);
  DBUG_VOID_RETURN;
}


/*
  Print the content between echo and <delimiter> to result file.
  Evaluate all variables in the string before printing, allow
  for variable names to be escaped using \

  SYNOPSIS
  do_echo()
  command  called command

  DESCRIPTION
  echo text
  Print the text after echo until end of command to result file

  echo $<var_name>
  Print the content of the variable <var_name> to result file

  echo Some text $<var_name>
  Print "Some text" plus the content of the variable <var_name> to
  result file

  echo Some text \$<var_name>
  Print "Some text" plus $<var_name> to result file
*/

int do_echo(struct st_command *command)
{
  DYNAMIC_STRING ds_echo;
  DBUG_ENTER("do_echo");

  init_dynamic_string(&ds_echo, "", command->query_len, 256);
  do_eval(&ds_echo, command->first_argument, command->end, FALSE);
  dynstr_append_mem(&ds_res, ds_echo.str, ds_echo.length);
  dynstr_append_mem(&ds_res, "\n", 1);
  dynstr_free(&ds_echo);
  command->last_argument= command->end;
  DBUG_RETURN(0);
}


void do_wait_for_slave_to_stop(struct st_command *c __attribute__((unused)))
{
  static int SLAVE_POLL_INTERVAL= 300000;
  MYSQL* mysql = &cur_con->mysql;
  for (;;)
  {
    MYSQL_RES *UNINIT_VAR(res);
    MYSQL_ROW row;
    int done;

    if (mysql_query(mysql,"show status like 'Slave_running'") ||
	!(res=mysql_store_result(mysql)))
      die("Query failed while probing slave for stop: %s",
	  mysql_error(mysql));
    if (!(row=mysql_fetch_row(res)) || !row[1])
    {
      mysql_free_result(res);
      die("Strange result from query while probing slave for stop");
    }
    done = !strcmp(row[1],"OFF");
    mysql_free_result(res);
    if (done)
      break;
    my_sleep(SLAVE_POLL_INTERVAL);
  }
  return;
}


void do_sync_with_master2(struct st_command *command, long offset)
{
  MYSQL_RES *res;
  MYSQL_ROW row;
  MYSQL *mysql= &cur_con->mysql;
  char query_buf[FN_REFLEN+128];
  int timeout= 300; /* seconds */

  if (!master_pos.file[0])
    die("Calling 'sync_with_master' without calling 'save_master_pos'");

  sprintf(query_buf, "select master_pos_wait('%s', %ld, %d)",
          master_pos.file, master_pos.pos + offset, timeout);

  if (mysql_query(mysql, query_buf))
    die("failed in '%s': %d: %s", query_buf, mysql_errno(mysql),
        mysql_error(mysql));

  if (!(res= mysql_store_result(mysql)))
    die("mysql_store_result() returned NULL for '%s'", query_buf);
  if (!(row= mysql_fetch_row(res)))
  {
    mysql_free_result(res);
    die("empty result in %s", query_buf);
  }

  int result= -99;
  const char* result_str= row[0];
  if (result_str)
    result= atoi(result_str);

  mysql_free_result(res);

  if (!result_str || result < 0)
  {
    /* master_pos_wait returned NULL or < 0 */
    show_query(mysql, "SHOW MASTER STATUS");
    show_query(mysql, "SHOW SLAVE STATUS");
    show_query(mysql, "SHOW PROCESSLIST");
    fprintf(stderr, "analyze: sync_with_master\n");

    if (!result_str)
    {
      /*
        master_pos_wait returned NULL. This indicates that
        slave SQL thread is not started, the slave's master
        information is not initialized, the arguments are
        incorrect, or an error has occured
      */
      die("%.*s failed: '%s' returned NULL "\
          "indicating slave SQL thread failure",
          command->first_word_len, command->query, query_buf);

    }

    if (result == -1)
      die("%.*s failed: '%s' returned -1 "\
          "indicating timeout after %d seconds",
          command->first_word_len, command->query, query_buf, timeout);
    else
      die("%.*s failed: '%s' returned unknown result :%d",
          command->first_word_len, command->query, query_buf, result);
  }

  return;
}

void do_sync_with_master(struct st_command *command)
{
  long offset= 0;
  char *p= command->first_argument;
  const char *offset_start= p;
  if (*offset_start)
  {
    for (; my_isdigit(charset_info, *p); p++)
      offset = offset * 10 + *p - '0';

    if(*p && !my_isspace(charset_info, *p))
      die("Invalid integer argument \"%s\"", offset_start);
    command->last_argument= p;
  }
  do_sync_with_master2(command, offset);
  return;
}


/*
  when ndb binlog is on, this call will wait until last updated epoch
  (locally in the mysqld) has been received into the binlog
*/
int do_save_master_pos()
{
  MYSQL_RES *res;
  MYSQL_ROW row;
  MYSQL *mysql = &cur_con->mysql;
  const char *query;
  DBUG_ENTER("do_save_master_pos");

#ifdef HAVE_NDB_BINLOG
  /*
    Wait for ndb binlog to be up-to-date with all changes
    done on the local mysql server
  */
  {
<<<<<<< HEAD
    ulong have_ndbcluster;
    if (mysql_query(mysql, query= "select support "
                                  "from information_schema.engines "
                                  "where engine='ndbcluster'"))
=======
    bool have_ndbcluster;
    if (mysql_query(mysql, query=
                    "select count(*) from information_schema.engines"
                    "  where engine = 'ndbcluster' and"
                    "        support in ('YES', 'DEFAULT')"))
>>>>>>> 0418f49e
      die("'%s' failed: %d %s", query,
          mysql_errno(mysql), mysql_error(mysql));
    if (!(res= mysql_store_result(mysql)))
      die("mysql_store_result() returned NULL for '%s'", query);
    if (!(row= mysql_fetch_row(res)))
      die("Query '%s' returned empty result", query);

<<<<<<< HEAD
    have_ndbcluster= strcmp("YES", row[0]) == 0;
=======
    have_ndbcluster= strcmp(row[0], "1") == 0;
>>>>>>> 0418f49e
    mysql_free_result(res);

    if (have_ndbcluster)
    {
      ulonglong start_epoch= 0, handled_epoch= 0,
	latest_epoch=0, latest_trans_epoch=0,
	latest_handled_binlog_epoch= 0, latest_received_binlog_epoch= 0,
	latest_applied_binlog_epoch= 0;
      int count= 0;
      int do_continue= 1;
      while (do_continue)
      {
        const char binlog[]= "binlog";
	const char latest_epoch_str[]=
          "latest_epoch=";
        const char latest_trans_epoch_str[]=
          "latest_trans_epoch=";
	const char latest_received_binlog_epoch_str[]=
	  "latest_received_binlog_epoch";
        const char latest_handled_binlog_epoch_str[]=
          "latest_handled_binlog_epoch=";
        const char latest_applied_binlog_epoch_str[]=
          "latest_applied_binlog_epoch=";
        if (count)
          my_sleep(100*1000); /* 100ms */
        if (mysql_query(mysql, query= "show engine ndb status"))
          die("failed in '%s': %d %s", query,
              mysql_errno(mysql), mysql_error(mysql));
        if (!(res= mysql_store_result(mysql)))
          die("mysql_store_result() returned NULL for '%s'", query);
        while ((row= mysql_fetch_row(res)))
        {
          if (strcmp(row[1], binlog) == 0)
          {
            const char *status= row[2];

	    /* latest_epoch */
	    while (*status && strncmp(status, latest_epoch_str,
				      sizeof(latest_epoch_str)-1))
	      status++;
	    if (*status)
            {
	      status+= sizeof(latest_epoch_str)-1;
	      latest_epoch= strtoull(status, (char**) 0, 10);
	    }
	    else
	      die("result does not contain '%s' in '%s'",
		  latest_epoch_str, query);
	    /* latest_trans_epoch */
	    while (*status && strncmp(status, latest_trans_epoch_str,
				      sizeof(latest_trans_epoch_str)-1))
	      status++;
	    if (*status)
	    {
	      status+= sizeof(latest_trans_epoch_str)-1;
	      latest_trans_epoch= strtoull(status, (char**) 0, 10);
	    }
	    else
	      die("result does not contain '%s' in '%s'",
		  latest_trans_epoch_str, query);
	    /* latest_received_binlog_epoch */
	    while (*status &&
		   strncmp(status, latest_received_binlog_epoch_str,
			   sizeof(latest_received_binlog_epoch_str)-1))
	      status++;
	    if (*status)
	    {
	      status+= sizeof(latest_received_binlog_epoch_str)-1;
	      latest_received_binlog_epoch= strtoull(status, (char**) 0, 10);
	    }
	    else
	      die("result does not contain '%s' in '%s'",
		  latest_received_binlog_epoch_str, query);
	    /* latest_handled_binlog */
	    while (*status &&
		   strncmp(status, latest_handled_binlog_epoch_str,
			   sizeof(latest_handled_binlog_epoch_str)-1))
	      status++;
	    if (*status)
	    {
	      status+= sizeof(latest_handled_binlog_epoch_str)-1;
	      latest_handled_binlog_epoch= strtoull(status, (char**) 0, 10);
	    }
	    else
	      die("result does not contain '%s' in '%s'",
		  latest_handled_binlog_epoch_str, query);
	    /* latest_applied_binlog_epoch */
	    while (*status &&
		   strncmp(status, latest_applied_binlog_epoch_str,
			   sizeof(latest_applied_binlog_epoch_str)-1))
	      status++;
	    if (*status)
	    {
	      status+= sizeof(latest_applied_binlog_epoch_str)-1;
	      latest_applied_binlog_epoch= strtoull(status, (char**) 0, 10);
	    }
	    else
	      die("result does not contain '%s' in '%s'",
		  latest_applied_binlog_epoch_str, query);
	    if (count == 0)
	      start_epoch= latest_trans_epoch;
	    break;
	  }
	}
	if (!row)
	  die("result does not contain '%s' in '%s'",
	      binlog, query);
	if (latest_handled_binlog_epoch > handled_epoch)
	  count= 0;
	handled_epoch= latest_handled_binlog_epoch;
	count++;
	if (latest_handled_binlog_epoch >= start_epoch)
          do_continue= 0;
        else if (count > 300) /* 30s */
	{
	  break;
        }
        mysql_free_result(res);
      }
    }
  }
#endif
  if (mysql_query(mysql, query= "show master status"))
    die("failed in 'show master status': %d %s",
	mysql_errno(mysql), mysql_error(mysql));

  if (!(res = mysql_store_result(mysql)))
    die("mysql_store_result() retuned NULL for '%s'", query);
  if (!(row = mysql_fetch_row(res)))
    die("empty result in show master status");
  strnmov(master_pos.file, row[0], sizeof(master_pos.file)-1);
  master_pos.pos = strtoul(row[1], (char**) 0, 10);
  mysql_free_result(res);
  DBUG_RETURN(0);
}


/*
  Assign the variable <var_name> with <var_val>

  SYNOPSIS
  do_let()
  query	called command

  DESCRIPTION
  let $<var_name>=<var_val><delimiter>

  <var_name>  - is the string string found between the $ and =
  <var_val>   - is the content between the = and <delimiter>, it may span
  multiple line and contain any characters except <delimiter>
  <delimiter> - is a string containing of one or more chars, default is ;

  RETURN VALUES
  Program will die if error detected
*/

void do_let(struct st_command *command)
{
  char *p= command->first_argument;
  char *var_name, *var_name_end;
  DYNAMIC_STRING let_rhs_expr;
  DBUG_ENTER("do_let");

  init_dynamic_string(&let_rhs_expr, "", 512, 2048);

  /* Find <var_name> */
  if (!*p)
    die("Missing arguments to let");
  var_name= p;
  while (*p && (*p != '=') && !my_isspace(charset_info,*p))
    p++;
  var_name_end= p;
  if (var_name == var_name_end ||
      (var_name+1 == var_name_end && *var_name == '$'))
    die("Missing variable name in let");
  while (my_isspace(charset_info,*p))
    p++;
  if (*p++ != '=')
    die("Missing assignment operator in let");

  /* Find start of <var_val> */
  while (*p && my_isspace(charset_info,*p))
    p++;

  do_eval(&let_rhs_expr, p, command->end, FALSE);

  command->last_argument= command->end;
  /* Assign var_val to var_name */
  var_set(var_name, var_name_end, let_rhs_expr.str,
          (let_rhs_expr.str + let_rhs_expr.length));
  dynstr_free(&let_rhs_expr);
  DBUG_VOID_RETURN;
}


/*
  Sleep the number of specified seconds

  SYNOPSIS
  do_sleep()
  q	       called command
  real_sleep   use the value from opt_sleep as number of seconds to sleep
               if real_sleep is false

  DESCRIPTION
  sleep <seconds>
  real_sleep <seconds>

  The difference between the sleep and real_sleep commands is that sleep
  uses the delay from the --sleep command-line option if there is one.
  (If the --sleep option is not given, the sleep command uses the delay
  specified by its argument.) The real_sleep command always uses the
  delay specified by its argument.  The logic is that sometimes delays are
  cpu-dependent, and --sleep can be used to set this delay.  real_sleep is
  used for cpu-independent delays.
*/

int do_sleep(struct st_command *command, my_bool real_sleep)
{
  int error= 0;
  char *sleep_start, *sleep_end;
  double sleep_val;
  char *p;
  static DYNAMIC_STRING ds_sleep;
  const struct command_arg sleep_args[] = {
    { "sleep_delay", ARG_STRING, TRUE, &ds_sleep, "Number of seconds to sleep." }
  };
  check_command_args(command, command->first_argument, sleep_args,
                     sizeof(sleep_args)/sizeof(struct command_arg),
                     ' ');

  p= ds_sleep.str;
  sleep_end= ds_sleep.str + ds_sleep.length;
  while (my_isspace(charset_info, *p))
    p++;
  if (!*p)
    die("Missing argument to %.*s", command->first_word_len, command->query);
  sleep_start= p;
  /* Check that arg starts with a digit, not handled by my_strtod */
  if (!my_isdigit(charset_info, *sleep_start))
    die("Invalid argument to %.*s \"%s\"", command->first_word_len,
        command->query, sleep_start);
  sleep_val= my_strtod(sleep_start, &sleep_end, &error);
  check_eol_junk_line(sleep_end);
  if (error)
    die("Invalid argument to %.*s \"%s\"", command->first_word_len,
        command->query, command->first_argument);
  dynstr_free(&ds_sleep);

  /* Fixed sleep time selected by --sleep option */
  if (opt_sleep >= 0 && !real_sleep)
    sleep_val= opt_sleep;

  DBUG_PRINT("info", ("sleep_val: %f", sleep_val));
  if (sleep_val)
    my_sleep((ulong) (sleep_val * 1000000L));
  return 0;
}


void do_get_file_name(struct st_command *command,
                      char* dest, uint dest_max_len)
{
  char *p= command->first_argument, *name;
  if (!*p)
    die("Missing file name argument");
  name= p;
  while (*p && !my_isspace(charset_info,*p))
    p++;
  if (*p)
    *p++= 0;
  command->last_argument= p;
  strmake(dest, name, dest_max_len - 1);
}


void do_set_charset(struct st_command *command)
{
  char *charset_name= command->first_argument;
  char *p;

  if (!charset_name || !*charset_name)
    die("Missing charset name in 'character_set'");
  /* Remove end space */
  p= charset_name;
  while (*p && !my_isspace(charset_info,*p))
    p++;
  if(*p)
    *p++= 0;
  command->last_argument= p;
  charset_info= get_charset_by_csname(charset_name,MY_CS_PRIMARY,MYF(MY_WME));
  if (!charset_info)
    abort_not_supported_test("Test requires charset '%s'", charset_name);
}


/*
  Run query and return one field in the result set from the
  first row and <column>
*/

int query_get_string(MYSQL* mysql, const char* query,
                     int column, DYNAMIC_STRING* ds)
{
  MYSQL_RES *res= NULL;
  MYSQL_ROW row;

  if (mysql_query(mysql, query))
    die("'%s' failed: %d %s", query,
        mysql_errno(mysql), mysql_error(mysql));
  if ((res= mysql_store_result(mysql)) == NULL)
    die("Failed to store result: %d %s",
        mysql_errno(mysql), mysql_error(mysql));

  if ((row= mysql_fetch_row(res)) == NULL)
  {
    mysql_free_result(res);
    ds= 0;
    return 1;
  }
  init_dynamic_string(ds, (row[column] ? row[column] : "NULL"), ~0, 32);
  mysql_free_result(res);
  return 0;
}


static int my_kill(int pid, int sig)
{
#ifdef __WIN__
  HANDLE proc;
  if ((proc= OpenProcess(PROCESS_TERMINATE, FALSE, pid)) == NULL)
    return -1;
  if (sig == 0)
  {
    CloseHandle(proc);
    return 0;
  }
  (void)TerminateProcess(proc, 201);
  CloseHandle(proc);
  return 1;
#else
  return kill(pid, sig);
#endif
}



/*
  Shutdown the server of current connection and
  make sure it goes away within <timeout> seconds

  NOTE! Currently only works with local server

  SYNOPSIS
  do_shutdown_server()
  command  called command

  DESCRIPTION
  shutdown_server [<timeout>]

*/

void do_shutdown_server(struct st_command *command)
{
  long timeout=60;
  int pid;
  DYNAMIC_STRING ds_pidfile_name;
  MYSQL* mysql = &cur_con->mysql;
  static DYNAMIC_STRING ds_timeout;
  const struct command_arg shutdown_args[] = {
    {"timeout", ARG_STRING, FALSE, &ds_timeout, "Timeout before killing server"}
  };
  DBUG_ENTER("do_shutdown_server");

  check_command_args(command, command->first_argument, shutdown_args,
                     sizeof(shutdown_args)/sizeof(struct command_arg),
                     ' ');

  if (ds_timeout.length)
  {
    char* endptr;
    timeout= strtol(ds_timeout.str, &endptr, 10);
    if (*endptr != '\0')
      die("Illegal argument for timeout: '%s'", ds_timeout.str);
  }
  dynstr_free(&ds_timeout);

  /* Get the servers pid_file name and use it to read pid */
  if (query_get_string(mysql, "SHOW VARIABLES LIKE 'pid_file'", 1,
                       &ds_pidfile_name))
    die("Failed to get pid_file from server");

  /* Read the pid from the file */
  {
    int fd;
    char buff[32];

    if ((fd= my_open(ds_pidfile_name.str, O_RDONLY, MYF(0))) < 0)
      die("Failed to open file '%s'", ds_pidfile_name.str);
    dynstr_free(&ds_pidfile_name);

    if (my_read(fd, (uchar*)&buff,
                sizeof(buff), MYF(0)) <= 0){
      my_close(fd, MYF(0));
      die("pid file was empty");
    }
    my_close(fd, MYF(0));

    pid= atoi(buff);
    if (pid == 0)
      die("Pidfile didn't contain a valid number");
  }
  DBUG_PRINT("info", ("Got pid %d", pid));

  /* Tell server to shutdown if timeout > 0*/
  if (timeout && mysql_shutdown(mysql, SHUTDOWN_DEFAULT))
    die("mysql_shutdown failed");

  /* Check that server dies */
  while(timeout--){
    if (my_kill(pid, 0) < 0){
      DBUG_PRINT("info", ("Process %d does not exist anymore", pid));
      DBUG_VOID_RETURN;
    }
    DBUG_PRINT("info", ("Sleeping, timeout: %ld", timeout));
    my_sleep(1000000L);
  }

  /* Kill the server */
  DBUG_PRINT("info", ("Killing server, pid: %d", pid));
  (void)my_kill(pid, 9);

  DBUG_VOID_RETURN;

}


#if MYSQL_VERSION_ID >= 50000
/* List of error names to error codes, available from 5.0 */
typedef struct
{
  const char *name;
  uint        code;
  const char *text;
} st_error;

static st_error global_error_names[] =
{
#include <mysqld_ername.h>
  { 0, 0, 0 }
};

uint get_errcode_from_name(char *error_name, char *error_end)
{
  /* SQL error as string */
  st_error *e= global_error_names;

  DBUG_ENTER("get_errcode_from_name");
  DBUG_PRINT("enter", ("error_name: %s", error_name));

  /* Loop through the array of known error names */
  for (; e->name; e++)
  {
    /*
      If we get a match, we need to check the length of the name we
      matched against in case it was longer than what we are checking
      (as in ER_WRONG_VALUE vs. ER_WRONG_VALUE_COUNT).
    */
    if (!strncmp(error_name, e->name, (int) (error_end - error_name)) &&
        (uint) strlen(e->name) == (uint) (error_end - error_name))
    {
      DBUG_RETURN(e->code);
    }
  }
  if (!e->name)
    die("Unknown SQL error name '%s'", error_name);
  DBUG_RETURN(0);
}
#else
uint get_errcode_from_name(char *error_name __attribute__((unused)),
                           char *error_end __attribute__((unused)))
{
  abort_not_in_this_version();
  return 0; /* Never reached */
}
#endif



void do_get_errcodes(struct st_command *command)
{
  struct st_match_err *to= saved_expected_errors.err;
  char *p= command->first_argument;
  uint count= 0;

  DBUG_ENTER("do_get_errcodes");

  if (!*p)
    die("Missing argument(s) to 'error'");

  do
  {
    char *end;

    /* Skip leading spaces */
    while (*p && *p == ' ')
      p++;

    /* Find end */
    end= p;
    while (*end && *end != ',' && *end != ' ')
      end++;

    if (*p == 'S')
    {
      char *to_ptr= to->code.sqlstate;

      /*
        SQLSTATE string
        - Must be SQLSTATE_LENGTH long
        - May contain only digits[0-9] and _uppercase_ letters
      */
      p++; /* Step past the S */
      if ((end - p) != SQLSTATE_LENGTH)
        die("The sqlstate must be exactly %d chars long", SQLSTATE_LENGTH);

      /* Check sqlstate string validity */
      while (*p && p < end)
      {
        if (my_isdigit(charset_info, *p) || my_isupper(charset_info, *p))
          *to_ptr++= *p++;
        else
          die("The sqlstate may only consist of digits[0-9] " \
              "and _uppercase_ letters");
      }

      *to_ptr= 0;
      to->type= ERR_SQLSTATE;
      DBUG_PRINT("info", ("ERR_SQLSTATE: %s", to->code.sqlstate));
    }
    else if (*p == 's')
    {
      die("The sqlstate definition must start with an uppercase S");
    }
    else if (*p == 'E')
    {
      /* Error name string */

      DBUG_PRINT("info", ("Error name: %s", p));
      to->code.errnum= get_errcode_from_name(p, end);
      to->type= ERR_ERRNO;
      DBUG_PRINT("info", ("ERR_ERRNO: %d", to->code.errnum));
    }
    else if (*p == 'e')
    {
      die("The error name definition must start with an uppercase E");
    }
    else
    {
      long val;
      char *start= p;
      /* Check that the string passed to str2int only contain digits */
      while (*p && p != end)
      {
        if (!my_isdigit(charset_info, *p))
          die("Invalid argument to error: '%s' - "\
              "the errno may only consist of digits[0-9]",
              command->first_argument);
        p++;
      }

      /* Convert the sting to int */
      if (!str2int(start, 10, (long) INT_MIN, (long) INT_MAX, &val))
	die("Invalid argument to error: '%s'", command->first_argument);

      to->code.errnum= (uint) val;
      to->type= ERR_ERRNO;
      DBUG_PRINT("info", ("ERR_ERRNO: %d", to->code.errnum));
    }
    to++;
    count++;

    if (count >= (sizeof(saved_expected_errors.err) /
                  sizeof(struct st_match_err)))
      die("Too many errorcodes specified");

    /* Set pointer to the end of the last error code */
    p= end;

    /* Find next ',' */
    while (*p && *p != ',')
      p++;

    if (*p)
      p++; /* Step past ',' */

  } while (*p);

  command->last_argument= p;
  to->type= ERR_EMPTY;                        /* End of data */

  DBUG_PRINT("info", ("Expected errors: %d", count));
  saved_expected_errors.count= count;
  DBUG_VOID_RETURN;
}


/*
  Get a string;  Return ptr to end of string
  Strings may be surrounded by " or '

  If string is a '$variable', return the value of the variable.
*/

char *get_string(char **to_ptr, char **from_ptr,
                 struct st_command *command)
{
  char c, sep;
  char *to= *to_ptr, *from= *from_ptr, *start=to;
  DBUG_ENTER("get_string");

  /* Find separator */
  if (*from == '"' || *from == '\'')
    sep= *from++;
  else
    sep=' ';				/* Separated with space */

  for ( ; (c=*from) ; from++)
  {
    if (c == '\\' && from[1])
    {					/* Escaped character */
      /* We can't translate \0 -> ASCII 0 as replace can't handle ASCII 0 */
      switch (*++from) {
      case 'n':
	*to++= '\n';
	break;
      case 't':
	*to++= '\t';
	break;
      case 'r':
	*to++ = '\r';
	break;
      case 'b':
	*to++ = '\b';
	break;
      case 'Z':				/* ^Z must be escaped on Win32 */
	*to++='\032';
	break;
      default:
	*to++ = *from;
	break;
      }
    }
    else if (c == sep)
    {
      if (c == ' ' || c != *++from)
	break;				/* Found end of string */
      *to++=c;				/* Copy duplicated separator */
    }
    else
      *to++=c;
  }
  if (*from != ' ' && *from)
    die("Wrong string argument in %s", command->query);

  while (my_isspace(charset_info,*from))	/* Point to next string */
    from++;

  *to =0;				/* End of string marker */
  *to_ptr= to+1;			/* Store pointer to end */
  *from_ptr= from;

  /* Check if this was a variable */
  if (*start == '$')
  {
    const char *end= to;
    VAR *var=var_get(start, &end, 0, 1);
    if (var && to == (char*) end+1)
    {
      DBUG_PRINT("info",("var: '%s' -> '%s'", start, var->str_val));
      DBUG_RETURN(var->str_val);	/* return found variable value */
    }
  }
  DBUG_RETURN(start);
}


void set_reconnect(MYSQL* mysql, int val)
{
  my_bool reconnect= val;
  DBUG_ENTER("set_reconnect");
  DBUG_PRINT("info", ("val: %d", val));
#if MYSQL_VERSION_ID < 50000
  mysql->reconnect= reconnect;
#else
  mysql_options(mysql, MYSQL_OPT_RECONNECT, (char *)&reconnect);
#endif
  DBUG_VOID_RETURN;
}


/**
  Change the current connection to the given st_connection, and update
  $mysql_get_server_version and $CURRENT_CONNECTION accordingly.
*/
void set_current_connection(struct st_connection *con)
{
  cur_con= con;
  /* Update $mysql_get_server_version to that of current connection */
  var_set_int("$mysql_get_server_version",
              mysql_get_server_version(&con->mysql));
  /* Update $CURRENT_CONNECTION to the name of the current connection */
  var_set_string("$CURRENT_CONNECTION", con->name);
}


void select_connection_name(const char *name)
{
  DBUG_ENTER("select_connection_name");
  DBUG_PRINT("enter",("name: '%s'", name));
  st_connection *con= find_connection_by_name(name);

  if (!con)
    die("connection '%s' not found in connection pool", name);

  set_current_connection(con);

  /* Connection logging if enabled */
  if (!disable_connect_log && !disable_query_log)
  {
    DYNAMIC_STRING *ds= &ds_res;

    dynstr_append_mem(ds, "connection ", 11);
    replace_dynstr_append(ds, name);
    dynstr_append_mem(ds, ";\n", 2);
  }

  DBUG_VOID_RETURN;
}


void select_connection(struct st_command *command)
{
  DBUG_ENTER("select_connection");
  static DYNAMIC_STRING ds_connection;
  const struct command_arg connection_args[] = {
    { "connection_name", ARG_STRING, TRUE, &ds_connection, "Name of the connection that we switch to." }
  };
  check_command_args(command, command->first_argument, connection_args,
                     sizeof(connection_args)/sizeof(struct command_arg),
                     ' ');

  DBUG_PRINT("info", ("changing connection: %s", ds_connection.str));
  select_connection_name(ds_connection.str);
  dynstr_free(&ds_connection);
  DBUG_VOID_RETURN;
}


void do_close_connection(struct st_command *command)
{
  DBUG_ENTER("close_connection");

  struct st_connection *con;
  static DYNAMIC_STRING ds_connection;
  const struct command_arg close_connection_args[] = {
    { "connection_name", ARG_STRING, TRUE, &ds_connection,
      "Name of the connection to close." }
  };
  check_command_args(command, command->first_argument,
                     close_connection_args,
                     sizeof(close_connection_args)/sizeof(struct command_arg),
                     ' ');

  DBUG_PRINT("enter",("connection name: '%s'", ds_connection.str));

  if (!(con= find_connection_by_name(ds_connection.str)))
    die("connection '%s' not found in connection pool", ds_connection.str);

  DBUG_PRINT("info", ("Closing connection %s", con->name));
#ifndef EMBEDDED_LIBRARY
  if (command->type == Q_DIRTY_CLOSE)
  {
    if (con->mysql.net.vio)
    {
      vio_delete(con->mysql.net.vio);
      con->mysql.net.vio = 0;
    }
  }
#else
  /*
    As query could be still executed in a separate theread
    we need to check if the query's thread was finished and probably wait
    (embedded-server specific)
  */
  emb_close_connection(con);
#endif /*EMBEDDED_LIBRARY*/
  if (con->stmt)
    mysql_stmt_close(con->stmt);
  con->stmt= 0;

  mysql_close(&con->mysql);

  if (con->util_mysql)
    mysql_close(con->util_mysql);
  con->util_mysql= 0;
  con->pending= FALSE;
  
  my_free(con->name);

  /*
    When the connection is closed set name to "-closed_connection-"
    to make it possible to reuse the connection name.
  */
  if (!(con->name = my_strdup("-closed_connection-", MYF(MY_WME))))
    die("Out of memory");

  if (con == cur_con)
  {
    /* Current connection was closed */
    var_set_int("$mysql_get_server_version", 0xFFFFFFFF);
    var_set_string("$CURRENT_CONNECTION", con->name);
  }

  /* Connection logging if enabled */
  if (!disable_connect_log && !disable_query_log)
  {
    DYNAMIC_STRING *ds= &ds_res;

    dynstr_append_mem(ds, "disconnect ", 11);
    replace_dynstr_append(ds, ds_connection.str);
    dynstr_append_mem(ds, ";\n", 2);
  }

  dynstr_free(&ds_connection);
  DBUG_VOID_RETURN;
}


/*
  Connect to a server doing several retries if needed.

  SYNOPSIS
  safe_connect()
  con               - connection structure to be used
  host, user, pass, - connection parameters
  db, port, sock

  NOTE

  Sometimes in a test the client starts before
  the server - to solve the problem, we try again
  after some sleep if connection fails the first
  time

  This function will try to connect to the given server
  "opt_max_connect_retries" times and sleep "connection_retry_sleep"
  seconds between attempts before finally giving up.
  This helps in situation when the client starts
  before the server (which happens sometimes).
  It will only ignore connection errors during these retries.

*/

void safe_connect(MYSQL* mysql, const char *name, const char *host,
                  const char *user, const char *pass, const char *db,
                  int port, const char *sock)
{
  int failed_attempts= 0;

  DBUG_ENTER("safe_connect");

  verbose_msg("Connecting to server %s:%d (socket %s) as '%s'"
              ", connection '%s', attempt %d ...", 
              host, port, sock, user, name, failed_attempts);
  while(!mysql_real_connect(mysql, host,user, pass, db, port, sock,
                            CLIENT_MULTI_STATEMENTS | CLIENT_REMEMBER_OPTIONS))
  {
    /*
      Connect failed

      Only allow retry if this was an error indicating the server
      could not be contacted. Error code differs depending
      on protocol/connection type
    */

    if ((mysql_errno(mysql) == CR_CONN_HOST_ERROR ||
         mysql_errno(mysql) == CR_CONNECTION_ERROR) &&
        failed_attempts < opt_max_connect_retries)
    {
      verbose_msg("Connect attempt %d/%d failed: %d: %s", failed_attempts,
                  opt_max_connect_retries, mysql_errno(mysql),
                  mysql_error(mysql));
      my_sleep(connection_retry_sleep);
    }
    else
    {
      if (failed_attempts > 0)
        die("Could not open connection '%s' after %d attempts: %d %s", name,
            failed_attempts, mysql_errno(mysql), mysql_error(mysql));
      else
        die("Could not open connection '%s': %d %s", name,
            mysql_errno(mysql), mysql_error(mysql));
    }
    failed_attempts++;
  }
  verbose_msg("... Connected.");
  DBUG_VOID_RETURN;
}


/*
  Connect to a server and handle connection errors in case they occur.

  SYNOPSIS
  connect_n_handle_errors()
  q                 - context of connect "query" (command)
  con               - connection structure to be used
  host, user, pass, - connection parameters
  db, port, sock

  DESCRIPTION
  This function will try to establish a connection to server and handle
  possible errors in the same manner as if "connect" was usual SQL-statement
  (If error is expected it will ignore it once it occurs and log the
  "statement" to the query log).
  Unlike safe_connect() it won't do several attempts.

  RETURN VALUES
  1 - Connected
  0 - Not connected

*/

int connect_n_handle_errors(struct st_command *command,
                            MYSQL* con, const char* host,
                            const char* user, const char* pass,
                            const char* db, int port, const char* sock)
{
  DYNAMIC_STRING *ds;
  int failed_attempts= 0;

  ds= &ds_res;

  /* Only log if an error is expected */
  if (command->expected_errors.count > 0 &&
      !disable_query_log)
  {
    /*
      Log the connect to result log
    */
    dynstr_append_mem(ds, "connect(", 8);
    replace_dynstr_append(ds, host);
    dynstr_append_mem(ds, ",", 1);
    replace_dynstr_append(ds, user);
    dynstr_append_mem(ds, ",", 1);
    replace_dynstr_append(ds, pass);
    dynstr_append_mem(ds, ",", 1);
    if (db)
      replace_dynstr_append(ds, db);
    dynstr_append_mem(ds, ",", 1);
    replace_dynstr_append_uint(ds, port);
    dynstr_append_mem(ds, ",", 1);
    if (sock)
      replace_dynstr_append(ds, sock);
    dynstr_append_mem(ds, ")", 1);
    dynstr_append_mem(ds, delimiter, delimiter_length);
    dynstr_append_mem(ds, "\n", 1);
  }
  /* Simlified logging if enabled */
  if (!disable_connect_log && !disable_query_log)
  {
    replace_dynstr_append(ds, command->query);
    dynstr_append_mem(ds, ";\n", 2);
  }
  
  while (!mysql_real_connect(con, host, user, pass, db, port, sock ? sock: 0,
                          CLIENT_MULTI_STATEMENTS))
  {
    /*
      If we have used up all our connections check whether this
      is expected (by --error). If so, handle the error right away.
      Otherwise, give it some extra time to rule out race-conditions.
      If extra-time doesn't help, we have an unexpected error and
      must abort -- just proceeding to handle_error() when second
      and third chances are used up will handle that for us.

      There are various user-limits of which only max_user_connections
      and max_connections_per_hour apply at connect time. For the
      the second to create a race in our logic, we'd need a limits
      test that runs without a FLUSH for longer than an hour, so we'll
      stay clear of trying to work out which exact user-limit was
      exceeded.
    */

    if (((mysql_errno(con) == ER_TOO_MANY_USER_CONNECTIONS) ||
         (mysql_errno(con) == ER_USER_LIMIT_REACHED)) &&
        (failed_attempts++ < opt_max_connect_retries))
    {
      int i;

      i= match_expected_error(command, mysql_errno(con), mysql_sqlstate(con));

      if (i >= 0)
        goto do_handle_error;                 /* expected error, handle */

      my_sleep(connection_retry_sleep);       /* unexpected error, wait */
      continue;                               /* and give it 1 more chance */
    }

do_handle_error:
    var_set_errno(mysql_errno(con));
    handle_error(command, mysql_errno(con), mysql_error(con),
		 mysql_sqlstate(con), ds);
    return 0; /* Not connected */
  }

  var_set_errno(0);
  handle_no_error(command);
  return 1; /* Connected */
}


/*
  Open a new connection to MySQL Server with the parameters
  specified. Make the new connection the current connection.

  SYNOPSIS
  do_connect()
  q	       called command

  DESCRIPTION
  connect(<name>,<host>,<user>,[<pass>,[<db>,[<port>,<sock>[<opts>]]]]);
  connect <name>,<host>,<user>,[<pass>,[<db>,[<port>,<sock>[<opts>]]]];

  <name> - name of the new connection
  <host> - hostname of server
  <user> - user to connect as
  <pass> - password used when connecting
  <db>   - initial db when connected
  <port> - server port
  <sock> - server socket
  <opts> - options to use for the connection
   * SSL - use SSL if available
   * COMPRESS - use compression if available
   * SHM - use shared memory if available
   * PIPE - use named pipe if available

*/

void do_connect(struct st_command *command)
{
  int con_port= opt_port;
  char *con_options;
  my_bool con_ssl= 0, con_compress= 0;
  my_bool con_pipe= 0, con_shm= 0;
  struct st_connection* con_slot;

  static DYNAMIC_STRING ds_connection_name;
  static DYNAMIC_STRING ds_host;
  static DYNAMIC_STRING ds_user;
  static DYNAMIC_STRING ds_password;
  static DYNAMIC_STRING ds_database;
  static DYNAMIC_STRING ds_port;
  static DYNAMIC_STRING ds_sock;
  static DYNAMIC_STRING ds_options;
  static DYNAMIC_STRING ds_default_auth;
#ifdef HAVE_SMEM
  static DYNAMIC_STRING ds_shm;
#endif
  const struct command_arg connect_args[] = {
    { "connection name", ARG_STRING, TRUE, &ds_connection_name, "Name of the connection" },
    { "host", ARG_STRING, TRUE, &ds_host, "Host to connect to" },
    { "user", ARG_STRING, FALSE, &ds_user, "User to connect as" },
    { "passsword", ARG_STRING, FALSE, &ds_password, "Password used when connecting" },
    { "database", ARG_STRING, FALSE, &ds_database, "Database to select after connect" },
    { "port", ARG_STRING, FALSE, &ds_port, "Port to connect to" },
    { "socket", ARG_STRING, FALSE, &ds_sock, "Socket to connect with" },
    { "options", ARG_STRING, FALSE, &ds_options, "Options to use while connecting" },
    { "default_auth", ARG_STRING, FALSE, &ds_default_auth, "Default authentication to use" }
  };

  DBUG_ENTER("do_connect");
  DBUG_PRINT("enter",("connect: %s", command->first_argument));

  strip_parentheses(command);
  check_command_args(command, command->first_argument, connect_args,
                     sizeof(connect_args)/sizeof(struct command_arg),
                     ',');

  /* Port */
  if (ds_port.length)
  {
    con_port= atoi(ds_port.str);
    if (con_port == 0)
      die("Illegal argument for port: '%s'", ds_port.str);
  }

#ifdef HAVE_SMEM
  /* Shared memory */
  init_dynamic_string(&ds_shm, ds_sock.str, 0, 0);
#endif

  /* Sock */
  if (ds_sock.length)
  {
    /*
      If the socket is specified just as a name without path
      append tmpdir in front
    */
    if (*ds_sock.str != FN_LIBCHAR)
    {
      char buff[FN_REFLEN];
      fn_format(buff, ds_sock.str, TMPDIR, "", 0);
      dynstr_set(&ds_sock, buff);
    }
  }
  else
  {
    /* No socket specified, use default */
    dynstr_set(&ds_sock, unix_sock);
  }
  DBUG_PRINT("info", ("socket: %s", ds_sock.str));


  /* Options */
  con_options= ds_options.str;
  while (*con_options)
  {
    char* end;
    /* Step past any spaces in beginning of option*/
    while (*con_options && my_isspace(charset_info, *con_options))
     con_options++;
    /* Find end of this option */
    end= con_options;
    while (*end && !my_isspace(charset_info, *end))
      end++;
    if (!strncmp(con_options, "SSL", 3))
      con_ssl= 1;
    else if (!strncmp(con_options, "COMPRESS", 8))
      con_compress= 1;
    else if (!strncmp(con_options, "PIPE", 4))
      con_pipe= 1;
    else if (!strncmp(con_options, "SHM", 3))
      con_shm= 1;
    else
      die("Illegal option to connect: %.*s", 
          (int) (end - con_options), con_options);
    /* Process next option */
    con_options= end;
  }

  if (find_connection_by_name(ds_connection_name.str))
    die("Connection %s already exists", ds_connection_name.str);
    
  if (next_con != connections_end)
    con_slot= next_con;
  else
  {
    if (!(con_slot= find_connection_by_name("-closed_connection-")))
      die("Connection limit exhausted, you can have max %d connections",
          opt_max_connections);
  }

#ifdef EMBEDDED_LIBRARY
  init_connection_thd(con_slot);
#endif /*EMBEDDED_LIBRARY*/

  if (!mysql_init(&con_slot->mysql))
    die("Failed on mysql_init()");

  if (opt_connect_timeout)
    mysql_options(&con_slot->mysql, MYSQL_OPT_CONNECT_TIMEOUT,
                  (void *) &opt_connect_timeout);

  if (opt_compress || con_compress)
    mysql_options(&con_slot->mysql, MYSQL_OPT_COMPRESS, NullS);
  mysql_options(&con_slot->mysql, MYSQL_OPT_LOCAL_INFILE, 0);
  mysql_options(&con_slot->mysql, MYSQL_SET_CHARSET_NAME,
                charset_info->csname);
  if (opt_charsets_dir)
    mysql_options(&con_slot->mysql, MYSQL_SET_CHARSET_DIR,
                  opt_charsets_dir);

#if defined(HAVE_OPENSSL) && !defined(EMBEDDED_LIBRARY)
  if (opt_use_ssl)
    con_ssl= 1;
#endif

  if (con_ssl)
  {
#if defined(HAVE_OPENSSL) && !defined(EMBEDDED_LIBRARY)
    mysql_ssl_set(&con_slot->mysql, opt_ssl_key, opt_ssl_cert, opt_ssl_ca,
		  opt_ssl_capath, opt_ssl_cipher);
#if MYSQL_VERSION_ID >= 50000
    /* Turn on ssl_verify_server_cert only if host is "localhost" */
    opt_ssl_verify_server_cert= !strcmp(ds_host.str, "localhost");
    mysql_options(&con_slot->mysql, MYSQL_OPT_SSL_VERIFY_SERVER_CERT,
                  &opt_ssl_verify_server_cert);
#endif
#endif
  }

  if (con_pipe)
  {
#if defined(__WIN__) && !defined(EMBEDDED_LIBRARY)
    opt_protocol= MYSQL_PROTOCOL_PIPE;
#endif
  }

#ifndef EMBEDDED_LIBRARY
  if (opt_protocol)
    mysql_options(&con_slot->mysql, MYSQL_OPT_PROTOCOL, (char*) &opt_protocol);
#endif

  if (con_shm)
  {
#ifdef HAVE_SMEM
    uint protocol= MYSQL_PROTOCOL_MEMORY;
    if (!ds_shm.length)
      die("Missing shared memory base name");
    mysql_options(&con_slot->mysql, MYSQL_SHARED_MEMORY_BASE_NAME, ds_shm.str);
    mysql_options(&con_slot->mysql, MYSQL_OPT_PROTOCOL, &protocol);
#endif
  }
#ifdef HAVE_SMEM
  else if (shared_memory_base_name)
  {
    mysql_options(&con_slot->mysql, MYSQL_SHARED_MEMORY_BASE_NAME,
                  shared_memory_base_name);
  }
#endif

  /* Use default db name */
  if (ds_database.length == 0)
    dynstr_set(&ds_database, opt_db);

  if (opt_plugin_dir && *opt_plugin_dir)
    mysql_options(&con_slot->mysql, MYSQL_PLUGIN_DIR, opt_plugin_dir);

  if (ds_default_auth.length)
    mysql_options(&con_slot->mysql, MYSQL_DEFAULT_AUTH, ds_default_auth.str);

  /* Special database to allow one to connect without a database name */
  if (ds_database.length && !strcmp(ds_database.str,"*NO-ONE*"))
    dynstr_set(&ds_database, "");

  if (connect_n_handle_errors(command, &con_slot->mysql,
                              ds_host.str,ds_user.str,
                              ds_password.str, ds_database.str,
                              con_port, ds_sock.str))
  {
    DBUG_PRINT("info", ("Inserting connection %s in connection pool",
                        ds_connection_name.str));
    if (!(con_slot->name= my_strdup(ds_connection_name.str, MYF(MY_WME))))
      die("Out of memory");
    con_slot->name_len= strlen(con_slot->name);
    set_current_connection(con_slot);

    if (con_slot == next_con)
      next_con++; /* if we used the next_con slot, advance the pointer */
  }

  dynstr_free(&ds_connection_name);
  dynstr_free(&ds_host);
  dynstr_free(&ds_user);
  dynstr_free(&ds_password);
  dynstr_free(&ds_database);
  dynstr_free(&ds_port);
  dynstr_free(&ds_sock);
  dynstr_free(&ds_options);
  dynstr_free(&ds_default_auth);
#ifdef HAVE_SMEM
  dynstr_free(&ds_shm);
#endif
  DBUG_VOID_RETURN;
}


int do_done(struct st_command *command)
{
  /* Check if empty block stack */
  if (cur_block == block_stack)
  {
    if (*command->query != '}')
      die("Stray 'end' command - end of block before beginning");
    die("Stray '}' - end of block before beginning");
  }

  /* Test if inner block has been executed */
  if (cur_block->ok && cur_block->cmd == cmd_while)
  {
    /* Pop block from stack, re-execute outer block */
    cur_block--;
    parser.current_line = cur_block->line;
  }
  else
  {
    if (*cur_block->delim) 
    {
      /* Restore "old" delimiter after false if block */
      strcpy (delimiter, cur_block->delim);
      delimiter_length= strlen(delimiter);
    }
    /* Pop block from stack, goto next line */
    cur_block--;
    parser.current_line++;
  }
  return 0;
}

/* Operands available in if or while conditions */

enum block_op {
  EQ_OP,
  NE_OP,
  GT_OP,
  GE_OP,
  LT_OP,
  LE_OP,
  ILLEG_OP
};


enum block_op find_operand(const char *start)
{
 char first= *start;
 char next= *(start+1);
 
 if (first == '=' && next == '=')
   return EQ_OP;
 if (first == '!' && next == '=')
   return NE_OP;
 if (first == '>' && next == '=')
   return GE_OP;
 if (first == '>')
   return GT_OP;
 if (first == '<' && next == '=')
   return LE_OP;
 if (first == '<')
   return LT_OP;
 
 return ILLEG_OP;
}


/*
  Process start of a "if" or "while" statement

  SYNOPSIS
  do_block()
  cmd        Type of block
  q	       called command

  DESCRIPTION
  if ([!]<expr>)
  {
  <block statements>
  }

  while ([!]<expr>)
  {
  <block statements>
  }

  Evaluates the <expr> and if it evaluates to
  greater than zero executes the following code block.
  A '!' can be used before the <expr> to indicate it should
  be executed if it evaluates to zero.

  <expr> can also be a simple comparison condition:

  <variable> <op> <expr>

  The left hand side must be a variable, the right hand side can be a
  variable, number, string or `query`. Operands are ==, !=, <, <=, >, >=.
  == and != can be used for strings, all can be used for numerical values.
*/

void do_block(enum block_cmd cmd, struct st_command* command)
{
  char *p= command->first_argument;
  const char *expr_start, *expr_end;
  VAR v;
  const char *cmd_name= (cmd == cmd_while ? "while" : "if");
  my_bool not_expr= FALSE;
  DBUG_ENTER("do_block");
  DBUG_PRINT("enter", ("%s", cmd_name));

  /* Check stack overflow */
  if (cur_block == block_stack_end)
    die("Nesting too deeply");

  /* Set way to find outer block again, increase line counter */
  cur_block->line= parser.current_line++;

  /* If this block is ignored */
  if (!cur_block->ok)
  {
    /* Inner block should be ignored too */
    cur_block++;
    cur_block->cmd= cmd;
    cur_block->ok= FALSE;
    cur_block->delim[0]= '\0';
    DBUG_VOID_RETURN;
  }

  /* Parse and evaluate test expression */
  expr_start= strchr(p, '(');
  if (!expr_start++)
    die("missing '(' in %s", cmd_name);

  while (my_isspace(charset_info, *expr_start))
    expr_start++;
  
  /* Check for !<expr> */
  if (*expr_start == '!')
  {
    not_expr= TRUE;
    expr_start++; /* Step past the '!', then any whitespace */
    while (*expr_start && my_isspace(charset_info, *expr_start))
      expr_start++;
  }
  /* Find ending ')' */
  expr_end= strrchr(expr_start, ')');
  if (!expr_end)
    die("missing ')' in %s", cmd_name);
  p= (char*)expr_end+1;

  while (*p && my_isspace(charset_info, *p))
    p++;
  if (*p && *p != '{')
    die("Missing '{' after %s. Found \"%s\"", cmd_name, p);

  var_init(&v,0,0,0,0);

  /* If expression starts with a variable, it may be a compare condition */

  if (*expr_start == '$')
  {
    const char *curr_ptr= expr_end;
    eval_expr(&v, expr_start, &curr_ptr, true);
    while (my_isspace(charset_info, *++curr_ptr))
    {}
    /* If there was nothing past the variable, skip condition part */
    if (curr_ptr == expr_end)
      goto NO_COMPARE;

    enum block_op operand= find_operand(curr_ptr);
    if (operand == ILLEG_OP)
      die("Found junk '%.*s' after $variable in condition",
          (int)(expr_end - curr_ptr), curr_ptr);

    /* We could silently allow this, but may be confusing */
    if (not_expr)
      die("Negation and comparison should not be combined, please rewrite");
    
    /* Skip the 1 or 2 chars of the operand, then white space */
    if (operand == LT_OP || operand == GT_OP)
    {
      curr_ptr++;
    }
    else
    {
      curr_ptr+= 2;
    }
    while (my_isspace(charset_info, *curr_ptr))
      curr_ptr++;
    if (curr_ptr == expr_end)
      die("Missing right operand in comparison");

    /* Strip off trailing white space */
    while (my_isspace(charset_info, expr_end[-1]))
      expr_end--;
    /* strip off ' or " around the string */
    if (*curr_ptr == '\'' || *curr_ptr == '"')
    {
      if (expr_end[-1] != *curr_ptr)
        die("Unterminated string value");
      curr_ptr++;
      expr_end--;
    }
    VAR v2;
    var_init(&v2,0,0,0,0);
    eval_expr(&v2, curr_ptr, &expr_end);

    if ((operand!=EQ_OP && operand!=NE_OP) && ! (v.is_int && v2.is_int))
      die ("Only == and != are supported for string values");

    /* Now we overwrite the first variable with 0 or 1 (for false or true) */

    switch (operand)
    {
    case EQ_OP:
      if (v.is_int)
        v.int_val= (v2.is_int && v2.int_val == v.int_val);
      else
        v.int_val= !strcmp (v.str_val, v2.str_val);
      break;
      
    case NE_OP:
      if (v.is_int)
        v.int_val= ! (v2.is_int && v2.int_val == v.int_val);
      else
        v.int_val= (strcmp (v.str_val, v2.str_val) != 0);
      break;

    case LT_OP:
      v.int_val= (v.int_val < v2.int_val);
      break;
    case LE_OP:
      v.int_val= (v.int_val <= v2.int_val);
      break;
    case GT_OP:
      v.int_val= (v.int_val > v2.int_val);
      break;
    case GE_OP:
      v.int_val= (v.int_val >= v2.int_val);
      break;
    case ILLEG_OP:
      die("Impossible operator, this cannot happen");
    }

    v.is_int= TRUE;
    var_free(&v2);
  } else
  {
    if (*expr_start != '`' && ! my_isdigit(charset_info, *expr_start))
      die("Expression in if/while must beging with $, ` or a number");
    eval_expr(&v, expr_start, &expr_end);
  }

 NO_COMPARE:
  /* Define inner block */
  cur_block++;
  cur_block->cmd= cmd;
  if (v.is_int)
  {
    cur_block->ok= (v.int_val != 0);
  } else
  /* Any non-empty string which does not begin with 0 is also TRUE */
  {
    p= v.str_val;
    /* First skip any leading white space or unary -+ */
    while (*p && ((my_isspace(charset_info, *p) || *p == '-' || *p == '+')))
      p++;

    cur_block->ok= (*p && *p != '0') ? TRUE : FALSE;
  }
  
  if (not_expr)
    cur_block->ok = !cur_block->ok;

  if (cur_block->ok) 
  {
    cur_block->delim[0]= '\0';
  } else
  {
    /* Remember "old" delimiter if entering a false if block */
    strcpy (cur_block->delim, delimiter);
  }
  
  DBUG_PRINT("info", ("OK: %d", cur_block->ok));

  var_free(&v);
  DBUG_VOID_RETURN;
}


void do_delimiter(struct st_command* command)
{
  char* p= command->first_argument;
  DBUG_ENTER("do_delimiter");
  DBUG_PRINT("enter", ("first_argument: %s", command->first_argument));

  while (*p && my_isspace(charset_info, *p))
    p++;

  if (!(*p))
    die("Can't set empty delimiter");

  strmake(delimiter, p, sizeof(delimiter) - 1);
  delimiter_length= strlen(delimiter);

  DBUG_PRINT("exit", ("delimiter: %s", delimiter));
  command->last_argument= p + delimiter_length;
  DBUG_VOID_RETURN;
}


my_bool match_delimiter(int c, const char *delim, uint length)
{
  uint i;
  char tmp[MAX_DELIMITER_LENGTH];

  if (c != *delim)
    return 0;

  for (i= 1; i < length &&
	 (c= my_getc(cur_file->file)) == *(delim + i);
       i++)
    tmp[i]= c;

  if (i == length)
    return 1;					/* Found delimiter */

  /* didn't find delimiter, push back things that we read */
  my_ungetc(c);
  while (i > 1)
    my_ungetc(tmp[--i]);
  return 0;
}


my_bool end_of_query(int c)
{
  return match_delimiter(c, delimiter, delimiter_length);
}


/*
  Read one "line" from the file

  SYNOPSIS
  read_line
  buf     buffer for the read line
  size    size of the buffer i.e max size to read

  DESCRIPTION
  This function actually reads several lines and adds them to the
  buffer buf. It continues to read until it finds what it believes
  is a complete query.

  Normally that means it will read lines until it reaches the
  "delimiter" that marks end of query. Default delimiter is ';'
  The function should be smart enough not to detect delimiter's
  found inside strings surrounded with '"' and '\'' escaped strings.

  If the first line in a query starts with '#' or '-' this line is treated
  as a comment. A comment is always terminated when end of line '\n' is
  reached.

*/

int read_line(char *buf, int size)
{
  char c, UNINIT_VAR(last_quote), last_char= 0;
  char *p= buf, *buf_end= buf + size - 1;
  int skip_char= 0;
  my_bool have_slash= FALSE;
  
  enum {R_NORMAL, R_Q, R_SLASH_IN_Q,
        R_COMMENT, R_LINE_START} state= R_LINE_START;
  DBUG_ENTER("read_line");

  start_lineno= cur_file->lineno;
  DBUG_PRINT("info", ("Starting to read at lineno: %d", start_lineno));
  for (; p < buf_end ;)
  {
    skip_char= 0;
    c= my_getc(cur_file->file);
    if (feof(cur_file->file))
    {
  found_eof:
      if (cur_file->file != stdin)
      {
	fclose(cur_file->file);
        cur_file->file= 0;
      }
      my_free(cur_file->file_name);
      cur_file->file_name= 0;
      if (cur_file == file_stack)
      {
        /* We're back at the first file, check if
           all { have matching }
        */
        if (cur_block != block_stack)
          die("Missing end of block");

        *p= 0;
        DBUG_PRINT("info", ("end of file at line %d", cur_file->lineno));
        DBUG_RETURN(1);
      }
      cur_file--;
      start_lineno= cur_file->lineno;
      continue;
    }

    if (c == '\n')
    {
      /* Line counting is independent of state */
      cur_file->lineno++;

      /* Convert cr/lf to lf */
      if (p != buf && *(p-1) == '\r')
        p--;
    }

    switch(state) {
    case R_NORMAL:
      if (end_of_query(c))
      {
	*p= 0;
        DBUG_PRINT("exit", ("Found delimiter '%s' at line %d",
                            delimiter, cur_file->lineno));
	DBUG_RETURN(0);
      }
      else if ((c == '{' &&
                (!my_strnncoll_simple(charset_info, (const uchar*) "while", 5,
                                      (uchar*) buf, min(5, p - buf), 0) ||
                 !my_strnncoll_simple(charset_info, (const uchar*) "if", 2,
                                      (uchar*) buf, min(2, p - buf), 0))))
      {
        /* Only if and while commands can be terminated by { */
        *p++= c;
	*p= 0;
        DBUG_PRINT("exit", ("Found '{' indicating start of block at line %d",
                            cur_file->lineno));
	DBUG_RETURN(0);
      }
      else if (c == '\'' || c == '"' || c == '`')
      {
        if (! have_slash) 
        {
	  last_quote= c;
	  state= R_Q;
	}
      }
      have_slash= (c == '\\');
      break;

    case R_COMMENT:
      if (c == '\n')
      {
        /* Comments are terminated by newline */
	*p= 0;
        DBUG_PRINT("exit", ("Found newline in comment at line: %d",
                            cur_file->lineno));
	DBUG_RETURN(0);
      }
      break;

    case R_LINE_START:
      if (c == '#' || c == '-')
      {
        /* A # or - in the first position of the line - this is a comment */
	state = R_COMMENT;
      }
      else if (my_isspace(charset_info, c))
      {
	if (c == '\n')
        {
          if (last_char == '\n')
          {
            /* Two new lines in a row, return empty line */
            DBUG_PRINT("info", ("Found two new lines in a row"));
            *p++= c;
            *p= 0;
            DBUG_RETURN(0);
          }

          /* Query hasn't started yet */
	  start_lineno= cur_file->lineno;
          DBUG_PRINT("info", ("Query hasn't started yet, start_lineno: %d",
                              start_lineno));
        }

        /* Skip all space at begining of line */
	skip_char= 1;
      }
      else if (end_of_query(c))
      {
	*p= 0;
        DBUG_PRINT("exit", ("Found delimiter '%s' at line: %d",
                            delimiter, cur_file->lineno));
	DBUG_RETURN(0);
      }
      else if (c == '}')
      {
        /* A "}" need to be by itself in the begining of a line to terminate */
        *p++= c;
	*p= 0;
        DBUG_PRINT("exit", ("Found '}' in begining of a line at line: %d",
                            cur_file->lineno));
	DBUG_RETURN(0);
      }
      else if (c == '\'' || c == '"' || c == '`')
      {
        last_quote= c;
	state= R_Q;
      }
      else
	state= R_NORMAL;
      break;

    case R_Q:
      if (c == last_quote)
	state= R_NORMAL;
      else if (c == '\\')
	state= R_SLASH_IN_Q;
      break;

    case R_SLASH_IN_Q:
      state= R_Q;
      break;

    }

    last_char= c;

    if (!skip_char)
    {
      /* Could be a multibyte character */
      /* This code is based on the code in "sql_load.cc" */
#ifdef USE_MB
      int charlen = my_mbcharlen(charset_info, (unsigned char) c);
      /* We give up if multibyte character is started but not */
      /* completed before we pass buf_end */
      if ((charlen > 1) && (p + charlen) <= buf_end)
      {
	int i;
	char* mb_start = p;

	*p++ = c;

	for (i= 1; i < charlen; i++)
	{
	  c= my_getc(cur_file->file);
	  if (feof(cur_file->file))
	    goto found_eof;
	  *p++ = c;
	}
	if (! my_ismbchar(charset_info, mb_start, p))
	{
	  /* It was not a multiline char, push back the characters */
	  /* We leave first 'c', i.e. pretend it was a normal char */
	  while (p-1 > mb_start)
	    my_ungetc(*--p);
	}
      }
      else
#endif
	*p++= c;
    }
  }
  die("The input buffer is too small for this query.x\n" \
      "check your query or increase MAX_QUERY and recompile");
  DBUG_RETURN(0);
}


/*
  Convert the read query to result format version 1

  That is: After newline, all spaces need to be skipped
  unless the previous char was a quote

  This is due to an old bug that has now been fixed, but the
  version 1 output format is preserved by using this function

*/

void convert_to_format_v1(char* query)
{
  int last_c_was_quote= 0;
  char *p= query, *to= query;
  char *end= strend(query);
  char last_c;

  while (p <= end)
  {
    if (*p == '\n' && !last_c_was_quote)
    {
      *to++ = *p++; /* Save the newline */

      /* Skip any spaces on next line */
      while (*p && my_isspace(charset_info, *p))
        p++;

      last_c_was_quote= 0;
    }
    else if (*p == '\'' || *p == '"' || *p == '`')
    {
      last_c= *p;
      *to++ = *p++;

      /* Copy anything until the next quote of same type */
      while (*p && *p != last_c)
        *to++ = *p++;

      *to++ = *p++;

      last_c_was_quote= 1;
    }
    else
    {
      *to++ = *p++;
      last_c_was_quote= 0;
    }
  }
}


/*
  Check for unexpected "junk" after the end of query
  This is normally caused by missing delimiters or when
  switching between different delimiters
*/

void check_eol_junk_line(const char *line)
{
  const char *p= line;
  DBUG_ENTER("check_eol_junk_line");
  DBUG_PRINT("enter", ("line: %s", line));

  /* Check for extra delimiter */
  if (*p && !strncmp(p, delimiter, delimiter_length))
    die("Extra delimiter \"%s\" found", delimiter);

  /* Allow trailing # comment */
  if (*p && *p != '#')
  {
    if (*p == '\n')
      die("Missing delimiter");
    die("End of line junk detected: \"%s\"", p);
  }
  DBUG_VOID_RETURN;
}

void check_eol_junk(const char *eol)
{
  const char *p= eol;
  DBUG_ENTER("check_eol_junk");
  DBUG_PRINT("enter", ("eol: %s", eol));

  /* Skip past all spacing chars and comments */
  while (*p && (my_isspace(charset_info, *p) || *p == '#' || *p == '\n'))
  {
    /* Skip past comments started with # and ended with newline */
    if (*p && *p == '#')
    {
      p++;
      while (*p && *p != '\n')
        p++;
    }

    /* Check this line */
    if (*p && *p == '\n')
      check_eol_junk_line(p);

    if (*p)
      p++;
  }

  check_eol_junk_line(p);

  DBUG_VOID_RETURN;
}


bool is_delimiter(const char* p)
{
  uint match= 0;
  char* delim= delimiter;
  while (*p && *p == *delim++)
  {
    match++;
    p++;
  }

  return (match == delimiter_length);
}


/*
  Create a command from a set of lines

  SYNOPSIS
    read_command()
    command_ptr pointer where to return the new query

  DESCRIPTION
    Converts lines returned by read_line into a command, this involves
    parsing the first word in the read line to find the command type.

  A -- comment may contain a valid query as the first word after the
  comment start. Thus it's always checked to see if that is the case.
  The advantage with this approach is to be able to execute commands
  terminated by new line '\n' regardless how many "delimiter" it contain.
*/

#define MAX_QUERY (256*1024*2) /* 256K -- a test in sp-big is >128K */
static char read_command_buf[MAX_QUERY];

int read_command(struct st_command** command_ptr)
{
  char *p= read_command_buf;
  struct st_command* command;
  DBUG_ENTER("read_command");

  if (parser.current_line < parser.read_lines)
  {
    get_dynamic(&q_lines, (uchar*) command_ptr, parser.current_line) ;
    DBUG_RETURN(0);
  }
  if (!(*command_ptr= command=
        (struct st_command*) my_malloc(sizeof(*command),
                                       MYF(MY_WME|MY_ZEROFILL))) ||
      insert_dynamic(&q_lines, &command))
    die("Out of memory");
  command->type= Q_UNKNOWN;

  read_command_buf[0]= 0;
  if (read_line(read_command_buf, sizeof(read_command_buf)))
  {
    check_eol_junk(read_command_buf);
    DBUG_RETURN(1);
  }

  if (opt_result_format_version == 1)
    convert_to_format_v1(read_command_buf);

  DBUG_PRINT("info", ("query: '%s'", read_command_buf));
  if (*p == '#')
  {
    command->type= Q_COMMENT;
  }
  else if (p[0] == '-' && p[1] == '-')
  {
    command->type= Q_COMMENT_WITH_COMMAND;
    p+= 2; /* Skip past -- */
  }
  else if (*p == '\n')
  {
    command->type= Q_EMPTY_LINE;
  }

  /* Skip leading spaces */
  while (*p && my_isspace(charset_info, *p))
    p++;

  if (!(command->query_buf= command->query= my_strdup(p, MYF(MY_WME))))
    die("Out of memory");

  /*
    Calculate first word length(the command), terminated
    by 'space' , '(' or 'delimiter' */
  p= command->query;
  while (*p && !my_isspace(charset_info, *p) && *p != '(' && !is_delimiter(p))
    p++;
  command->first_word_len= (uint) (p - command->query);
  DBUG_PRINT("info", ("first_word: %.*s",
                      command->first_word_len, command->query));

  /* Skip spaces between command and first argument */
  while (*p && my_isspace(charset_info, *p))
    p++;
  command->first_argument= p;

  command->end= strend(command->query);
  command->query_len= (command->end - command->query);
  parser.read_lines++;
  DBUG_RETURN(0);
}


static struct my_option my_long_options[] =
{
  {"help", '?', "Display this help and exit.", 0, 0, 0, GET_NO_ARG, NO_ARG,
   0, 0, 0, 0, 0, 0},
  {"basedir", 'b', "Basedir for tests.", &opt_basedir,
   &opt_basedir, 0, GET_STR, REQUIRED_ARG, 0, 0, 0, 0, 0, 0},
  {"character-sets-dir", OPT_CHARSETS_DIR,
   "Directory for character set files.", &opt_charsets_dir,
   &opt_charsets_dir, 0, GET_STR, REQUIRED_ARG, 0, 0, 0, 0, 0, 0},
  {"compress", 'C', "Use the compressed server/client protocol.",
   &opt_compress, &opt_compress, 0, GET_BOOL, NO_ARG, 0, 0, 0,
   0, 0, 0},
  {"cursor-protocol", OPT_CURSOR_PROTOCOL, "Use cursors for prepared statements.",
   &cursor_protocol, &cursor_protocol, 0,
   GET_BOOL, NO_ARG, 0, 0, 0, 0, 0, 0},
  {"database", 'D', "Database to use.", &opt_db, &opt_db, 0,
   GET_STR, REQUIRED_ARG, 0, 0, 0, 0, 0, 0},
#ifdef DBUG_OFF
  {"debug", '#', "This is a non-debug version. Catch this and exit",
   0,0, 0, GET_DISABLED, OPT_ARG, 0, 0, 0, 0, 0, 0},
#else
  {"debug", '#', "Output debug log. Often this is 'd:t:o,filename'.",
   0, 0, 0, GET_STR, OPT_ARG, 0, 0, 0, 0, 0, 0},
#endif
  {"debug-check", OPT_DEBUG_CHECK, "Check memory and open file usage at exit.",
   &debug_check_flag, &debug_check_flag, 0,
   GET_BOOL, NO_ARG, 0, 0, 0, 0, 0, 0},
  {"debug-info", OPT_DEBUG_INFO, "Print some debug info at exit.",
   &debug_info_flag, &debug_info_flag,
   0, GET_BOOL, NO_ARG, 0, 0, 0, 0, 0, 0},
  {"host", 'h', "Connect to host.", &opt_host, &opt_host, 0,
   GET_STR, REQUIRED_ARG, 0, 0, 0, 0, 0, 0},
  {"include", 'i', "Include SQL before each test case.", &opt_include,
   &opt_include, 0, GET_STR, REQUIRED_ARG, 0, 0, 0, 0, 0, 0},
  {"logdir", OPT_LOG_DIR, "Directory for log files", &opt_logdir,
   &opt_logdir, 0, GET_STR, REQUIRED_ARG, 0, 0, 0, 0, 0, 0},
  {"mark-progress", OPT_MARK_PROGRESS,
   "Write line number and elapsed time to <testname>.progress.",
   &opt_mark_progress, &opt_mark_progress, 0,
   GET_BOOL, NO_ARG, 0, 0, 0, 0, 0, 0},
  {"max-connect-retries", OPT_MAX_CONNECT_RETRIES,
   "Maximum number of attempts to connect to server.",
   &opt_max_connect_retries, &opt_max_connect_retries, 0,
   GET_INT, REQUIRED_ARG, 500, 1, 10000, 0, 0, 0},
  {"max-connections", OPT_MAX_CONNECTIONS,
   "Max number of open connections to server",
   &opt_max_connections, &opt_max_connections, 0,
   GET_INT, REQUIRED_ARG, 128, 8, 5120, 0, 0, 0},
  {"password", 'p', "Password to use when connecting to server.",
   0, 0, 0, GET_STR, OPT_ARG, 0, 0, 0, 0, 0, 0},
  {"protocol", OPT_MYSQL_PROTOCOL, "The protocol of connection (tcp,socket,pipe,memory).",
   0, 0, 0, GET_STR,  REQUIRED_ARG, 0, 0, 0, 0, 0, 0},
  {"port", 'P', "Port number to use for connection or 0 for default to, in "
   "order of preference, my.cnf, $MYSQL_TCP_PORT, "
#if MYSQL_PORT_DEFAULT == 0
   "/etc/services, "
#endif
   "built-in default (" STRINGIFY_ARG(MYSQL_PORT) ").",
   &opt_port, &opt_port, 0, GET_INT, REQUIRED_ARG, 0, 0, 0, 0, 0, 0},
  {"ps-protocol", OPT_PS_PROTOCOL, 
   "Use prepared-statement protocol for communication.",
   &ps_protocol, &ps_protocol, 0,
   GET_BOOL, NO_ARG, 0, 0, 0, 0, 0, 0},
  {"quiet", 's', "Suppress all normal output.", &silent,
   &silent, 0, GET_BOOL, NO_ARG, 0, 0, 0, 0, 0, 0},
  {"record", 'r', "Record output of test_file into result file.",
   0, 0, 0, GET_NO_ARG, NO_ARG, 0, 0, 0, 0, 0, 0},
  {"result-file", 'R', "Read/store result from/in this file.",
   &result_file_name, &result_file_name, 0,
   GET_STR, REQUIRED_ARG, 0, 0, 0, 0, 0, 0},
  {"result-format-version", OPT_RESULT_FORMAT_VERSION,
   "Version of the result file format to use",
   &opt_result_format_version,
   &opt_result_format_version, 0,
   GET_INT, REQUIRED_ARG, 1, 1, 2, 0, 0, 0},
  {"server-arg", 'A', "Send option value to embedded server as a parameter.",
   0, 0, 0, GET_STR, REQUIRED_ARG, 0, 0, 0, 0, 0, 0},
  {"server-file", 'F', "Read embedded server arguments from file.",
   0, 0, 0, GET_STR, REQUIRED_ARG, 0, 0, 0, 0, 0, 0},
  {"shared-memory-base-name", OPT_SHARED_MEMORY_BASE_NAME,
   "Base name of shared memory.", &shared_memory_base_name, 
   &shared_memory_base_name, 0, GET_STR, REQUIRED_ARG, 0, 0, 0, 
   0, 0, 0},
  {"silent", 's', "Suppress all normal output. Synonym for --quiet.",
   &silent, &silent, 0, GET_BOOL, NO_ARG, 0, 0, 0, 0, 0, 0},
  {"sleep", 'T', "Always sleep this many seconds on sleep commands.",
   &opt_sleep, &opt_sleep, 0, GET_INT, REQUIRED_ARG, -1, -1, 0,
   0, 0, 0},
  {"socket", 'S', "The socket file to use for connection.",
   &unix_sock, &unix_sock, 0, GET_STR, REQUIRED_ARG, 0, 0, 0,
   0, 0, 0},
  {"sp-protocol", OPT_SP_PROTOCOL, "Use stored procedures for select.",
   &sp_protocol, &sp_protocol, 0,
   GET_BOOL, NO_ARG, 0, 0, 0, 0, 0, 0},
#include "sslopt-longopts.h"
  {"tail-lines", OPT_TAIL_LINES,
   "Number of lines of the result to include in a failure report.",
   &opt_tail_lines, &opt_tail_lines, 0,
   GET_INT, REQUIRED_ARG, 0, 0, 10000, 0, 0, 0},
  {"test-file", 'x', "Read test from/in this file (default stdin).",
   0, 0, 0, GET_STR, REQUIRED_ARG, 0, 0, 0, 0, 0, 0},
  {"timer-file", 'm', "File where the timing in microseconds is stored.",
   0, 0, 0, GET_STR, REQUIRED_ARG, 0, 0, 0, 0, 0, 0},
  {"tmpdir", 't', "Temporary directory where sockets are put.",
   0, 0, 0, GET_STR, REQUIRED_ARG, 0, 0, 0, 0, 0, 0},
  {"user", 'u', "User for login.", &opt_user, &opt_user, 0,
   GET_STR, REQUIRED_ARG, 0, 0, 0, 0, 0, 0},
  {"verbose", 'v', "Write more.", &verbose, &verbose, 0,
   GET_BOOL, NO_ARG, 0, 0, 0, 0, 0, 0},
  {"version", 'V', "Output version information and exit.",
   0, 0, 0, GET_NO_ARG, NO_ARG, 0, 0, 0, 0, 0, 0},
  {"view-protocol", OPT_VIEW_PROTOCOL, "Use views for select.",
   &view_protocol, &view_protocol, 0,
   GET_BOOL, NO_ARG, 0, 0, 0, 0, 0, 0},
  {"explain-protocol", OPT_EXPLAIN_PROTOCOL, "Explains all select.",
   &explain_protocol, &explain_protocol, 0,
   GET_BOOL, NO_ARG, 0, 0, 0, 0, 0, 0},
  {"connect_timeout", OPT_CONNECT_TIMEOUT,
   "Number of seconds before connection timeout.",
   &opt_connect_timeout, &opt_connect_timeout, 0, GET_UINT, REQUIRED_ARG,
   120, 0, 3600 * 12, 0, 0, 0},
  {"plugin_dir", OPT_PLUGIN_DIR, "Directory for client-side plugins.",
   (uchar**) &opt_plugin_dir, (uchar**) &opt_plugin_dir, 0,
   GET_STR, REQUIRED_ARG, 0, 0, 0, 0, 0, 0},
  { 0, 0, 0, 0, 0, 0, GET_NO_ARG, NO_ARG, 0, 0, 0, 0, 0, 0}
};


void print_version(void)
{
  printf("%s  Ver %s Distrib %s, for %s (%s)\n",my_progname,MTEST_VERSION,
	 MYSQL_SERVER_VERSION,SYSTEM_TYPE,MACHINE_TYPE);
}

void usage()
{
  print_version();
  puts(ORACLE_WELCOME_COPYRIGHT_NOTICE("2000, 2010"));
  printf("Runs a test against the mysql server and compares output with a results file.\n\n");
  printf("Usage: %s [OPTIONS] [database] < test_file\n", my_progname);
  my_print_help(my_long_options);
  printf("  --no-defaults       Don't read default options from any options file.\n");
  my_print_variables(my_long_options);
}


/*
  Read arguments for embedded server and put them into
  embedded_server_args[]
*/

void read_embedded_server_arguments(const char *name)
{
  char argument[1024],buff[FN_REFLEN], *str=0;
  FILE *file;

  if (!test_if_hard_path(name))
  {
    strxmov(buff, opt_basedir, name, NullS);
    name=buff;
  }
  fn_format(buff, name, "", "", MY_UNPACK_FILENAME);

  if (!embedded_server_arg_count)
  {
    embedded_server_arg_count=1;
    embedded_server_args[0]= (char*) "";		/* Progname */
  }
  if (!(file=my_fopen(buff, O_RDONLY | FILE_BINARY, MYF(MY_WME))))
    die("Failed to open file '%s'", buff);

  while (embedded_server_arg_count < MAX_EMBEDDED_SERVER_ARGS &&
	 (str=fgets(argument,sizeof(argument), file)))
  {
    *(strend(str)-1)=0;				/* Remove end newline */
    if (!(embedded_server_args[embedded_server_arg_count]=
	  (char*) my_strdup(str,MYF(MY_WME))))
    {
      my_fclose(file,MYF(0));
      die("Out of memory");

    }
    embedded_server_arg_count++;
  }
  my_fclose(file,MYF(0));
  if (str)
    die("Too many arguments in option file: %s",name);

  return;
}


static my_bool
get_one_option(int optid, const struct my_option *opt, char *argument)
{
  switch(optid) {
  case '#':
#ifndef DBUG_OFF
    DBUG_PUSH(argument ? argument : "d:t:S:i:O,/tmp/mysqltest.trace");
    debug_check_flag= 1;
#endif
    break;
  case 'r':
    record = 1;
    break;
  case 'x':
  {
    char buff[FN_REFLEN];
    if (!test_if_hard_path(argument))
    {
      strxmov(buff, opt_basedir, argument, NullS);
      argument= buff;
    }
    fn_format(buff, argument, "", "", MY_UNPACK_FILENAME);
    DBUG_ASSERT(cur_file == file_stack && cur_file->file == 0);
    if (!(cur_file->file=
          fopen(buff, "rb")))
      die("Could not open '%s' for reading, errno: %d", buff, errno);
    cur_file->file_name= my_strdup(buff, MYF(MY_FAE));
    cur_file->lineno= 1;
    break;
  }
  case 'm':
  {
    static char buff[FN_REFLEN];
    if (!test_if_hard_path(argument))
    {
      strxmov(buff, opt_basedir, argument, NullS);
      argument= buff;
    }
    fn_format(buff, argument, "", "", MY_UNPACK_FILENAME);
    timer_file= buff;
    unlink(timer_file);	     /* Ignore error, may not exist */
    break;
  }
  case 'p':
    if (argument == disabled_my_option)
      argument= (char*) "";			// Don't require password
    if (argument)
    {
      my_free(opt_pass);
      opt_pass= my_strdup(argument, MYF(MY_FAE));
      while (*argument) *argument++= 'x';		/* Destroy argument */
      tty_password= 0;
    }
    else
      tty_password= 1;
    break;
#include <sslopt-case.h>
  case 't':
    strnmov(TMPDIR, argument, sizeof(TMPDIR));
    break;
  case 'A':
    if (!embedded_server_arg_count)
    {
      embedded_server_arg_count=1;
      embedded_server_args[0]= (char*) "";
    }
    if (embedded_server_arg_count == MAX_EMBEDDED_SERVER_ARGS-1 ||
        !(embedded_server_args[embedded_server_arg_count++]=
          my_strdup(argument, MYF(MY_FAE))))
    {
      die("Can't use server argument");
    }
    break;
  case OPT_LOG_DIR:
    /* Check that the file exists */
    if (access(opt_logdir, F_OK) != 0)
      die("The specified log directory does not exist: '%s'", opt_logdir);
    break;
  case 'F':
    read_embedded_server_arguments(argument);
    break;
  case OPT_RESULT_FORMAT_VERSION:
    set_result_format_version(opt_result_format_version);
    break;
  case 'V':
    print_version();
    exit(0);
  case OPT_MYSQL_PROTOCOL:
#ifndef EMBEDDED_LIBRARY
    opt_protocol= find_type_or_exit(argument, &sql_protocol_typelib,
                                    opt->name);
#endif
    break;
  case '?':
    usage();
    exit(0);
  }
  return 0;
}


int parse_args(int argc, char **argv)
{
  if (load_defaults("my",load_default_groups,&argc,&argv))
    exit(1);

  default_argv= argv;

  if ((handle_options(&argc, &argv, my_long_options, get_one_option)))
    exit(1);

  if (argc > 1)
  {
    usage();
    exit(1);
  }
  if (argc == 1)
    opt_db= *argv;
  if (tty_password)
    opt_pass= get_tty_password(NullS);          /* purify tested */
  if (debug_info_flag)
    my_end_arg= MY_CHECK_ERROR | MY_GIVE_INFO;
  if (debug_check_flag)
    my_end_arg= MY_CHECK_ERROR;


  if (!record)
  {
    /* Check that the result file exists */
    if (result_file_name && access(result_file_name, F_OK) != 0)
      die("The specified result file '%s' does not exist", result_file_name);
  }

  return 0;
}

/*
  Write the content of str into file

  SYNOPSIS
  str_to_file2
  fname - name of file to truncate/create and write to
  str - content to write to file
  size - size of content witten to file
  append - append to file instead of overwriting old file
*/

void str_to_file2(const char *fname, char *str, int size, my_bool append)
{
  int fd;
  char buff[FN_REFLEN];
  int flags= O_WRONLY | O_CREAT;
  if (!test_if_hard_path(fname))
  {
    strxmov(buff, opt_basedir, fname, NullS);
    fname= buff;
  }
  fn_format(buff, fname, "", "", MY_UNPACK_FILENAME);

  if (!append)
    flags|= O_TRUNC;
  if ((fd= my_open(buff, flags,
                   MYF(MY_WME | MY_FFNF))) < 0)
    die("Could not open '%s' for writing, errno: %d", buff, errno);
  if (append && my_seek(fd, 0, SEEK_END, MYF(0)) == MY_FILEPOS_ERROR)
    die("Could not find end of file '%s', errno: %d", buff, errno);
  if (my_write(fd, (uchar*)str, size, MYF(MY_WME|MY_FNABP)))
    die("write failed, errno: %d", errno);
  my_close(fd, MYF(0));
}

/*
  Write the content of str into file

  SYNOPSIS
  str_to_file
  fname - name of file to truncate/create and write to
  str - content to write to file
  size - size of content witten to file
*/

void str_to_file(const char *fname, char *str, int size)
{
  str_to_file2(fname, str, size, FALSE);
}


void check_regerr(my_regex_t* r, int err)
{
  char err_buf[1024];

  if (err)
  {
    my_regerror(err,r,err_buf,sizeof(err_buf));
    die("Regex error: %s\n", err_buf);
  }
}


#ifdef __WIN__

DYNAMIC_ARRAY patterns;

/*
  init_win_path_patterns

  DESCRIPTION
  Setup string patterns that will be used to detect filenames that
  needs to be converted from Win to Unix format

*/

void init_win_path_patterns()
{
  /* List of string patterns to match in order to find paths */
  const char* paths[] = { "$MYSQL_TEST_DIR",
                          "$MYSQL_TMP_DIR",
                          "$MYSQLTEST_VARDIR",
                          "$MASTER_MYSOCK",
                          "$MYSQL_SHAREDIR",
                          "$MYSQL_LIBDIR",
                          "./test/" };
  int num_paths= sizeof(paths)/sizeof(char*);
  int i;
  char* p;

  DBUG_ENTER("init_win_path_patterns");

  my_init_dynamic_array(&patterns, sizeof(const char*), 16, 16);

  /* Loop through all paths in the array */
  for (i= 0; i < num_paths; i++)
  {
    VAR* v;
    if (*(paths[i]) == '$')
    {
      v= var_get(paths[i], 0, 0, 0);
      p= my_strdup(v->str_val, MYF(MY_FAE));
    }
    else
      p= my_strdup(paths[i], MYF(MY_FAE));

    /* Don't insert zero length strings in patterns array */
    if (strlen(p) == 0)
    {
      my_free(p);
      continue;
    }

    if (insert_dynamic(&patterns, &p))
      die("Out of memory");

    DBUG_PRINT("info", ("p: %s", p));
    while (*p)
    {
      if (*p == '/')
        *p='\\';
      p++;
    }
  }
  DBUG_VOID_RETURN;
}

void free_win_path_patterns()
{
  uint i= 0;
  for (i=0 ; i < patterns.elements ; i++)
  {
    const char** pattern= dynamic_element(&patterns, i, const char**);
    my_free((void *) *pattern);
  }
  delete_dynamic(&patterns);
}

/*
  fix_win_paths

  DESCRIPTION
  Search the string 'val' for the patterns that are known to be
  strings that contain filenames. Convert all \ to / in the
  filenames that are found.

  Ex:
  val = 'Error "c:\mysql\mysql-test\var\test\t1.frm" didn't exist'
  => $MYSQL_TEST_DIR is found by strstr
  => all \ from c:\mysql\m... until next space is converted into /
*/

void fix_win_paths(const char *val, int len)
{
  uint i;
  char *p;

  DBUG_ENTER("fix_win_paths");
  for (i= 0; i < patterns.elements; i++)
  {
    const char** pattern= dynamic_element(&patterns, i, const char**);
    DBUG_PRINT("info", ("pattern: %s", *pattern));

    /* Search for the path in string */
    while ((p= strstr((char*)val, *pattern)))
    {
      DBUG_PRINT("info", ("Found %s in val p: %s", *pattern, p));

      while (*p && !my_isspace(charset_info, *p))
      {
        if (*p == '\\')
          *p= '/';
        p++;
      }
      DBUG_PRINT("info", ("Converted \\ to /, p: %s", p));
    }
  }
  DBUG_PRINT("exit", (" val: %s, len: %d", val, len));
  DBUG_VOID_RETURN;
}
#endif



/*
  Append the result for one field to the dynamic string ds
*/

void append_field(DYNAMIC_STRING *ds, uint col_idx, MYSQL_FIELD* field,
                  char* val, ulonglong len, my_bool is_null)
{
  char null[]= "NULL";

  if (col_idx < max_replace_column && replace_column[col_idx])
  {
    val= replace_column[col_idx];
    len= strlen(val);
  }
  else if (is_null)
  {
    val= null;
    len= 4;
  }
#ifdef __WIN__
  else if ((field->type == MYSQL_TYPE_DOUBLE ||
            field->type == MYSQL_TYPE_FLOAT ) &&
           field->decimals >= 31)
  {
    /* Convert 1.2e+018 to 1.2e+18 and 1.2e-018 to 1.2e-18 */
    char *start= strchr(val, 'e');
    if (start && strlen(start) >= 5 &&
        (start[1] == '-' || start[1] == '+') && start[2] == '0')
    {
      start+=2; /* Now points at first '0' */
      if (field->flags & ZEROFILL_FLAG)
      {
        /* Move all chars before the first '0' one step right */
        memmove(val + 1, val, start - val);
        *val= '0';
      }
      else
      {
        /* Move all chars after the first '0' one step left */
        memmove(start, start + 1, strlen(start));
        len--;
      }
    }
  }
#endif

  if (!display_result_vertically)
  {
    if (col_idx)
      dynstr_append_mem(ds, "\t", 1);
    replace_dynstr_append_mem(ds, val, (int)len);
  }
  else
  {
    dynstr_append(ds, field->name);
    dynstr_append_mem(ds, "\t", 1);
    replace_dynstr_append_mem(ds, val, (int)len);
    dynstr_append_mem(ds, "\n", 1);
  }
}


/*
  Append all results to the dynamic string separated with '\t'
  Values may be converted with 'replace_column'
*/

void append_result(DYNAMIC_STRING *ds, MYSQL_RES *res)
{
  MYSQL_ROW row;
  uint num_fields= mysql_num_fields(res);
  MYSQL_FIELD *fields= mysql_fetch_fields(res);
  ulong *lengths;

  while ((row = mysql_fetch_row(res)))
  {
    uint i;
    lengths = mysql_fetch_lengths(res);
    for (i = 0; i < num_fields; i++)
      append_field(ds, i, &fields[i],
                   row[i], lengths[i], !row[i]);
    if (!display_result_vertically)
      dynstr_append_mem(ds, "\n", 1);
  }
}


/*
  Append all results from ps execution to the dynamic string separated
  with '\t'. Values may be converted with 'replace_column'
*/

void append_stmt_result(DYNAMIC_STRING *ds, MYSQL_STMT *stmt,
                        MYSQL_FIELD *fields, uint num_fields)
{
  MYSQL_BIND *my_bind;
  my_bool *is_null;
  ulong *length;
  uint i;

  /* Allocate array with bind structs, lengths and NULL flags */
  my_bind= (MYSQL_BIND*) my_malloc(num_fields * sizeof(MYSQL_BIND),
				MYF(MY_WME | MY_FAE | MY_ZEROFILL));
  length= (ulong*) my_malloc(num_fields * sizeof(ulong),
			     MYF(MY_WME | MY_FAE));
  is_null= (my_bool*) my_malloc(num_fields * sizeof(my_bool),
				MYF(MY_WME | MY_FAE));

  /* Allocate data for the result of each field */
  for (i= 0; i < num_fields; i++)
  {
    uint max_length= fields[i].max_length + 1;
    my_bind[i].buffer_type= MYSQL_TYPE_STRING;
    my_bind[i].buffer= my_malloc(max_length, MYF(MY_WME | MY_FAE));
    my_bind[i].buffer_length= max_length;
    my_bind[i].is_null= &is_null[i];
    my_bind[i].length= &length[i];

    DBUG_PRINT("bind", ("col[%d]: buffer_type: %d, buffer_length: %lu",
			i, my_bind[i].buffer_type, my_bind[i].buffer_length));
  }

  if (mysql_stmt_bind_result(stmt, my_bind))
    die("mysql_stmt_bind_result failed: %d: %s",
	mysql_stmt_errno(stmt), mysql_stmt_error(stmt));

  while (mysql_stmt_fetch(stmt) == 0)
  {
    for (i= 0; i < num_fields; i++)
      append_field(ds, i, &fields[i], (char*)my_bind[i].buffer,
                   *my_bind[i].length, *my_bind[i].is_null);
    if (!display_result_vertically)
      dynstr_append_mem(ds, "\n", 1);
  }

  if (mysql_stmt_fetch(stmt) != MYSQL_NO_DATA)
    die("fetch didn't end with MYSQL_NO_DATA from statement: %d %s",
	mysql_stmt_errno(stmt), mysql_stmt_error(stmt));

  for (i= 0; i < num_fields; i++)
  {
    /* Free data for output */
    my_free(my_bind[i].buffer);
  }
  /* Free array with bind structs, lengths and NULL flags */
  my_free(my_bind);
  my_free(length);
  my_free(is_null);
}


/*
  Append metadata for fields to output
*/

void append_metadata(DYNAMIC_STRING *ds,
                     MYSQL_FIELD *field,
                     uint num_fields)
{
  MYSQL_FIELD *field_end;
  dynstr_append(ds,"Catalog\tDatabase\tTable\tTable_alias\tColumn\t"
                "Column_alias\tType\tLength\tMax length\tIs_null\t"
                "Flags\tDecimals\tCharsetnr\n");

  for (field_end= field+num_fields ;
       field < field_end ;
       field++)
  {
    dynstr_append_mem(ds, field->catalog,
                      field->catalog_length);
    dynstr_append_mem(ds, "\t", 1);
    dynstr_append_mem(ds, field->db, field->db_length);
    dynstr_append_mem(ds, "\t", 1);
    dynstr_append_mem(ds, field->org_table,
                      field->org_table_length);
    dynstr_append_mem(ds, "\t", 1);
    dynstr_append_mem(ds, field->table,
                      field->table_length);
    dynstr_append_mem(ds, "\t", 1);
    dynstr_append_mem(ds, field->org_name,
                      field->org_name_length);
    dynstr_append_mem(ds, "\t", 1);
    dynstr_append_mem(ds, field->name, field->name_length);
    dynstr_append_mem(ds, "\t", 1);
    replace_dynstr_append_uint(ds, field->type);
    dynstr_append_mem(ds, "\t", 1);
    replace_dynstr_append_uint(ds, field->length);
    dynstr_append_mem(ds, "\t", 1);
    replace_dynstr_append_uint(ds, field->max_length);
    dynstr_append_mem(ds, "\t", 1);
    dynstr_append_mem(ds, (char*) (IS_NOT_NULL(field->flags) ?
                                   "N" : "Y"), 1);
    dynstr_append_mem(ds, "\t", 1);
    replace_dynstr_append_uint(ds, field->flags);
    dynstr_append_mem(ds, "\t", 1);
    replace_dynstr_append_uint(ds, field->decimals);
    dynstr_append_mem(ds, "\t", 1);
    replace_dynstr_append_uint(ds, field->charsetnr);
    dynstr_append_mem(ds, "\n", 1);
  }
}


/*
  Append affected row count and other info to output
*/

void append_info(DYNAMIC_STRING *ds, ulonglong affected_rows,
                 const char *info)
{
  char buf[40], buff2[21];
  sprintf(buf,"affected rows: %s\n", llstr(affected_rows, buff2));
  dynstr_append(ds, buf);
  if (info)
  {
    dynstr_append(ds, "info: ");
    dynstr_append(ds, info);
    dynstr_append_mem(ds, "\n", 1);
  }
}


/*
  Display the table headings with the names tab separated
*/

void append_table_headings(DYNAMIC_STRING *ds,
                           MYSQL_FIELD *field,
                           uint num_fields)
{
  uint col_idx;
  for (col_idx= 0; col_idx < num_fields; col_idx++)
  {
    if (col_idx)
      dynstr_append_mem(ds, "\t", 1);
    replace_dynstr_append(ds, field[col_idx].name);
  }
  dynstr_append_mem(ds, "\n", 1);
}

/*
  Fetch warnings from server and append to ds

  RETURN VALUE
  Number of warnings appended to ds
*/

int append_warnings(DYNAMIC_STRING *ds, MYSQL* mysql)
{
  uint count;
  MYSQL_RES *warn_res;
  DBUG_ENTER("append_warnings");

  if (!(count= mysql_warning_count(mysql)))
    DBUG_RETURN(0);

  /*
    If one day we will support execution of multi-statements
    through PS API we should not issue SHOW WARNINGS until
    we have not read all results...
  */
  DBUG_ASSERT(!mysql_more_results(mysql));

  if (mysql_real_query(mysql, "SHOW WARNINGS", 13))
    die("Error running query \"SHOW WARNINGS\": %s", mysql_error(mysql));

  if (!(warn_res= mysql_store_result(mysql)))
    die("Warning count is %u but didn't get any warnings",
	count);

  append_result(ds, warn_res);
  mysql_free_result(warn_res);

  DBUG_PRINT("warnings", ("%s", ds->str));

  DBUG_RETURN(count);
}


/*
  Run query using MySQL C API

  SYNOPSIS
    run_query_normal()
    mysql	mysql handle
    command	current command pointer
    flags	flags indicating if we should SEND and/or REAP
    query	query string to execute
    query_len	length query string to execute
    ds		output buffer where to store result form query
*/

void run_query_normal(struct st_connection *cn, struct st_command *command,
                      int flags, char *query, int query_len,
                      DYNAMIC_STRING *ds, DYNAMIC_STRING *ds_warnings)
{
  MYSQL_RES *res= 0;
  MYSQL *mysql= &cn->mysql;
  int err= 0, counter= 0;
  DBUG_ENTER("run_query_normal");
  DBUG_PRINT("enter",("flags: %d", flags));
  DBUG_PRINT("enter", ("query: '%-.60s'", query));

  if (flags & QUERY_SEND_FLAG)
  {
    /*
      Send the query
    */
    if (do_send_query(cn, query, query_len))
    {
      handle_error(command, mysql_errno(mysql), mysql_error(mysql),
		   mysql_sqlstate(mysql), ds);
      goto end;
    }
  }
  if (!(flags & QUERY_REAP_FLAG))
  {
    cn->pending= TRUE;
    DBUG_VOID_RETURN;
  }
  
  do
  {
    /*
      When  on first result set, call mysql_read_query_result to retrieve
      answer to the query sent earlier
    */
    if ((counter==0) && do_read_query_result(cn))
    {
      handle_error(command, mysql_errno(mysql), mysql_error(mysql),
		   mysql_sqlstate(mysql), ds);
      goto end;

    }

    /*
      Store the result of the query if it will return any fields
    */
    if (mysql_field_count(mysql) && ((res= mysql_store_result(mysql)) == 0))
    {
      handle_error(command, mysql_errno(mysql), mysql_error(mysql),
		   mysql_sqlstate(mysql), ds);
      goto end;
    }

    if (!disable_result_log)
    {
      if (res)
      {
	MYSQL_FIELD *fields= mysql_fetch_fields(res);
	uint num_fields= mysql_num_fields(res);

	if (display_metadata)
          append_metadata(ds, fields, num_fields);

	if (!display_result_vertically)
	  append_table_headings(ds, fields, num_fields);

	append_result(ds, res);
      }

      /*
        Need to call mysql_affected_rows() before the "new"
        query to find the warnings.
      */
      if (!disable_info)
	append_info(ds, mysql_affected_rows(mysql), mysql_info(mysql));

      /*
        Add all warnings to the result. We can't do this if we are in
        the middle of processing results from multi-statement, because
        this will break protocol.
      */
      if (!disable_warnings && !mysql_more_results(mysql))
      {
	if (append_warnings(ds_warnings, mysql) || ds_warnings->length)
	{
	  dynstr_append_mem(ds, "Warnings:\n", 10);
	  dynstr_append_mem(ds, ds_warnings->str, ds_warnings->length);
	}
      }
    }

    if (res)
    {
      mysql_free_result(res);
      res= 0;
    }
    counter++;
  } while (!(err= mysql_next_result(mysql)));
  if (err > 0)
  {
    /* We got an error from mysql_next_result, maybe expected */
    handle_error(command, mysql_errno(mysql), mysql_error(mysql),
		 mysql_sqlstate(mysql), ds);
    goto end;
  }
  DBUG_ASSERT(err == -1); /* Successful and there are no more results */

  /* If we come here the query is both executed and read successfully */
  handle_no_error(command);

end:

  cn->pending= FALSE;
  /*
    We save the return code (mysql_errno(mysql)) from the last call sent
    to the server into the mysqltest builtin variable $mysql_errno. This
    variable then can be used from the test case itself.
  */
  var_set_errno(mysql_errno(mysql));
  DBUG_VOID_RETURN;
}


/*
  Check whether given error is in list of expected errors

  SYNOPSIS
    match_expected_error()

  PARAMETERS
    command        the current command (and its expect-list)
    err_errno      error number of the error that actually occurred
    err_sqlstate   SQL-state that was thrown, or NULL for impossible
                   (file-ops, diff, etc.)

  RETURNS
    -1 for not in list, index in list of expected errors otherwise

  NOTE
    If caller needs to know whether the list was empty, they should
    check command->expected_errors.count.
*/

static int match_expected_error(struct st_command *command,
                                unsigned int err_errno,
                                const char *err_sqlstate)
{
  uint i;

  for (i= 0 ; (uint) i < command->expected_errors.count ; i++)
  {
    if ((command->expected_errors.err[i].type == ERR_ERRNO) &&
        (command->expected_errors.err[i].code.errnum == err_errno))
      return i;

    if (command->expected_errors.err[i].type == ERR_SQLSTATE)
    {
      /*
        NULL is quite likely, but not in conjunction with a SQL-state expect!
      */
      if (unlikely(err_sqlstate == NULL))
        die("expecting a SQL-state (%s) from query '%s' which cannot produce one...",
            command->expected_errors.err[i].code.sqlstate, command->query);

      if (strncmp(command->expected_errors.err[i].code.sqlstate,
                  err_sqlstate, SQLSTATE_LENGTH) == 0)
        return i;
    }
  }
  return -1;
}


/*
  Handle errors which occurred during execution

  SYNOPSIS
  handle_error()
  q     - query context
  err_errno - error number
  err_error - error message
  err_sqlstate - sql state
  ds    - dynamic string which is used for output buffer

  NOTE
    If there is an unexpected error this function will abort mysqltest
    immediately.
*/

void handle_error(struct st_command *command,
                  unsigned int err_errno, const char *err_error,
                  const char *err_sqlstate, DYNAMIC_STRING *ds)
{
  int i;

  DBUG_ENTER("handle_error");

  if (command->require_file[0])
  {
    /*
      The query after a "--require" failed. This is fine as long the server
      returned a valid reponse. Don't allow 2013 or 2006 to trigger an
      abort_not_supported_test
    */
    if (err_errno == CR_SERVER_LOST ||
        err_errno == CR_SERVER_GONE_ERROR)
      die("require query '%s' failed: %d: %s", command->query,
          err_errno, err_error);

    /* Abort the run of this test, pass the failed query as reason */
    abort_not_supported_test("Query '%s' failed, required functionality " \
                             "not supported", command->query);
  }

  if (command->abort_on_error)
    die("query '%s' failed: %d: %s", command->query, err_errno, err_error);

  DBUG_PRINT("info", ("expected_errors.count: %d",
                      command->expected_errors.count));

  i= match_expected_error(command, err_errno, err_sqlstate);

  if (i >= 0)
  {
    if (!disable_result_log)
    {
      if (command->expected_errors.count == 1)
      {
        /* Only log error if there is one possible error */
        dynstr_append_mem(ds, "ERROR ", 6);
        replace_dynstr_append(ds, err_sqlstate);
        dynstr_append_mem(ds, ": ", 2);
        replace_dynstr_append(ds, err_error);
        dynstr_append_mem(ds,"\n",1);
      }
      /* Don't log error if we may not get an error */
      else if (command->expected_errors.err[0].type == ERR_SQLSTATE ||
               (command->expected_errors.err[0].type == ERR_ERRNO &&
                command->expected_errors.err[0].code.errnum != 0))
        dynstr_append(ds,"Got one of the listed errors\n");
    }
    /* OK */
    DBUG_VOID_RETURN;
  }

  DBUG_PRINT("info",("i: %d  expected_errors: %d", i,
                     command->expected_errors.count));

  if (!disable_result_log)
  {
    dynstr_append_mem(ds, "ERROR ",6);
    replace_dynstr_append(ds, err_sqlstate);
    dynstr_append_mem(ds, ": ", 2);
    replace_dynstr_append(ds, err_error);
    dynstr_append_mem(ds, "\n", 1);
  }

  if (command->expected_errors.count > 0)
  {
    if (command->expected_errors.err[0].type == ERR_ERRNO)
      die("query '%s' failed with wrong errno %d: '%s', instead of %d...",
          command->query, err_errno, err_error,
          command->expected_errors.err[0].code.errnum);
    else
      die("query '%s' failed with wrong sqlstate %s: '%s', instead of %s...",
          command->query, err_sqlstate, err_error,
	  command->expected_errors.err[0].code.sqlstate);
  }

  DBUG_VOID_RETURN;
}


/*
  Handle absence of errors after execution

  SYNOPSIS
  handle_no_error()
  q - context of query

  RETURN VALUE
  error - function will not return
*/

void handle_no_error(struct st_command *command)
{
  DBUG_ENTER("handle_no_error");

  if (command->expected_errors.err[0].type == ERR_ERRNO &&
      command->expected_errors.err[0].code.errnum != 0)
  {
    /* Error code we wanted was != 0, i.e. not an expected success */
    die("query '%s' succeeded - should have failed with errno %d...",
        command->query, command->expected_errors.err[0].code.errnum);
  }
  else if (command->expected_errors.err[0].type == ERR_SQLSTATE &&
           strcmp(command->expected_errors.err[0].code.sqlstate,"00000") != 0)
  {
    /* SQLSTATE we wanted was != "00000", i.e. not an expected success */
    die("query '%s' succeeded - should have failed with sqlstate %s...",
        command->query, command->expected_errors.err[0].code.sqlstate);
  }

  DBUG_VOID_RETURN;
}


/*
  Run query using prepared statement C API

  SYNPOSIS
  run_query_stmt
  mysql - mysql handle
  command - currrent command pointer
  query - query string to execute
  query_len - length query string to execute
  ds - output buffer where to store result form query

  RETURN VALUE
  error - function will not return
*/

void run_query_stmt(MYSQL *mysql, struct st_command *command,
                    char *query, int query_len, DYNAMIC_STRING *ds,
                    DYNAMIC_STRING *ds_warnings)
{
  MYSQL_RES *res= NULL;     /* Note that here 'res' is meta data result set */
  MYSQL_STMT *stmt;
  DYNAMIC_STRING ds_prepare_warnings;
  DYNAMIC_STRING ds_execute_warnings;
  DBUG_ENTER("run_query_stmt");
  DBUG_PRINT("query", ("'%-.60s'", query));

  /*
    Init a new stmt if it's not already one created for this connection
  */
  if(!(stmt= cur_con->stmt))
  {
    if (!(stmt= mysql_stmt_init(mysql)))
      die("unable to init stmt structure");
    cur_con->stmt= stmt;
  }

  /* Init dynamic strings for warnings */
  if (!disable_warnings)
  {
    init_dynamic_string(&ds_prepare_warnings, NULL, 0, 256);
    init_dynamic_string(&ds_execute_warnings, NULL, 0, 256);
  }

  /*
    Prepare the query
  */
  if (mysql_stmt_prepare(stmt, query, query_len))
  {
    handle_error(command,  mysql_stmt_errno(stmt),
                 mysql_stmt_error(stmt), mysql_stmt_sqlstate(stmt), ds);
    goto end;
  }

  /*
    Get the warnings from mysql_stmt_prepare and keep them in a
    separate string
  */
  if (!disable_warnings)
    append_warnings(&ds_prepare_warnings, mysql);

  /*
    No need to call mysql_stmt_bind_param() because we have no
    parameter markers.
  */

#if MYSQL_VERSION_ID >= 50000
  if (cursor_protocol_enabled)
  {
    /*
      Use cursor when retrieving result
    */
    ulong type= CURSOR_TYPE_READ_ONLY;
    if (mysql_stmt_attr_set(stmt, STMT_ATTR_CURSOR_TYPE, (void*) &type))
      die("mysql_stmt_attr_set(STMT_ATTR_CURSOR_TYPE) failed': %d %s",
          mysql_stmt_errno(stmt), mysql_stmt_error(stmt));
  }
#endif

  /*
    Execute the query
  */
  if (mysql_stmt_execute(stmt))
  {
    handle_error(command, mysql_stmt_errno(stmt),
                 mysql_stmt_error(stmt), mysql_stmt_sqlstate(stmt), ds);
    goto end;
  }

  /*
    When running in cursor_protocol get the warnings from execute here
    and keep them in a separate string for later.
  */
  if (cursor_protocol_enabled && !disable_warnings)
    append_warnings(&ds_execute_warnings, mysql);

  /*
    We instruct that we want to update the "max_length" field in
    mysql_stmt_store_result(), this is our only way to know how much
    buffer to allocate for result data
  */
  {
    my_bool one= 1;
    if (mysql_stmt_attr_set(stmt, STMT_ATTR_UPDATE_MAX_LENGTH, (void*) &one))
      die("mysql_stmt_attr_set(STMT_ATTR_UPDATE_MAX_LENGTH) failed': %d %s",
          mysql_stmt_errno(stmt), mysql_stmt_error(stmt));
  }

  /*
    If we got here the statement succeeded and was expected to do so,
    get data. Note that this can still give errors found during execution!
    Store the result of the query if if will return any fields
  */
  if (mysql_stmt_field_count(stmt) && mysql_stmt_store_result(stmt))
  {
    handle_error(command, mysql_stmt_errno(stmt),
                 mysql_stmt_error(stmt), mysql_stmt_sqlstate(stmt), ds);
    goto end;
  }

  /* If we got here the statement was both executed and read successfully */
  handle_no_error(command);
  if (!disable_result_log)
  {
    /*
      Not all statements creates a result set. If there is one we can
      now create another normal result set that contains the meta
      data. This set can be handled almost like any other non prepared
      statement result set.
    */
    if ((res= mysql_stmt_result_metadata(stmt)) != NULL)
    {
      /* Take the column count from meta info */
      MYSQL_FIELD *fields= mysql_fetch_fields(res);
      uint num_fields= mysql_num_fields(res);

      if (display_metadata)
        append_metadata(ds, fields, num_fields);

      if (!display_result_vertically)
        append_table_headings(ds, fields, num_fields);

      append_stmt_result(ds, stmt, fields, num_fields);

      mysql_free_result(res);     /* Free normal result set with meta data */

      /*
        Clear prepare warnings if there are execute warnings,
        since they are probably duplicated.
      */
      if (ds_execute_warnings.length || mysql->warning_count)
        dynstr_set(&ds_prepare_warnings, NULL);
    }
    else
    {
      /*
	This is a query without resultset
      */
    }

    /*
      Fetch info before fetching warnings, since it will be reset
      otherwise.
    */

    if (!disable_info)
      append_info(ds, mysql_stmt_affected_rows(stmt), mysql_info(mysql));

    if (!disable_warnings)
    {
      /* Get the warnings from execute */

      /* Append warnings to ds - if there are any */
      if (append_warnings(&ds_execute_warnings, mysql) ||
          ds_execute_warnings.length ||
          ds_prepare_warnings.length ||
          ds_warnings->length)
      {
        dynstr_append_mem(ds, "Warnings:\n", 10);
        if (ds_warnings->length)
          dynstr_append_mem(ds, ds_warnings->str,
                            ds_warnings->length);
        if (ds_prepare_warnings.length)
          dynstr_append_mem(ds, ds_prepare_warnings.str,
                            ds_prepare_warnings.length);
        if (ds_execute_warnings.length)
          dynstr_append_mem(ds, ds_execute_warnings.str,
                            ds_execute_warnings.length);
      }
    }
  }

end:
  if (!disable_warnings)
  {
    dynstr_free(&ds_prepare_warnings);
    dynstr_free(&ds_execute_warnings);
  }


  /* Close the statement if - no reconnect, need new prepare */
  if (mysql->reconnect)
  {
    mysql_stmt_close(stmt);
    cur_con->stmt= NULL;
  }

  /*
    We save the return code (mysql_stmt_errno(stmt)) from the last call sent
    to the server into the mysqltest builtin variable $mysql_errno. This
    variable then can be used from the test case itself.
  */

  var_set_errno(mysql_stmt_errno(stmt));

  DBUG_VOID_RETURN;
}



/*
  Create a util connection if one does not already exists
  and use that to run the query
  This is done to avoid implict commit when creating/dropping objects such
  as view, sp etc.
*/

int util_query(MYSQL* org_mysql, const char* query){

  MYSQL* mysql;
  DBUG_ENTER("util_query");

  if(!(mysql= cur_con->util_mysql))
  {
    DBUG_PRINT("info", ("Creating util_mysql"));
    if (!(mysql= mysql_init(mysql)))
      die("Failed in mysql_init()");

    if (opt_connect_timeout)
      mysql_options(mysql, MYSQL_OPT_CONNECT_TIMEOUT,
                    (void *) &opt_connect_timeout);

    /* enable local infile, in non-binary builds often disabled by default */
    mysql_options(mysql, MYSQL_OPT_LOCAL_INFILE, 0);
    safe_connect(mysql, "util", org_mysql->host, org_mysql->user,
                 org_mysql->passwd, org_mysql->db, org_mysql->port,
                 org_mysql->unix_socket);

    cur_con->util_mysql= mysql;
  }

 DBUG_RETURN(mysql_query(mysql, query));
}



/*
  Run query

  SYNPOSIS
    run_query()
     mysql	mysql handle
     command	currrent command pointer

  flags control the phased/stages of query execution to be performed
  if QUERY_SEND_FLAG bit is on, the query will be sent. If QUERY_REAP_FLAG
  is on the result will be read - for regular query, both bits must be on
*/

void run_query(struct st_connection *cn, struct st_command *command, int flags)
{
  MYSQL *mysql= &cn->mysql;
  DYNAMIC_STRING *ds;
  DYNAMIC_STRING *save_ds= NULL;
  DYNAMIC_STRING ds_result;
  DYNAMIC_STRING ds_sorted;
  DYNAMIC_STRING ds_warnings;
  DYNAMIC_STRING eval_query;
  char *query;
  int query_len;
  my_bool view_created= 0, sp_created= 0;
  my_bool complete_query= ((flags & QUERY_SEND_FLAG) &&
                           (flags & QUERY_REAP_FLAG));
  DBUG_ENTER("run_query");

  if (cn->pending && (flags & QUERY_SEND_FLAG))
    die ("Cannot run query on connection between send and reap");

  if (!(flags & QUERY_SEND_FLAG) && !cn->pending)
    die ("Cannot reap on a connection without pending send");
  
  init_dynamic_string(&ds_warnings, NULL, 0, 256);
  ds_warn= &ds_warnings;
  
  /*
    Evaluate query if this is an eval command
  */
  if (command->type == Q_EVAL || command->type == Q_SEND_EVAL)
  {
    init_dynamic_string(&eval_query, "", command->query_len+256, 1024);
    do_eval(&eval_query, command->query, command->end, FALSE);
    query = eval_query.str;
    query_len = eval_query.length;
  }
  else
  {
    query = command->query;
    query_len = strlen(query);
  }

  /*
    When command->require_file is set the output of _this_ query
    should be compared with an already existing file
    Create a temporary dynamic string to contain the output from
    this query.
  */
  if (command->require_file[0])
  {
    init_dynamic_string(&ds_result, "", 1024, 1024);
    ds= &ds_result;
  }
  else
    ds= &ds_res;

  /*
    Log the query into the output buffer
  */
  if (!disable_query_log && (flags & QUERY_SEND_FLAG))
  {
    replace_dynstr_append_mem(ds, query, query_len);
    dynstr_append_mem(ds, delimiter, delimiter_length);
    dynstr_append_mem(ds, "\n", 1);
  }

  if (view_protocol_enabled &&
      complete_query &&
      match_re(&view_re, query))
  {
    /*
      Create the query as a view.
      Use replace since view can exist from a failed mysqltest run
    */
    DYNAMIC_STRING query_str;
    init_dynamic_string(&query_str,
			"CREATE OR REPLACE VIEW mysqltest_tmp_v AS ",
			query_len+64, 256);
    dynstr_append_mem(&query_str, query, query_len);
    if (util_query(mysql, query_str.str))
    {
      /*
	Failed to create the view, this is not fatal
	just run the query the normal way
      */
      DBUG_PRINT("view_create_error",
		 ("Failed to create view '%s': %d: %s", query_str.str,
		  mysql_errno(mysql), mysql_error(mysql)));

      /* Log error to create view */
      verbose_msg("Failed to create view '%s' %d: %s", query_str.str,
		  mysql_errno(mysql), mysql_error(mysql));
    }
    else
    {
      /*
	Yes, it was possible to create this query as a view
      */
      view_created= 1;
      query= (char*)"SELECT * FROM mysqltest_tmp_v";
      query_len = strlen(query);

      /*
        Collect warnings from create of the view that should otherwise
        have been produced when the SELECT was executed
      */
      append_warnings(&ds_warnings, cur_con->util_mysql);
    }

    dynstr_free(&query_str);

  }

  if (sp_protocol_enabled &&
      complete_query &&
      match_re(&sp_re, query))
  {
    /*
      Create the query as a stored procedure
      Drop first since sp can exist from a failed mysqltest run
    */
    DYNAMIC_STRING query_str;
    init_dynamic_string(&query_str,
			"DROP PROCEDURE IF EXISTS mysqltest_tmp_sp;",
			query_len+64, 256);
    util_query(mysql, query_str.str);
    dynstr_set(&query_str, "CREATE PROCEDURE mysqltest_tmp_sp()\n");
    dynstr_append_mem(&query_str, query, query_len);
    if (util_query(mysql, query_str.str))
    {
      /*
	Failed to create the stored procedure for this query,
	this is not fatal just run the query the normal way
      */
      DBUG_PRINT("sp_create_error",
		 ("Failed to create sp '%s': %d: %s", query_str.str,
		  mysql_errno(mysql), mysql_error(mysql)));

      /* Log error to create sp */
      verbose_msg("Failed to create sp '%s' %d: %s", query_str.str,
		  mysql_errno(mysql), mysql_error(mysql));

    }
    else
    {
      sp_created= 1;

      query= (char*)"CALL mysqltest_tmp_sp()";
      query_len = strlen(query);
    }
    dynstr_free(&query_str);
  }

  if (display_result_sorted)
  {
    /*
       Collect the query output in a separate string
       that can be sorted before it's added to the
       global result string
    */
    init_dynamic_string(&ds_sorted, "", 1024, 1024);
    save_ds= ds; /* Remember original ds */
    ds= &ds_sorted;
  }

  /*
    Find out how to run this query

    Always run with normal C API if it's not a complete
    SEND + REAP

    If it is a '?' in the query it may be a SQL level prepared
    statement already and we can't do it twice
  */
  if (ps_protocol_enabled &&
      complete_query &&
      match_re(&ps_re, query))
    run_query_stmt(mysql, command, query, query_len, ds, &ds_warnings);
  else
    run_query_normal(cn, command, flags, query, query_len,
		     ds, &ds_warnings);

  dynstr_free(&ds_warnings);
  ds_warn= 0;
  if (command->type == Q_EVAL || command->type == Q_SEND_EVAL)
    dynstr_free(&eval_query);

  if (display_result_sorted)
  {
    /* Sort the result set and append it to result */
    dynstr_append_sorted(save_ds, &ds_sorted);
    ds= save_ds;
    dynstr_free(&ds_sorted);
  }

  if (sp_created)
  {
    if (util_query(mysql, "DROP PROCEDURE mysqltest_tmp_sp "))
      die("Failed to drop sp: %d: %s", mysql_errno(mysql), mysql_error(mysql));
  }

  if (view_created)
  {
    if (util_query(mysql, "DROP VIEW mysqltest_tmp_v "))
      die("Failed to drop view: %d: %s",
	  mysql_errno(mysql), mysql_error(mysql));
  }

  if (command->require_file[0])
  {
    /* A result file was specified for _this_ query
       and the output should be checked against an already
       existing file which has been specified using --require or --result
    */
    check_require(ds, command->require_file);
  }

  if (ds == &ds_result)
    dynstr_free(&ds_result);
  DBUG_VOID_RETURN;
}


void run_explain(struct st_connection *cn, struct st_command *command, int flags)
{
  if (explain_protocol_enabled &&
      !command->expected_errors.count &&
      match_re(&view_re, command->query))
  {
    st_command save_command= *command;
    DYNAMIC_STRING query_str;
    DYNAMIC_STRING ds_warning_messages;

    init_dynamic_string(&ds_warning_messages, "", 0, 2048);
    init_dynamic_string(&query_str, "EXPLAIN EXTENDED ", 256, 256);
    dynstr_append_mem(&query_str, command->query,
                      command->end - command->query);
    command->query= query_str.str;
    command->query_len= query_str.length;
    command->end= strend(command->query);

    run_query(cn, command, flags);

    dynstr_free(&query_str);
    dynstr_free(&ds_warning_messages);

    *command= save_command;
  }
}


/****************************************************************************/
/*
  Functions to detect different SQL statements
*/

char *re_eprint(int err)
{
  static char epbuf[100];
  size_t len= my_regerror(MY_REG_ITOA | err, NULL, epbuf, sizeof(epbuf));
  assert(len <= sizeof(epbuf));
  return(epbuf);
}

void init_re_comp(my_regex_t *re, const char* str)
{
  int err= my_regcomp(re, str, (MY_REG_EXTENDED | MY_REG_ICASE | MY_REG_NOSUB),
                      &my_charset_latin1);
  if (err)
  {
    char erbuf[100];
    int len= my_regerror(err, re, erbuf, sizeof(erbuf));
    die("error %s, %d/%d `%s'\n",
	re_eprint(err), (int)len, (int)sizeof(erbuf), erbuf);
  }
}

void init_re(void)
{
  /*
    Filter for queries that can be run using the
    MySQL Prepared Statements C API
  */
  const char *ps_re_str =
    "^("
    "[[:space:]]*REPLACE[[:space:]]|"
    "[[:space:]]*INSERT[[:space:]]|"
    "[[:space:]]*UPDATE[[:space:]]|"
    "[[:space:]]*DELETE[[:space:]]|"
    "[[:space:]]*SELECT[[:space:]]|"
    "[[:space:]]*CREATE[[:space:]]+TABLE[[:space:]]|"
    "[[:space:]]*DO[[:space:]]|"
    "[[:space:]]*SET[[:space:]]+OPTION[[:space:]]|"
    "[[:space:]]*DELETE[[:space:]]+MULTI[[:space:]]|"
    "[[:space:]]*UPDATE[[:space:]]+MULTI[[:space:]]|"
    "[[:space:]]*INSERT[[:space:]]+SELECT[[:space:]])";

  /*
    Filter for queries that can be run using the
    Stored procedures
  */
  const char *sp_re_str =ps_re_str;

  /*
    Filter for queries that can be run as views
  */
  const char *view_re_str =
    "^("
    "[[:space:]]*SELECT[[:space:]])";

  init_re_comp(&ps_re, ps_re_str);
  init_re_comp(&sp_re, sp_re_str);
  init_re_comp(&view_re, view_re_str);
}


int match_re(my_regex_t *re, char *str)
{
  while (my_isspace(charset_info, *str))
    str++;
  if (str[0] == '/' && str[1] == '*')
  {
    char *comm_end= strstr (str, "*/");
    if (! comm_end)
      die("Statement is unterminated comment");
    str= comm_end + 2;
  }
  
  int err= my_regexec(re, str, (size_t)0, NULL, 0);

  if (err == 0)
    return 1;
  else if (err == MY_REG_NOMATCH)
    return 0;

  {
    char erbuf[100];
    int len= my_regerror(err, re, erbuf, sizeof(erbuf));
    die("error %s, %d/%d `%s'\n",
	re_eprint(err), (int)len, (int)sizeof(erbuf), erbuf);
  }
  return 0;
}

void free_re(void)
{
  my_regfree(&ps_re);
  my_regfree(&sp_re);
  my_regfree(&view_re);
  my_regex_end();
}

/****************************************************************************/

void get_command_type(struct st_command* command)
{
  char save;
  uint type;
  DBUG_ENTER("get_command_type");

  if (*command->query == '}')
  {
    command->type = Q_END_BLOCK;
    DBUG_VOID_RETURN;
  }

  save= command->query[command->first_word_len];
  command->query[command->first_word_len]= 0;
  type= find_type(command->query, &command_typelib, FIND_TYPE_NO_PREFIX);
  command->query[command->first_word_len]= save;
  if (type > 0)
  {
    command->type=(enum enum_commands) type;		/* Found command */

    /*
      Look for case where "query" was explicitly specified to
      force command being sent to server
    */
    if (type == Q_QUERY)
    {
      /* Skip the "query" part */
      command->query= command->first_argument;
    }
  }
  else
  {
    /* No mysqltest command matched */

    if (command->type != Q_COMMENT_WITH_COMMAND)
    {
      /* A query that will sent to mysqld */
      command->type= Q_QUERY;
    }
    else
    {
      /* -- "comment" that didn't contain a mysqltest command */
      die("Found line beginning with --  that didn't contain "\
          "a valid mysqltest command, check your syntax or "\
          "use # if you intended to write a comment");
    }
  }

  /* Set expected error on command */
  memcpy(&command->expected_errors, &saved_expected_errors,
         sizeof(saved_expected_errors));
  DBUG_PRINT("info", ("There are %d expected errors",
                      command->expected_errors.count));
  DBUG_VOID_RETURN;
}



/*
  Record how many milliseconds it took to execute the test file
  up until the current line and write it to .progress file

*/

void mark_progress(struct st_command* command __attribute__((unused)),
                   int line)
{
  static ulonglong progress_start= 0; // < Beware
  DYNAMIC_STRING ds_progress;

  char buf[32], *end;
  ulonglong timer= timer_now();
  if (!progress_start)
    progress_start= timer;
  timer-= progress_start;

  if (init_dynamic_string(&ds_progress, "", 256, 256))
    die("Out of memory");

  /* Milliseconds since start */
  end= longlong2str(timer, buf, 10);
  dynstr_append_mem(&ds_progress, buf, (int)(end-buf));
  dynstr_append_mem(&ds_progress, "\t", 1);

  /* Parser line number */
  end= int10_to_str(line, buf, 10);
  dynstr_append_mem(&ds_progress, buf, (int)(end-buf));
  dynstr_append_mem(&ds_progress, "\t", 1);

  /* Filename */
  dynstr_append(&ds_progress, cur_file->file_name);
  dynstr_append_mem(&ds_progress, ":", 1);

  /* Line in file */
  end= int10_to_str(cur_file->lineno, buf, 10);
  dynstr_append_mem(&ds_progress, buf, (int)(end-buf));


  dynstr_append_mem(&ds_progress, "\n", 1);

  progress_file.write(&ds_progress);

  dynstr_free(&ds_progress);

}

#ifdef HAVE_STACKTRACE

static void dump_backtrace(void)
{
  struct st_connection *conn= cur_con;

  fprintf(stderr, "read_command_buf (%p): ", read_command_buf);
  my_safe_print_str(read_command_buf, sizeof(read_command_buf));

  if (conn)
  {
    fprintf(stderr, "conn->name (%p): ", conn->name);
    my_safe_print_str(conn->name, conn->name_len);
#ifdef EMBEDDED_LIBRARY
    fprintf(stderr, "conn->cur_query (%p): ", conn->cur_query);
    my_safe_print_str(conn->cur_query, conn->cur_query_len);
#endif
  }
  fputs("Attempting backtrace...\n", stderr);
  my_print_stacktrace(NULL, my_thread_stack_size);
}

#else

static void dump_backtrace(void)
{
  fputs("Backtrace not available.\n", stderr);
}

#endif

static sig_handler signal_handler(int sig)
{
  fprintf(stderr, "mysqltest got " SIGNAL_FMT "\n", sig);
  dump_backtrace();

  fprintf(stderr, "Writing a core file...\n");
  fflush(stderr);
  my_write_core(sig);
#ifndef __WIN__
  exit(1);			// Shouldn't get here but just in case
#endif
}

#ifdef __WIN__

LONG WINAPI exception_filter(EXCEPTION_POINTERS *exp)
{
  __try
  {
    my_set_exception_pointers(exp);
    signal_handler(exp->ExceptionRecord->ExceptionCode);
  }
  __except(EXCEPTION_EXECUTE_HANDLER)
  {
    fputs("Got exception in exception handler!\n", stderr);
  }

  return EXCEPTION_CONTINUE_SEARCH;
}


static void init_signal_handling(void)
{
  UINT mode;

  /* Set output destination of messages to the standard error stream. */
  _CrtSetReportMode(_CRT_WARN, _CRTDBG_MODE_FILE);
  _CrtSetReportFile(_CRT_WARN, _CRTDBG_FILE_STDERR);
  _CrtSetReportMode(_CRT_ERROR, _CRTDBG_MODE_FILE);
  _CrtSetReportFile(_CRT_ERROR, _CRTDBG_FILE_STDERR);
  _CrtSetReportMode(_CRT_ASSERT, _CRTDBG_MODE_FILE);
  _CrtSetReportFile(_CRT_ASSERT, _CRTDBG_FILE_STDERR);

  /* Do not not display the a error message box. */
  mode= SetErrorMode(0) | SEM_FAILCRITICALERRORS | SEM_NOOPENFILEERRORBOX;
  SetErrorMode(mode);

  SetUnhandledExceptionFilter(exception_filter);
}

#else /* __WIN__ */

static void init_signal_handling(void)
{
  struct sigaction sa;
  DBUG_ENTER("init_signal_handling");

#ifdef HAVE_STACKTRACE
  my_init_stacktrace();
#endif

  sa.sa_flags = SA_RESETHAND | SA_NODEFER;
  sigemptyset(&sa.sa_mask);
  sigprocmask(SIG_SETMASK, &sa.sa_mask, NULL);

  sa.sa_handler= signal_handler;

  sigaction(SIGSEGV, &sa, NULL);
  sigaction(SIGABRT, &sa, NULL);
#ifdef SIGBUS
  sigaction(SIGBUS, &sa, NULL);
#endif
  sigaction(SIGILL, &sa, NULL);
  sigaction(SIGFPE, &sa, NULL);

  DBUG_VOID_RETURN;
}

#endif /* !__WIN__ */

int main(int argc, char **argv)
{
  struct st_command *command;
  my_bool q_send_flag= 0, abort_flag= 0;
  uint command_executed= 0, last_command_executed= 0;
  char save_file[FN_REFLEN];
  MY_INIT(argv[0]);

  save_file[0]= 0;
  TMPDIR[0]= 0;

  init_signal_handling();

  /* Init expected errors */
  memset(&saved_expected_errors, 0, sizeof(saved_expected_errors));

#ifdef EMBEDDED_LIBRARY
  /* set appropriate stack for the 'query' threads */
  (void) pthread_attr_init(&cn_thd_attrib);
  pthread_attr_setstacksize(&cn_thd_attrib, DEFAULT_THREAD_STACK);
#endif /*EMBEDDED_LIBRARY*/

  /* Init file stack */
  memset(file_stack, 0, sizeof(file_stack));
  file_stack_end=
    file_stack + (sizeof(file_stack)/sizeof(struct st_test_file)) - 1;
  cur_file= file_stack;

  /* Init block stack */
  memset(block_stack, 0, sizeof(block_stack));
  block_stack_end=
    block_stack + (sizeof(block_stack)/sizeof(struct st_block)) - 1;
  cur_block= block_stack;
  cur_block->ok= TRUE; /* Outer block should always be executed */
  cur_block->cmd= cmd_none;

  my_init_dynamic_array(&q_lines, sizeof(struct st_command*), 1024, 1024);

  if (my_hash_init(&var_hash, charset_info,
                   1024, 0, 0, get_var_key, var_free, MYF(0)))
    die("Variable hash initialization failed");

  {
    char path_separator[]= { FN_LIBCHAR, 0 };
    var_set_string("SYSTEM_PATH_SEPARATOR", path_separator);
  }
  var_set_string("MYSQL_SERVER_VERSION", MYSQL_SERVER_VERSION);
  var_set_string("MYSQL_SYSTEM_TYPE", SYSTEM_TYPE);
  var_set_string("MYSQL_MACHINE_TYPE", MACHINE_TYPE);
  if (sizeof(void *) == 8) {
    var_set_string("MYSQL_SYSTEM_ARCHITECTURE", "64");
  } else {
    var_set_string("MYSQL_SYSTEM_ARCHITECTURE", "32");
  }

  memset(&master_pos, 0, sizeof(master_pos));

  parser.current_line= parser.read_lines= 0;
  memset(&var_reg, 0, sizeof(var_reg));

  init_builtin_echo();
#ifdef __WIN__
#ifndef USE_CYGWIN
  is_windows= 1;
#endif
  init_tmp_sh_file();
  init_win_path_patterns();
#endif

  init_dynamic_string(&ds_res, "", 2048, 2048);

  parse_args(argc, argv);

  log_file.open(opt_logdir, result_file_name, ".log");
  verbose_msg("Logging to '%s'.", log_file.file_name());
  if (opt_mark_progress)
  {
    progress_file.open(opt_logdir, result_file_name, ".progress");
    verbose_msg("Tracing progress in '%s'.", progress_file.file_name());
  }

  /* Init connections, allocate 1 extra as buffer + 1 for default */
  connections= (struct st_connection*)
    my_malloc((opt_max_connections+2) * sizeof(struct st_connection),
              MYF(MY_WME | MY_ZEROFILL));
  connections_end= connections + opt_max_connections +1;
  next_con= connections + 1;
  
  var_set_int("$PS_PROTOCOL", ps_protocol);
  var_set_int("$SP_PROTOCOL", sp_protocol);
  var_set_int("$VIEW_PROTOCOL", view_protocol);
  var_set_int("$EXPLAIN_PROTOCOL", explain_protocol);
  var_set_int("$CURSOR_PROTOCOL", cursor_protocol);

  var_set_int("$ENABLED_QUERY_LOG", 1);
  var_set_int("$ENABLED_ABORT_ON_ERROR", 1);
  var_set_int("$ENABLED_RESULT_LOG", 1);
  var_set_int("$ENABLED_CONNECT_LOG", 0);
  var_set_int("$ENABLED_WARNINGS", 1);
  var_set_int("$ENABLED_INFO", 0);
  var_set_int("$ENABLED_METADATA", 0);

  DBUG_PRINT("info",("result_file: '%s'",
                     result_file_name ? result_file_name : ""));
  verbose_msg("Results saved in '%s'.", 
              result_file_name ? result_file_name : "");
  if (mysql_server_init(embedded_server_arg_count,
			embedded_server_args,
			(char**) embedded_server_groups))
    die("Can't initialize MySQL server");
  server_initialized= 1;
  if (cur_file == file_stack && cur_file->file == 0)
  {
    cur_file->file= stdin;
    cur_file->file_name= my_strdup("<stdin>", MYF(MY_WME));
    cur_file->lineno= 1;
  }
  var_set_string("MYSQLTEST_FILE", cur_file->file_name);
  init_re();

  /* Cursor protcol implies ps protocol */
  if (cursor_protocol)
    ps_protocol= 1;

  ps_protocol_enabled= ps_protocol;
  sp_protocol_enabled= sp_protocol;
  view_protocol_enabled= view_protocol;
  explain_protocol_enabled= explain_protocol;
  cursor_protocol_enabled= cursor_protocol;

  st_connection *con= connections;
#ifdef EMBEDDED_LIBRARY
  init_connection_thd(con);
#endif /*EMBEDDED_LIBRARY*/
  if (!( mysql_init(&con->mysql)))
    die("Failed in mysql_init()");
  if (opt_connect_timeout)
    mysql_options(&con->mysql, MYSQL_OPT_CONNECT_TIMEOUT,
                  (void *) &opt_connect_timeout);
  if (opt_compress)
    mysql_options(&con->mysql,MYSQL_OPT_COMPRESS,NullS);
  mysql_options(&con->mysql, MYSQL_OPT_LOCAL_INFILE, 0);
  mysql_options(&con->mysql, MYSQL_SET_CHARSET_NAME,
                charset_info->csname);
  if (opt_charsets_dir)
    mysql_options(&con->mysql, MYSQL_SET_CHARSET_DIR,
                  opt_charsets_dir);

#ifndef EMBEDDED_LIBRARY
  if (opt_protocol)
    mysql_options(&con->mysql,MYSQL_OPT_PROTOCOL,(char*)&opt_protocol);
#endif

#if defined(HAVE_OPENSSL) && !defined(EMBEDDED_LIBRARY)

  if (opt_use_ssl)
  {
    mysql_ssl_set(&con->mysql, opt_ssl_key, opt_ssl_cert, opt_ssl_ca,
		  opt_ssl_capath, opt_ssl_cipher);
#if MYSQL_VERSION_ID >= 50000
    /* Turn on ssl_verify_server_cert only if host is "localhost" */
    opt_ssl_verify_server_cert= opt_host && !strcmp(opt_host, "localhost");
    mysql_options(&con->mysql, MYSQL_OPT_SSL_VERIFY_SERVER_CERT,
                  &opt_ssl_verify_server_cert);
#endif
  }
#endif

#ifdef HAVE_SMEM
  if (shared_memory_base_name)
    mysql_options(&con->mysql,MYSQL_SHARED_MEMORY_BASE_NAME,shared_memory_base_name);
#endif

  if (!(con->name = my_strdup("default", MYF(MY_WME))))
    die("Out of memory");

  safe_connect(&con->mysql, con->name, opt_host, opt_user, opt_pass,
               opt_db, opt_port, unix_sock);

  /* Use all time until exit if no explicit 'start_timer' */
  timer_start= timer_now();

  /*
    Initialize $mysql_errno with -1, so we can
    - distinguish it from valid values ( >= 0 ) and
    - detect if there was never a command sent to the server
  */
  var_set_errno(-1);

  set_current_connection(con);

  if (opt_include)
  {
    open_file(opt_include);
  }

  verbose_msg("Start processing test commands from '%s' ...", cur_file->file_name);
  while (!read_command(&command) && !abort_flag)
  {
    int current_line_inc = 1, processed = 0;
    if (command->type == Q_UNKNOWN || command->type == Q_COMMENT_WITH_COMMAND)
      get_command_type(command);

    if (parsing_disabled &&
        command->type != Q_ENABLE_PARSING &&
        command->type != Q_DISABLE_PARSING)
    {
      /* Parsing is disabled, silently convert this line to a comment */
      command->type= Q_COMMENT;
    }

    /* (Re-)set abort_on_error for this command */
    command->abort_on_error= (command->expected_errors.count == 0 &&
                              abort_on_error);
    
    /* delimiter needs to be executed so we can continue to parse */
    my_bool ok_to_do= cur_block->ok || command->type == Q_DELIMITER;
    /*
      Some commands need to be "done" the first time if they may get
      re-iterated over in a true context. This can only happen if there's 
      a while loop at some level above the current block.
    */
    if (!ok_to_do)
    {
      if (command->type == Q_SOURCE ||
          command->type == Q_ERROR ||
          command->type == Q_WRITE_FILE ||
          command->type == Q_APPEND_FILE ||
	  command->type == Q_PERL)
      {
	for (struct st_block *stb= cur_block-1; stb >= block_stack; stb--)
	{
	  if (stb->cmd == cmd_while)
	  {
	    ok_to_do= 1;
	    break;
	  }
	}
      }
    }

    if (ok_to_do)
    {
      command->last_argument= command->first_argument;
      processed = 1;
      switch (command->type) {
      case Q_CONNECT:
        do_connect(command);
        break;
      case Q_CONNECTION: select_connection(command); break;
      case Q_DISCONNECT:
      case Q_DIRTY_CLOSE:
	do_close_connection(command); break;
      case Q_ENABLE_QUERY_LOG:
        disable_query_log= 0;
        var_set_int("$ENABLED_QUERY_LOG", 1);
        break;
      case Q_DISABLE_QUERY_LOG:
        disable_query_log= 1;
        var_set_int("$ENABLED_QUERY_LOG", 0);
        break;
      case Q_ENABLE_ABORT_ON_ERROR:
        abort_on_error= 1;
        var_set_int("$ENABLED_ABORT_ON_ERROR", 1);
        break;
      case Q_DISABLE_ABORT_ON_ERROR:
        abort_on_error= 0;
        var_set_int("$ENABLED_ABORT_ON_ERROR", 0);
        break;
      case Q_ENABLE_RESULT_LOG:
        disable_result_log= 0;
        var_set_int("$ENABLED_RESULT_LOG", 1);
        break;
      case Q_DISABLE_RESULT_LOG:
        disable_result_log=1;
        var_set_int("$ENABLED_RESULT_LOG", 0);
        break;
      case Q_ENABLE_CONNECT_LOG:
        disable_connect_log=0;
        var_set_int("$ENABLED_CONNECT_LOG", 1);
        break;
      case Q_DISABLE_CONNECT_LOG:
        disable_connect_log=1;
        var_set_int("$ENABLED_CONNECT_LOG", 0);
        break;
      case Q_ENABLE_WARNINGS:
        disable_warnings= 0;
        var_set_int("$ENABLED_WARNINGS", 1);
        break;
      case Q_DISABLE_WARNINGS:
        disable_warnings= 1;
        var_set_int("$ENABLED_WARNINGS", 0);
        break;
      case Q_ENABLE_INFO:
        disable_info= 0;
        var_set_int("$ENABLED_INFO", 1);
        break;
      case Q_DISABLE_INFO:
        disable_info= 1;
        var_set_int("$ENABLED_INFO", 0);
        break;
      case Q_ENABLE_METADATA:
        display_metadata= 1;
        var_set_int("$ENABLED_METADATA", 1);
        break;
      case Q_DISABLE_METADATA:
        display_metadata= 0;
        var_set_int("$ENABLED_METADATA", 0);
        break;
      case Q_SOURCE: do_source(command); break;
      case Q_SLEEP: do_sleep(command, 0); break;
      case Q_REAL_SLEEP: do_sleep(command, 1); break;
      case Q_WAIT_FOR_SLAVE_TO_STOP: do_wait_for_slave_to_stop(command); break;
      case Q_INC: do_modify_var(command, DO_INC); break;
      case Q_DEC: do_modify_var(command, DO_DEC); break;
      case Q_ECHO: do_echo(command); command_executed++; break;
      case Q_SYSTEM:
        die("'system' command  is deprecated, use exec or\n"\
            "  see the manual for portable commands to use");
	break;
      case Q_REMOVE_FILE: do_remove_file(command); break;
      case Q_REMOVE_FILES_WILDCARD: do_remove_files_wildcard(command); break;
      case Q_MKDIR: do_mkdir(command); break;
      case Q_RMDIR: do_rmdir(command); break;
      case Q_LIST_FILES: do_list_files(command); break;
      case Q_LIST_FILES_WRITE_FILE:
        do_list_files_write_file_command(command, FALSE);
        break;
      case Q_LIST_FILES_APPEND_FILE:
        do_list_files_write_file_command(command, TRUE);
        break;
      case Q_FILE_EXIST: do_file_exist(command); break;
      case Q_WRITE_FILE: do_write_file(command); break;
      case Q_APPEND_FILE: do_append_file(command); break;
      case Q_DIFF_FILES: do_diff_files(command); break;
      case Q_SEND_QUIT: do_send_quit(command); break;
      case Q_CHANGE_USER: do_change_user(command); break;
      case Q_CAT_FILE: do_cat_file(command); break;
      case Q_COPY_FILE: do_copy_file(command); break;
      case Q_MOVE_FILE: do_move_file(command); break;
      case Q_CHMOD_FILE: do_chmod_file(command); break;
      case Q_PERL: do_perl(command); break;
      case Q_RESULT_FORMAT_VERSION: do_result_format_version(command); break;
      case Q_DELIMITER:
        do_delimiter(command);
	break;
      case Q_DISPLAY_VERTICAL_RESULTS:
        display_result_vertically= TRUE;
        break;
      case Q_DISPLAY_HORIZONTAL_RESULTS:
	display_result_vertically= FALSE;
        break;
      case Q_SORTED_RESULT:
        /*
          Turn on sorting of result set, will be reset after next
          command
        */
	display_result_sorted= TRUE;
        break;
      case Q_LOWERCASE:
        /*
          Turn on lowercasing of result, will be reset after next
          command
        */
        display_result_lower= TRUE;
        break;
      case Q_LET: do_let(command); break;
      case Q_EVAL_RESULT:
        die("'eval_result' command  is deprecated");
      case Q_EVAL:
      case Q_QUERY_VERTICAL:
      case Q_QUERY_HORIZONTAL:
	if (command->query == command->query_buf)
        {
          /* Skip the first part of command, i.e query_xxx */
	  command->query= command->first_argument;
          command->first_word_len= 0;
        }
	/* fall through */
      case Q_QUERY:
      case Q_REAP:
      {
	my_bool old_display_result_vertically= display_result_vertically;
        /* Default is full query, both reap and send  */
        int flags= QUERY_REAP_FLAG | QUERY_SEND_FLAG;

        if (q_send_flag)
        {
          /* Last command was an empty 'send' */
          flags= QUERY_SEND_FLAG;
          q_send_flag= 0;
        }
        else if (command->type == Q_REAP)
        {
          flags= QUERY_REAP_FLAG;
        }

        /* Check for special property for this query */
        display_result_vertically|= (command->type == Q_QUERY_VERTICAL);

	if (save_file[0])
	{
	  strmake(command->require_file, save_file, sizeof(save_file) - 1);
	  save_file[0]= 0;
	}
	run_query(cur_con, command, flags);
	run_explain(cur_con, command, flags);
	command_executed++;
        command->last_argument= command->end;

        /* Restore settings */
	display_result_vertically= old_display_result_vertically;

	break;
      }
      case Q_SEND:
      case Q_SEND_EVAL:
        if (!*command->first_argument)
        {
          /*
            This is a send without arguments, it indicates that _next_ query
            should be send only
          */
          q_send_flag= 1;
          break;
        }

        /* Remove "send" if this is first iteration */
	if (command->query == command->query_buf)
	  command->query= command->first_argument;

	/*
	  run_query() can execute a query partially, depending on the flags.
	  QUERY_SEND_FLAG flag without QUERY_REAP_FLAG tells it to just send
          the query and read the result some time later when reap instruction
	  is given on this connection.
        */
	run_query(cur_con, command, QUERY_SEND_FLAG);
	command_executed++;
        command->last_argument= command->end;
	break;
      case Q_REQUIRE:
	do_get_file_name(command, save_file, sizeof(save_file));
	break;
      case Q_ERROR:
        do_get_errcodes(command);
	break;
      case Q_REPLACE:
	do_get_replace(command);
	break;
      case Q_REPLACE_REGEX:
        do_get_replace_regex(command);
        break;
      case Q_REPLACE_COLUMN:
	do_get_replace_column(command);
	break;
      case Q_SAVE_MASTER_POS: do_save_master_pos(); break;
      case Q_SYNC_WITH_MASTER: do_sync_with_master(command); break;
      case Q_SYNC_SLAVE_WITH_MASTER:
      {
	do_save_master_pos();
	if (*command->first_argument)
	  select_connection(command);
	else
	  select_connection_name("slave");
	do_sync_with_master2(command, 0);
	break;
      }
      case Q_COMMENT:
      {
        command->last_argument= command->end;

        /* Don't output comments in v1 */
        if (opt_result_format_version == 1)
          break;

        /* Don't output comments if query logging is off */
        if (disable_query_log)
          break;

        /* Write comment's with two starting #'s to result file */
        const char* p= command->query;
        if (p && *p == '#' && *(p+1) == '#')
        {
          dynstr_append_mem(&ds_res, command->query, command->query_len);
          dynstr_append(&ds_res, "\n");
        }
	break;
      }
      case Q_EMPTY_LINE:
        /* Don't output newline in v1 */
        if (opt_result_format_version == 1)
          break;

        /* Don't output newline if query logging is off */
        if (disable_query_log)
          break;

        dynstr_append(&ds_res, "\n");
        break;
      case Q_PING:
        handle_command_error(command, mysql_ping(&cur_con->mysql));
        break;
      case Q_SEND_SHUTDOWN:
        handle_command_error(command,
                             mysql_shutdown(&cur_con->mysql,
                                            SHUTDOWN_DEFAULT));
        break;
      case Q_SHUTDOWN_SERVER:
        do_shutdown_server(command);
        break;
      case Q_EXEC:
      case Q_EXECW:
	do_exec(command);
	command_executed++;
	break;
      case Q_START_TIMER:
	/* Overwrite possible earlier start of timer */
	timer_start= timer_now();
	break;
      case Q_END_TIMER:
	/* End timer before ending mysqltest */
	timer_output();
	break;
      case Q_CHARACTER_SET:
	do_set_charset(command);
	break;
      case Q_DISABLE_PS_PROTOCOL:
        ps_protocol_enabled= 0;
        /* Close any open statements */
        close_statements();
        break;
      case Q_ENABLE_PS_PROTOCOL:
        ps_protocol_enabled= ps_protocol;
        break;
      case Q_DISABLE_RECONNECT:
        set_reconnect(&cur_con->mysql, 0);
        break;
      case Q_ENABLE_RECONNECT:
        set_reconnect(&cur_con->mysql, 1);
        /* Close any open statements - no reconnect, need new prepare */
        close_statements();
        break;
      case Q_DISABLE_PARSING:
        if (parsing_disabled == 0)
          parsing_disabled= 1;
        else
          die("Parsing is already disabled");
        break;
      case Q_ENABLE_PARSING:
        /*
          Ensure we don't get parsing_disabled < 0 as this would accidentally
          disable code we don't want to have disabled
        */
        if (parsing_disabled == 1)
          parsing_disabled= 0;
        else
          die("Parsing is already enabled");
        break;
      case Q_DIE:
        /* Abort test with error code and error message */
        die("%s", command->first_argument);
        break;
      case Q_EXIT:
        /* Stop processing any more commands */
        abort_flag= 1;
        break;
      case Q_SKIP:
        abort_not_supported_test("%s", command->first_argument);
        break;

      case Q_RESULT:
        die("result, deprecated command");
        break;

      default:
        processed= 0;
        break;
      }
    }

    if (!processed)
    {
      current_line_inc= 0;
      switch (command->type) {
      case Q_WHILE: do_block(cmd_while, command); break;
      case Q_IF: do_block(cmd_if, command); break;
      case Q_END_BLOCK: do_done(command); break;
      default: current_line_inc = 1; break;
      }
    }
    else
      check_eol_junk(command->last_argument);

    if (command->type != Q_ERROR &&
        command->type != Q_COMMENT)
    {
      /*
        As soon as any non "error" command or comment has been executed,
        the array with expected errors should be cleared
      */
      memset(&saved_expected_errors, 0, sizeof(saved_expected_errors));
    }

    if (command_executed != last_command_executed || command->used_replace)
    {
      /*
        As soon as any command has been executed,
        the replace structures should be cleared
      */
      free_all_replace();

      /* Also reset "sorted_result" and "lowercase"*/
      display_result_sorted= FALSE;
      display_result_lower= FALSE;
    }
    last_command_executed= command_executed;

    parser.current_line += current_line_inc;
    if ( opt_mark_progress )
      mark_progress(command, parser.current_line);

    /* Write result from command to log file immediately */
    log_file.write(&ds_res);
    log_file.flush();
    dynstr_set(&ds_res, 0);
  }

  log_file.close();

  start_lineno= 0;
  verbose_msg("... Done processing test commands.");

  if (parsing_disabled)
    die("Test ended with parsing disabled");

  my_bool empty_result= FALSE;
  
  /*
    The whole test has been executed _sucessfully_.
    Time to compare result or save it to record file.
    The entire output from test is in the log file
  */
  if (log_file.bytes_written())
  {
    if (result_file_name)
    {
      /* A result file has been specified */

      if (record)
      {
	/* Recording */

        /* save a copy of the log to result file */
        if (my_copy(log_file.file_name(), result_file_name, MYF(0)) != 0)
          die("Failed to copy '%s' to '%s', errno: %d",
              log_file.file_name(), result_file_name, errno);

      }
      else
      {
	/* Check that the output from test is equal to result file */
	check_result();
      }
    }
  }
  else
  {
    /* Empty output is an error *unless* we also have an empty result file */
    if (! result_file_name || record ||
        compare_files (log_file.file_name(), result_file_name))
    {
      die("The test didn't produce any output");
    }
    else 
    {
      empty_result= TRUE;  /* Meaning empty was expected */
    }
  }

  if (!command_executed && result_file_name && !empty_result)
    die("No queries executed but non-empty result file found!");

  verbose_msg("Test has succeeded!");
  timer_output();
  /* Yes, if we got this far the test has suceeded! Sakila smiles */
  cleanup_and_exit(0);
  return 0; /* Keep compiler happy too */
}


/*
  A primitive timer that give results in milliseconds if the
  --timer-file=<filename> is given. The timer result is written
  to that file when the result is available. To not confuse
  mysql-test-run with an old obsolete result, we remove the file
  before executing any commands. The time we measure is

  - If no explicit 'start_timer' or 'end_timer' is given in the
  test case, the timer measure how long we execute in mysqltest.

  - If only 'start_timer' is given we measure how long we execute
  from that point until we terminate mysqltest.

  - If only 'end_timer' is given we measure how long we execute
  from that we enter mysqltest to the 'end_timer' is command is
  executed.

  - If both 'start_timer' and 'end_timer' are given we measure
  the time between executing the two commands.
*/

void timer_output(void)
{
  if (timer_file)
  {
    char buf[32], *end;
    ulonglong timer= timer_now() - timer_start;
    end= longlong2str(timer, buf, 10);
    str_to_file(timer_file,buf, (int) (end-buf));
    /* Timer has been written to the file, don't use it anymore */
    timer_file= 0;
  }
}


ulonglong timer_now(void)
{
  return my_micro_time() / 1000;
}


/*
  Get arguments for replace_columns. The syntax is:
  replace-column column_number to_string [column_number to_string ...]
  Where each argument may be quoted with ' or "
  A argument may also be a variable, in which case the value of the
  variable is replaced.
*/

void do_get_replace_column(struct st_command *command)
{
  char *from= command->first_argument;
  char *buff, *start;
  DBUG_ENTER("get_replace_columns");

  free_replace_column();
  if (!*from)
    die("Missing argument in %s", command->query);

  /* Allocate a buffer for results */
  start= buff= (char*)my_malloc(strlen(from)+1,MYF(MY_WME | MY_FAE));
  while (*from)
  {
    char *to;
    uint column_number;
    to= get_string(&buff, &from, command);
    if (!(column_number= atoi(to)) || column_number > MAX_COLUMNS)
      die("Wrong column number to replace_column in '%s'", command->query);
    if (!*from)
      die("Wrong number of arguments to replace_column in '%s'", command->query);
    to= get_string(&buff, &from, command);
    my_free(replace_column[column_number-1]);
    replace_column[column_number-1]= my_strdup(to, MYF(MY_WME | MY_FAE));
    set_if_bigger(max_replace_column, column_number);
  }
  my_free(start);
  command->last_argument= command->end;

  DBUG_VOID_RETURN;
}


void free_replace_column()
{
  uint i;
  for (i=0 ; i < max_replace_column ; i++)
  {
    if (replace_column[i])
    {
      my_free(replace_column[i]);
      replace_column[i]= 0;
    }
  }
  max_replace_column= 0;
}


/****************************************************************************/
/*
  Replace functions
*/

/* Definitions for replace result */

typedef struct st_pointer_array {		/* when using array-strings */
  TYPELIB typelib;				/* Pointer to strings */
  uchar	*str;					/* Strings is here */
  uint8 *flag;					/* Flag about each var. */
  uint	array_allocs,max_count,length,max_length;
} POINTER_ARRAY;

struct st_replace;
struct st_replace *init_replace(char * *from, char * *to, uint count,
				char * word_end_chars);
int insert_pointer_name(reg1 POINTER_ARRAY *pa,char * name);
void replace_strings_append(struct st_replace *rep, DYNAMIC_STRING* ds,
                            const char *from, int len);
void free_pointer_array(POINTER_ARRAY *pa);

struct st_replace *glob_replace;

/*
  Get arguments for replace. The syntax is:
  replace from to [from to ...]
  Where each argument may be quoted with ' or "
  A argument may also be a variable, in which case the value of the
  variable is replaced.
*/

void do_get_replace(struct st_command *command)
{
  uint i;
  char *from= command->first_argument;
  char *buff, *start;
  char word_end_chars[256], *pos;
  POINTER_ARRAY to_array, from_array;
  DBUG_ENTER("get_replace");

  free_replace();

  bzero((char*) &to_array,sizeof(to_array));
  bzero((char*) &from_array,sizeof(from_array));
  if (!*from)
    die("Missing argument in %s", command->query);
  start= buff= (char*)my_malloc(strlen(from)+1,MYF(MY_WME | MY_FAE));
  while (*from)
  {
    char *to= buff;
    to= get_string(&buff, &from, command);
    if (!*from)
      die("Wrong number of arguments to replace_result in '%s'",
          command->query);
#ifdef __WIN__
    fix_win_paths(to, from - to);
#endif
    insert_pointer_name(&from_array,to);
    to= get_string(&buff, &from, command);
    insert_pointer_name(&to_array,to);
  }
  for (i= 1,pos= word_end_chars ; i < 256 ; i++)
    if (my_isspace(charset_info,i))
      *pos++= i;
  *pos=0;					/* End pointer */
  if (!(glob_replace= init_replace((char**) from_array.typelib.type_names,
				  (char**) to_array.typelib.type_names,
				  (uint) from_array.typelib.count,
				  word_end_chars)))
    die("Can't initialize replace from '%s'", command->query);
  free_pointer_array(&from_array);
  free_pointer_array(&to_array);
  my_free(start);
  command->last_argument= command->end;
  DBUG_VOID_RETURN;
}


void free_replace()
{
  DBUG_ENTER("free_replace");
  my_free(glob_replace);
  glob_replace= NULL;
  DBUG_VOID_RETURN;
}


typedef struct st_replace {
  my_bool found;
  struct st_replace *next[256];
} REPLACE;

typedef struct st_replace_found {
  my_bool found;
  char *replace_string;
  uint to_offset;
  int from_offset;
} REPLACE_STRING;


void replace_strings_append(REPLACE *rep, DYNAMIC_STRING* ds,
                            const char *str,
                            int len __attribute__((unused)))
{
  reg1 REPLACE *rep_pos;
  reg2 REPLACE_STRING *rep_str;
  const char *start, *from;
  DBUG_ENTER("replace_strings_append");

  start= from= str;
  rep_pos=rep+1;
  for (;;)
  {
    /* Loop through states */
    DBUG_PRINT("info", ("Looping through states"));
    while (!rep_pos->found)
      rep_pos= rep_pos->next[(uchar) *from++];

    /* Does this state contain a string to be replaced */
    if (!(rep_str = ((REPLACE_STRING*) rep_pos))->replace_string)
    {
      /* No match found */
      dynstr_append_mem(ds, start, from - start - 1);
      DBUG_PRINT("exit", ("Found no more string to replace, appended: %s", start));
      DBUG_VOID_RETURN;
    }

    /* Found a string that needs to be replaced */
    DBUG_PRINT("info", ("found: %d, to_offset: %d, from_offset: %d, string: %s",
                        rep_str->found, rep_str->to_offset,
                        rep_str->from_offset, rep_str->replace_string));

    /* Append part of original string before replace string */
    dynstr_append_mem(ds, start, (from - rep_str->to_offset) - start);

    /* Append replace string */
    dynstr_append_mem(ds, rep_str->replace_string,
                      strlen(rep_str->replace_string));

    if (!*(from-=rep_str->from_offset) && rep_pos->found != 2)
    {
      /* End of from string */
      DBUG_PRINT("exit", ("Found end of from string"));
      DBUG_VOID_RETURN;
    }
    DBUG_ASSERT(from <= str+len);
    start= from;
    rep_pos=rep;
  }
}


/*
  Regex replace  functions
*/


/* Stores regex substitutions */

struct st_regex
{
  char* pattern; /* Pattern to be replaced */
  char* replace; /* String or expression to replace the pattern with */
  int icase; /* true if the match is case insensitive */
};

struct st_replace_regex
{
  DYNAMIC_ARRAY regex_arr; /* stores a list of st_regex subsitutions */

  /*
    Temporary storage areas for substitutions. To reduce unnessary copying
    and memory freeing/allocation, we pre-allocate two buffers, and alternate
    their use, one for input/one for output, the roles changing on the next
    st_regex substition. At the end of substitutions  buf points to the
    one containing the final result.
  */
  char* buf;
  char* even_buf;
  char* odd_buf;
  int even_buf_len;
  int odd_buf_len;
};

struct st_replace_regex *glob_replace_regex= 0;

int reg_replace(char** buf_p, int* buf_len_p, char *pattern, char *replace,
                char *string, int icase);



/*
  Finds the next (non-escaped) '/' in the expression.
  (If the character '/' is needed, it can be escaped using '\'.)
*/

#define PARSE_REGEX_ARG                         \
  while (p < expr_end)                          \
  {                                             \
    char c= *p;                                 \
    if (c == '/')                               \
    {                                           \
      if (last_c == '\\')                       \
      {                                         \
        buf_p[-1]= '/';                         \
      }                                         \
      else                                      \
      {                                         \
        *buf_p++ = 0;                           \
        break;                                  \
      }                                         \
    }                                           \
    else                                        \
      *buf_p++ = c;                             \
                                                \
    last_c= c;                                  \
    p++;                                        \
  }                                             \
                                                \
/*
  Initializes the regular substitution expression to be used in the
  result output of test.

  Returns: st_replace_regex struct with pairs of substitutions
*/

struct st_replace_regex* init_replace_regex(char* expr)
{
  struct st_replace_regex* res;
  char* buf,*expr_end;
  char* p;
  char* buf_p;
  uint expr_len= strlen(expr);
  char last_c = 0;
  struct st_regex reg;

  /* my_malloc() will die on fail with MY_FAE */
  res=(struct st_replace_regex*)my_malloc(
                                          sizeof(*res)+expr_len ,MYF(MY_FAE+MY_WME));
  my_init_dynamic_array(&res->regex_arr,sizeof(struct st_regex),128,128);

  buf= (char*)res + sizeof(*res);
  expr_end= expr + expr_len;
  p= expr;
  buf_p= buf;

  /* for each regexp substitution statement */
  while (p < expr_end)
  {
    bzero(&reg,sizeof(reg));
    /* find the start of the statement */
    while (p < expr_end)
    {
      if (*p == '/')
        break;
      p++;
    }

    if (p == expr_end || ++p == expr_end)
    {
      if (res->regex_arr.elements)
        break;
      else
        goto err;
    }
    /* we found the start */
    reg.pattern= buf_p;

    /* Find first argument -- pattern string to be removed */
    PARSE_REGEX_ARG

      if (p == expr_end || ++p == expr_end)
        goto err;

    /* buf_p now points to the replacement pattern terminated with \0 */
    reg.replace= buf_p;

    /* Find second argument -- replace string to replace pattern */
    PARSE_REGEX_ARG

      if (p == expr_end)
        goto err;

    /* skip the ending '/' in the statement */
    p++;

    /* Check if we should do matching case insensitive */
    if (p < expr_end && *p == 'i')
      reg.icase= 1;

    /* done parsing the statement, now place it in regex_arr */
    if (insert_dynamic(&res->regex_arr, &reg))
      die("Out of memory");
  }
  res->odd_buf_len= res->even_buf_len= 8192;
  res->even_buf= (char*)my_malloc(res->even_buf_len,MYF(MY_WME+MY_FAE));
  res->odd_buf= (char*)my_malloc(res->odd_buf_len,MYF(MY_WME+MY_FAE));
  res->buf= res->even_buf;

  return res;

err:
  my_free(res);
  die("Error parsing replace_regex \"%s\"", expr);
  return 0;
}

/*
  Execute all substitutions on val.

  Returns: true if substituition was made, false otherwise
  Side-effect: Sets r->buf to be the buffer with all substitutions done.

  IN:
  struct st_replace_regex* r
  char* val
  Out:
  struct st_replace_regex* r
  r->buf points at the resulting buffer
  r->even_buf and r->odd_buf might have been reallocated
  r->even_buf_len and r->odd_buf_len might have been changed

  TODO:  at some point figure out if there is a way to do everything
  in one pass
*/

int multi_reg_replace(struct st_replace_regex* r,char* val)
{
  uint i;
  char* in_buf, *out_buf;
  int* buf_len_p;

  in_buf= val;
  out_buf= r->even_buf;
  buf_len_p= &r->even_buf_len;
  r->buf= 0;

  /* For each substitution, do the replace */
  for (i= 0; i < r->regex_arr.elements; i++)
  {
    struct st_regex re;
    char* save_out_buf= out_buf;

    get_dynamic(&r->regex_arr,(uchar*)&re,i);

    if (!reg_replace(&out_buf, buf_len_p, re.pattern, re.replace,
                     in_buf, re.icase))
    {
      /* if the buffer has been reallocated, make adjustements */
      if (save_out_buf != out_buf)
      {
        if (save_out_buf == r->even_buf)
          r->even_buf= out_buf;
        else
          r->odd_buf= out_buf;
      }

      r->buf= out_buf;
      if (in_buf == val)
        in_buf= r->odd_buf;

      swap_variables(char*,in_buf,out_buf);

      buf_len_p= (out_buf == r->even_buf) ? &r->even_buf_len :
        &r->odd_buf_len;
    }
  }

  return (r->buf == 0);
}

/*
  Parse the regular expression to be used in all result files
  from now on.

  The syntax is --replace_regex /from/to/i /from/to/i ...
  i means case-insensitive match. If omitted, the match is
  case-sensitive

*/
void do_get_replace_regex(struct st_command *command)
{
  char *expr= command->first_argument;
  free_replace_regex();
  if (!(glob_replace_regex=init_replace_regex(expr)))
    die("Could not init replace_regex");
  command->last_argument= command->end;
}

void free_replace_regex()
{
  if (glob_replace_regex)
  {
    delete_dynamic(&glob_replace_regex->regex_arr);
    my_free(glob_replace_regex->even_buf);
    my_free(glob_replace_regex->odd_buf);
    my_free(glob_replace_regex);
    glob_replace_regex=0;
  }
}



/*
  auxiluary macro used by reg_replace
  makes sure the result buffer has sufficient length
*/
#define SECURE_REG_BUF   if (buf_len < need_buf_len)                    \
  {                                                                     \
    int off= res_p - buf;                                               \
    buf= (char*)my_realloc(buf,need_buf_len,MYF(MY_WME+MY_FAE));        \
    res_p= buf + off;                                                   \
    buf_len= need_buf_len;                                              \
  }                                                                     \
                                                                        \
/*
  Performs a regex substitution

  IN:

  buf_p - result buffer pointer. Will change if reallocated
  buf_len_p - result buffer length. Will change if the buffer is reallocated
  pattern - regexp pattern to match
  replace - replacement expression
  string - the string to perform substituions in
  icase - flag, if set to 1 the match is case insensitive
*/
int reg_replace(char** buf_p, int* buf_len_p, char *pattern,
                char *replace, char *string, int icase)
{
  my_regex_t r;
  my_regmatch_t *subs;
  char *replace_end;
  char *buf= *buf_p;
  int len;
  int buf_len, need_buf_len;
  int cflags= MY_REG_EXTENDED;
  int err_code;
  char *res_p,*str_p,*str_end;

  buf_len= *buf_len_p;
  len= strlen(string);
  str_end= string + len;

  /* start with a buffer of a reasonable size that hopefully will not
     need to be reallocated
  */
  need_buf_len= len * 2 + 1;
  res_p= buf;

  SECURE_REG_BUF

  if (icase)
    cflags|= MY_REG_ICASE;

  if ((err_code= my_regcomp(&r,pattern,cflags,&my_charset_latin1)))
  {
    check_regerr(&r,err_code);
    return 1;
  }

  subs= (my_regmatch_t*)my_malloc(sizeof(my_regmatch_t) * (r.re_nsub+1),
                                  MYF(MY_WME+MY_FAE));

  *res_p= 0;
  str_p= string;
  replace_end= replace + strlen(replace);

  /* for each pattern match instance perform a replacement */
  while (!err_code)
  {
    /* find the match */
    err_code= my_regexec(&r,str_p, r.re_nsub+1, subs,
                         (str_p == string) ? MY_REG_NOTBOL : 0);

    /* if regular expression error (eg. bad syntax, or out of memory) */
    if (err_code && err_code != MY_REG_NOMATCH)
    {
      check_regerr(&r,err_code);
      my_regfree(&r);
      return 1;
    }

    /* if match found */
    if (!err_code)
    {
      char* expr_p= replace;
      int c;

      /*
        we need at least what we have so far in the buffer + the part
        before this match
      */
      need_buf_len= (res_p - buf) + (int) subs[0].rm_so;

      /* on this pass, calculate the memory for the result buffer */
      while (expr_p < replace_end)
      {
        int back_ref_num= -1;
        c= *expr_p;

        if (c == '\\' && expr_p + 1 < replace_end)
        {
          back_ref_num= (int) (expr_p[1] - '0');
        }

        /* found a valid back_ref (eg. \1)*/
        if (back_ref_num >= 0 && back_ref_num <= (int)r.re_nsub)
        {
          my_regoff_t start_off, end_off;
          if ((start_off=subs[back_ref_num].rm_so) > -1 &&
              (end_off=subs[back_ref_num].rm_eo) > -1)
          {
            need_buf_len += (int) (end_off - start_off);
          }
          expr_p += 2;
        }
        else
        {
          expr_p++;
          need_buf_len++;
        }
      }
      need_buf_len++;
      /*
        now that we know the size of the buffer,
        make sure it is big enough
      */
      SECURE_REG_BUF

        /* copy the pre-match part */
        if (subs[0].rm_so)
        {
          memcpy(res_p, str_p, (size_t) subs[0].rm_so);
          res_p+= subs[0].rm_so;
        }

      expr_p= replace;

      /* copy the match and expand back_refs */
      while (expr_p < replace_end)
      {
        int back_ref_num= -1;
        c= *expr_p;

        if (c == '\\' && expr_p + 1 < replace_end)
        {
          back_ref_num= expr_p[1] - '0';
        }

        if (back_ref_num >= 0 && back_ref_num <= (int)r.re_nsub)
        {
          my_regoff_t start_off, end_off;
          if ((start_off=subs[back_ref_num].rm_so) > -1 &&
              (end_off=subs[back_ref_num].rm_eo) > -1)
          {
            int block_len= (int) (end_off - start_off);
            memcpy(res_p,str_p + start_off, block_len);
            res_p += block_len;
          }
          expr_p += 2;
        }
        else
        {
          *res_p++ = *expr_p++;
        }
      }

      /* handle the post-match part */
      if (subs[0].rm_so == subs[0].rm_eo)
      {
        if (str_p + subs[0].rm_so >= str_end)
          break;
        str_p += subs[0].rm_eo ;
        *res_p++ = *str_p++;
      }
      else
      {
        str_p += subs[0].rm_eo;
      }
    }
    else /* no match this time, just copy the string as is */
    {
      int left_in_str= str_end-str_p;
      need_buf_len= (res_p-buf) + left_in_str;
      SECURE_REG_BUF
        memcpy(res_p,str_p,left_in_str);
      res_p += left_in_str;
      str_p= str_end;
    }
  }
  my_free(subs);
  my_regfree(&r);
  *res_p= 0;
  *buf_p= buf;
  *buf_len_p= buf_len;
  return 0;
}


#ifndef WORD_BIT
#define WORD_BIT (8*sizeof(uint))
#endif

#define SET_MALLOC_HUNC 64
#define LAST_CHAR_CODE 259

typedef struct st_rep_set {
  uint	*bits;				/* Pointer to used sets */
  short next[LAST_CHAR_CODE];		/* Pointer to next sets */
  uint	found_len;			/* Best match to date */
  int	found_offset;
  uint	table_offset;
  uint	size_of_bits;			/* For convinience */
} REP_SET;

typedef struct st_rep_sets {
  uint		count;			/* Number of sets */
  uint		extra;			/* Extra sets in buffer */
  uint		invisible;		/* Sets not chown */
  uint		size_of_bits;
  REP_SET	*set,*set_buffer;
  uint		*bit_buffer;
} REP_SETS;

typedef struct st_found_set {
  uint table_offset;
  int found_offset;
} FOUND_SET;

typedef struct st_follow {
  int chr;
  uint table_offset;
  uint len;
} FOLLOWS;


int init_sets(REP_SETS *sets,uint states);
REP_SET *make_new_set(REP_SETS *sets);
void make_sets_invisible(REP_SETS *sets);
void free_last_set(REP_SETS *sets);
void free_sets(REP_SETS *sets);
void internal_set_bit(REP_SET *set, uint bit);
void internal_clear_bit(REP_SET *set, uint bit);
void or_bits(REP_SET *to,REP_SET *from);
void copy_bits(REP_SET *to,REP_SET *from);
int cmp_bits(REP_SET *set1,REP_SET *set2);
int get_next_bit(REP_SET *set,uint lastpos);
int find_set(REP_SETS *sets,REP_SET *find);
int find_found(FOUND_SET *found_set,uint table_offset,
               int found_offset);
uint start_at_word(char * pos);
uint end_of_word(char * pos);

static uint found_sets=0;


uint replace_len(char * str)
{
  uint len=0;
  while (*str)
  {
    str++;
    len++;
  }
  return len;
}

/* Init a replace structure for further calls */

REPLACE *init_replace(char * *from, char * *to,uint count,
		      char * word_end_chars)
{
  static const int SPACE_CHAR= 256;
  static const int END_OF_LINE= 258;

  uint i,j,states,set_nr,len,result_len,max_length,found_end,bits_set,bit_nr;
  int used_sets,chr,default_state;
  char used_chars[LAST_CHAR_CODE],is_word_end[256];
  char * pos, *to_pos, **to_array;
  REP_SETS sets;
  REP_SET *set,*start_states,*word_states,*new_set;
  FOLLOWS *follow,*follow_ptr;
  REPLACE *replace;
  FOUND_SET *found_set;
  REPLACE_STRING *rep_str;
  DBUG_ENTER("init_replace");

  /* Count number of states */
  for (i=result_len=max_length=0 , states=2 ; i < count ; i++)
  {
    len=replace_len(from[i]);
    if (!len)
    {
      errno=EINVAL;
      DBUG_RETURN(0);
    }
    states+=len+1;
    result_len+=(uint) strlen(to[i])+1;
    if (len > max_length)
      max_length=len;
  }
  bzero((char*) is_word_end,sizeof(is_word_end));
  for (i=0 ; word_end_chars[i] ; i++)
    is_word_end[(uchar) word_end_chars[i]]=1;

  if (init_sets(&sets,states))
    DBUG_RETURN(0);
  found_sets=0;
  if (!(found_set= (FOUND_SET*) my_malloc(sizeof(FOUND_SET)*max_length*count,
					  MYF(MY_WME))))
  {
    free_sets(&sets);
    DBUG_RETURN(0);
  }
  (void) make_new_set(&sets);			/* Set starting set */
  make_sets_invisible(&sets);			/* Hide previus sets */
  used_sets=-1;
  word_states=make_new_set(&sets);		/* Start of new word */
  start_states=make_new_set(&sets);		/* This is first state */
  if (!(follow=(FOLLOWS*) my_malloc((states+2)*sizeof(FOLLOWS),MYF(MY_WME))))
  {
    free_sets(&sets);
    my_free(found_set);
    DBUG_RETURN(0);
  }

  /* Init follow_ptr[] */
  for (i=0, states=1, follow_ptr=follow+1 ; i < count ; i++)
  {
    if (from[i][0] == '\\' && from[i][1] == '^')
    {
      internal_set_bit(start_states,states+1);
      if (!from[i][2])
      {
	start_states->table_offset=i;
	start_states->found_offset=1;
      }
    }
    else if (from[i][0] == '\\' && from[i][1] == '$')
    {
      internal_set_bit(start_states,states);
      internal_set_bit(word_states,states);
      if (!from[i][2] && start_states->table_offset == (uint) ~0)
      {
	start_states->table_offset=i;
	start_states->found_offset=0;
      }
    }
    else
    {
      internal_set_bit(word_states,states);
      if (from[i][0] == '\\' && (from[i][1] == 'b' && from[i][2]))
	internal_set_bit(start_states,states+1);
      else
	internal_set_bit(start_states,states);
    }
    for (pos=from[i], len=0; *pos ; pos++)
    {
      follow_ptr->chr= (uchar) *pos;
      follow_ptr->table_offset=i;
      follow_ptr->len= ++len;
      follow_ptr++;
    }
    follow_ptr->chr=0;
    follow_ptr->table_offset=i;
    follow_ptr->len=len;
    follow_ptr++;
    states+=(uint) len+1;
  }


  for (set_nr=0,pos=0 ; set_nr < sets.count ; set_nr++)
  {
    set=sets.set+set_nr;
    default_state= 0;				/* Start from beginning */

    /* If end of found-string not found or start-set with current set */

    for (i= (uint) ~0; (i=get_next_bit(set,i)) ;)
    {
      if (!follow[i].chr)
      {
	if (! default_state)
	  default_state= find_found(found_set,set->table_offset,
				    set->found_offset+1);
      }
    }
    copy_bits(sets.set+used_sets,set);		/* Save set for changes */
    if (!default_state)
      or_bits(sets.set+used_sets,sets.set);	/* Can restart from start */

    /* Find all chars that follows current sets */
    bzero((char*) used_chars,sizeof(used_chars));
    for (i= (uint) ~0; (i=get_next_bit(sets.set+used_sets,i)) ;)
    {
      used_chars[follow[i].chr]=1;
      if ((follow[i].chr == SPACE_CHAR && !follow[i+1].chr &&
	   follow[i].len > 1) || follow[i].chr == END_OF_LINE)
	used_chars[0]=1;
    }

    /* Mark word_chars used if \b is in state */
    if (used_chars[SPACE_CHAR])
      for (pos= word_end_chars ; *pos ; pos++)
	used_chars[(int) (uchar) *pos] = 1;

    /* Handle other used characters */
    for (chr= 0 ; chr < 256 ; chr++)
    {
      if (! used_chars[chr])
	set->next[chr]= chr ? default_state : -1;
      else
      {
	new_set=make_new_set(&sets);
	set=sets.set+set_nr;			/* if realloc */
	new_set->table_offset=set->table_offset;
	new_set->found_len=set->found_len;
	new_set->found_offset=set->found_offset+1;
	found_end=0;

	for (i= (uint) ~0 ; (i=get_next_bit(sets.set+used_sets,i)) ; )
	{
	  if (!follow[i].chr || follow[i].chr == chr ||
	      (follow[i].chr == SPACE_CHAR &&
	       (is_word_end[chr] ||
		(!chr && follow[i].len > 1 && ! follow[i+1].chr))) ||
	      (follow[i].chr == END_OF_LINE && ! chr))
	  {
	    if ((! chr || (follow[i].chr && !follow[i+1].chr)) &&
		follow[i].len > found_end)
	      found_end=follow[i].len;
	    if (chr && follow[i].chr)
	      internal_set_bit(new_set,i+1);		/* To next set */
	    else
	      internal_set_bit(new_set,i);
	  }
	}
	if (found_end)
	{
	  new_set->found_len=0;			/* Set for testing if first */
	  bits_set=0;
	  for (i= (uint) ~0; (i=get_next_bit(new_set,i)) ;)
	  {
	    if ((follow[i].chr == SPACE_CHAR ||
		 follow[i].chr == END_OF_LINE) && ! chr)
	      bit_nr=i+1;
	    else
	      bit_nr=i;
	    if (follow[bit_nr-1].len < found_end ||
		(new_set->found_len &&
		 (chr == 0 || !follow[bit_nr].chr)))
	      internal_clear_bit(new_set,i);
	    else
	    {
	      if (chr == 0 || !follow[bit_nr].chr)
	      {					/* best match  */
		new_set->table_offset=follow[bit_nr].table_offset;
		if (chr || (follow[i].chr == SPACE_CHAR ||
			    follow[i].chr == END_OF_LINE))
		  new_set->found_offset=found_end;	/* New match */
		new_set->found_len=found_end;
	      }
	      bits_set++;
	    }
	  }
	  if (bits_set == 1)
	  {
	    set->next[chr] = find_found(found_set,
					new_set->table_offset,
					new_set->found_offset);
	    free_last_set(&sets);
	  }
	  else
	    set->next[chr] = find_set(&sets,new_set);
	}
	else
	  set->next[chr] = find_set(&sets,new_set);
      }
    }
  }

  /* Alloc replace structure for the replace-state-machine */

  if ((replace=(REPLACE*) my_malloc(sizeof(REPLACE)*(sets.count)+
				    sizeof(REPLACE_STRING)*(found_sets+1)+
				    sizeof(char *)*count+result_len,
				    MYF(MY_WME | MY_ZEROFILL))))
  {
    rep_str=(REPLACE_STRING*) (replace+sets.count);
    to_array= (char **) (rep_str+found_sets+1);
    to_pos=(char *) (to_array+count);
    for (i=0 ; i < count ; i++)
    {
      to_array[i]=to_pos;
      to_pos=strmov(to_pos,to[i])+1;
    }
    rep_str[0].found=1;
    rep_str[0].replace_string=0;
    for (i=1 ; i <= found_sets ; i++)
    {
      pos=from[found_set[i-1].table_offset];
      rep_str[i].found= !memcmp(pos, "\\^", 3) ? 2 : 1;
      rep_str[i].replace_string=to_array[found_set[i-1].table_offset];
      rep_str[i].to_offset=found_set[i-1].found_offset-start_at_word(pos);
      rep_str[i].from_offset=found_set[i-1].found_offset-replace_len(pos)+
	end_of_word(pos);
    }
    for (i=0 ; i < sets.count ; i++)
    {
      for (j=0 ; j < 256 ; j++)
	if (sets.set[i].next[j] >= 0)
	  replace[i].next[j]=replace+sets.set[i].next[j];
	else
	  replace[i].next[j]=(REPLACE*) (rep_str+(-sets.set[i].next[j]-1));
    }
  }
  my_free(follow);
  free_sets(&sets);
  my_free(found_set);
  DBUG_PRINT("exit",("Replace table has %d states",sets.count));
  DBUG_RETURN(replace);
}


int init_sets(REP_SETS *sets,uint states)
{
  bzero((char*) sets,sizeof(*sets));
  sets->size_of_bits=((states+7)/8);
  if (!(sets->set_buffer=(REP_SET*) my_malloc(sizeof(REP_SET)*SET_MALLOC_HUNC,
					      MYF(MY_WME))))
    return 1;
  if (!(sets->bit_buffer=(uint*) my_malloc(sizeof(uint)*sets->size_of_bits*
					   SET_MALLOC_HUNC,MYF(MY_WME))))
  {
    my_free(sets->set);
    return 1;
  }
  return 0;
}

/* Make help sets invisible for nicer codeing */

void make_sets_invisible(REP_SETS *sets)
{
  sets->invisible=sets->count;
  sets->set+=sets->count;
  sets->count=0;
}

REP_SET *make_new_set(REP_SETS *sets)
{
  uint i,count,*bit_buffer;
  REP_SET *set;
  if (sets->extra)
  {
    sets->extra--;
    set=sets->set+ sets->count++;
    bzero((char*) set->bits,sizeof(uint)*sets->size_of_bits);
    bzero((char*) &set->next[0],sizeof(set->next[0])*LAST_CHAR_CODE);
    set->found_offset=0;
    set->found_len=0;
    set->table_offset= (uint) ~0;
    set->size_of_bits=sets->size_of_bits;
    return set;
  }
  count=sets->count+sets->invisible+SET_MALLOC_HUNC;
  if (!(set=(REP_SET*) my_realloc((uchar*) sets->set_buffer,
                                  sizeof(REP_SET)*count,
				  MYF(MY_WME))))
    return 0;
  sets->set_buffer=set;
  sets->set=set+sets->invisible;
  if (!(bit_buffer=(uint*) my_realloc((uchar*) sets->bit_buffer,
				      (sizeof(uint)*sets->size_of_bits)*count,
				      MYF(MY_WME))))
    return 0;
  sets->bit_buffer=bit_buffer;
  for (i=0 ; i < count ; i++)
  {
    sets->set_buffer[i].bits=bit_buffer;
    bit_buffer+=sets->size_of_bits;
  }
  sets->extra=SET_MALLOC_HUNC;
  return make_new_set(sets);
}

void free_last_set(REP_SETS *sets)
{
  sets->count--;
  sets->extra++;
  return;
}

void free_sets(REP_SETS *sets)
{
  my_free(sets->set_buffer);
  my_free(sets->bit_buffer);
  return;
}

void internal_set_bit(REP_SET *set, uint bit)
{
  set->bits[bit / WORD_BIT] |= 1 << (bit % WORD_BIT);
  return;
}

void internal_clear_bit(REP_SET *set, uint bit)
{
  set->bits[bit / WORD_BIT] &= ~ (1 << (bit % WORD_BIT));
  return;
}


void or_bits(REP_SET *to,REP_SET *from)
{
  reg1 uint i;
  for (i=0 ; i < to->size_of_bits ; i++)
    to->bits[i]|=from->bits[i];
  return;
}

void copy_bits(REP_SET *to,REP_SET *from)
{
  memcpy((uchar*) to->bits,(uchar*) from->bits,
	 (size_t) (sizeof(uint) * to->size_of_bits));
}

int cmp_bits(REP_SET *set1,REP_SET *set2)
{
  return memcmp(set1->bits, set2->bits,
                sizeof(uint) * set1->size_of_bits);
}


/* Get next set bit from set. */

int get_next_bit(REP_SET *set,uint lastpos)
{
  uint pos,*start,*end,bits;

  start=set->bits+ ((lastpos+1) / WORD_BIT);
  end=set->bits + set->size_of_bits;
  bits=start[0] & ~((1 << ((lastpos+1) % WORD_BIT)) -1);

  while (! bits && ++start < end)
    bits=start[0];
  if (!bits)
    return 0;
  pos=(uint) (start-set->bits)*WORD_BIT;
  while (! (bits & 1))
  {
    bits>>=1;
    pos++;
  }
  return pos;
}

/* find if there is a same set in sets. If there is, use it and
   free given set, else put in given set in sets and return its
   position */

int find_set(REP_SETS *sets,REP_SET *find)
{
  uint i;
  for (i=0 ; i < sets->count-1 ; i++)
  {
    if (!cmp_bits(sets->set+i,find))
    {
      free_last_set(sets);
      return i;
    }
  }
  return i;				/* return new position */
}

/* find if there is a found_set with same table_offset & found_offset
   If there is return offset to it, else add new offset and return pos.
   Pos returned is -offset-2 in found_set_structure because it is
   saved in set->next and set->next[] >= 0 points to next set and
   set->next[] == -1 is reserved for end without replaces.
*/

int find_found(FOUND_SET *found_set,uint table_offset, int found_offset)
{
  int i;
  for (i=0 ; (uint) i < found_sets ; i++)
    if (found_set[i].table_offset == table_offset &&
	found_set[i].found_offset == found_offset)
      return -i-2;
  found_set[i].table_offset=table_offset;
  found_set[i].found_offset=found_offset;
  found_sets++;
  return -i-2;				/* return new position */
}

/* Return 1 if regexp starts with \b or ends with \b*/

uint start_at_word(char * pos)
{
  return (((!memcmp(pos, "\\b",2) && pos[2]) ||
           !memcmp(pos, "\\^", 2)) ? 1 : 0);
}

uint end_of_word(char * pos)
{
  char * end=strend(pos);
  return ((end > pos+2 && !memcmp(end-2, "\\b", 2)) ||
	  (end >= pos+2 && !memcmp(end-2, "\\$",2))) ? 1 : 0;
}

/****************************************************************************
 * Handle replacement of strings
 ****************************************************************************/

#define PC_MALLOC		256	/* Bytes for pointers */
#define PS_MALLOC		512	/* Bytes for data */

int insert_pointer_name(reg1 POINTER_ARRAY *pa,char * name)
{
  uint i,length,old_count;
  uchar *new_pos;
  const char **new_array;
  DBUG_ENTER("insert_pointer_name");

  if (! pa->typelib.count)
  {
    if (!(pa->typelib.type_names=(const char **)
	  my_malloc(((PC_MALLOC-MALLOC_OVERHEAD)/
		     (sizeof(char *)+sizeof(*pa->flag))*
		     (sizeof(char *)+sizeof(*pa->flag))),MYF(MY_WME))))
      DBUG_RETURN(-1);
    if (!(pa->str= (uchar*) my_malloc((uint) (PS_MALLOC-MALLOC_OVERHEAD),
				     MYF(MY_WME))))
    {
      my_free(pa->typelib.type_names);
      DBUG_RETURN (-1);
    }
    pa->max_count=(PC_MALLOC-MALLOC_OVERHEAD)/(sizeof(uchar*)+
					       sizeof(*pa->flag));
    pa->flag= (uint8*) (pa->typelib.type_names+pa->max_count);
    pa->length=0;
    pa->max_length=PS_MALLOC-MALLOC_OVERHEAD;
    pa->array_allocs=1;
  }
  length=(uint) strlen(name)+1;
  if (pa->length+length >= pa->max_length)
  {
    if (!(new_pos= (uchar*) my_realloc((uchar*) pa->str,
                                      (uint) (pa->length+length+PS_MALLOC),
				      MYF(MY_WME))))
      DBUG_RETURN(1);
    if (new_pos != pa->str)
    {
      my_ptrdiff_t diff=PTR_BYTE_DIFF(new_pos,pa->str);
      for (i=0 ; i < pa->typelib.count ; i++)
	pa->typelib.type_names[i]= ADD_TO_PTR(pa->typelib.type_names[i],diff,
					      char*);
      pa->str=new_pos;
    }
    pa->max_length= pa->length+length+PS_MALLOC;
  }
  if (pa->typelib.count >= pa->max_count-1)
  {
    int len;
    pa->array_allocs++;
    len=(PC_MALLOC*pa->array_allocs - MALLOC_OVERHEAD);
    if (!(new_array=(const char **) my_realloc((uchar*) pa->typelib.type_names,
					       (uint) len/
                                               (sizeof(uchar*)+sizeof(*pa->flag))*
                                               (sizeof(uchar*)+sizeof(*pa->flag)),
                                               MYF(MY_WME))))
      DBUG_RETURN(1);
    pa->typelib.type_names=new_array;
    old_count=pa->max_count;
    pa->max_count=len/(sizeof(uchar*) + sizeof(*pa->flag));
    pa->flag= (uint8*) (pa->typelib.type_names+pa->max_count);
    memcpy((uchar*) pa->flag,(char *) (pa->typelib.type_names+old_count),
	   old_count*sizeof(*pa->flag));
  }
  pa->flag[pa->typelib.count]=0;			/* Reset flag */
  pa->typelib.type_names[pa->typelib.count++]= (char*) pa->str+pa->length;
  pa->typelib.type_names[pa->typelib.count]= NullS;	/* Put end-mark */
  (void) strmov((char*) pa->str+pa->length,name);
  pa->length+=length;
  DBUG_RETURN(0);
} /* insert_pointer_name */


/* free pointer array */

void free_pointer_array(POINTER_ARRAY *pa)
{
  if (pa->typelib.count)
  {
    pa->typelib.count=0;
    my_free(pa->typelib.type_names);
    pa->typelib.type_names=0;
    my_free(pa->str);
  }
} /* free_pointer_array */


/* Functions that uses replace and replace_regex */

/* Append the string to ds, with optional replace */
void replace_dynstr_append_mem(DYNAMIC_STRING *ds,
                               const char *val, int len)
{
  char lower[512];
#ifdef __WIN__
  fix_win_paths(val, len);
#endif

  if (display_result_lower) 
  {
    /* Convert to lower case, and do this first */
    char *c= lower;
    for (const char *v= val;  *v;  v++)
      *c++= my_tolower(charset_info, *v);
    *c= '\0';
    /* Copy from this buffer instead */
    val= lower;
  }
  
  if (glob_replace_regex)
  {
    /* Regex replace */
    if (!multi_reg_replace(glob_replace_regex, (char*)val))
    {
      val= glob_replace_regex->buf;
      len= strlen(val);
    }
  }

  if (glob_replace)
  {
    /* Normal replace */
    replace_strings_append(glob_replace, ds, val, len);
  }
  else
    dynstr_append_mem(ds, val, len);
}


/* Append zero-terminated string to ds, with optional replace */
void replace_dynstr_append(DYNAMIC_STRING *ds, const char *val)
{
  replace_dynstr_append_mem(ds, val, strlen(val));
}

/* Append uint to ds, with optional replace */
void replace_dynstr_append_uint(DYNAMIC_STRING *ds, uint val)
{
  char buff[22]; /* This should be enough for any int */
  char *end= longlong10_to_str(val, buff, 10);
  replace_dynstr_append_mem(ds, buff, end - buff);
}



/*
  Build a list of pointer to each line in ds_input, sort
  the list and use the sorted list to append the strings
  sorted to the output ds

  SYNOPSIS
  dynstr_append_sorted
  ds - string where the sorted output will be appended
  ds_input - string to be sorted

*/

static int comp_lines(const char **a, const char **b)
{
  return (strcmp(*a,*b));
}

void dynstr_append_sorted(DYNAMIC_STRING* ds, DYNAMIC_STRING *ds_input)
{
  unsigned i;
  char *start= ds_input->str;
  DYNAMIC_ARRAY lines;
  DBUG_ENTER("dynstr_append_sorted");

  if (!*start)
    DBUG_VOID_RETURN;  /* No input */

  my_init_dynamic_array(&lines, sizeof(const char*), 32, 32);

  /* First line is result header, skip past it */
  while (*start && *start != '\n')
    start++;
  start++; /* Skip past \n */
  dynstr_append_mem(ds, ds_input->str, start - ds_input->str);

  /* Insert line(s) in array */
  while (*start)
  {
    char* line_end= (char*)start;

    /* Find end of line */
    while (*line_end && *line_end != '\n')
      line_end++;
    *line_end= 0;

    /* Insert pointer to the line in array */
    if (insert_dynamic(&lines, &start))
      die("Out of memory inserting lines to sort");

    start= line_end+1;
  }

  /* Sort array */
  qsort(lines.buffer, lines.elements,
        sizeof(char**), (qsort_cmp)comp_lines);

  /* Create new result */
  for (i= 0; i < lines.elements ; i++)
  {
    const char **line= dynamic_element(&lines, i, const char**);
    dynstr_append(ds, *line);
    dynstr_append(ds, "\n");
  }

  delete_dynamic(&lines);
  DBUG_VOID_RETURN;
}

#ifndef HAVE_SETENV
static int setenv(const char *name, const char *value, int overwrite)
{
  size_t buflen= strlen(name) + strlen(value) + 2;
  char *envvar= (char *)malloc(buflen);
  if(!envvar)
    return ENOMEM;
  strcpy(envvar, name);
  strcat(envvar, "=");
  strcat(envvar, value);
  putenv(envvar);
  return 0;
}
#endif<|MERGE_RESOLUTION|>--- conflicted
+++ resolved
@@ -4201,18 +4201,11 @@
     done on the local mysql server
   */
   {
-<<<<<<< HEAD
-    ulong have_ndbcluster;
-    if (mysql_query(mysql, query= "select support "
-                                  "from information_schema.engines "
-                                  "where engine='ndbcluster'"))
-=======
     bool have_ndbcluster;
     if (mysql_query(mysql, query=
                     "select count(*) from information_schema.engines"
                     "  where engine = 'ndbcluster' and"
                     "        support in ('YES', 'DEFAULT')"))
->>>>>>> 0418f49e
       die("'%s' failed: %d %s", query,
           mysql_errno(mysql), mysql_error(mysql));
     if (!(res= mysql_store_result(mysql)))
@@ -4220,11 +4213,7 @@
     if (!(row= mysql_fetch_row(res)))
       die("Query '%s' returned empty result", query);
 
-<<<<<<< HEAD
-    have_ndbcluster= strcmp("YES", row[0]) == 0;
-=======
     have_ndbcluster= strcmp(row[0], "1") == 0;
->>>>>>> 0418f49e
     mysql_free_result(res);
 
     if (have_ndbcluster)
