/*
   Copyright (c) 2005, 2014, Oracle and/or its affiliates. All rights reserved.

   This program is free software; you can redistribute it and/or modify
   it under the terms of the GNU General Public License as published by
   the Free Software Foundation; version 2 of the License.

   This program is distributed in the hope that it will be useful,
   but WITHOUT ANY WARRANTY; without even the implied warranty of
   MERCHANTABILITY or FITNESS FOR A PARTICULAR PURPOSE.  See the
   GNU General Public License for more details.

   You should have received a copy of the GNU General Public License
   along with this program; see the file COPYING. If not, write to the
   Free Software Foundation, Inc., 51 Franklin St, Fifth Floor, Boston,
   MA  02110-1301  USA.
 */

/*  ssl.h defines openssl compatibility layer 
 *
 */



#ifndef yaSSL_openssl_h__
#define yaSSL_openssl_h__

#ifdef YASSL_PREFIX
#include "prefix_ssl.h"
#endif

#include <stdio.h>    /* ERR_print fp */
#include "opensslv.h" /* for version number */
#include "rsa.h"


<<<<<<< HEAD
#define YASSL_VERSION "2.4.0"
=======
#define YASSL_VERSION "2.4.2"
>>>>>>> 632be307


#if defined(__cplusplus)
extern "C" {
#endif

 void yaSSL_CleanUp();   /* call once at end of application use to
                            free static singleton memory holders,
                            not a leak per se, but helpful when
                            looking for them                      */

#if defined(__cplusplus)
} // extern
#endif

#if defined(__cplusplus) && !defined(YASSL_MYSQL_COMPATIBLE)
namespace yaSSL {
extern "C" {
#endif

#undef X509_NAME   /* wincrypt.h clash */

#if defined(__cplusplus) && !defined(YASSL_MYSQL_COMPATIBLE)
    class SSL;
    class SSL_SESSION;
    class SSL_METHOD;
    class SSL_CTX;
    class SSL_CIPHER;

    class RSA;

    class X509;
    class X509_NAME;
#else
    typedef struct SSL          SSL;          
    typedef struct SSL_SESSION  SSL_SESSION;
    typedef struct SSL_METHOD   SSL_METHOD;
    typedef struct SSL_CTX      SSL_CTX;
    typedef struct SSL_CIPHER   SSL_CIPHER;

    typedef struct RSA RSA;

    typedef struct X509       X509;
    typedef struct X509_NAME  X509_NAME;
#endif


/* Big Number stuff, different file? */
typedef struct BIGNUM BIGNUM;

BIGNUM *BN_bin2bn(const unsigned char*, int, BIGNUM*);


/* Diffie-Hellman stuff, different file? */
/* mySQL deferences to set group parameters */
typedef struct DH {
    BIGNUM* p;
    BIGNUM* g;
} DH;

DH*  DH_new(void);
void DH_free(DH*);

/* RSA stuff */

void RSA_free(RSA*);
RSA* RSA_generate_key(int, unsigned long, void(*)(int, int, void*), void*);


/* X509 stuff, different file? */

/* because mySQL dereferences to use error and current_cert, even after calling
 * get functions for local references */
typedef struct X509_STORE_CTX {
    int   error;
    int   error_depth;
    X509* current_cert;
} X509_STORE_CTX;


typedef struct X509_STORE         X509_STORE;
typedef struct X509_LOOKUP        X509_LOOKUP;
typedef struct X509_OBJECT { char c; } X509_OBJECT;
typedef struct X509_CRL           X509_CRL;
typedef struct X509_REVOKED       X509_REVOKED;
typedef struct X509_LOOKUP_METHOD X509_LOOKUP_METHOD;


void X509_free(X509*);


/* bio stuff */
typedef struct BIO BIO;

/* ASN stuff */



X509* X509_STORE_CTX_get_current_cert(X509_STORE_CTX*);
int   X509_STORE_CTX_get_error(X509_STORE_CTX*);
int   X509_STORE_CTX_get_error_depth(X509_STORE_CTX*);

char*       X509_NAME_oneline(X509_NAME*, char*, int);
X509_NAME*  X509_get_issuer_name(X509*);
X509_NAME*  X509_get_subject_name(X509*);
const char* X509_verify_cert_error_string(long);

int                 X509_LOOKUP_add_dir(X509_LOOKUP*, const char*, long);
int                 X509_LOOKUP_load_file(X509_LOOKUP*, const char*, long);
X509_LOOKUP_METHOD* X509_LOOKUP_hash_dir(void);
X509_LOOKUP_METHOD* X509_LOOKUP_file(void);

X509_LOOKUP* X509_STORE_add_lookup(X509_STORE*, X509_LOOKUP_METHOD*);
X509_STORE*  X509_STORE_new(void);
int          X509_STORE_get_by_subject(X509_STORE_CTX*, int, X509_NAME*,
                                       X509_OBJECT*);




enum { /* X509 Constants */
    X509_V_OK                                 =  0,
    X509_V_ERR_CERT_CHAIN_TOO_LONG            =  1,
    X509_V_ERR_UNABLE_TO_GET_ISSUER_CERT      =  2,
    X509_V_ERR_CERT_NOT_YET_VALID             =  3,
    X509_V_ERR_ERROR_IN_CERT_NOT_BEFORE_FIELD =  4,
    X509_V_ERR_CERT_HAS_EXPIRED               =  5,
    X509_V_ERR_ERROR_IN_CERT_NOT_AFTER_FIELD  =  6,
    X509_FILETYPE_PEM                         =  7,
    X509_LU_X509                              =  8,
    X509_LU_CRL                               =  9,
    X509_V_ERR_CRL_SIGNATURE_FAILURE          = 10,
    X509_V_ERR_ERROR_IN_CRL_NEXT_UPDATE_FIELD = 11,
    X509_V_ERR_CRL_HAS_EXPIRED                = 12,
    X509_V_ERR_CERT_REVOKED                   = 13,
    X509_V_FLAG_CRL_CHECK                     = 14,
    X509_V_FLAG_CRL_CHECK_ALL                 = 15
};


/* Error stuff, could move to yassl_error */
unsigned long ERR_get_error_line_data(const char**, int*, const char**, int *);
void          ERR_print_errors_fp(FILE*);
char*         ERR_error_string(unsigned long,char*);
void          ERR_remove_state(unsigned long);
unsigned long ERR_get_error(void);
unsigned long ERR_peek_error(void);
int           ERR_GET_REASON(int);


enum {  /* ERR Constants */
    ERR_TXT_STRING = 1,
    EVP_R_BAD_DECRYPT = 2
};

/*
  Allow type used by SSL_set_fd to be changed, default to int
  in order to be compatible with OpenSSL
 */
#ifndef YASSL_SOCKET_T_DEFINED
typedef int YASSL_SOCKET_T;
#endif

SSL_CTX* SSL_CTX_new(SSL_METHOD*);
SSL* SSL_new(SSL_CTX*);
int  SSL_set_fd (SSL*, YASSL_SOCKET_T);
YASSL_SOCKET_T SSL_get_fd(const SSL*);
int  SSL_connect(SSL*);                    /* if you get an error from connect
                                              see note at top of README       */
int  SSL_write(SSL*, const void*, int);
int  SSL_read(SSL*, void*, int);
int  SSL_accept(SSL*);
void SSL_CTX_free(SSL_CTX*);
void SSL_free(SSL*);
int  SSL_clear(SSL*);
int  SSL_shutdown(SSL*);

void SSL_set_connect_state(SSL*);
void SSL_set_accept_state(SSL*);
int  SSL_do_handshake(SSL*);

const char* SSL_get_cipher(SSL*);
const char* SSL_get_cipher_name(SSL*);	           /* uses SSL_get_cipher */
char*       SSL_get_shared_ciphers(SSL*, char*, int);
const char* SSL_get_cipher_list(SSL*, int);
const char* SSL_get_version(SSL*);
const char* SSLeay_version(int);

int  SSL_get_error(SSL*, int);
void SSL_load_error_strings(void);

int          SSL_set_session(SSL *ssl, SSL_SESSION *session);
SSL_SESSION* SSL_get_session(SSL* ssl);
void         SSL_flush_sessions(SSL_CTX *ctx, long tm);
long         SSL_SESSION_set_timeout(SSL_SESSION*, long);
long         SSL_CTX_set_session_cache_mode(SSL_CTX* ctx, long mode);
X509*        SSL_get_peer_certificate(SSL*);
long         SSL_get_verify_result(SSL*);


typedef int (*VerifyCallback)(int, X509_STORE_CTX*);
typedef int (*pem_password_cb)(char*, int, int, void*);
int default_password_callback(char * buffer, int size_arg, int rwflag,
                              void * u);

void SSL_CTX_set_verify(SSL_CTX*, int, VerifyCallback verify_callback);
int  SSL_CTX_load_verify_locations(SSL_CTX*, const char*, const char*);
int  SSL_CTX_set_default_verify_paths(SSL_CTX*);
int  SSL_CTX_check_private_key(SSL_CTX*);
int  SSL_CTX_set_session_id_context(SSL_CTX*, const unsigned char*,
                                    unsigned int);

void SSL_CTX_set_tmp_rsa_callback(SSL_CTX*, RSA*(*)(SSL*, int, int));
long SSL_CTX_set_options(SSL_CTX*, long);
long SSL_CTX_set_session_cache_mode(SSL_CTX*, long);
long SSL_CTX_set_timeout(SSL_CTX*, long);
int  SSL_CTX_use_certificate_chain_file(SSL_CTX*, const char*);
void SSL_CTX_set_default_passwd_cb(SSL_CTX*, pem_password_cb);
int  SSL_CTX_use_RSAPrivateKey_file(SSL_CTX*, const char*, int);
void SSL_CTX_set_info_callback(SSL_CTX*, void (*)());

long SSL_CTX_sess_accept(SSL_CTX*);
long SSL_CTX_sess_connect(SSL_CTX*);
long SSL_CTX_sess_accept_good(SSL_CTX*);
long SSL_CTX_sess_connect_good(SSL_CTX*);
long SSL_CTX_sess_accept_renegotiate(SSL_CTX*);
long SSL_CTX_sess_connect_renegotiate(SSL_CTX*);
long SSL_CTX_sess_hits(SSL_CTX*);
long SSL_CTX_sess_cb_hits(SSL_CTX*);
long SSL_CTX_sess_cache_full(SSL_CTX*);
long SSL_CTX_sess_misses(SSL_CTX*);
long SSL_CTX_sess_timeouts(SSL_CTX*);
long SSL_CTX_sess_number(SSL_CTX*);
long SSL_CTX_sess_get_cache_size(SSL_CTX*);

int SSL_CTX_get_verify_mode(SSL_CTX*);
int SSL_get_verify_mode(SSL*);
int SSL_CTX_get_verify_depth(SSL_CTX*);
int SSL_get_verify_depth(SSL*);

long SSL_get_default_timeout(SSL*);
long SSL_CTX_get_session_cache_mode(SSL_CTX*);
int  SSL_session_reused(SSL*);

int  SSL_set_rfd(SSL*, int);
int  SSL_set_wfd(SSL*, int);
void SSL_set_shutdown(SSL*, int);
void SSL_set_quiet_shutdown(SSL *ssl,int mode);
int SSL_get_quiet_shutdown(SSL *ssl);

int SSL_want_read(SSL*);
int SSL_want_write(SSL*);

int SSL_pending(SSL*);


enum { /* ssl Constants */
    SSL_WOULD_BLOCK     = -8,
    SSL_BAD_STAT        = -7,
    SSL_BAD_PATH        = -6,
    SSL_BAD_FILETYPE    = -5,
    SSL_BAD_FILE        = -4,
    SSL_NOT_IMPLEMENTED = -3,
    SSL_UNKNOWN         = -2,
    SSL_FATAL_ERROR     = -1,
    SSL_NORMAL_SHUTDOWN =  0,
    SSL_ERROR_NONE      =  0,   /* for most functions */
    SSL_FAILURE         =  0,   /* for some functions */
    SSL_SUCCESS	        =  1,

    SSL_FILETYPE_ASN1    = 10,
    SSL_FILETYPE_PEM     = 11,
    SSL_FILETYPE_DEFAULT = 10, /* ASN1 */

    SSL_VERIFY_NONE                 = 0,
    SSL_VERIFY_PEER                 = 1,
    SSL_VERIFY_FAIL_IF_NO_PEER_CERT = 2,
    SSL_VERIFY_CLIENT_ONCE          = 4,

    SSL_SESS_CACHE_OFF                = 30,
    SSL_SESS_CACHE_CLIENT             = 31,
    SSL_SESS_CACHE_SERVER             = 32,
    SSL_SESS_CACHE_BOTH               = 33,
    SSL_SESS_CACHE_NO_AUTO_CLEAR      = 34,
    SSL_SESS_CACHE_NO_INTERNAL_LOOKUP = 35,

    SSL_OP_MICROSOFT_SESS_ID_BUG            = 50,
    SSL_OP_NETSCAPE_CHALLENGE_BUG           = 51,
    SSL_OP_NETSCAPE_REUSE_CIPHER_CHANGE_BUG = 52,
    SSL_OP_SSLREF2_REUSE_CERT_TYPE_BUG      = 53,
    SSL_OP_MICROSOFT_BIG_SSLV3_BUFFER       = 54,
    SSL_OP_MSIE_SSLV2_RSA_PADDING           = 55,
    SSL_OP_SSLEAY_080_CLIENT_DH_BUG         = 56,
    SSL_OP_TLS_D5_BUG                       = 57,
    SSL_OP_TLS_BLOCK_PADDING_BUG            = 58,
    SSL_OP_TLS_ROLLBACK_BUG                 = 59,
    SSL_OP_DONT_INSERT_EMPTY_FRAGMENTS      = 60,
    SSL_OP_ALL                              = 61,
    SSL_OP_SINGLE_DH_USE                    = 62,
    SSL_OP_EPHEMERAL_RSA                    = 63,
    SSL_OP_PKCS1_CHECK_1                    = 67,
    SSL_OP_PKCS1_CHECK_2                    = 68,
    SSL_OP_NETSCAPE_CA_DN_BUG               = 69,
    SSL_OP_NON_EXPORT_FIRST                 = 70,
    SSL_OP_NETSCAPE_DEMO_CIPHER_CHANGE_BUG  = 71,

    SSL_ERROR_WANT_READ        = 80,
    SSL_ERROR_WANT_WRITE       = 81,
    SSL_ERROR_SYSCALL          = 82,
    SSL_ERROR_WANT_X509_LOOKUP = 83,
    SSL_ERROR_ZERO_RETURN      = 84,
    SSL_ERROR_SSL              = 85,

    SSL_ST_CONNECT        = 90,
    SSL_ST_ACCEPT         = 91,
    SSL_CB_LOOP           = 92,
    SSL_SENT_SHUTDOWN     = 93,
    SSL_RECEIVED_SHUTDOWN = 94,
    SSL_CB_ALERT          = 95,
    SSL_CB_READ           = 96,
    SSL_CB_HANDSHAKE_DONE = 97,

    SSL_OP_NO_SSLv2                         = 128,
    SSL_OP_NO_SSLv3                         = 256,
    SSL_OP_NO_TLSv1                         = 512,
    SSL_OP_NO_TLSv1_1                       = 1024,
};


SSL_METHOD *SSLv3_method(void);
SSL_METHOD *SSLv3_server_method(void);
SSL_METHOD *SSLv3_client_method(void);
SSL_METHOD *TLSv1_server_method(void);
SSL_METHOD *TLSv1_client_method(void);
SSL_METHOD *TLSv1_1_server_method(void);
SSL_METHOD *TLSv1_1_client_method(void);
SSL_METHOD *SSLv23_server_method(void);

int SSL_CTX_use_certificate_file(SSL_CTX*, const char*, int);
int SSL_CTX_use_PrivateKey_file(SSL_CTX*, const char*, int);
int SSL_CTX_set_cipher_list(SSL_CTX*, const char*);

long SSL_CTX_sess_set_cache_size(SSL_CTX*, long);
long SSL_CTX_set_tmp_dh(SSL_CTX*, DH*);

void OpenSSL_add_all_algorithms(void);
int  SSL_library_init();
int  SSLeay_add_ssl_algorithms(void);


SSL_CIPHER* SSL_get_current_cipher(SSL*);
char*       SSL_CIPHER_description(SSL_CIPHER*, char*, int);


char* SSL_alert_type_string_long(int);
char* SSL_alert_desc_string_long(int);
char* SSL_state_string_long(SSL*);

X509* PEM_read_X509(FILE *fp, X509 *x, pem_password_cb cb, void *u);
/* EVP stuff, des and md5, different file? */
typedef char EVP_MD;

typedef char EVP_CIPHER;

typedef struct EVP_PKEY EVP_PKEY;

typedef unsigned char DES_cblock[8];
typedef const  DES_cblock const_DES_cblock;
typedef DES_cblock DES_key_schedule;
                                                          
enum {
    DES_ENCRYPT = 1,
    DES_DECRYPT = 0
};
                                                             
const EVP_MD*     EVP_md5(void);
const EVP_CIPHER* EVP_des_ede3_cbc(void);

typedef unsigned char opaque;

int EVP_BytesToKey(const EVP_CIPHER*, const EVP_MD*, const opaque*,
                   const opaque*, int, int, opaque*, opaque*);

void DES_set_key_unchecked(const_DES_cblock*, DES_key_schedule*);
void DES_ede3_cbc_encrypt(const opaque*, opaque*, long, DES_key_schedule*,
                        DES_key_schedule*, DES_key_schedule*, DES_cblock*, int);


/* RAND stuff */
void        RAND_screen(void);
const char* RAND_file_name(char*, size_t);
int         RAND_write_file(const char*);
int         RAND_load_file(const char*, long);


/* for libcurl */
int  RAND_status(void);
int  RAND_bytes(unsigned char* buf, int num);

int  DES_set_key(const_DES_cblock*, DES_key_schedule*);
void DES_set_odd_parity(DES_cblock*);
void DES_ecb_encrypt(DES_cblock*, DES_cblock*, DES_key_schedule*, int);

void SSL_CTX_set_default_passwd_cb_userdata(SSL_CTX*, void* userdata);
void SSL_SESSION_free(SSL_SESSION* session);
int  SSL_peek(SSL* ssl, void* buf, int num);

X509*     SSL_get_certificate(SSL* ssl);
EVP_PKEY* SSL_get_privatekey(SSL* ssl);
EVP_PKEY* X509_get_pubkey(X509* x);

int  EVP_PKEY_copy_parameters(EVP_PKEY* to, const EVP_PKEY* from);
void EVP_PKEY_free(EVP_PKEY* pkey);
void ERR_error_string_n(unsigned long e, char *buf, size_t len);
void ERR_free_strings(void);
void EVP_cleanup(void);

void* X509_get_ext_d2i(X509* x, int nid, int* crit, int* idx);

#define GEN_IPADD 7
#define NID_subject_alt_name 85
#define STACK_OF(x) x


/* defined here because libcurl dereferences */
typedef struct ASN1_STRING {
    int type;
    int length;
    unsigned char* data;
} ASN1_STRING;


typedef struct GENERAL_NAME {
    int type;
    union {
        ASN1_STRING* ia5;
    } d;
} GENERAL_NAME;

void GENERAL_NAMES_free(STACK_OF(GENERAL_NAME) *x);

int           sk_GENERAL_NAME_num(STACK_OF(GENERAL_NAME) *x);
GENERAL_NAME* sk_GENERAL_NAME_value(STACK_OF(GENERAL_NAME) *x, int i);


unsigned char* ASN1_STRING_data(ASN1_STRING* x);
int            ASN1_STRING_length(ASN1_STRING* x);
int            ASN1_STRING_type(ASN1_STRING *x);

typedef ASN1_STRING X509_NAME_ENTRY;

int X509_NAME_get_index_by_NID(X509_NAME* name,int nid, int lastpos);

ASN1_STRING* X509_NAME_ENTRY_get_data(X509_NAME_ENTRY* ne);
X509_NAME_ENTRY* X509_NAME_get_entry(X509_NAME* name, int loc);

#define OPENSSL_malloc(x) malloc(x)
#define OPENSSL_free(x)   free(x)

int ASN1_STRING_to_UTF8(unsigned char** out, ASN1_STRING* in);

SSL_METHOD* SSLv23_client_method(void);  /* doesn't actually roll back */
SSL_METHOD* SSLv2_client_method(void);   /* will never work, no v 2    */


SSL_SESSION* SSL_get1_session(SSL* ssl);  /* what's ref count */


#define CRYPTO_free(x) free(x)
#define ASN1_TIME ASN1_STRING

ASN1_TIME* X509_get_notBefore(X509* x);
ASN1_TIME* X509_get_notAfter(X509* x);


#define ASN1_UTCTIME ASN1_STRING
#define NID_commonName    13
#define V_ASN1_UTF8STRING 12
#define GEN_DNS            2

#define CERTFICATE_ERROR 0x14090086  /* SSLv3 error */


typedef struct MD4_CTX {
    int buffer[32];      /* big enough to hold, check size in Init */
} MD4_CTX;

void MD4_Init(MD4_CTX*);
void MD4_Update(MD4_CTX*, const void*, unsigned long);
void MD4_Final(unsigned char*, MD4_CTX*);


typedef struct MD5_CTX {
    int buffer[32];       /* big enough to hold, check size in Init */
} MD5_CTX;

void MD5_Init(MD5_CTX*);
void MD5_Update(MD5_CTX*, const void*, unsigned long);
void MD5_Final(unsigned char*, MD5_CTX*);

#define MD5_DIGEST_LENGTH 16


#define SSL_DEFAULT_CIPHER_LIST ""   /* default all */


/* yaSSL extensions */
int SSL_set_compression(SSL*);   /* turn on yaSSL zlib compression */
char *yaSSL_ASN1_TIME_to_string(ASN1_TIME *time, char *buf, size_t len);

#include "transport_types.h"

/*
  Set functions for yaSSL to use in order to send and receive data.

  These hooks are offered in order to enable non-blocking I/O. If
  not set, yaSSL defaults to using send() and recv().

  @todo Remove hooks and accompanying code when yaSSL is fixed.
*/
void yaSSL_transport_set_ptr(SSL *, void *);
void yaSSL_transport_set_recv_function(SSL *, yaSSL_recv_func_t);
void yaSSL_transport_set_send_function(SSL *, yaSSL_send_func_t);

#if defined(__cplusplus) && !defined(YASSL_MYSQL_COMPATIBLE)
}      /* namespace  */
}      /* extern "C" */
#endif


#endif /* yaSSL_openssl_h__ */<|MERGE_RESOLUTION|>--- conflicted
+++ resolved
@@ -34,11 +34,7 @@
 #include "rsa.h"
 
 
-<<<<<<< HEAD
-#define YASSL_VERSION "2.4.0"
-=======
 #define YASSL_VERSION "2.4.2"
->>>>>>> 632be307
 
 
 #if defined(__cplusplus)
