/*
   Copyright (c) 2005, 2012, Oracle and/or its affiliates. All rights reserved.

   This program is free software; you can redistribute it and/or modify
   it under the terms of the GNU General Public License as published by
   the Free Software Foundation; version 2 of the License.

   This program is distributed in the hope that it will be useful,
   but WITHOUT ANY WARRANTY; without even the implied warranty of
   MERCHANTABILITY or FITNESS FOR A PARTICULAR PURPOSE.  See the
   GNU General Public License for more details.

   You should have received a copy of the GNU General Public License
   along with this program; see the file COPYING. If not, write to the
   Free Software Foundation, Inc., 51 Franklin St, Fifth Floor, Boston,
   MA  02110-1301  USA.
*/


/* yaSSL internal header defines SSL supporting types not specified in the
 * draft along with type conversion functions and openssl compatibility
 */


#ifndef yaSSL_INT_HPP
#define yaSSL_INT_HPP

#include "yassl_imp.hpp"
#include "yassl_error.hpp"
#include "crypto_wrapper.hpp"
#include "cert_wrapper.hpp"
#include "log.hpp"
#include "lock.hpp"
#include "openssl/ssl.h"  // ASN1_STRING and DH

// Check if _POSIX_THREADS should be forced
#if !defined(_POSIX_THREADS) && defined(__hpux)
// HPUX does not define _POSIX_THREADS as it's not _fully_ implemented
#define _POSIX_THREADS
#endif

#ifdef _POSIX_THREADS
    #include <pthread.h>
#endif


namespace STL = STL_NAMESPACE;


namespace yaSSL {


// State Machine for Record Layer Protocol
enum RecordLayerState {
    recordNotReady = 0,         // fatal error, no more processing
    recordReady
};


// State Machine for HandShake Protocol
enum HandShakeState {
    handShakeNotReady = 0,      // fatal error, no more processing
    preHandshake,               // initial state
    inHandshake,                // handshake started
    handShakeReady              // handshake done
};


// client input HandShake state, use if HandShakeState == inHandShake
enum ClientState {
    serverNull = 0,
    serverHelloComplete,
    serverCertComplete,
    serverKeyExchangeComplete,
    serverHelloDoneComplete,
    serverFinishedComplete	
};


// server input HandShake state, use if HandShakeState == inHandShake
enum ServerState {
    clientNull = 0,
    clientHelloComplete,
    clientKeyExchangeComplete,
    clientFinishedComplete        
};


// client connect state for nonblocking restart
enum ConnectState {
    CONNECT_BEGIN = 0,
    CLIENT_HELLO_SENT,
    FIRST_REPLY_DONE,
    FINISHED_DONE,
    SECOND_REPLY_DONE
};


// server accpet state for nonblocking restart
enum AcceptState {
    ACCEPT_BEGIN = 0,
    ACCEPT_FIRST_REPLY_DONE,
    SERVER_HELLO_DONE,
    ACCEPT_SECOND_REPLY_DONE,
    ACCEPT_FINISHED_DONE,
    ACCEPT_THIRD_REPLY_DONE
};


// track received messages to explicitly disallow duplicate messages
struct RecvdMessages {
    uint8 gotClientHello_;
    uint8 gotServerHello_;
    uint8 gotCert_;
    uint8 gotServerKeyExchange_;
    uint8 gotCertRequest_;
    uint8 gotServerHelloDone_;
    uint8 gotCertVerify_;
    uint8 gotClientKeyExchange_;
    uint8 gotFinished_;
    RecvdMessages() : gotClientHello_(0), gotServerHello_(0), gotCert_(0),
                      gotServerKeyExchange_(0), gotCertRequest_(0),
                      gotServerHelloDone_(0), gotCertVerify_(0),
                      gotClientKeyExchange_(0), gotFinished_(0)
                    {} 
};


// combines all states
class States {
    RecordLayerState recordLayer_;
    HandShakeState   handshakeLayer_;
    ClientState      clientState_;
    ServerState      serverState_;
    ConnectState     connectState_;
    AcceptState      acceptState_;
    RecvdMessages    recvdMessages_;
    char             errorString_[MAX_ERROR_SZ];
    YasslError       what_;
public:
    States();

    const RecordLayerState& getRecord()    const;
    const HandShakeState&   getHandShake() const;
    const ClientState&      getClient()    const;
    const ServerState&      getServer()    const;
    const ConnectState&     GetConnect()   const;
    const AcceptState&      GetAccept()    const;
    const char*             getString()    const;
          YasslError        What()         const;

    RecordLayerState& useRecord();
    HandShakeState&   useHandShake();
    ClientState&      useClient();
    ServerState&      useServer();
    ConnectState&     UseConnect();
    AcceptState&      UseAccept();
    char*             useString();
    void              SetError(YasslError);
    int               SetMessageRecvd(HandShakeType);
private:
    States(const States&);              // hide copy
    States& operator=(const States&);   // and assign
};


// holds all factories
class sslFactory {
    MessageFactory      messageFactory_;        // creates new messages by type
    HandShakeFactory    handShakeFactory_;      // creates new handshake types
    ServerKeyFactory    serverKeyFactory_;      // creates new server key types
    ClientKeyFactory    clientKeyFactory_;      // creates new client key types

    sslFactory();                               // only GetSSL_Factory creates
public:
    const MessageFactory&   getMessage()   const;
    const HandShakeFactory& getHandShake() const;
    const ServerKeyFactory& getServerKey() const;
    const ClientKeyFactory& getClientKey() const;

    friend sslFactory& GetSSL_Factory();        // singleton creator
private:
    sslFactory(const sslFactory&);              // hide copy
    sslFactory& operator=(const sslFactory&);   // and assign   
};


#undef X509_NAME  // wincrypt.h clash

// openSSL X509 names
class X509_NAME {
    char*       name_;
    size_t      sz_;
    int         cnPosition_;   // start of common name, -1 is none
    int         cnLen_;        // length of above
    ASN1_STRING entry_;
public:
    X509_NAME(const char*, size_t sz, int pos, int len);
    ~X509_NAME();

    const char*  GetName() const;
    ASN1_STRING* GetEntry(int i);
    size_t       GetLength() const;
    int          GetCnPosition() const { return cnPosition_; }
    int          GetCnLength()   const { return cnLen_; }
private:
    X509_NAME(const X509_NAME&);                // hide copy
    X509_NAME& operator=(const X509_NAME&);     // and assign
};


class StringHolder {
    ASN1_STRING  asnString_;
public:
    StringHolder(const char* str, int sz, byte type= 0);
    ~StringHolder();

    ASN1_STRING* GetString();
private:
    StringHolder(const StringHolder&);                // hide copy
    StringHolder& operator=(const StringHolder&);     // and assign
};


// openSSL X509
class X509 {
    X509_NAME issuer_;
    X509_NAME subject_;
    StringHolder beforeDate_;   // not valid before
    StringHolder afterDate_;    // not valid after
public:
    X509(const char* i, size_t, const char* s, size_t,
<<<<<<< HEAD
         ASN1_STRING *b, ASN1_STRING *a);
=======
         const char* b, int, const char* a, int, int, int, int, int);
>>>>>>> e7061f7e
    ~X509() {}

    X509_NAME* GetIssuer();
    X509_NAME* GetSubject();

    ASN1_STRING* GetBefore();
    ASN1_STRING* GetAfter();

private:
    X509(const X509&);              // hide copy
    X509& operator=(const X509&);   // and assign
};


// openSSL bignum
struct BIGNUM {
    /*
      gcc 2.96 fix: because of two Integer classes (yaSSL::Integer and
      TaoCrypt::Integer), we need to explicitly state the namespace
      here to let gcc 2.96 deduce the correct type.
    */
    yaSSL::Integer int_;
    void assign(const byte* b, uint s) { int_.assign(b,s); }
};


// openSSL session
class SSL_SESSION {
    opaque      sessionID_[ID_LEN];
    opaque      master_secret_[SECRET_LEN];
    Cipher      suite_[SUITE_LEN];
    uint        bornOn_;                        // create time in seconds
    uint        timeout_;                       // timeout in seconds
    RandomPool& random_;                        // will clean master secret
    X509*       peerX509_;
public:
    explicit SSL_SESSION(RandomPool&);
    SSL_SESSION(const SSL&, RandomPool&);
    ~SSL_SESSION();

    const opaque* GetID()       const;
    const opaque* GetSecret()   const;
    const Cipher* GetSuite()    const;
          uint    GetBornOn()   const;
          uint    GetTimeOut()  const;
          X509*   GetPeerX509() const;
          void    SetTimeOut(uint);

    SSL_SESSION& operator=(const SSL_SESSION&); // allow assign for resumption
private:
    SSL_SESSION(const SSL_SESSION&);            // hide copy

    void CopyX509(X509*);
};


// holds all sessions
class Sessions {
    STL::list<SSL_SESSION*> list_;
    RandomPool random_;                 // for session cleaning
    Mutex      mutex_;                  // no-op for single threaded
    int        count_;                  // flush counter

    Sessions() : count_(0) {}           // only GetSessions can create
public: 
    SSL_SESSION* lookup(const opaque*, SSL_SESSION* copy = 0);
    void         add(const SSL&);
    void         remove(const opaque*);
    void         Flush();

    ~Sessions();

    friend void Session_initialize();
    friend Sessions& GetSessions(); // singleton creator
private:
    Sessions(const Sessions&);              // hide copy
    Sessions& operator=(const Sessions&);   // and assign
};


#ifdef _POSIX_THREADS
    typedef pthread_t THREAD_ID_T;
#else
    typedef DWORD     THREAD_ID_T;
#endif

// thread error data
struct ThreadError {
    THREAD_ID_T threadID_;
    int         errorID_;
};


// holds all errors
class Errors {
    STL::list<ThreadError> list_;
    Mutex                  mutex_;

    Errors() {}                         // only GetErrors can create
public:
    int  Lookup(bool peek);             // self lookup
    void Add(int);              
    void Remove();                      // remove self

    ~Errors() {}

    friend Errors& GetErrors(); // singleton creator
private:
    Errors(const Errors&);              // hide copy
    Errors& operator=(const Errors);    // and assign
};


Sessions&   GetSessions();      // forward singletons
sslFactory& GetSSL_Factory();
Errors&     GetErrors();


// openSSL method and context types
class SSL_METHOD {
    ProtocolVersion version_;
    ConnectionEnd   side_;
    bool            verifyPeer_;    // request or send certificate
    bool            verifyNone_;    // whether to verify certificate
    bool            failNoCert_;
    bool            multipleProtocol_;  // for SSLv23 compatibility
public:
    SSL_METHOD(ConnectionEnd ce, ProtocolVersion pv,
               bool multipleProtocol = false);

    ProtocolVersion getVersion() const;
    ConnectionEnd   getSide()    const;

    void setVerifyPeer();
    void setVerifyNone();
    void setFailNoCert();

    bool verifyPeer() const;
    bool verifyNone() const;
    bool failNoCert() const;
    bool multipleProtocol() const;
private:
    SSL_METHOD(const SSL_METHOD&);              // hide copy
    SSL_METHOD& operator=(const SSL_METHOD&);   // and assign
};


struct Ciphers {
    bool        setSuites_;             // user set suites from default
    byte        suites_[MAX_SUITE_SZ];  // new suites
    int         suiteSz_;               // suite length in bytes

    Ciphers() : setSuites_(false), suiteSz_(0) {}
};


struct DH;  // forward


// save for SSL construction
struct DH_Parms {
    Integer p_;
    Integer g_;
    bool set_;   // if set by user

    DH_Parms() : set_(false) {}
};


enum StatsField { 
    Accept, Connect, AcceptGood, ConnectGood, AcceptRenegotiate,
    ConnectRenegotiate, Hits, CbHits, CacheFull, Misses, Timeouts, Number,
    GetCacheSize, VerifyMode, VerifyDepth 
};


// SSL stats
struct Stats {
    long accept_;
    long connect_;
    long acceptGood_;
    long connectGood_;
    long acceptRenegotiate_;
    long connectRenegotiate_;

    long hits_;
    long cbHits_;
    long cacheFull_;
    long misses_;
    long timeouts_;
    long number_;
    long getCacheSize_;

    int verifyMode_;
    int verifyDepth_;
public:
    Stats() : accept_(0), connect_(0), acceptGood_(0), connectGood_(0),
        acceptRenegotiate_(0), connectRenegotiate_(0), hits_(0), cbHits_(0),
        cacheFull_(0), misses_(0), timeouts_(0), number_(0), getCacheSize_(0),
        verifyMode_(0), verifyDepth_(0)
    {}
private:
    Stats(const Stats&);            // hide copy
    Stats& operator=(const Stats&); // and assign
};


// the SSL context
class SSL_CTX {
public:
    typedef STL::list<x509*> CertList;
private:
    SSL_METHOD*     method_;
    x509*           certificate_;
    x509*           privateKey_;
    CertList        caList_;
    Ciphers         ciphers_;
    DH_Parms        dhParms_;
    pem_password_cb passwordCb_;
    void*           userData_;
    bool            sessionCacheOff_;
    bool            sessionCacheFlushOff_;
    Stats           stats_;
    Mutex           mutex_;         // for Stats
    VerifyCallback  verifyCallback_;
public:
    explicit SSL_CTX(SSL_METHOD* meth);
    ~SSL_CTX();

    const x509*       getCert()       const;
    const x509*       getKey()        const;
    const SSL_METHOD* getMethod()     const;
    const Ciphers&    GetCiphers()    const;
    const DH_Parms&   GetDH_Parms()   const;
    const Stats&      GetStats()      const;
    const VerifyCallback getVerifyCallback() const;
    pem_password_cb   GetPasswordCb() const;
          void*       GetUserData()   const;
          bool        GetSessionCacheOff()      const;
          bool        GetSessionCacheFlushOff() const;

    void setVerifyPeer();
    void setVerifyNone();
    void setFailNoCert();
    void setVerifyCallback(VerifyCallback);
    bool SetCipherList(const char*);
    bool SetDH(const DH&);
    void SetPasswordCb(pem_password_cb cb);
    void SetUserData(void*);
    void SetSessionCacheOff();
    void SetSessionCacheFlushOff();
   
    void            IncrementStats(StatsField);
    void            AddCA(x509* ca);
    const CertList& GetCA_List() const;

    friend int read_file(SSL_CTX*, const char*, int, CertType);
private:
    SSL_CTX(const SSL_CTX&);            // hide copy
    SSL_CTX& operator=(const SSL_CTX&); // and assign
};


// holds all cryptographic types
class Crypto {
    Digest*             digest_;                // agreed upon digest
    BulkCipher*         cipher_;                // agreed upon cipher
    DiffieHellman*      dh_;                    // dh parms
    RandomPool          random_;                // random number generator
    CertManager         cert_;                  // manages certificates
public:
    explicit Crypto();
    ~Crypto();

    const Digest&        get_digest()      const;
    const BulkCipher&    get_cipher()      const;
    const DiffieHellman& get_dh()          const;
    const RandomPool&    get_random()      const;
    const CertManager&   get_certManager() const;
          
    Digest&        use_digest();
    BulkCipher&    use_cipher();
    DiffieHellman& use_dh();
    RandomPool&    use_random();
    CertManager&   use_certManager();

    void SetDH(DiffieHellman*);
    void SetDH(const DH_Parms&);
    void setDigest(Digest*);
    void setCipher(BulkCipher*);

    bool DhSet();
private:
    Crypto(const Crypto&);              // hide copy
    Crypto& operator=(const Crypto&);   // and assign
};


// holds all handshake and verify hashes
class sslHashes {
    MD5       md5HandShake_;          // md5 handshake hash
    SHA       shaHandShake_;          // sha handshake hash
    Finished  verify_;                // peer's verify hash
    Hashes    certVerify_;            // peer's cert verify hash
public:
    sslHashes() {}

    const MD5&      get_MD5()        const;
    const SHA&      get_SHA()        const;
    const Finished& get_verify()     const;
    const Hashes&   get_certVerify() const;

    MD5&      use_MD5();
    SHA&      use_SHA();
    Finished& use_verify();
    Hashes&   use_certVerify();
private:
    sslHashes(const sslHashes&);             // hide copy
    sslHashes& operator=(const sslHashes&); // and assign
};


// holds input and output buffers
class Buffers {
public: 
    typedef STL::list<input_buffer*>  inputList;
    typedef STL::list<output_buffer*> outputList;
    int prevSent;     // previous plain text bytes sent when got WANT_WRITE
    int plainSz;      // plain text bytes in buffer to send when got WANT_WRITE 
private:
    inputList      dataList_;             // list of users app data / handshake
    outputList     handShakeList_;        // buffered handshake msgs
    input_buffer*  rawInput_;             // buffered raw input yet to process
    output_buffer* output_;               // WANT_WRITE buffered output 
public:
    Buffers();
    ~Buffers();

    const inputList&  getData()      const;
    const outputList& getHandShake() const;

    inputList&  useData();
    outputList& useHandShake();

    void           SetRawInput(input_buffer*);  // takes ownership
    input_buffer*  TakeRawInput();              // takes ownership 
    void           SetOutput(output_buffer*);   // takes ownership
    output_buffer* TakeOutput();                // takes ownership 
private:
    Buffers(const Buffers&);             // hide copy
    Buffers& operator=(const Buffers&);  // and assign   
};


// wraps security parameters
class Security {
    Connection    conn_;                          // connection information
    Parameters    parms_;                         // may be pending
    SSL_SESSION   resumeSession_;                 // if resuming
    SSL_CTX*      ctx_;                           // context used to init
    bool          resuming_;                      // trying to resume
public:
    Security(ProtocolVersion, RandomPool&, ConnectionEnd, const Ciphers&,
             SSL_CTX*, bool);

    const SSL_CTX*     GetContext()     const;
    const Connection&  get_connection() const;
    const Parameters&  get_parms()      const;
    const SSL_SESSION& get_resume()     const;
          bool         get_resuming()   const;

    Connection&  use_connection();
    Parameters&  use_parms();
    SSL_SESSION& use_resume();

    void set_resuming(bool b);
private:
    Security(const Security&);              // hide copy
    Security& operator=(const Security&);   // and assign
};


// THE SSL type
class SSL {
    Crypto              crypto_;                // agreed crypto agents
    Security            secure_;                // Connection and Session parms
    States              states_;                // Record and HandShake states
    sslHashes           hashes_;                // handshake, finished hashes
    Socket              socket_;                // socket wrapper
    Buffers             buffers_;               // buffered handshakes and data
    Log                 log_;                   // logger
    bool                quietShutdown_;

    // optimization variables
    bool                has_data_;              // buffered data ready?
public:
    SSL(SSL_CTX* ctx);

    // gets and uses
    const Crypto&     getCrypto()   const;
    const Security&   getSecurity() const;
    const States&     getStates()   const;
    const sslHashes&  getHashes()   const;
    const sslFactory& getFactory()  const;
    const Socket&     getSocket()   const;
          YasslError  GetError()    const;
          bool        GetMultiProtocol() const;
          bool        CompressionOn()    const;

    Crypto&    useCrypto();
    Security&  useSecurity();
    States&    useStates();
    sslHashes& useHashes();
    Socket&    useSocket();
    Log&       useLog();
    Buffers&   useBuffers();

    bool       HasData() const;
    bool       GetQuietShutdown() const;

    // sets
    void set_pending(Cipher suite);
    void set_random(const opaque*, ConnectionEnd);
    void set_sessionID(const opaque*);
    void set_session(SSL_SESSION*);
    void set_preMaster(const opaque*, uint);
    void set_masterSecret(const opaque*);
    void SetError(YasslError);
    int  SetCompression();
    void UnSetCompression();
    void SetQuietShutdown(bool mode);

    // helpers
    bool isTLS() const;
    bool isTLSv1_1() const;
    void order_error();
    void makeMasterSecret();
    void makeTLSMasterSecret();
    void addData(input_buffer* data);
    void fillData(Data&);
    void PeekData(Data&);
    void addBuffer(output_buffer* b);
    void flushBuffer();
    void verifyState(const RecordLayerHeader&);
    void verifyState(const HandShakeHeader&);
    void verifyState(ClientState);
    void verifyState(ServerState);
    void verfiyHandShakeComplete();
    void matchSuite(const opaque*, uint length);
    void deriveKeys();
    void deriveTLSKeys();
    void Send(const byte*, uint);
    void SendWriteBuffered();

    uint bufferedData();
    uint get_SEQIncrement(bool);

    const  byte*  get_macSecret(bool);
private:
    void storeKeys(const opaque*);
    void setKeys();
    void verifyClientState(HandShakeType);
    void verifyServerState(HandShakeType);

    SSL(const SSL&);                    // hide copy
    const SSL& operator=(const SSL&);   // and assign
};


// compression
int Compress(const byte*, int, input_buffer&);
int DeCompress(input_buffer&, int, input_buffer&);


// conversion functions
void c32to24(uint32, uint24&);
void c24to32(const uint24, uint32&);

uint32 c24to32(const uint24);

void ato16(const opaque*, uint16&);
void ato24(const opaque*, uint24&);

void c16toa(uint16, opaque*);
void c24toa(const uint24, opaque*);
void c32toa(uint32 u32, opaque*);


} // naemspace

#endif // yaSSL_INT_HPP<|MERGE_RESOLUTION|>--- conflicted
+++ resolved
@@ -203,6 +203,7 @@
     size_t       GetLength() const;
     int          GetCnPosition() const { return cnPosition_; }
     int          GetCnLength()   const { return cnLen_; }
+
 private:
     X509_NAME(const X509_NAME&);                // hide copy
     X509_NAME& operator=(const X509_NAME&);     // and assign
@@ -230,11 +231,7 @@
     StringHolder afterDate_;    // not valid after
 public:
     X509(const char* i, size_t, const char* s, size_t,
-<<<<<<< HEAD
-         ASN1_STRING *b, ASN1_STRING *a);
-=======
-         const char* b, int, const char* a, int, int, int, int, int);
->>>>>>> e7061f7e
+         ASN1_STRING *b, ASN1_STRING *a, int, int, int, int);
     ~X509() {}
 
     X509_NAME* GetIssuer();
