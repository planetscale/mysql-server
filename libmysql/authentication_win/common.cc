<<<<<<< HEAD
/* Copyright (c) 2011, 2017, Oracle and/or its affiliates. All rights reserved.
=======
/* Copyright (c) 2011, 2019, Oracle and/or its affiliates. All rights reserved.
>>>>>>> f6623ab2

   This program is free software; you can redistribute it and/or modify
   it under the terms of the GNU General Public License, version 2.0,
   as published by the Free Software Foundation.

   This program is also distributed with certain software (including
   but not limited to OpenSSL) that is licensed under separate terms,
   as designated in a particular file or component or in included license
   documentation.  The authors of MySQL hereby grant you an additional
   permission to link the program and your derivative works with the
   separately licensed software that they have included with MySQL.

   This program is distributed in the hope that it will be useful,
   but WITHOUT ANY WARRANTY; without even the implied warranty of
   MERCHANTABILITY or FITNESS FOR A PARTICULAR PURPOSE.  See the
   GNU General Public License, version 2.0, for more details.

   You should have received a copy of the GNU General Public License
   along with this program; if not, write to the Free Software
   Foundation, Inc., 51 Franklin St, Fifth Floor, Boston, MA 02110-1301  USA */

#include "common.h"

#include <sddl.h>    // for ConvertSidToStringSid()
#include <secext.h>  // for GetUserNameEx()

#include "my_dbug.h"

template <>
void error_log_print<error_log_level::INFO>(const char *fmt, ...);
template <>
void error_log_print<error_log_level::WARNING>(const char *fmt, ...);
template <>
void error_log_print<error_log_level::ERROR>(const char *fmt, ...);

/**
  Option indicating desired level of logging. Values:

  0 - no logging
  1 - log only error messages
  2 - additionally log warnings
  3 - additionally log info notes
  4 - also log debug messages

  Value of this option should be taken into account in the
  implementation of  error_log_vprint() function (see
  log_client.cc).

  Note: No error or debug messages are logged in production code
  (see logging macros in common.h).
*/
int opt_auth_win_log_level = 2;

/** Connection class **************************************************/

/**
  Create connection out of an active MYSQL_PLUGIN_VIO object.

  @param[in] vio  pointer to a @c MYSQL_PLUGIN_VIO object used for
                  connection - it can not be NULL
*/

Connection::Connection(MYSQL_PLUGIN_VIO *vio) : m_vio(vio), m_error(0) {
  DBUG_ASSERT(vio);
}

/**
  Write data to the connection.

  @param[in]  blob  data to be written

  @return 0 on success, VIO error code on failure.

  @note In case of error, VIO error code is stored in the connection object
  and can be obtained with @c error() method.
*/

int Connection::write(const Blob &blob) {
  m_error =
      m_vio->write_packet(m_vio, blob.ptr(), static_cast<int>(blob.len()));

#ifndef DBUG_OFF
  if (m_error) DBUG_PRINT("error", ("vio write error %d", m_error));
#endif

  return m_error;
}

/**
  Read data from connection.

  @return A Blob containing read packet or null Blob in case of error.

  @note In case of error, VIO error code is stored in the connection object
  and can be obtained with @c error() method.
*/

Blob Connection::read() {
  unsigned char *ptr;
  int len = m_vio->read_packet(m_vio, &ptr);

  if (len < 0) {
    m_error = true;
    return Blob();
  }

  return Blob(ptr, len);
}

/** Sid class *****************************************************/

/**
  Create Sid object corresponding to a given account name.

  @param[in]  account_name  name of a Windows account

  The account name can be in any form accepted by @c LookupAccountName()
  function.

  @note In case of errors created object is invalid and its @c is_valid()
  method returns @c false.
*/

Sid::Sid(const wchar_t *account_name)
    : m_data(NULL)
#ifndef DBUG_OFF
      ,
      m_as_string(NULL)
#endif
{
  DWORD sid_size = 0, domain_size = 0;
  bool success;

  // Determine required buffer sizes

  success = LookupAccountNameW(NULL, account_name, NULL, &sid_size, NULL,
                               &domain_size, &m_type);

  if (!success && GetLastError() != ERROR_INSUFFICIENT_BUFFER) {
#ifndef DBUG_OFF
    Error_message_buf error_buf;
    DBUG_PRINT("error", ("Could not determine SID buffer size, "
                         "LookupAccountName() failed with error %X (%s)",
                         GetLastError(), get_last_error_message(error_buf)));
#endif
    return;
  }

  // Query for SID (domain is ignored)

  wchar_t *domain = new wchar_t[domain_size];
  m_data = (TOKEN_USER *)new BYTE[sid_size + sizeof(TOKEN_USER)];
  m_data->User.Sid = (BYTE *)m_data + sizeof(TOKEN_USER);

  success = LookupAccountNameW(NULL, account_name, m_data->User.Sid, &sid_size,
                               domain, &domain_size, &m_type);

  if (!success || !is_valid()) {
#ifndef DBUG_OFF
    Error_message_buf error_buf;
    DBUG_PRINT("error", ("Could not determine SID of '%S', "
                         "LookupAccountName() failed with error %X (%s)",
                         account_name, GetLastError(),
                         get_last_error_message(error_buf)));
#endif
    goto fail;
  }

  goto end;

fail:
  if (m_data) delete[] m_data;
  m_data = NULL;

end:
  if (domain) delete[] domain;
}

/**
  Create Sid object corresponding to a given security token.

  @param[in]  token   security token of a Windows account

  @note In case of errors created object is invalid and its @c is_valid()
  method returns @c false.
*/

Sid::Sid(HANDLE token)
    : m_data(NULL)
#ifndef DBUG_OFF
      ,
      m_as_string(NULL)
#endif
{
  DWORD req_size = 0;
  bool success;

  // Determine required buffer size

  success = GetTokenInformation(token, TokenUser, NULL, 0, &req_size);
  if (!success && GetLastError() != ERROR_INSUFFICIENT_BUFFER) {
#ifndef DBUG_OFF
    Error_message_buf error_buf;
    DBUG_PRINT("error", ("Could not determine SID buffer size, "
                         "GetTokenInformation() failed with error %X (%s)",
                         GetLastError(), get_last_error_message(error_buf)));
#endif
    return;
  }

  m_data = (TOKEN_USER *)new BYTE[req_size];
  success = GetTokenInformation(token, TokenUser, m_data, req_size, &req_size);

  if (!success || !is_valid()) {
    delete[] m_data;
    m_data = NULL;
#ifndef DBUG_OFF
    if (!success) {
      Error_message_buf error_buf;
      DBUG_PRINT("error", ("Could not read SID from security token, "
                           "GetTokenInformation() failed with error %X (%s)",
                           GetLastError(), get_last_error_message(error_buf)));
    }
#endif
  }
}

Sid::~Sid() {
  if (m_data) delete[] m_data;
#ifndef DBUG_OFF
  if (m_as_string) LocalFree(m_as_string);
#endif
}

/// Check if Sid object is valid.
bool Sid::is_valid(void) const {
  return m_data && m_data->User.Sid && IsValidSid(m_data->User.Sid);
}

#ifndef DBUG_OFF

/**
  Produces string representation of the SID.

  @return String representation of the SID or NULL in case of errors.

  @note Memory allocated for the string is automatically freed in Sid's
  destructor.
*/

const char *Sid::as_string() {
  if (!m_data) return NULL;

  if (!m_as_string) {
    bool success = ConvertSidToStringSid(m_data->User.Sid, &m_as_string);

    if (!success) {
#ifndef DBUG_OFF
      Error_message_buf error_buf;
      DBUG_PRINT("error", ("Could not get textual representation of a SID, "
                           "ConvertSidToStringSid() failed with error %X (%s)",
                           GetLastError(), get_last_error_message(error_buf)));
#endif
      m_as_string = NULL;
      return NULL;
    }
  }

  return m_as_string;
}

#endif

bool Sid::operator==(const Sid &other) {
  if (!is_valid() || !other.is_valid()) return false;

  return EqualSid(m_data->User.Sid, other.m_data->User.Sid);
}

/** Generating User Principal Name *************************/

/**
  Call Windows API functions to get UPN of the current user and store it
  in internal buffer.
*/

UPN::UPN() : m_buf(NULL) {
  wchar_t buf1[MAX_SERVICE_NAME_LENGTH];

  // First we try to use GetUserNameEx.

  m_len = sizeof(buf1) / sizeof(wchar_t);

  if (!GetUserNameExW(NameUserPrincipal, buf1, (PULONG)&m_len)) {
    if (GetLastError()) {
#ifndef DBUG_OFF
      Error_message_buf error_buf;
      DBUG_PRINT("note", ("When determining UPN"
                          ", GetUserNameEx() failed with error %X (%s)",
                          GetLastError(), get_last_error_message(error_buf)));
#endif
      if (ERROR_MORE_DATA == GetLastError())
        ERROR_LOG(INFO, ("Buffer overrun when determining UPN:"
                         " need %ul characters but have %ul",
                         m_len, sizeof(buf1) / sizeof(WCHAR)));
    }

    m_len = 0;  // m_len == 0 indicates invalid UPN
    return;
  }

  /*
    UPN is stored in buf1 in wide-char format - convert it to utf8
    for sending over network.
  */

  m_buf = wchar_to_utf8(buf1, &m_len);

  if (!m_buf) ERROR_LOG(ERROR, ("Failed to convert UPN to utf8"));

  // Note: possible error would be indicated by the fact that m_buf is NULL.
  return;
}

UPN::~UPN() {
  if (m_buf) free(m_buf);
}

/**
  Convert a wide-char string to utf8 representation.

  @param[in]     string   null-terminated wide-char string to be converted
  @param[in,out] len      length of the string to be converted or 0; on
                          return length (in bytes, excluding terminating
                          null character) of the converted string

  If len is 0 then the length of the string will be computed by this function.

  @return Pointer to a buffer containing utf8 representation or NULL in
          case of error.

  @note The returned buffer must be freed with @c free() call.
*/

char *wchar_to_utf8(const wchar_t *string, size_t *len) {
  char *buf = NULL;
  size_t str_len = len && *len ? *len : wcslen(string);

  /*
    A conversion from utf8 to wchar_t will never take more than 3 bytes per
    character, so a buffer of length 3 * str_len schould be sufficient.
    We check that assumption with an assertion later.
  */

  size_t buf_len = 3 * str_len;

  buf = (char *)malloc(buf_len + 1);
  if (!buf) {
    DBUG_PRINT("error",
               ("Out of memory when converting string '%S' to utf8", string));
    return NULL;
  }

  int res = WideCharToMultiByte(CP_UTF8,       // convert to UTF-8
                                0,             // conversion flags
                                string,        // input buffer
                                str_len,       // its length
                                buf, buf_len,  // output buffer and its size
                                NULL, NULL);   // default character (not used)

  if (res) {
    buf[res] = '\0';
    if (len) *len = res;
    return buf;
  }

    // res is 0 which indicates error

#ifndef DBUG_OFF
  Error_message_buf error_buf;
  DBUG_PRINT("error",
             ("Could not convert string '%S' to utf8"
              ", WideCharToMultiByte() failed with error %X (%s)",
              string, GetLastError(), get_last_error_message(error_buf)));
#endif

  // Let's check our assumption about sufficient buffer size
  DBUG_ASSERT(ERROR_INSUFFICIENT_BUFFER != GetLastError());

  return NULL;
}

/**
  Convert an utf8 string to a wide-char string.

  @param[in]     string   null-terminated utf8 string to be converted
  @param[in,out] len      length of the string to be converted or 0; on
                          return length (in chars) of the converted string

  If len is 0 then the length of the string will be computed by this function.

  @return Pointer to a buffer containing wide-char representation or NULL in
          case of error.

  @note The returned buffer must be freed with @c free() call.
*/

wchar_t *utf8_to_wchar(const char *string, size_t *len) {
  size_t buf_len;

  /*
    Note: length (in bytes) of an utf8 string is always bigger than the
    number of characters in this string. Hence a buffer of size len will
    be sufficient. We add 1 for the terminating null character.
  */

  buf_len = len && *len ? *len : strlen(string);
  wchar_t *buf = (wchar_t *)malloc((buf_len + 1) * sizeof(wchar_t));

  if (!buf) {
    DBUG_PRINT("error", ("Out of memory when converting utf8 string '%s'"
                         " to wide-char representation",
                         string));
    return NULL;
  }

  size_t res;
  res = MultiByteToWideChar(CP_UTF8,        // convert from UTF-8
                            0,              // conversion flags
                            string,         // input buffer
                            buf_len,        // its size
                            buf, buf_len);  // output buffer and its size
  if (res) {
    buf[res] = '\0';
    if (len) *len = res;
    return buf;
  }

    // error in MultiByteToWideChar()

#ifndef DBUG_OFF
  Error_message_buf error_buf;
  DBUG_PRINT("error", ("Could not convert UPN from UTF-8"
                       ", MultiByteToWideChar() failed with error %X (%s)",
                       GetLastError(), get_last_error_message(error_buf)));
#endif

  // Let's check our assumption about sufficient buffer size
  DBUG_ASSERT(ERROR_INSUFFICIENT_BUFFER != GetLastError());

  return NULL;
}

/** Error handling ****************************************************/

/**
  Returns error message corresponding to the last Windows error given
  by GetLastError().

  @note Error message is overwritten by next call to
  @c get_last_error_message().
*/

const char *get_last_error_message(Error_message_buf buf) {
  int error = GetLastError();

<<<<<<< HEAD
  buf[0] = '\0';
  FormatMessage(FORMAT_MESSAGE_FROM_SYSTEM, NULL, error,
                MAKELANGID(LANG_NEUTRAL, SUBLANG_DEFAULT), (LPTSTR)buf,
                sizeof(buf), NULL);
=======
  buf[0]= '\0';
  FormatMessage(FORMAT_MESSAGE_FROM_SYSTEM,
		NULL, error, MAKELANGID(LANG_NEUTRAL, SUBLANG_DEFAULT),
		(LPTSTR)buf, sizeof(Error_message_buf), NULL);
>>>>>>> f6623ab2

  return buf;
}<|MERGE_RESOLUTION|>--- conflicted
+++ resolved
@@ -1,8 +1,4 @@
-<<<<<<< HEAD
-/* Copyright (c) 2011, 2017, Oracle and/or its affiliates. All rights reserved.
-=======
 /* Copyright (c) 2011, 2019, Oracle and/or its affiliates. All rights reserved.
->>>>>>> f6623ab2
 
    This program is free software; you can redistribute it and/or modify
    it under the terms of the GNU General Public License, version 2.0,
@@ -469,17 +465,10 @@
 const char *get_last_error_message(Error_message_buf buf) {
   int error = GetLastError();
 
-<<<<<<< HEAD
   buf[0] = '\0';
   FormatMessage(FORMAT_MESSAGE_FROM_SYSTEM, NULL, error,
                 MAKELANGID(LANG_NEUTRAL, SUBLANG_DEFAULT), (LPTSTR)buf,
-                sizeof(buf), NULL);
-=======
-  buf[0]= '\0';
-  FormatMessage(FORMAT_MESSAGE_FROM_SYSTEM,
-		NULL, error, MAKELANGID(LANG_NEUTRAL, SUBLANG_DEFAULT),
-		(LPTSTR)buf, sizeof(Error_message_buf), NULL);
->>>>>>> f6623ab2
+                sizeof(Error_message_buf), NULL);
 
   return buf;
 }