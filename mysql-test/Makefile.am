# Copyright (C) 2000-2006 MySQL AB
#
# This library is free software; you can redistribute it and/or
# modify it under the terms of the GNU Library General Public
# License as published by the Free Software Foundation; version 2
# of the License.
#
# This library is distributed in the hope that it will be useful,
# but WITHOUT ANY WARRANTY; without even the implied warranty of
# MERCHANTABILITY or FITNESS FOR A PARTICULAR PURPOSE.  See the GNU
# Library General Public License for more details.
#
# You should have received a copy of the GNU Library General Public
# License along with this library; if not, write to the Free
# Software Foundation, Inc., 59 Temple Place - Suite 330, Boston,
# MA 02111-1307, USA

## Process this file with automake to create Makefile.in

SUBDIRS = ndb

benchdir_root=		$(prefix)
testdir =	        $(benchdir_root)/mysql-test
EXTRA_SCRIPTS = 	mysql-test-run-shell.sh install_test_db.sh \
			valgrind.supp $(PRESCRIPTS)
EXTRA_DIST = 		$(EXTRA_SCRIPTS) suite
GENSCRIPTS =		mysql-test-run-shell install_test_db mtr mysql-test-run
PRESCRIPTS =		mysql-test-run.pl mysql-stress-test.pl
test_SCRIPTS = 		$(GENSCRIPTS) $(PRESCRIPTS)
CLEANFILES = 		$(GENSCRIPTS)

INCLUDES =		-I$(top_builddir)/include -I$(top_srcdir)/include -I..


dist-hook:
	mkdir -p \
		$(distdir)/t \
                $(distdir)/extra/binlog_tests \
                $(distdir)/extra/rpl_tests \
		$(distdir)/r \
		$(distdir)/include \
		$(distdir)/std_data \
		$(distdir)/std_data/ndb_backup50 \
		$(distdir)/std_data/ndb_backup51 \
		$(distdir)/std_data/ndb_backup51_data_be \
		$(distdir)/std_data/ndb_backup51_data_le \
		$(distdir)/std_data/parts \
		$(distdir)/lib \
<<<<<<< HEAD
                $(distdir)/funcs_1 \
		$(distdir)/lib/My
=======
		$(distdir)/std_data/funcs_1
>>>>>>> c0191894
	-$(INSTALL_DATA) $(srcdir)/t/*.def $(distdir)/t
	$(INSTALL_DATA) $(srcdir)/t/*.test $(distdir)/t
	-$(INSTALL_DATA) $(srcdir)/t/*.imtest $(distdir)/t
	$(INSTALL_DATA) $(srcdir)/t/*.sql $(distdir)/t
	-$(INSTALL_DATA) $(srcdir)/t/*.disabled $(distdir)/t
	-$(INSTALL_DATA) $(srcdir)/t/*.opt $(srcdir)/t/*.slave-mi $(distdir)/t
	-$(INSTALL_SCRIPT) $(srcdir)/t/*.sh $(distdir)/t
	$(INSTALL_DATA) $(srcdir)/extra/binlog_tests/*.test $(distdir)/extra/binlog_tests
	$(INSTALL_DATA) $(srcdir)/extra/rpl_tests/*.test $(distdir)/extra/rpl_tests
	-$(INSTALL_DATA) $(srcdir)/extra/binlog_tests/*.opt $(distdir)/extra/binlog_tests
	-$(INSTALL_DATA) $(srcdir)/extra/rpl_tests/*.opt $(distdir)/extra/rpl_tests
	$(INSTALL_DATA) $(srcdir)/include/*.inc $(distdir)/include
	$(INSTALL_DATA) $(srcdir)/include/*.sql $(distdir)/include
	$(INSTALL_DATA) $(srcdir)/include/*.test $(distdir)/include
	$(INSTALL_DATA) $(srcdir)/r/*.result $(srcdir)/r/*.require $(distdir)/r
	$(INSTALL_DATA) $(srcdir)/std_data/Moscow_leap $(distdir)/std_data
	$(INSTALL_DATA) $(srcdir)/std_data/Index.xml $(distdir)/std_data
	$(INSTALL_DATA) $(srcdir)/std_data/*.dat $(srcdir)/std_data/*.000001 $(distdir)/std_data
	$(INSTALL_DATA) $(srcdir)/std_data/des_key_file $(distdir)/std_data
	$(INSTALL_DATA) $(srcdir)/std_data/*.pem $(distdir)/std_data
	$(INSTALL_DATA) $(srcdir)/std_data/*.frm $(distdir)/std_data
	$(INSTALL_DATA) $(srcdir)/std_data/*.MY* $(distdir)/std_data
	$(INSTALL_DATA) $(srcdir)/std_data/*.cnf $(distdir)/std_data
	$(INSTALL_DATA) $(srcdir)/std_data/ndb_backup50/BACKUP* $(distdir)/std_data/ndb_backup50
	$(INSTALL_DATA) $(srcdir)/std_data/ndb_backup51/BACKUP* $(distdir)/std_data/ndb_backup51
	$(INSTALL_DATA) $(srcdir)/std_data/ndb_backup51_data_be/BACKUP* $(distdir)/std_data/ndb_backup51_data_be
	$(INSTALL_DATA) $(srcdir)/std_data/ndb_backup51_data_le/BACKUP* $(distdir)/std_data/ndb_backup51_data_le
	$(INSTALL_DATA) $(srcdir)/std_data/parts/part_* $(distdir)/std_data/parts
	$(INSTALL_DATA) $(srcdir)/std_data/funcs_1/* $(distdir)/std_data/funcs_1
	$(INSTALL_DATA) $(srcdir)/lib/*.pl $(distdir)/lib
	$(INSTALL_DATA) $(srcdir)/lib/My/*.pm $(distdir)/lib/My
	-rm -rf `find $(distdir)/suite -type d -name SCCS` $(distdir)/suite/row_lock

install-data-local:
	$(mkinstalldirs) \
		$(DESTDIR)$(testdir)/t \
		$(DESTDIR)$(testdir)/extra/binlog_tests \
		$(DESTDIR)$(testdir)/extra/rpl_tests \
		$(DESTDIR)$(testdir)/r \
		$(DESTDIR)$(testdir)/include \
		$(DESTDIR)$(testdir)/std_data \
		$(DESTDIR)$(testdir)/std_data/ndb_backup50 \
		$(DESTDIR)$(testdir)/std_data/ndb_backup51 \
		$(DESTDIR)$(testdir)/std_data/ndb_backup51_data_be \
		$(DESTDIR)$(testdir)/std_data/ndb_backup51_data_le \
		$(DESTDIR)$(testdir)/std_data/parts \
		$(DESTDIR)$(testdir)/lib \
<<<<<<< HEAD
		$(DESTDIR)$(testdir)/funcs_1 \
		$(DESTDIR)$(testdir)/lib/My
=======
		$(DESTDIR)$(testdir)/std_data/funcs_1
>>>>>>> c0191894
	$(INSTALL_DATA) $(srcdir)/README $(DESTDIR)$(testdir)
	-$(INSTALL_DATA) $(srcdir)/t/*.def $(DESTDIR)$(testdir)/t
	$(INSTALL_DATA) $(srcdir)/t/*.test $(DESTDIR)$(testdir)/t
	-$(INSTALL_DATA) $(srcdir)/t/*.imtest $(DESTDIR)$(testdir)/t
	$(INSTALL_DATA) $(srcdir)/t/*.sql $(DESTDIR)$(testdir)/t
	-$(INSTALL_DATA) $(srcdir)/t/*.disabled $(DESTDIR)$(testdir)/t
	-$(INSTALL_DATA) $(srcdir)/t/*.opt $(DESTDIR)$(testdir)/t
	-$(INSTALL_SCRIPT) $(srcdir)/t/*.sh $(DESTDIR)$(testdir)/t
	-$(INSTALL_DATA) $(srcdir)/t/*.slave-mi $(DESTDIR)$(testdir)/t
	$(INSTALL_DATA) $(srcdir)/r/*.result $(DESTDIR)$(testdir)/r
	$(INSTALL_DATA) $(srcdir)/r/*.require $(DESTDIR)$(testdir)/r
	$(INSTALL_DATA) $(srcdir)/extra/binlog_tests/*.test $(DESTDIR)$(testdir)/extra/binlog_tests
	$(INSTALL_DATA) $(srcdir)/extra/rpl_tests/*.test $(DESTDIR)$(testdir)/extra/rpl_tests
	-$(INSTALL_DATA) $(srcdir)/extra/binlog_tests/*.opt $(DESTDIR)$(testdir)/extra/binlog_tests
	-$(INSTALL_DATA) $(srcdir)/extra/rpl_tests/*.opt $(DESTDIR)$(testdir)/extra/rpl_tests
	$(INSTALL_DATA) $(srcdir)/include/*.inc $(DESTDIR)$(testdir)/include
	$(INSTALL_DATA) $(srcdir)/include/*.sql $(DESTDIR)$(testdir)/include
	$(INSTALL_DATA) $(srcdir)/include/*.test $(DESTDIR)$(testdir)/include
	$(INSTALL_DATA) $(srcdir)/std_data/*.dat $(DESTDIR)$(testdir)/std_data
	$(INSTALL_DATA) $(srcdir)/std_data/*.*001 $(DESTDIR)$(testdir)/std_data
	$(INSTALL_DATA) $(srcdir)/std_data/*.cnf $(DESTDIR)$(testdir)/std_data
	$(INSTALL_DATA) $(srcdir)/std_data/des_key_file $(DESTDIR)$(testdir)/std_data
	$(INSTALL_DATA) $(srcdir)/std_data/Moscow_leap $(DESTDIR)$(testdir)/std_data
	$(INSTALL_DATA) $(srcdir)/std_data/Index.xml $(DESTDIR)$(testdir)/std_data
	$(INSTALL_DATA) $(srcdir)/std_data/*.pem $(DESTDIR)$(testdir)/std_data
	$(INSTALL_DATA) $(srcdir)/std_data/*.frm $(DESTDIR)$(testdir)/std_data
	$(INSTALL_DATA) $(srcdir)/std_data/*.MY* $(DESTDIR)$(testdir)/std_data
	$(INSTALL_DATA) $(srcdir)/std_data/*.cnf $(DESTDIR)$(testdir)/std_data
	$(INSTALL_DATA) $(srcdir)/std_data/ndb_backup50/BACKUP* $(DESTDIR)$(testdir)/std_data/ndb_backup50
	$(INSTALL_DATA) $(srcdir)/std_data/ndb_backup51/BACKUP* $(DESTDIR)$(testdir)/std_data/ndb_backup51
	$(INSTALL_DATA) $(srcdir)/std_data/ndb_backup51_data_be/BACKUP* $(DESTDIR)$(testdir)/std_data/ndb_backup51_data_be
	$(INSTALL_DATA) $(srcdir)/std_data/ndb_backup51_data_le/BACKUP* $(DESTDIR)$(testdir)/std_data/ndb_backup51_data_le
	$(INSTALL_DATA) $(srcdir)/std_data/parts/part_* $(DESTDIR)$(testdir)/std_data/parts
	$(INSTALL_DATA) $(srcdir)/std_data/funcs_1/* $(distdir)/std_data/funcs_1
	$(INSTALL_DATA) $(srcdir)/lib/*.pl $(DESTDIR)$(testdir)/lib
	$(INSTALL_DATA) $(srcdir)/lib/My/*.pm $(DESTDIR)$(testdir)/lib/My
	for f in `(cd $(srcdir); find suite -type f | egrep -v 'SCCS|row_lock')`; \
	do \
	  d=$(DESTDIR)$(testdir)/`dirname $$f`; \
	  mkdir -p $$d ; \
	  $(INSTALL_DATA) $(srcdir)/$$f $$d ; \
	done

uninstall-local:
	@RM@ -f -r $(DESTDIR)$(testdir)

# mtr - a shortcut for executing mysql-test-run.pl
mtr:
	$(RM) -f mtr
	$(LN_S) mysql-test-run.pl mtr

# mysql-test-run - a shortcut for executing mysql-test-run.pl
mysql-test-run:
	$(RM) -f mysql-test-run
	$(LN_S) mysql-test-run.pl mysql-test-run

SUFFIXES = .sh

.sh:
	@RM@ -f $@ $@-t
	@SED@ \
	  -e 's!@''testdir''@!$(testdir)!g' \
	  -e 's!@''bindir''@!$(bindir)!g' \
	  -e 's!@''scriptdir''@!$(bindir)!g' \
	  -e 's!@''prefix''@!$(prefix)!g' \
	  -e 's!@''datadir''@!$(datadir)!g' \
	  -e 's!@''localstatedir''@!$(localstatedir)!g' \
	  -e 's!@''libexecdir''@!$(libexecdir)!g' \
	  -e 's!@''PERL''@!@PERL@!' \
	  -e 's!@''VERSION''@!@VERSION@!' \
	  -e 's!@''MYSQL_TCP_PORT''@!@MYSQL_TCP_PORT@!' \
	  -e 's!@''MYSQL_TCP_PORT_DEFAULT''@!@MYSQL_TCP_PORT_DEFAULT@!' \
	  -e 's!@''MYSQL_BASE_VERSION''@!@MYSQL_BASE_VERSION@!' \
	  -e 's!@''MYSQL_UNIX_ADDR''@!@MYSQL_UNIX_ADDR@!' \
	  -e 's!@''MYSQL_TCP_PORT''@!@MYSQL_TCP_PORT@!' \
	  -e 's!@''MYSQL_NO_DASH_VERSION''@!@MYSQL_NO_DASH_VERSION@!' \
	  -e 's!@''MYSQL_SERVER_SUFFIX''@!@MYSQL_SERVER_SUFFIX@!' \
	  -e 's!@''USE_NDBCLUSTER''@!@TEST_NDBCLUSTER@!g' \
	  $< > $@-t
	@CHMOD@ +x $@-t
	@MV@ $@-t $@

# Don't update the files from bitkeeper
%::SCCS/s.%<|MERGE_RESOLUTION|>--- conflicted
+++ resolved
@@ -46,12 +46,8 @@
 		$(distdir)/std_data/ndb_backup51_data_le \
 		$(distdir)/std_data/parts \
 		$(distdir)/lib \
-<<<<<<< HEAD
-                $(distdir)/funcs_1 \
+                $(distdir)/std_data/funcs_1 \
 		$(distdir)/lib/My
-=======
-		$(distdir)/std_data/funcs_1
->>>>>>> c0191894
 	-$(INSTALL_DATA) $(srcdir)/t/*.def $(distdir)/t
 	$(INSTALL_DATA) $(srcdir)/t/*.test $(distdir)/t
 	-$(INSTALL_DATA) $(srcdir)/t/*.imtest $(distdir)/t
@@ -99,12 +95,8 @@
 		$(DESTDIR)$(testdir)/std_data/ndb_backup51_data_le \
 		$(DESTDIR)$(testdir)/std_data/parts \
 		$(DESTDIR)$(testdir)/lib \
-<<<<<<< HEAD
-		$(DESTDIR)$(testdir)/funcs_1 \
+		$(DESTDIR)$(testdir)/std_data/funcs_1 \
 		$(DESTDIR)$(testdir)/lib/My
-=======
-		$(DESTDIR)$(testdir)/std_data/funcs_1
->>>>>>> c0191894
 	$(INSTALL_DATA) $(srcdir)/README $(DESTDIR)$(testdir)
 	-$(INSTALL_DATA) $(srcdir)/t/*.def $(DESTDIR)$(testdir)/t
 	$(INSTALL_DATA) $(srcdir)/t/*.test $(DESTDIR)$(testdir)/t
