--- conflicted
+++ resolved
@@ -16,10 +16,3 @@
 rpl.rpl_innodb_bug28430                  # Bug#11754425
 rpl.rpl_show_slave_running               # BUG#12346048 2011-04-11 sven fails sporadically on pb2
 rpl.rpl_gtid_logs_without_rotate_or_stop_event @windows    # Bug#16207800 2013-02-09 anitha Fails very frequently on windows
-
-<<<<<<< HEAD
-sys_vars.rpl_init_slave_func		    # Bug#12535301 2011-05-09 andrei sys_vars.rpl_init_slave_func mismatches in daily-5.5
-=======
-perfschema.socket_summary_by_instance_func  # bug#16274580
-innodb.innodb_bug14676111                   # bug#17026780  2013-07-08 anitha Originally made experimental due to bug#16371942 which is now fixed. Now fails with mismatch in CLUST_INDEX_SIZE
->>>>>>> b970a8af
