###############################################################################
#                                                                             #
# WL#9073 - Excluded list for MTR no-skip option                              #
#         - Below listed inc files will continue to skip with --no-skip option#
#                                                                             #
# Creation Date: 2016-July-26                                                 #
# Author : Mohit Joshi                                                        #
#                                                                             #
# Make sure to not add trailing blanks or bad things can happen when using    #
# this list on the command line of mysqltest: following entries will become   #
# a new argument instead of being part of the value of --no-skip-exclude-list #
###############################################################################

# 1.0 OS dependent files
# Below files are OS specific and tests will run only on selective platform
# where conditions are met and skip on others.
have_mac_os.inc
not_mac_os.inc
freebsd.inc
not_freebsd.inc
have_32bit_ulong.inc
have_64bit_ulong.inc
have_little_endian.inc
have_case_insensitive_file_system.inc
have_case_sensitive_file_system.inc
have_lowercase0.inc
have_lowercase1.inc
have_lowercase2.inc
linux.inc
linux_core_pattern.inc
linux-version.inc
windows.inc
not_debian.inc
not_solaris.inc
not_windows.inc
not_ubuntu.inc
have_open_file_limit_more_than_5000.inc
have_partition_open_file_limit.inc
have_posix_locale.inc
have_punch_hole.inc
have_no_punch_hole.inc
# Test need to run only on Linux and OSX and skip all other platforms.
costmodel_planchange.test
# Checks if server is started with MET timezone. Including the below inc file until Bug#25188655 is fixed.
have_met_timezone.inc
# Checks if server is started with Moscow leap timezone. Including the below inc file until Bug#25188986 is fixed.
have_moscow_leap_timezone.inc
<<<<<<< HEAD

=======
# 32/64 bits time_t
have_32bits_time.inc
have_64bits_time.inc
# Skip filesystems which do not support O_DIRECT mode, e.g. when using --mem option on Linux
have_odirect.inc
>>>>>>> b13a3fe4

# 2.0 Binlog formats
# Below files are included because rpl suite runs each test with 3 different
# binlog format combinations. The test may not be meant to run on all binlog
# formats and will skip
have_binlog_format_mixed_or_row.inc
have_binlog_format_mixed_or_statement.inc
have_binlog_format_mixed.inc
have_binlog_format_row_or_statement.inc
have_binlog_format_row.inc
have_binlog_format_statement.inc

# 3.0 Compile options
# Below files are included because few tests are meant to be tested with
# specific compile options which is not available in all builds.
have_debug_sync.inc
have_debug.inc
have_nodebug.inc
mysql_have_debug.inc
have_ibd2sdi_debug.inc
have_lock_order.inc
have_no_lock_order.inc

# 3.37 Compile options
# Test checking existence of features in the build causing the test to be skipped
have_ndb_error_insert.inc
have_ndbapi_examples.inc
have_ndb_debug.inc
have_ndb_rqg.inc
run_ndbapitest.inc

# Java related var/tmp generated include files
have_clusterj_result.inc
have_connectorj_result.inc
have_java_result.inc


# 4.0 Miscellaneous

# 4.1 Reason for inclusion: If not included, this will cause the same tests
# to run again when --log-bin option will be used to run the suites. This
# will cause duplicate test runs leading to increased test execution time.
not_log_bin.inc

# 4.3 Tests are run only on Dev builds compiled with -DWITH_DEBUG=1 option
# Additional references for more details:
# https://dev.mysql.com/doc/internals/en/cmake-build-types.html
have_mysqlbinlog_debug.inc
have_innochecksum_debug.inc
have_udf.inc
have_mecab.inc
fix_priv_tables.test
federated_bug_25714.test

# 4.4
check_openssl_version.inc
check_openssl.inc
have_tlsv13.inc
not_have_tlsv13.inc
not_tlsv13.inc
not_min_protocol_tlsv12.inc

# 4.5 Reason for inclusion: Tests should run only with supported innodb page
# sizes and skip on others. However, this can be handled using a custom
# bootstrap fle and below files can be removed from the excluded list once
# the same is implemented.
have_innodb_16k.inc
have_innodb_32k.inc
have_innodb_4k.inc
have_innodb_64k.inc
have_innodb_8k.inc
have_innodb_max_16k.inc
have_innodb_min_16k.inc
have_innodb_min_8k.inc
not_have_innodb_4k.inc

# 4.6 IP versions
have_ipv4_mapped.inc
have_lo0_local_scope.inc

# 4.7 System variable which checks whether server has statement_timeout feature or
# not.The value can be NO if the background thread used by this feature could
# not be initialized during server start
# More details can be found at:
# http://dev.mysql.com/doc/refman/5.7/en/server-system-variables.
# html#sysvar_have_statement_timeout
have_statement_timeout.inc

# 4.8 Tests which include this will always fail if it uses a database that
# contains more than 2 InnoDB undo tablespaces.  That can be done using
# --bootstrap=--init-file=std_data/explicit_undo_32.sql
have_innodb_default_undo_tablespaces.inc

# 4.9 General utility to skip if a specific command line option is used.
# The usage is described in the .inc file.
skip_by_command_line_option.inc

# 5.0 Different protocols
# Reason for inclusion: Tests should run only with supported protocols and
# skip on others.
have_ps_protocol.inc
have_no_protocol.inc
no_view_protocol.inc
no_ps_protocol.inc
no_sp_protocol.inc
no_opt_trace_protocol.inc
no_explain_protocol.inc
no_cursor_protocol.inc

# 6.0 Different builds
have_valgrind.inc
not_valgrind.inc
not_ubsan.inc
not_asan.inc

# 7.0 Few skipped test-cases
mysql_tzinfo_to_sql_sys.test
wrapper.test

# 8.0 Skip tests that need storage engines compiled as plugins.
have_federated_plugin.inc
have_archive_plugin.inc
have_blackhole_plugin.inc
have_myisam.inc

# 9.0 To be retained until Bug#24382105 - PARTS.PARTITION_VALUE_INNODB NEVER RUNS
# is fixed.
partition_value_innodb.test

# 10 Utilities
# 10.1 GNU grep not supported on Solaris and Windows
have_grep.inc
# 10.2 Make sure we have sed. Note that MacOS and FreeBSD do not support
# replacement patterns containing escape sequences, e.g. newline.
have_util_sed.inc
# 10.3 Check if nc or netcat is available
have_util_nc.inc

# 11.0
# In mysql source, all the plugins might not be in the same location. Some MTR
# tests would require multiple plugins, so it is desirable that there is a
# check to see that, if all the plugins are in a directory, then the test
# should run, else it needs to be skipped.
# for ex. Developer builds refers to include/plugin.defs for plugin locations
# and do not have all the plugins kept at one location.
check_plugin_dir.inc

# 12.0 Tests that do/don't need group replication plugin.
have_group_replication_plugin.inc
have_group_replication_plugin_base.inc
not_group_replication_plugin.inc

# 14.0 MTR tests that runs only with specific rpl modes:

# 14.1 Some rpl tests can run only with MTS_LC, MTS_DB and Non MTS
have_replica_parallel_type_logical_clock.inc
have_replica_parallel_type_database.inc
have_replica_parallel_workers.inc
have_replica_parallel_type_logical_clock.inc
have_replica_parallel_type_database.inc
not_replica_parallel_workers.inc
have_replica_preserve_commit_order.inc
# 14.2 rpl misc files
have_default_replica_transaction_retries.inc


#14.3 Some replication tests cannot run with GTID_ONLY == 1
not_rpl_gtid_only.inc

# 14.4 Generic RPL include file to skip a test if a variable is not
# set to a specific value
only_with_option.inc

# 16.0 Thread stack overrun on debug/sparc when built with Developer Studio
not_sparc_debug.inc
# 16.1 Some MEB tests can't run on MacOS debug
not_mac_os_debug.inc
# This also fails with non-debug
statement_digest_long_query.test

# 17.0 Reason for inclusion: the extra JSON cause on builds with other
# storage engines than InnoDB is hard to
# separate. see innodb.sdi test
have_only_innodb.inc

# 18.0 Test to be run on local machine
# This file is used by test scenarios that depend on time and it isn't possible
# to test it in other way. Time based tests are unstable on PB2.
# Waiting for some kind of in test time simulation functionality.
is_local_machine.inc

# 19.0 Resource group test exclusion.
have_thread_prio.inc
have_not_thread_prio.inc
resource_group_init.inc

# 20.0 Library dependent tests
# This file skips test for certain features in versions of the library where
# the feature is missing.
require_icu_version.inc
not_have_zstd_proper_ver.inc
have_zstd_proper_ver.inc

#21.0 fips related test will be run only on system where OpenSSL fips module is installed
# currently we are checking via this env $OPENSSL_FIPS_INSTALLED
not_have_fips.inc
have_fips.inc
# Checking via env $OPENSSL3_FIPS_ACTIVE
fips_active.inc
not_fips_active.inc

# 22.0 Tests for "disk full" conditions. Need special environment.
# Shall not run on PB2.
redo_log_archive_05.test

# 23.0 Tests that do/don't need clone plugin.
have_clone_plugin.inc

# 25.0 Binlog_transaction_compression
# The below file is included because by default
# binlog_transaction_compression is disabled and few rpl suite runs
# with binlog_transaction_compression set to ON and all the test may not
# be meant to run with binlog_transaction_compression set to ON.
not_binlog_transaction_compression_on.inc

# 26.0 This file is used by test scenarios which should be skipped when
# the configuration of parameter PRIVILEGE_CHECKS_USER is changed for replication
# applier channels. The change can be invalid if:
# 1. Test expects that PRIVILEGE_CHECKS_USER has default configuration.
# 2. The new account used to check privileges of replication applier does not
#    have the correct set of privileges.
# 3. A new account needs to created and the test checks the list of accounts.
not_have_privilege_checks_user.inc

# 27. The file $MYSQLTEST_VARDIR/log/no_checkpoint_cleanup.inc file is generated by
# mysql-test/include/no_checkpoint_end.inc file.  It can contain the skip command.
# Check the test case innodb.missing_redologs for an example.
no_checkpoint_cleanup.inc

# 28. This file is used by test scenarios which should be skipped when
# PARTIAL_REVOKES feature is set to ON. Setting this variables to ON
# disables wildcard grants at database level.
not_partial_revokes.inc

# 29. These files are used for skipping tests which cannot be run successfully
# with the hypergraph optimizer yet, or need the hypergraph optimizer to run.
have_hypergraph.inc
not_hypergraph.inc

# 30. Keyring_file component - can be skipped based on cmake configuration
have_component_keyring_file.inc

# 31. MTR test case can be skipped because it is just used to exercise
# a unit test that requires a runninng server.
have_cs_test_mysql_proto_reader_mtr.inc

# skip the test if it's running with the wrong openssl command line version
have_openssl_binary_version.inc

# skip the test if the openssl library doesn't support TLS 1.3 (not openssl 1.1)
not_tlsv13.inc

# 32. These tests are skipped as they require Python and Ruby for external
# language component which is not supported for now
have_python.inc
have_ruby.inc

# 33. Skip tests on platforms that don't support the FIDO plugins
have_fido_plugin.inc
have_webauthn_plugin.inc

# 34.0 Tests skipped due to conflicting use of ./mtr --defaults-extra-file

# 34.1 ./mtr-defaults-extra-file=suite/ndb/encrypted_filesystem.cnf (and ndb/secure.cnf)
ndb_redo_log_reader.test
ndb_secretsfile1.test

# 34.2 ./mtr-defaults-extra-file=suite/ndb/tls.cnf (and ndb/secure.cnf)
api_require_trp.test
clusterj.test
no_path.test
require_mgm_tls.test
sign_keys.test
test_mgmd.test
tls_off_certs.test

# 35. These tests require a server with LTS version
have_mysql_version_maturity_lts.inc<|MERGE_RESOLUTION|>--- conflicted
+++ resolved
@@ -45,15 +45,8 @@
 have_met_timezone.inc
 # Checks if server is started with Moscow leap timezone. Including the below inc file until Bug#25188986 is fixed.
 have_moscow_leap_timezone.inc
-<<<<<<< HEAD
-
-=======
-# 32/64 bits time_t
-have_32bits_time.inc
-have_64bits_time.inc
 # Skip filesystems which do not support O_DIRECT mode, e.g. when using --mem option on Linux
 have_odirect.inc
->>>>>>> b13a3fe4
 
 # 2.0 Binlog formats
 # Below files are included because rpl suite runs each test with 3 different
