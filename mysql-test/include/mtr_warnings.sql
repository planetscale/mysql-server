-- Copyright (c) 2008, 2017, Oracle and/or its affiliates. All rights reserved.
--
-- This program is free software; you can redistribute it and/or modify
-- it under the terms of the GNU General Public License as published by
-- the Free Software Foundation; version 2 of the License.
--
-- This program is distributed in the hope that it will be useful,
-- but WITHOUT ANY WARRANTY; without even the implied warranty of
-- MERCHANTABILITY or FITNESS FOR A PARTICULAR PURPOSE.  See the
-- GNU General Public License for more details.
--
-- You should have received a copy of the GNU General Public License
-- along with this program; if not, write to the Free Software Foundation,
-- 51 Franklin Street, Fifth Floor, Boston, MA 02110-1301  USA

delimiter ||;

use mtr||

--
-- Create table where testcases can insert patterns to
-- be suppressed
--
CREATE TABLE test_suppressions (
  pattern VARCHAR(255)
) ENGINE=MyISAM||


--
-- Declare a trigger that makes sure
-- no invalid patterns can be inserted
-- into test_suppressions
--
SET @character_set_client_saved = @@character_set_client||
SET @character_set_results_saved = @@character_set_results||
SET @collation_connection_saved = @@collation_connection||
SET @@character_set_client = latin1||
SET @@character_set_results = latin1||
SET @@collation_connection = latin1_swedish_ci||
/*!50002
CREATE DEFINER=root@localhost TRIGGER ts_insert
BEFORE INSERT ON test_suppressions
FOR EACH ROW BEGIN
  DECLARE dummy INT;
  SELECT "" REGEXP NEW.pattern INTO dummy;
END
*/||
SET @@character_set_client = @character_set_client_saved||
SET @@character_set_results = @character_set_results_saved||
SET @@collation_connection = @collation_connection_saved||


--
-- Load table with patterns that will be suppressed globally(always)
--
CREATE TABLE global_suppressions (
  pattern VARCHAR(255)
) ENGINE=MyISAM||


-- Declare a trigger that makes sure
-- no invalid patterns can be inserted
-- into global_suppressions
--
SET @character_set_client_saved = @@character_set_client||
SET @character_set_results_saved = @@character_set_results||
SET @collation_connection_saved = @@collation_connection||
SET @@character_set_client = latin1||
SET @@character_set_results = latin1||
SET @@collation_connection = latin1_swedish_ci||
/*!50002
CREATE DEFINER=root@localhost TRIGGER gs_insert
BEFORE INSERT ON global_suppressions
FOR EACH ROW BEGIN
  DECLARE dummy INT;
  SELECT "" REGEXP NEW.pattern INTO dummy;
END
*/||
SET @@character_set_client = @character_set_client_saved||
SET @@character_set_results = @character_set_results_saved||
SET @@collation_connection = @collation_connection_saved||



--
-- Insert patterns that should always be suppressed
--
INSERT INTO global_suppressions VALUES
 (".SELECT UNIX_TIMESTAMP... failed on master"),
 ("Aborted connection"),
 ("Client requested master to start replication from position"),
 ("Could not find first log file name in binary log"),
 ("Enabling keys got errno"),
 ("Error reading master configuration"),
 ("Error reading packet"),
 ("Event Scheduler"),
 ("Failed to open log"),
 ("Failed to open the existing master info file"),
 ("Forcing shutdown of [0-9]* plugins"),
 ("Forcing close of thread"),

 ("innodb-page-size has been changed"),

 /*
   Due to timing issues, it might be that this warning
   is printed when the server shuts down and the
   computer is loaded.
 */

 ("Got error [0-9]* when reading table"),
 ("Incorrect definition of table"),
 ("Incorrect information in file"),
 ("InnoDB: Warning: we did not need to do crash recovery"),
 ("Invalid \\(old\\?\\) table or database name"),
 ("Lock wait timeout exceeded"),
 ("Log entry on master is longer than max_allowed_packet"),
 ("unknown option '--loose-"),
 ("unknown variable 'loose-"),
 ("You have forced lower_case_table_names to 0 through a command-line option"),
 ("Setting lower_case_table_names=2"),
 ("NDB Binlog:"),
 ("NDB: failed to setup table"),
 ("NDB: only row based binary logging"),
 ("Neither --relay-log nor --relay-log-index were used"),
 ("Query partially completed"),
 ("Slave I.O thread aborted while waiting for relay log"),
 ("Slave SQL thread is stopped because UNTIL condition"),
 ("Slave SQL thread retried transaction"),
 ("Slave \\(additional info\\)"),
 ("Slave: .*Duplicate column name"),
 ("Slave: .*master may suffer from"),
 ("Slave: According to the master's version"),
 ("Slave: Column [0-9]* type mismatch"),
 ("Slave: Error .* doesn't exist"),
 ("Slave: Error .*Unknown table"),
 ("Slave: Error in Write_rows event: "),
 ("Slave: Field .* of table .* has no default value"),
 ("Slave: Field .* doesn't have a default value"),
 ("Slave: Query caused different errors on master and slave"),
 ("Slave: Table .* doesn't exist"),
 ("Slave: Table width mismatch"),
 ("Slave: The incident LOST_EVENTS occured on the master"),
 ("Slave: Unknown error.* 1105"),
 ("Slave: Can't drop database.* database doesn't exist"),
 ("Sort aborted"),
 ("Time-out in NDB"),
 ("Warning:\s+One can only use the --user.*root"),
 ("Warning:\s+Table:.* on (delete|rename)"),
 ("You have an error in your SQL syntax"),
 ("deprecated"),
 ("description of time zone"),
 ("equal MySQL server ids"),
 ("error .*connecting to master"),
 ("error reading log entry"),
 ("lower_case_table_names is set"),
 ("skip-name-resolve mode"),
 ("slave SQL thread aborted"),
 ("Slave: .*Duplicate entry"),

 ("Statement may not be safe to log in statement format"),

 /* innodb foreign key tests that fail in ALTER or RENAME produce this */
 ("InnoDB: Error: in ALTER TABLE `test`.`t[123]`"),
 ("InnoDB: Error: in RENAME TABLE table `test`.`t1`"),
 ("InnoDB: Error: table `test`.`t[123]` does not exist in the InnoDB internal"),
 /* 
    innodb_dedicated_server warning which raised if innodb_buffer_pool_size,
    innodb_log_file_size or innodb_flush_method is specified.
 */
 ("InnoDB: Option innodb_dedicated_server is ignored"),

 /*
   BUG#32080 - Excessive warnings on Solaris: setrlimit could not
   change the size of core files
  */
 ("setrlimit could not change the size of core files to 'infinity'"),

 ("The slave I.O thread stops because a fatal error is encountered when it tries to get the value of SERVER_UUID variable from master.*"),
 ("The initialization command '.*' failed with the following error.*"),

 /*It will print a warning if a new UUID of server is generated.*/
 ("No existing UUID has been found, so we assume that this is the first time that this server has been started.*"),
 /*It will print a warning if server is run without --explicit_defaults_for_timestamp.*/
 ("TIMESTAMP with implicit DEFAULT value is deprecated. Please use --explicit_defaults_for_timestamp server option (see documentation for more details)*"),
 /*It will print a warning if a server is run without NO_AUTO_CREATE_USER sql mode.*/
 ("'NO_AUTO_CREATE_USER' sql mode was not set."),

 /* Added 2009-08-XX after fixing Bug #42408 */

 ("Although a path was specified for the --general-log-file option, log tables are used"),
 ("Although a path was specified for the --slow-query-log-file option, log tables are used"),
 ("Backup: Operation aborted"),
 ("Restore: Operation aborted"),
 ("Restore: The grant .* was skipped because the user does not exist"),
 ("The path specified for the variable .* is not a directory or cannot be written:"),
 ("Master server does not support or not configured semi-sync replication, fallback to asynchronous"),
 (": The MySQL server is running with the --secure-backup-file-priv option so it cannot execute this statement"),
 ("Slave: Unknown table 'test.t1' Error_code: 1051"),

 /* Messages from valgrind */
 ("==[0-9]*== Memcheck,"),
 ("==[0-9]*== Copyright"),
 ("==[0-9]*== Using"),
 ("==[0-9]*== For more details"),
 /* This comes with innodb plugin tests */
 ("==[0-9]*== Warning: set address range perms: large range"),
 /* valgrind-3.5.0 dumps this */
 ("==[0-9]*== Command: "),
 /* Messages from valgrind tools */
 ("==[0-9]*== Callgrind"),
 ("==[0-9]*== For interactive control, run 'callgrind_control -h'"),
 ("==[0-9]*== Events    :"),
 ("==[0-9]*== Collected : [0-9]+"),
 ("==[0-9]*== I   refs:      [0-9]+"),
 ("==[0-9]*== Massif"),
 ("==[0-9]*== Helgrind"),

 /* valgrind warnings: invalid file descriptor -1 in syscall
    write()/read(). Bug #50414 */
 ("==[0-9]*== Warning: invalid file descriptor -1 in syscall write()"),
 ("==[0-9]*== Warning: invalid file descriptor -1 in syscall read()"),

 /*
   Transient network failures that cause warnings on reconnect.
   BUG#47743 and BUG#47983.
 */
 ("Slave I/O.*: Get master SERVER_UUID failed with error:.*"),
 ("Slave I/O.*: Get master SERVER_ID failed with error:.*"),
 ("Slave I/O.*: Get master clock failed with error:.*"),
 ("Slave I/O.*: Get master COLLATION_SERVER failed with error:.*"),
 ("Slave I/O.*: Get master TIME_ZONE failed with error:.*"),
 ("Slave I/O.*: The slave I/O thread stops because a fatal error is encountered when it tried to SET @master_binlog_checksum on master.*"),
 ("Slave I/O.*: Get master BINLOG_CHECKSUM failed with error.*"),
 ("Slave I/O.*: Notifying master by SET @master_binlog_checksum= @@global.binlog_checksum failed with error.*"),

 /*
   Warning message is printed out whenever a slave is started with
   a configuration that is not crash-safe.
 */
 (".*If a crash happens this configuration does not guarantee.*"),

 /*
   Warning messages introduced in the context of the WL#4143.
 */
 ("Storing MySQL user name or password information in the master.info repository is not secure.*"),
 ("Sending passwords in plain text without SSL/TLS is extremely insecure."),

 /*
  In MTS if the user issues a stop slave sql while it is scheduling a group
  of events, this warning is emitted.
  */
 ("Slave SQL.*: Coordinator thread of multi-threaded slave is being stopped in the middle of assigning a group of events.*"),
 
 ("Changed limits: max_open_files: *"),
 ("Changed limits: max_connections: *"),
 ("Changed limits: table_open_cache: *"),
 ("Could not increase number of max_open_files to more than *"),

 /*
   Warning message introduced by wl#7706
 */
 ("CA certificate .* is self signed"),

 /*
   Warnings related to --secure-file-priv
 */
 ("Insecure configuration for --secure-file-priv:*"),

 /*
   On slow runs (valgrind) the message may be sent twice.
  */
 ("The member with address .* has already sent the stable set. Therefore discarding the second message."),

 /*
   We do have offline members on some Group Replication tests, XCom
   will throw warnings when trying to connect to them.
 */
 ("Connection to socket .* failed with error .*.*"),
 ("select - Timeout! Cancelling connection..."),
 ("connect - Error connecting .*"),
 ("\\[GCS\\] The member is already leaving or joining a group."),
 ("\\[GCS\\] The member is leaving a group without being on one."),
 ("\\[GCS\\] Processing new view on handler without a valid group configuration."),
 ("\\[GCS\\] Error on opening a connection to localhost:.* on local port: .*. Error= 0"),
 ("\\[GCS\\] Error pushing message into group communication engine."),
 ("\\[GCS\\] Message cannot be sent because the member does not belong to a group."),
 ("Slave SQL for channel 'group_replication_recovery': ... The slave coordinator and worker threads are stopped, possibly leaving data in inconsistent state.*"),
<<<<<<< HEAD
 ("Skip re-populating collations and character sets tables in read-only mode"),
 ("Skip updating information_schema metadata in read-only mode"),
 ("The member lost contact with a majority of the members in the group. Until the network is restored.*"),
 ("The member resumed contact with a majority of the members in the group.*"),
=======
 ("Member with address .* has become unreachable."),
 ("This server is not able to reach a majority of members in the group.*"),
 ("Member with address .* is reachable again."),
 ("The member has resumed contact with a majority of the members in the group.*"),
 ("Members removed from the group.*"),
>>>>>>> bfd04956

 ("THE_LAST_SUPPRESSION")||


--
-- Procedure that uses the above created tables to check
-- the servers error log for warnings
--
CREATE DEFINER=root@localhost PROCEDURE check_warnings(OUT result INT)
BEGIN
  DECLARE `pos` bigint unsigned;

  -- Don't write these queries to binlog
  SET SQL_LOG_BIN=0;

  --
  -- Remove mark from lines that are suppressed by global suppressions
  --
  UPDATE error_log el, global_suppressions gs
    SET suspicious=0
      WHERE el.suspicious=1 AND el.line REGEXP gs.pattern;

  --
  -- Remove mark from lines that are suppressed by test specific suppressions
  --
  UPDATE error_log el, test_suppressions ts
    SET suspicious=0
      WHERE el.suspicious=1 AND el.line REGEXP ts.pattern;

  --
  -- Get the number of marked lines and return result
  --
  SELECT COUNT(*) INTO @num_warnings FROM error_log
    WHERE suspicious=1;

  IF @num_warnings > 0 THEN
    SELECT line
        FROM error_log WHERE suspicious=1;
    --SELECT * FROM test_suppressions;
    -- Return 2 -> check failed
    SELECT 2 INTO result;
  ELSE
    -- Return 0 -> OK
    SELECT 0 INTO RESULT;
  END IF;

  -- Cleanup for next test
  TRUNCATE test_suppressions;
  DROP TABLE error_log;

END||

--
-- Declare a procedure testcases can use to insert test
-- specific suppressions
--
/*!50001
CREATE DEFINER=root@localhost
PROCEDURE add_suppression(pattern VARCHAR(255))
BEGIN
  INSERT INTO test_suppressions (pattern) VALUES (pattern);
END
*/||

<|MERGE_RESOLUTION|>--- conflicted
+++ resolved
@@ -285,18 +285,13 @@
  ("\\[GCS\\] Error pushing message into group communication engine."),
  ("\\[GCS\\] Message cannot be sent because the member does not belong to a group."),
  ("Slave SQL for channel 'group_replication_recovery': ... The slave coordinator and worker threads are stopped, possibly leaving data in inconsistent state.*"),
-<<<<<<< HEAD
  ("Skip re-populating collations and character sets tables in read-only mode"),
  ("Skip updating information_schema metadata in read-only mode"),
- ("The member lost contact with a majority of the members in the group. Until the network is restored.*"),
- ("The member resumed contact with a majority of the members in the group.*"),
-=======
  ("Member with address .* has become unreachable."),
  ("This server is not able to reach a majority of members in the group.*"),
  ("Member with address .* is reachable again."),
  ("The member has resumed contact with a majority of the members in the group.*"),
  ("Members removed from the group.*"),
->>>>>>> bfd04956
 
  ("THE_LAST_SUPPRESSION")||
 
