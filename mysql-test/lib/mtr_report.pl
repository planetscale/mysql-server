# -*- cperl -*-
# Copyright (C) 2004-2006 MySQL AB
# 
# This program is free software; you can redistribute it and/or modify
# it under the terms of the GNU General Public License as published by
# the Free Software Foundation; version 2 of the License.
# 
# This program is distributed in the hope that it will be useful,
# but WITHOUT ANY WARRANTY; without even the implied warranty of
# MERCHANTABILITY or FITNESS FOR A PARTICULAR PURPOSE.  See the
# GNU General Public License for more details.
# 
# You should have received a copy of the GNU General Public License
# along with this program; if not, write to the Free Software
# Foundation, Inc., 51 Franklin St, Fifth Floor, Boston, MA  02110-1301  USA

# This is a library file used by the Perl version of mysql-test-run,
# and is part of the translation of the Bourne shell script with the
# same name.

use strict;
use warnings;

sub mtr_report_test_name($);
sub mtr_report_test_passed($);
sub mtr_report_test_failed($);
sub mtr_report_test_skipped($);
sub mtr_report_test_not_skipped_though_disabled($);

sub mtr_report_stats ($);
sub mtr_print_line ();
sub mtr_print_thick_line ();
sub mtr_print_header ();
sub mtr_report (@);
sub mtr_warning (@);
sub mtr_error (@);
sub mtr_child_error (@);
sub mtr_debug (@);
sub mtr_verbose (@);

my $tot_real_time= 0;



##############################################################################
#
#  
#
##############################################################################

sub mtr_report_test_name ($) {
  my $tinfo= shift;

  _mtr_log("$tinfo->{name}");
  printf "%-30s ", $tinfo->{'name'};
}

sub mtr_report_test_skipped ($) {
  my $tinfo= shift;

  $tinfo->{'result'}= 'MTR_RES_SKIPPED';
  if ( $tinfo->{'disable'} )
  {
    mtr_report("[ disabled ]  $tinfo->{'comment'}");
  }
  elsif ( $tinfo->{'comment'} )
  {
    mtr_report("[ skipped ]   $tinfo->{'comment'}");
  }
  else
  {
    mtr_report("[ skipped ]");
  }
}

sub mtr_report_tests_not_skipped_though_disabled ($) {
  my $tests= shift;

  if ( $::opt_enable_disabled )
  {
    my @disabled_tests= grep {$_->{'dont_skip_though_disabled'}} @$tests;
    if ( @disabled_tests )
    {
      print "\nTest(s) which will be run though they are marked as disabled:\n";
      foreach my $tinfo ( sort {$a->{'name'} cmp $b->{'name'}} @disabled_tests )
      {
        printf "  %-20s : %s\n", $tinfo->{'name'}, $tinfo->{'comment'};
      }
    }
  }
}

sub mtr_report_test_passed ($) {
  my $tinfo= shift;

  my $timer=  "";
  if ( $::opt_timer and -f "$::opt_vardir/log/timer" )
  {
    $timer= mtr_fromfile("$::opt_vardir/log/timer");
    $tot_real_time += ($timer/1000);
    $timer= sprintf "%12s", $timer;
  }
  $tinfo->{'result'}= 'MTR_RES_PASSED';
  mtr_report("[ pass ]   $timer");
}

sub mtr_report_test_failed ($) {
  my $tinfo= shift;

  $tinfo->{'result'}= 'MTR_RES_FAILED';
  if ( defined $tinfo->{'timeout'} )
  {
    mtr_report("[ fail ]  timeout");
    return;
  }
  else
  {
    mtr_report("[ fail ]");
  }

  if ( $tinfo->{'comment'} )
  {
<<<<<<< HEAD
    mtr_report("\nERROR: $tinfo->{'comment'}");
=======
    # The test failure has been detected by mysql-test-run.pl
    # when starting the servers or due to other error, the reason for
    # failing the test is saved in "comment"
    print "\nERROR: $tinfo->{'comment'}\n";
>>>>>>> cc00660f
  }
  elsif ( -f $::path_timefile )
  {
    # Test failure was detected by test tool and it's report
    # about what failed has been saved to file. Display the report.
    print "\n";
    print mtr_fromfile($::path_timefile); # FIXME print_file() instead
    print "\n";
  }
  else
  {
<<<<<<< HEAD
    mtr_report("\nUnexpected termination, probably when starting mysqld");;
=======
    # Neither this script or the test tool has recorded info
    # about why the test has failed. Should be debugged.
    print "\nUnexpected termination, probably when starting mysqld\n";
>>>>>>> cc00660f
  }
}

sub mtr_report_stats ($) {
  my $tests= shift;

  # ----------------------------------------------------------------------
  # Find out how we where doing
  # ----------------------------------------------------------------------

  my $tot_skiped= 0;
  my $tot_passed= 0;
  my $tot_failed= 0;
  my $tot_tests=  0;
  my $tot_restarts= 0;
  my $found_problems= 0; # Some warnings in the logfiles are errors...

  foreach my $tinfo (@$tests)
  {
    if ( $tinfo->{'result'} eq 'MTR_RES_SKIPPED' )
    {
      $tot_skiped++;
    }
    elsif ( $tinfo->{'result'} eq 'MTR_RES_PASSED' )
    {
      $tot_tests++;
      $tot_passed++;
    }
    elsif ( $tinfo->{'result'} eq 'MTR_RES_FAILED' )
    {
      $tot_tests++;
      $tot_failed++;
    }
    if ( $tinfo->{'restarted'} )
    {
      $tot_restarts++;
    }
  }

  # ----------------------------------------------------------------------
  # Print out a summary report to screen
  # ----------------------------------------------------------------------

  if ( ! $tot_failed )
  {
    print "All $tot_tests tests were successful.\n";
  }
  else
  {
    my $ratio=  $tot_passed * 100 / $tot_tests;
    print "Failed $tot_failed/$tot_tests tests, ";
    printf("%.2f", $ratio);
    print "\% were successful.\n\n";
    print
      "The log files in var/log may give you some hint\n",
      "of what went wrong.\n",
      "If you want to report this error, please read first ",
      "the documentation at\n",
      "http://www.mysql.com/doc/en/MySQL_test_suite.html\n";
  }
  if (!$::opt_extern)
  {
    print "The servers were restarted $tot_restarts times\n";
  }

  if ( $::opt_timer )
  {
    use English;

    mtr_report("Spent", sprintf("%.3f", $tot_real_time),"of",
	       time - $BASETIME, "seconds executing testcases");
  }

  # ----------------------------------------------------------------------
  # If a debug run, there might be interesting information inside
  # the "var/log/*.err" files. We save this info in "var/log/warnings"
  # ----------------------------------------------------------------------

  if ( ! $::glob_use_running_server )
  {
    # Save and report if there was any fatal warnings/errors in err logs

    my $warnlog= "$::opt_vardir/log/warnings";

    unless ( open(WARN, ">$warnlog") )
    {
      mtr_warning("can't write to the file \"$warnlog\": $!");
    }
    else
    {
      # We report different types of problems in order
      foreach my $pattern ( "^Warning:", "^Error:", "^==.* at 0x",
			    "InnoDB: Warning", "missing DBUG_RETURN",
			    "mysqld: Warning",
			    "Attempting backtrace", "Assertion .* failed" )
      {
        foreach my $errlog ( sort glob("$::opt_vardir/log/*.err") )
        {
	  my $testname= "";
          unless ( open(ERR, $errlog) )
          {
            mtr_warning("can't read $errlog");
            next;
          }
          while ( <ERR> )
          {
            # Skip some non fatal warnings from the log files
            if ( /Warning:\s+Table:.* on (delete|rename)/ or
                 /Warning:\s+Setting lower_case_table_names=2/ or
                 /Warning:\s+One can only use the --user.*root/ or
	         /InnoDB: Warning: we did not need to do crash recovery/)
            {
              next;                       # Skip these lines
            }
	    if ( /CURRENT_TEST: (.*)/ )
	    {
	      $testname= $1;
	    }
            if ( /$pattern/ )
            {
              $found_problems= 1;
              print WARN basename($errlog) . ": $testname: $_";
            }
          }
        }
      }

      if ( $::opt_check_testcases )
      {
        # Look for warnings produced by mysqltest in testname.warnings
        foreach my $test_warning_file
	  ( glob("$::glob_mysql_test_dir/r/*.warnings") )
        {
          $found_problems= 1;
	  print WARN "Check myqltest warnings in $test_warning_file\n";
        }
      }

      if ( $found_problems )
      {
	mtr_warning("Got errors/warnings while running tests, please examine",
		    "\"$warnlog\" for details.");
      }
    }
  }

  print "\n";

  # Print a list of testcases that failed
  if ( $tot_failed != 0 )
  {
    my $test_mode= join(" ", @::glob_test_mode) || "default";
    print "mysql-test-run in $test_mode mode: *** Failing the test(s):";

    foreach my $tinfo (@$tests)
    {
      if ( $tinfo->{'result'} eq 'MTR_RES_FAILED' )
      {
        print " $tinfo->{'name'}";
      }
    }
    print "\n";

  }

  # Print a list of check_testcases that failed(if any)
  if ( $::opt_check_testcases )
  {
    my @check_testcases= ();

    foreach my $tinfo (@$tests)
    {
      if ( defined $tinfo->{'check_testcase_failed'} )
      {
	push(@check_testcases, $tinfo->{'name'});
      }
    }

    if ( @check_testcases )
    {
      print "Check of testcase failed for: ";
      print join(" ", @check_testcases);
      print "\n\n";
    }
  }

  if ( $tot_failed != 0 || $found_problems)
  {
    mtr_error("there were failing test cases");
  }
}

##############################################################################
#
#  Text formatting
#
##############################################################################

sub mtr_print_line () {
  print '-' x 55, "\n";
}

sub mtr_print_thick_line () {
  print '=' x 55, "\n";
}

sub mtr_print_header () {
  print "\n";
  if ( $::opt_timer )
  {
    print "TEST                           RESULT         TIME (ms)\n";
  }
  else
  {
    print "TEST                           RESULT\n";
  }
  mtr_print_line();
  print "\n";
}


##############################################################################
#
#  Log and reporting functions
#
##############################################################################

use IO::File;

my $log_file_ref= undef;

sub mtr_log_init ($) {
  my ($filename)= @_;

  mtr_error("Log is already open") if defined $log_file_ref;

  $log_file_ref= IO::File->new($filename, "a") or
    mtr_warning("Could not create logfile $filename: $!");
}

sub _mtr_log (@) {
  print $log_file_ref join(" ", @_),"\n"
    if defined $log_file_ref;
}

sub mtr_report (@) {
  # Print message to screen and log
  _mtr_log(@_);
  print join(" ", @_),"\n";
}

sub mtr_warning (@) {
  # Print message to screen and log
  _mtr_log("WARNING: ", @_);
  print STDERR "mysql-test-run: WARNING: ",join(" ", @_),"\n";
}

sub mtr_error (@) {
  # Print message to screen and log
  _mtr_log("ERROR: ", @_);
  print STDERR "mysql-test-run: *** ERROR: ",join(" ", @_),"\n";
  mtr_exit(1);
}

sub mtr_child_error (@) {
  # Print message to screen and log
  _mtr_log("ERROR(child): ", @_);
  print STDERR "mysql-test-run: *** ERROR(child): ",join(" ", @_),"\n";
  exit(1);
}

sub mtr_debug (@) {
  # Only print if --script-debug is used
  if ( $::opt_script_debug )
  {
    _mtr_log("###: ", @_);
    print STDERR "####: ",join(" ", @_),"\n";
  }
}

sub mtr_verbose (@) {
  # Always print to log, print to screen only when --verbose is used
  _mtr_log("> ",@_);
  if ( $::opt_verbose )
  {
    print STDERR "> ",join(" ", @_),"\n";
  }
}

1;<|MERGE_RESOLUTION|>--- conflicted
+++ resolved
@@ -120,14 +120,10 @@
 
   if ( $tinfo->{'comment'} )
   {
-<<<<<<< HEAD
-    mtr_report("\nERROR: $tinfo->{'comment'}");
-=======
     # The test failure has been detected by mysql-test-run.pl
     # when starting the servers or due to other error, the reason for
     # failing the test is saved in "comment"
-    print "\nERROR: $tinfo->{'comment'}\n";
->>>>>>> cc00660f
+    mtr_report("\nERROR: $tinfo->{'comment'}");
   }
   elsif ( -f $::path_timefile )
   {
@@ -139,13 +135,9 @@
   }
   else
   {
-<<<<<<< HEAD
-    mtr_report("\nUnexpected termination, probably when starting mysqld");;
-=======
     # Neither this script or the test tool has recorded info
     # about why the test has failed. Should be debugged.
-    print "\nUnexpected termination, probably when starting mysqld\n";
->>>>>>> cc00660f
+    mtr_report("\nUnexpected termination, probably when starting mysqld");;
   }
 }
 
