--- conflicted
+++ resolved
@@ -1430,7 +1430,6 @@
       $cluster->{"executable_setup_failed"}= 1;
     }
   }
-<<<<<<< HEAD
 
   if ( ! $opt_skip_im and executable_setup_im())
   {
@@ -1477,54 +1476,6 @@
 }
 
 
-=======
-
-  if ( ! $opt_skip_im and executable_setup_im())
-  {
-    mtr_warning("Could not find all required instance manager binaries, " .
-		"all im tests will fail, use --skip-im to " .
-		"continue without instance manager");
-    $instance_manager->{"executable_setup_failed"}= 1;
-  }
-
-  # Look for the udf_example library
-  $lib_udf_example=
-    mtr_file_exists(vs_config_dirs('sql', 'udf_example.dll'),
-                    "$glob_basedir/sql/.libs/udf_example.so",);
-
-  # Look for mysqltest executable
-  if ( $glob_use_embedded_server )
-  {
-    $exe_mysqltest=
-      mtr_exe_exists(vs_config_dirs('libmysqld/examples','mysqltest_embedded'),
-                     "$glob_basedir/libmysqld/examples/mysqltest_embedded",
-                     "$path_client_bindir/mysqltest_embedded");
-  }
-  else
-  {
-    $exe_mysqltest= mtr_exe_exists("$path_client_bindir/mysqltest");
-  }
-
-  # Look for mysql_client_test executable which may _not_ exist in
-  # some versions, test using it should be skipped
-  if ( $glob_use_embedded_server )
-  {
-    $exe_mysql_client_test=
-      mtr_exe_maybe_exists(
-        vs_config_dirs('libmysqld/examples', 'mysql_client_test_embedded'),
-        "$glob_basedir/libmysqld/examples/mysql_client_test_embedded");
-  }
-  else
-  {
-    $exe_mysql_client_test=
-      mtr_exe_maybe_exists(vs_config_dirs('tests', 'mysql_client_test'),
-                           "$glob_basedir/tests/mysql_client_test",
-                           "$glob_basedir/bin/mysql_client_test");
-  }
-}
-
-
->>>>>>> eb9dfafa
 sub generate_cmdline_mysqldump ($) {
   my($mysqld) = @_;
   return
@@ -1652,11 +1603,6 @@
   # impossible to add correct supressions, that means if "/usr/lib/debug"
   # is available, it should be added to
   # LD_LIBRARY_PATH
-<<<<<<< HEAD
-  # --------------------------------------------------------------------------
-  my $debug_libraries_path= "/usr/lib/debug";
-  if (  $opt_valgrind and -d $debug_libraries_path )
-=======
   #
   # But pthread is broken in libc6-dbg on Debian <= 3.1 (see Debian
   # bug 399035, http://bugs.debian.org/cgi-bin/bugreport.cgi?bug=399035),
@@ -1668,7 +1614,6 @@
         (! -e '/etc/debian_version' or
          ($deb_version= mtr_grab_file('/etc/debian_version')) == 0 or
          $deb_version > 3.1 ) )
->>>>>>> eb9dfafa
   {
     push(@ld_library_paths, $debug_libraries_path);
   }
