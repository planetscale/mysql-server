--- conflicted
+++ resolved
@@ -298,7 +298,6 @@
 select 497, TMP.ID, NULL from (select 497 as ID, MAX(t3.DATA) as DATA      from t1 join t2 on (t1.ObjectID = t2.ID) join t3 on (t1.ObjectID = t3.ID) group by t2.ParID order by DATA DESC) as TMP;
 497	ID	NULL
 drop table t1, t2, t3;
-<<<<<<< HEAD
 CREATE TABLE t1 (name char(1) default NULL, val int(5) default NULL);
 INSERT INTO t1 VALUES ('a',1),  ('a',2),  ('a',2),  ('a',2),  ('a',3),  ('a',6), ('a',7), ('a',11), ('a',11), ('a',12), ('a',13), ('a',13), ('a',20), ('b',2), ('b',3), ('b',4), ('b',5);
 SELECT s.name, AVG(s.val) AS median FROM (SELECT x.name, x.val FROM t1 x, t1 y WHERE x.name=y.name GROUP BY x.name, x.val HAVING SUM(y.val <= x.val) >= COUNT(*)/2 AND SUM(y.val >= x.val) >= COUNT(*)/2) AS s GROUP BY s.name;
@@ -321,11 +320,9 @@
 1	PRIMARY	<derived2>	system	NULL	NULL	NULL	NULL	1	
 2	DERIVED	t2	range	PRIMARY	PRIMARY	4	NULL	2	Using where; Using index
 drop table t2;
-=======
 CREATE TABLE `t1` ( `itemid` int(11) NOT NULL default '0', `grpid` varchar(15) NOT NULL default '', `vendor` int(11) NOT NULL default '0', `date_` date NOT NULL default '0000-00-00', `price` decimal(12,2) NOT NULL default '0.00', PRIMARY KEY  (`itemid`,`grpid`,`vendor`,`date_`), KEY `itemid` (`itemid`,`vendor`), KEY `itemid_2` (`itemid`,`date_`));
 insert into t1 values (128, 'rozn', 2, now(), 10),(128, 'rozn', 1, now(), 10);
 SELECT MIN(price) min, MAX(price) max, AVG(price) avg FROM (SELECT SUBSTRING( MAX(concat(date_,";",price)), 12) price FROM t1 WHERE itemid=128 AND  grpid='rozn' GROUP BY itemid, grpid, vendor) lastprices;
 min	max	avg
 10.00	10.00	10
-DROP TABLE t1;
->>>>>>> 7593d8a0
+DROP TABLE t1;