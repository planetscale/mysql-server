--- conflicted
+++ resolved
@@ -3201,7 +3201,6 @@
 DROP TABLE bb;
 SET SQL_MODE=DEFAULT;
 #
-<<<<<<< HEAD
 # Bug #29268512: ASSERTION FAILED: INITED == NONE INTERMITTENTLY
 #
 CREATE TABLE t1 (
@@ -3225,7 +3224,7 @@
 STD(0)
 0
 DROP TABLE t1, t2;
-=======
+#
 # Bug#28954838 ASSERTION `(REMAINING_TABLES_AFTER != 0) || ((CUR_EMBEDDING_MAP == 0) && (JOIN->
 #
 CREATE TABLE t1 (
@@ -3352,5 +3351,4 @@
 GROUP BY c0008
 )	COUNT(c0009)
 DROP TABLE t0007, t0008, t0009;
-SET SQL_MODE=DEFAULT;
->>>>>>> d40e868d
+SET SQL_MODE=DEFAULT;