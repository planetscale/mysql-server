set optimizer_switch='batched_key_access=off,block_nested_loop=off,mrr_cost_based=off';
CREATE TABLE t1 ( f1 INT );
INSERT INTO t1 VALUES ( 1 );
INSERT INTO t1 VALUES ( 2 );
INSERT INTO t1 VALUES ( 3 );
ANALYZE TABLE t1;
Table	Op	Msg_type	Msg_text
test.t1	analyze	status	OK
EXPLAIN FORMAT=tree SELECT * FROM t1;
EXPLAIN
-> Table scan on t1  (rows=3)

DROP TABLE t1;
CREATE TABLE t1 ( f1 INT );
CREATE TABLE t2 ( f1 INT );
EXPLAIN FORMAT=tree INSERT INTO t2 SELECT * FROM t1;
EXPLAIN
-> Insert into t2
    -> Table scan on t1  (rows=1)

DROP TABLE t1, t2;
CREATE TABLE t1 ( f1 INT );
CREATE TABLE t2 ( f2 INT );
EXPLAIN FORMAT=tree UPDATE t1, t2 SET f1=f1+2, f2=f2+1 WHERE f1 = f2;
EXPLAIN
-> Update t1 (buffered), t2 (buffered)
    -> Nested loop inner join  (rows=1)
        -> Table scan on t1  (rows=1)
        -> Filter: (t2.f2 = t1.f1)  (rows=1)
            -> Table scan on t2  (rows=1)

DROP TABLE t1, t2;
CREATE TABLE t1 ( f1 INT );
CREATE TABLE t2 ( f2 INT );
EXPLAIN FORMAT=tree DELETE t1, t2 FROM t1, t2;
EXPLAIN
-> Delete from t1 (immediate), t2 (buffered)  (rows=1)
    -> Nested loop inner join  (rows=1)
        -> Table scan on t1  (rows=1)
        -> Table scan on t2  (rows=1)

DROP TABLE t1, t2;
CREATE TABLE t1 ( f1 INT );
INSERT INTO t1 VALUES ( 1 );
INSERT INTO t1 VALUES ( 2 );
INSERT INTO t1 VALUES ( 3 );
ANALYZE TABLE t1;
Table	Op	Msg_type	Msg_text
test.t1	analyze	status	OK
EXPLAIN FORMAT=tree SELECT f1, (SELECT MIN(f1) FROM t1 i WHERE i.f1 > t1.f1) < 3 FROM t1;
EXPLAIN
-> Table scan on t1  (rows=3)
-> Select #2 (subquery in projection; dependent)
    -> Aggregate: min(i.f1)  (rows=1)
        -> Filter: (i.f1 > t1.f1)  (rows=1)
            -> Table scan on i  (rows=3)

Warnings:
Note	1276	Field or reference 'test.t1.f1' of SELECT #2 was resolved in SELECT #1
DROP TABLE t1;
CREATE TABLE t1 ( f1 INT PRIMARY KEY );
INSERT INTO t1 VALUES ( 1 );
INSERT INTO t1 VALUES ( 2 );
INSERT INTO t1 VALUES ( 3 );
ANALYZE TABLE t1;
Table	Op	Msg_type	Msg_text
test.t1	analyze	status	OK
EXPLAIN FORMAT=tree SELECT * FROM t1 ORDER BY f1 DESC;
EXPLAIN
-> Covering index scan on t1 using PRIMARY (reverse)  (rows=3)

DROP TABLE t1;
CREATE TABLE t1 ( f1 INT, INDEX ( f1 ) );
INSERT INTO t1 VALUES ( 1 );
INSERT INTO t1 VALUES ( 2 );
INSERT INTO t1 VALUES ( 3 );
ANALYZE TABLE t1;
Table	Op	Msg_type	Msg_text
test.t1	analyze	status	OK
EXPLAIN FORMAT=tree SELECT SUM(f1) FROM t1;
EXPLAIN
-> Aggregate: sum(t1.f1)  (rows=1)
    -> Covering index scan on t1 using f1  (rows=3)

EXPLAIN FORMAT=tree SELECT f1 FROM t1 GROUP BY f1;
EXPLAIN
-> Group (no aggregates)  (rows=1.73)
    -> Covering index scan on t1 using f1  (rows=3)

EXPLAIN FORMAT=tree SELECT f1,COUNT(*) FROM t1 GROUP BY f1;
EXPLAIN
-> Group aggregate: count(0)  (rows=1.73)
    -> Covering index scan on t1 using f1  (rows=3)

EXPLAIN FORMAT=tree SELECT f1,COUNT(*) FROM t1 GROUP BY f1 WITH ROLLUP;
EXPLAIN
-> Group aggregate with rollup: count(0)  (rows=2.73)
    -> Covering index scan on t1 using f1  (rows=3)

DROP TABLE t1;
CREATE TABLE t1 ( f1 INT PRIMARY KEY );
INSERT INTO t1 VALUES ( 1 );
INSERT INTO t1 VALUES ( 2 );
INSERT INTO t1 VALUES ( 3 );
ANALYZE TABLE t1;
Table	Op	Msg_type	Msg_text
test.t1	analyze	status	OK
EXPLAIN FORMAT=tree SELECT * FROM t1 WHERE f1=2;
EXPLAIN
-> Rows fetched before execution  (rows=1)

DROP TABLE t1;
CREATE TABLE t1 ( f1 INT PRIMARY KEY );
INSERT INTO t1 VALUES ( 1 );
INSERT INTO t1 VALUES ( 2 );
INSERT INTO t1 VALUES ( 3 );
CREATE TABLE t2 ( f1 INT PRIMARY KEY );
INSERT INTO t2 SELECT * FROM t1;
ANALYZE TABLE t1, t2;
Table	Op	Msg_type	Msg_text
test.t1	analyze	status	OK
test.t2	analyze	status	OK
EXPLAIN FORMAT=tree SELECT * FROM t1 LEFT JOIN t2 ON t1.f1 = t2.f1 + 2 AND t2.f1 = 3;
EXPLAIN
-> Nested loop left join  (rows=3)
    -> Covering index scan on t1 using PRIMARY  (rows=3)
    -> Filter: (t1.f1 = <cache>((3 + 2)))  (rows=1)
        -> Constant row from t2  (rows=1)

DROP TABLE t1, t2;
CREATE TABLE t1 ( f1 INT PRIMARY KEY );
INSERT INTO t1 VALUES ( 1 );
INSERT INTO t1 VALUES ( 2 );
INSERT INTO t1 VALUES ( 3 );
CREATE TABLE t2 AS SELECT * FROM t1;
ANALYZE TABLE t1, t2;
Table	Op	Msg_type	Msg_text
test.t1	analyze	status	OK
test.t2	analyze	status	OK
EXPLAIN FORMAT=tree SELECT * FROM t1 LEFT JOIN t2 USING (f1) WHERE t1.f1=2;
EXPLAIN
-> Nested loop left join  (rows=3)
    -> Rows fetched before execution  (rows=1)
    -> Filter: (t2.f1 = 2)  (rows=3)
        -> Table scan on t2  (rows=3)

DROP TABLE t1, t2;
CREATE TABLE t1 ( a INT );
CREATE TABLE t2 ( a INT );
CREATE TABLE t3 ( a INT, b INT );
INSERT INTO t1 VALUES ( 1 );
INSERT INTO t2 VALUES ( 3 );
INSERT INTO t3 VALUES ( 2, 0 );
ANALYZE TABLE t1, t2, t3;
Table	Op	Msg_type	Msg_text
test.t1	analyze	status	OK
test.t2	analyze	status	OK
test.t3	analyze	status	OK
EXPLAIN FORMAT=tree SELECT * FROM t1 LEFT JOIN ( t2 LEFT JOIN t3 USING (a) ) ON t3.b IS NULL;
EXPLAIN
-> Nested loop left join  (rows=1)
    -> Table scan on t1  (rows=1)
    -> Filter: (t3.b is null)  (rows=1)
        -> Nested loop left join  (rows=1)
            -> Table scan on t2  (rows=1)
            -> Filter: (t3.a = t2.a)  (rows=1)
                -> Table scan on t3  (rows=1)

DROP TABLE t1, t2, t3;
CREATE TABLE t1 ( f1 INT PRIMARY KEY );
INSERT INTO t1 VALUES ( 1 );
INSERT INTO t1 VALUES ( 2 );
INSERT INTO t1 VALUES ( 3 );
CREATE TABLE t2 AS SELECT * FROM t1;
ANALYZE TABLE t1, t2;
Table	Op	Msg_type	Msg_text
test.t1	analyze	status	OK
test.t2	analyze	status	OK
EXPLAIN FORMAT=tree SELECT * FROM t1 LEFT JOIN t2 USING (f1) WHERE t2.f1 IS NULL;
EXPLAIN
-> Filter: (t2.f1 is null)  (rows=3)
    -> Nested loop antijoin  (rows=3)
        -> Covering index scan on t1 using PRIMARY  (rows=3)
        -> Filter: (t2.f1 = t1.f1)  (rows=1)
            -> Table scan on t2  (rows=3)

DROP TABLE t1, t2;
CREATE TABLE t1 (a INT, b INT);
CREATE TABLE t2 (a INT, c INT, KEY(a));
INSERT INTO t1 VALUES (1, 1), (2, 2);
INSERT INTO t2 VALUES (1, 1), (1, 2), (1, 3), (1, 4), (1, 5),
(2, 1), (2, 2), (2, 3), (2, 4), (2, 5),
(3, 1), (3, 2), (3, 3), (3, 4), (3, 5),
(4, 1), (4, 2), (4, 3), (4, 4), (4, 5);
ANALYZE TABLE t1, t2;
Table	Op	Msg_type	Msg_text
test.t1	analyze	status	OK
test.t2	analyze	status	OK
FLUSH STATUS;
EXPLAIN FORMAT=tree SELECT DISTINCT b FROM t1 LEFT JOIN t2 USING(a) WHERE c <= 3;
EXPLAIN
-> Table scan on <temporary>  (rows=2)
    -> Temporary table with deduplication  (rows=2)
        -> Nested loop inner join  (rows=2)
            -> Table scan on t1  (rows=2)
            -> Limit: 1 row(s)  (rows=1)
                -> Filter: (t2.c <= 3)  (rows=1.67)
                    -> Index lookup on t2 using a (a = t1.a)  (rows=5)

DROP TABLE t1, t2;
CREATE TABLE t1 ( f1 INT );
INSERT INTO t1 VALUES ( 1 );
INSERT INTO t1 VALUES ( 2 );
INSERT INTO t1 VALUES ( 3 );
ANALYZE TABLE t1;
Table	Op	Msg_type	Msg_text
test.t1	analyze	status	OK
EXPLAIN FORMAT=tree SELECT * FROM t1 ORDER BY f1 DESC;
EXPLAIN
-> Sort: t1.f1 DESC  (rows=3)
    -> Table scan on t1  (rows=3)

DROP TABLE t1;
CREATE TABLE t1 ( a LONGBLOB, b INT );
INSERT INTO t1 VALUES ('a', 0);
ANALYZE TABLE t1;
Table	Op	Msg_type	Msg_text
test.t1	analyze	status	OK
EXPLAIN FORMAT=tree SELECT 0 AS foo FROM t1 WHERE 0 = (SELECT group_concat(b) FROM t1 t GROUP BY t1.a) ;
EXPLAIN
-> Filter: (0 = (select #2))  (rows=1)
    -> Table scan on t1  (rows=1)
    -> Select #2 (subquery in condition; dependent)
        -> Group aggregate: group_concat(t1.b separator ',')
            -> Sort row IDs: t1.a
                -> Table scan on <temporary>  (rows=1)
                    -> Temporary table  (rows=1)
                        -> Table scan on t  (rows=1)

Warnings:
Note	1276	Field or reference 'test.t1.a' of SELECT #2 was resolved in SELECT #1
DROP TABLE t1;
CREATE TABLE t1 (a text, b varchar(10));
INSERT INTO t1 VALUES (repeat('1', 1300),'one'), (repeat('1', 1300),'two');
ANALYZE TABLE t1;
Table	Op	Msg_type	Msg_text
test.t1	analyze	status	OK
EXPLAIN FORMAT=tree SELECT SUBSTRING(a,1,10), LENGTH(a) FROM t1 GROUP BY a;
EXPLAIN
-> Table scan on <temporary>  (rows=2)
    -> Temporary table with deduplication  (rows=2)
        -> Table scan on t1  (rows=2)

DROP TABLE t1;
CREATE TABLE t1 ( f1 VARCHAR(100) );
INSERT INTO t1 VALUES ('abc');
INSERT INTO t1 VALUES ('abc');
INSERT INTO t1 VALUES ('def');
INSERT INTO t1 VALUES ('def');
INSERT INTO t1 VALUES ('ghi');
ANALYZE TABLE t1;
Table	Op	Msg_type	Msg_text
test.t1	analyze	status	OK
EXPLAIN FORMAT=tree SELECT DISTINCT f1 FROM t1 LIMIT 2;
EXPLAIN
-> Limit: 2 row(s)  (rows=2)
    -> Table scan on <temporary>  (rows=5)
        -> Temporary table with deduplication  (rows=5)
            -> Limit table size: 2 unique row(s)
                -> Table scan on t1  (rows=5)

DROP TABLE t1;
CREATE TABLE t1 (a int PRIMARY KEY);
INSERT INTO t1 values (1), (2);
ANALYZE TABLE t1;
Table	Op	Msg_type	Msg_text
test.t1	analyze	status	OK
EXPLAIN FORMAT=tree INSERT INTO t1 SELECT a + 2 FROM t1 LIMIT 1;
EXPLAIN
-> Insert into t1
    -> Limit: 1 row(s)  (rows=1)
        -> Table scan on <temporary>  (rows=2)
            -> Temporary table  (rows=2)
                -> Limit table size: 1 row(s)
                    -> Covering index scan on t1 using PRIMARY  (rows=2)

DROP TABLE t1;
CREATE TABLE t1 (a INTEGER, b INTEGER);
INSERT INTO t1 VALUES (1,3), (2,4), (1,5),
(1,3), (2,1), (1,5), (1,7), (3,1),
(3,2), (3,1), (2,4);
ANALYZE TABLE t1;
Table	Op	Msg_type	Msg_text
test.t1	analyze	status	OK
EXPLAIN FORMAT=tree SELECT DISTINCT (COUNT(DISTINCT b) + 1) AS c FROM t1 GROUP BY a;
EXPLAIN
-> Table scan on <temporary>  (rows=3.32)
    -> Temporary table with deduplication  (rows=3.32)
        -> Table scan on <temporary>  (rows=3.32)
            -> Temporary table  (rows=3.32)
                -> Group aggregate: count(distinct t1.b)  (rows=3.32)
                    -> Sort: t1.a  (rows=11)
                        -> Table scan on t1  (rows=11)

DROP TABLE t1;
CREATE TABLE t1 ( f1 INT PRIMARY KEY );
INSERT INTO t1 VALUES ( 1 );
INSERT INTO t1 VALUES ( 2 );
INSERT INTO t1 VALUES ( 3 );
ANALYZE TABLE t1;
Table	Op	Msg_type	Msg_text
test.t1	analyze	status	OK
EXPLAIN FORMAT=tree SELECT * FROM t1 WHERE f1 = ( SELECT MIN(f1) FROM t1 AS i WHERE i.f1 > t1.f1 );
EXPLAIN
-> Filter: (t1.f1 = (select #2))  (rows=3)
    -> Covering index scan on t1 using PRIMARY  (rows=3)
    -> Select #2 (subquery in condition; dependent)
        -> Aggregate: min(i.f1)  (rows=1)
            -> Filter: (i.f1 > t1.f1)  (rows=1)
                -> Index range scan on i (re-planned for each iteration)  (rows=3)

Warnings:
Note	1276	Field or reference 'test.t1.f1' of SELECT #2 was resolved in SELECT #1
EXPLAIN FORMAT=tree SELECT * FROM t1 WHERE f1 > ( SELECT f1 FROM t1 LIMIT 1 );
EXPLAIN
-> Filter: (t1.f1 > (select #2))  (rows=2)
    -> Covering index scan on t1 using PRIMARY  (rows=3)
    -> Select #2 (subquery in condition; run only once)
        -> Limit: 1 row(s)  (rows=1)
            -> Covering index scan on t1 using PRIMARY  (rows=3)

DROP TABLE t1;
CREATE TABLE t1 ( f1 INT PRIMARY KEY );
INSERT INTO t1 VALUES ( 1 );
INSERT INTO t1 VALUES ( 2 );
INSERT INTO t1 VALUES ( 3 );
ANALYZE TABLE t1;
Table	Op	Msg_type	Msg_text
test.t1	analyze	status	OK
EXPLAIN FORMAT=tree SELECT * FROM t1 WHERE f1 = ( SELECT ( SELECT MIN(f1) FROM t1 AS ii WHERE ii.f1 > t1.f1 ) > i.f1 FROM t1 AS i ) ;
EXPLAIN
-> Filter: (t1.f1 = (select #2))  (rows=3)
    -> Covering index scan on t1 using PRIMARY  (rows=3)
    -> Select #2 (subquery in condition; dependent)
        -> Covering index scan on i using PRIMARY  (rows=3)
        -> Select #3 (subquery in projection; dependent)
            -> Aggregate: min(ii.f1)  (rows=1)
                -> Filter: (ii.f1 > t1.f1)  (rows=1)
                    -> Index range scan on ii (re-planned for each iteration)  (rows=3)

Warnings:
Note	1276	Field or reference 'test.t1.f1' of SELECT #3 was resolved in SELECT #1
DROP TABLE t1;
CREATE TABLE t1 ( f1 INT PRIMARY KEY );
INSERT INTO t1 VALUES ( 1 );
INSERT INTO t1 VALUES ( 2 );
INSERT INTO t1 VALUES ( 3 );
ANALYZE TABLE t1;
Table	Op	Msg_type	Msg_text
test.t1	analyze	status	OK
EXPLAIN FORMAT=tree SELECT ( SELECT ( SELECT ( SELECT MIN(f1) FROM t1 i WHERE i.f1 > t1.f1 ) + 1 ) + 1 ) FROM t1;
EXPLAIN
-> Covering index scan on t1 using PRIMARY  (rows=3)
-> Select #4 (subquery in projection; dependent)
    -> Aggregate: min(i.f1)  (rows=1)
        -> Filter: (i.f1 > t1.f1)  (rows=1)
            -> Index range scan on i (re-planned for each iteration)  (rows=3)

Warnings:
Note	1276	Field or reference 'test.t1.f1' of SELECT #4 was resolved in SELECT #1
Note	1249	Select 3 was reduced during optimization
Note	1249	Select 2 was reduced during optimization
DROP TABLE t1;
CREATE TABLE t1 ( f1 INT PRIMARY KEY );
INSERT INTO t1 VALUES ( 1 );
INSERT INTO t1 VALUES ( 2 );
INSERT INTO t1 VALUES ( 3 );
ANALYZE TABLE t1;
Table	Op	Msg_type	Msg_text
test.t1	analyze	status	OK
EXPLAIN FORMAT=tree SELECT ( SELECT f1 FROM t1 AS inner_t1 WHERE inner_t1.f1 > t1.f1 LIMIT 1 ) AS tmp1 FROM t1 ORDER BY tmp1;
EXPLAIN
-> Sort: tmp1
    -> Stream results  (rows=3)
        -> Covering index scan on t1 using PRIMARY  (rows=3)
-> Select #2 (subquery in projection; dependent)
    -> Limit: 1 row(s)  (rows=1)
        -> Filter: (inner_t1.f1 > t1.f1)  (rows=1)
            -> Index range scan on inner_t1 (re-planned for each iteration)  (rows=3)

Warnings:
Note	1276	Field or reference 'test.t1.f1' of SELECT #2 was resolved in SELECT #1
DROP TABLE t1;
CREATE TABLE t1 (a INTEGER, b INTEGER);
INSERT INTO t1 VALUES (1,3), (2,4), (1,5),
(1,3), (2,1), (1,5), (1,7), (3,1),
(3,2), (3,1), (2,4);
ANALYZE TABLE t1;
Table	Op	Msg_type	Msg_text
test.t1	analyze	status	OK
EXPLAIN FORMAT=tree SELECT * FROM t1 WHERE a > 3 ORDER BY b;
EXPLAIN
-> Sort: t1.b  (rows=11)
    -> Filter: (t1.a > 3)  (rows=11)
        -> Table scan on t1  (rows=11)

DROP TABLE t1;
CREATE TABLE t1 (i INT);
EXPLAIN INSERT INTO t1 VALUES (10);
id	select_type	table	partitions	type	possible_keys	key	key_len	ref	rows	filtered	Extra
1	INSERT	t1	NULL	ALL	NULL	NULL	NULL	NULL	NULL	NULL	NULL
Warnings:
Note	1003	insert into `test`.`t1` values (10)
EXPLAIN FORMAT=tree INSERT INTO t1 VALUES (10);
EXPLAIN
-> Insert into t1
    -> Rows fetched before execution

EXPLAIN REPLACE INTO t1 VALUES (10);
id	select_type	table	partitions	type	possible_keys	key	key_len	ref	rows	filtered	Extra
1	REPLACE	t1	NULL	ALL	NULL	NULL	NULL	NULL	NULL	NULL	NULL
Warnings:
Note	1003	replace into `test`.`t1` values (10)
EXPLAIN FORMAT=tree REPLACE INTO t1 VALUES (10);
EXPLAIN
-> Replace into t1
    -> Rows fetched before execution

DROP TABLE t1;
CREATE TABLE t1 (a INTEGER, b INTEGER);
INSERT INTO t1 VALUES (1,3), (2,4), (1,5),
(1,3), (2,1), (1,5), (1,7), (3,1),
(3,2), (3,1), (2,4);
ANALYZE TABLE t1;
Table	Op	Msg_type	Msg_text
test.t1	analyze	status	OK
EXPLAIN FORMAT=tree SELECT * FROM t1 ORDER BY b LIMIT 3;
EXPLAIN
-> Limit: 3 row(s)  (rows=3)
    -> Sort: t1.b, limit input to 3 row(s) per chunk  (rows=11)
        -> Table scan on t1  (rows=11)

DROP TABLE t1;
CREATE TABLE t1 ( a INTEGER );
CREATE TABLE t2 ( a INTEGER );
CREATE TABLE t3 ( a INTEGER );
EXPLAIN FORMAT=tree SELECT * FROM t1 LEFT JOIN t2 USING ( a ),
LATERAL ( SELECT * FROM t3 WHERE t3.a = t2.a LIMIT 1 ) t3d,
LATERAL ( SELECT * FROM t3 WHERE t3.a > t1.a LIMIT 1 ) t4d;
EXPLAIN
-> Nested loop inner join  (rows=1)
    -> Nested loop inner join  (rows=1)
        -> Invalidate materialized tables (row from t2)  (rows=1)
            -> Nested loop left join  (rows=1)
                -> Invalidate materialized tables (row from t1)  (rows=1)
                    -> Table scan on t1  (rows=1)
                -> Filter: (t2.a = t1.a)  (rows=1)
                    -> Table scan on t2  (rows=1)
        -> Table scan on t3d  (rows=1)
            -> Materialize (invalidate on row from t2)  (rows=1)
                -> Limit: 1 row(s)  (rows=1)
                    -> Filter: (t3.a = t2.a)  (rows=1)
                        -> Table scan on t3  (rows=1)
    -> Table scan on t4d  (rows=1)
        -> Materialize (invalidate on row from t1)  (rows=1)
            -> Limit: 1 row(s)  (rows=1)
                -> Filter: (t3.a > t1.a)  (rows=1)
                    -> Table scan on t3  (rows=1)

Warnings:
Note	1276	Field or reference 'test.t2.a' of SELECT #2 was resolved in SELECT #1
Note	1276	Field or reference 'test.t1.a' of SELECT #3 was resolved in SELECT #1
DROP TABLE t1, t2, t3;
CREATE TABLE t1 ( a INTEGER );
CREATE TABLE t2 ( a INTEGER );
CREATE TABLE t3 ( a INTEGER );
CREATE TABLE t4 ( a INTEGER );
EXPLAIN FORMAT=tree SELECT * FROM t1 LEFT JOIN (
t2 LEFT JOIN t3 USING ( a ) CROSS JOIN
LATERAL ( SELECT * FROM t4 WHERE t4.a = t3.a LIMIT 1 ) t4d
) ON t1.a = t4d.a;
EXPLAIN
-> Nested loop left join  (rows=1)
    -> Table scan on t1  (rows=1)
    -> Nested loop inner join  (rows=1)
        -> Invalidate materialized tables (row from t3)  (rows=1)
            -> Nested loop left join  (rows=1)
                -> Table scan on t2  (rows=1)
                -> Filter: (t3.a = t2.a)  (rows=1)
                    -> Table scan on t3  (rows=1)
        -> Covering index lookup on t4d using <auto_key0> (a = t1.a)  (rows=2)
            -> Materialize (invalidate on row from t3)  (rows=1)
                -> Limit: 1 row(s)  (rows=1)
                    -> Filter: (t4.a = t3.a)  (rows=1)
                        -> Table scan on t4  (rows=1)

Warnings:
Note	1276	Field or reference 'test.t3.a' of SELECT #2 was resolved in SELECT #1
DROP TABLE t1, t2, t3, t4;
CREATE TABLE t1 ( f1 INTEGER );
EXPLAIN FORMAT=TREE SELECT * FROM ( SELECT * FROM t1 LIMIT 2 OFFSET 1 ) AS alias1
WHERE f1 <= ANY ( SELECT f1 FROM t1 ) ORDER BY f1;
EXPLAIN
-> Sort: alias1.f1  (rows=0)
    -> Filter: <nop>((alias1.f1 <= (select #3)))  (rows=0)
        -> Table scan on alias1  (rows=0)
            -> Materialize  (rows=0)
                -> Limit/Offset: 2/1 row(s)  (rows=0)
                    -> Table scan on t1  (rows=1)
        -> Select #3 (subquery in condition; run only once)
            -> Aggregate: max(t1.f1)  (rows=1)
                -> Table scan on t1  (rows=1)

DROP TABLE t1;
CREATE TABLE t1 ( f1 INT );
CREATE TABLE t2 ( f1 INT );
EXPLAIN format=tree WITH my_cte AS ( SELECT * FROM t1 LIMIT 3 ) SELECT * FROM my_cte, t2;
EXPLAIN
-> Nested loop inner join  (rows=1)
    -> Table scan on t2  (rows=1)
    -> Table scan on my_cte  (rows=1)
        -> Materialize CTE my_cte  (rows=1)
            -> Limit: 3 row(s)  (rows=1)
                -> Table scan on t1  (rows=1)

DROP TABLE t1;
DROP TABLE t2;
CREATE TABLE t1 (i INTEGER);
CREATE TABLE t2 (i INTEGER);
EXPLAIN FORMAT=tree SELECT * FROM t1 WHERE (t1.i) IN (SELECT t2.i FROM t2);
EXPLAIN
-> Nested loop semijoin (FirstMatch)  (rows=1)
    -> Table scan on t1  (rows=1)
    -> Filter: (t2.i = t1.i)  (rows=1)
        -> Table scan on t2  (rows=1)

DROP TABLE t1, t2;
CREATE TABLE t1 (pk INTEGER PRIMARY KEY, i INTEGER);
CREATE TABLE t2 (pk INTEGER PRIMARY KEY, i INTEGER);
CREATE TABLE t3 (i INTEGER);
CREATE TABLE t4 (i INTEGER);
INSERT INTO t1 VALUES (2, 3);
INSERT INTO t2 VALUES (4, 5);
ANALYZE TABLE t1, t2;
Table	Op	Msg_type	Msg_text
test.t1	analyze	status	OK
test.t2	analyze	status	OK
EXPLAIN FORMAT=tree SELECT * FROM t1,t2 WHERE (t1.i) IN (SELECT t3.i FROM t3,t4) AND t1.pk = 2 AND t2.pk = 4;
EXPLAIN
-> Limit: 1 row(s)  (rows=1)
    -> Nested loop inner join  (rows=1)
        -> Filter: (t3.i = '3')  (rows=1)
            -> Table scan on t3  (rows=1)
        -> Table scan on t4  (rows=1)

DROP TABLE t1, t2, t3, t4;
CREATE TABLE t1 (i INTEGER);
CREATE TABLE t2 (i INTEGER);
CREATE TABLE t3 (i INTEGER, j INTEGER);
EXPLAIN FORMAT=tree SELECT * FROM t1 WHERE t1.i IN ( SELECT i FROM t2 LEFT JOIN t3 USING (i) WHERE t3.j = 1234 OR t3.j IS NULL );
EXPLAIN
-> Nested loop semijoin (FirstMatch)  (rows=1)
    -> Table scan on t1  (rows=1)
    -> Filter: ((t3.j = 1234) or (t3.j is null))  (rows=1)
        -> Nested loop left join  (rows=1)
            -> Filter: (t2.i = t1.i)  (rows=1)
                -> Table scan on t2  (rows=1)
            -> Filter: (t2.i = t3.i)  (rows=1)
                -> Table scan on t3  (rows=1)

DROP TABLE t1, t2, t3;
set @old_opt_switch=@@optimizer_switch;
set optimizer_switch='firstmatch=off';
CREATE TABLE t1 ( a INTEGER, b INTEGER );
INSERT INTO t1 VALUES (1,1), (2,2), (3,3);
ANALYZE TABLE t1;
Table	Op	Msg_type	Msg_text
test.t1	analyze	status	OK
EXPLAIN FORMAT=tree SELECT a FROM t1 WHERE a = ANY ( SELECT a FROM t1 WHERE b = 2 );
EXPLAIN
-> Nested loop inner join  (rows=1)
    -> Table scan on <subquery2>  (rows=1)
        -> Materialize with deduplication  (rows=1)
            -> Filter: (t1.a is not null)  (rows=1)
                -> Filter: (t1.b = 2)  (rows=1)
                    -> Table scan on t1  (rows=3)
    -> Filter: (t1.a = `<subquery2>`.a)  (rows=1)
        -> Table scan on t1  (rows=3)

DROP TABLE t1;
set @@optimizer_switch=@old_opt_switch;
set @old_opt_switch=@@optimizer_switch;
set optimizer_switch='firstmatch=off';
CREATE TABLE t1 ( a INTEGER NOT NULL, b INTEGER NOT NULL );
INSERT INTO t1 VALUES (1,1), (2,2), (3,3);
ANALYZE TABLE t1;
Table	Op	Msg_type	Msg_text
test.t1	analyze	status	OK
EXPLAIN FORMAT=tree SELECT a FROM t1 WHERE a NOT IN ( SELECT b FROM t1 WHERE b > 2 );
EXPLAIN
-> Nested loop antijoin  (rows=9)
    -> Table scan on t1  (rows=3)
    -> Single-row index lookup on <subquery2> using <auto_distinct_key> (b = t1.a)  (rows=1)
        -> Materialize with deduplication  (rows=3)
            -> Filter: (t1.b is not null)  (rows=3)
                -> Filter: (t1.b > 2)  (rows=3)
                    -> Table scan on t1  (rows=3)

DROP TABLE t1;
set @@optimizer_switch=@old_opt_switch;
set @old_opt_switch=@@optimizer_switch;
set optimizer_switch='firstmatch=off';
CREATE TABLE t1 ( a INTEGER, b INTEGER );
INSERT INTO t1 VALUES (1,1), (2,2), (3,3);
ANALYZE TABLE t1;
Table	Op	Msg_type	Msg_text
test.t1	analyze	status	OK
EXPLAIN FORMAT=tree SELECT a FROM t1 WHERE a = ANY ( SELECT MAX(a) FROM t1 WHERE b = 2 );
EXPLAIN
-> Filter: <in_optimizer>(t1.a,<exists>(select #2))  (rows=3)
    -> Table scan on t1  (rows=3)
    -> Select #2 (subquery in condition; dependent)
        -> Limit: 1 row(s)  (rows=1)
            -> Filter: (<cache>(t1.a) = <ref_null_helper>(max(t1.a)))  (rows=1)
                -> Aggregate: max(t1.a)  (rows=1)
                    -> Filter: (t1.b = 2)  (rows=1)
                        -> Table scan on t1  (rows=3)

DROP TABLE t1;
set @@optimizer_switch=@old_opt_switch;
set @old_opt_switch=@@optimizer_switch;
set optimizer_switch='firstmatch=off,materialization=off,loosescan=off';
CREATE TABLE t1 ( i INTEGER );
CREATE TABLE t2 ( i INTEGER );
INSERT INTO t1 VALUES (1), (2), (3);
INSERT INTO t2 VALUES (2);
ANALYZE TABLE t1, t2;
Table	Op	Msg_type	Msg_text
test.t1	analyze	status	OK
test.t2	analyze	status	OK
EXPLAIN FORMAT=tree SELECT * FROM t1 WHERE (t1.i) IN (SELECT t2.i FROM t2);
EXPLAIN
-> Remove duplicate t1 rows using temporary table (weedout)  (rows=1)
    -> Nested loop inner join  (rows=1)
        -> Table scan on t2  (rows=1)
        -> Filter: (t1.i = t2.i)  (rows=1)
            -> Table scan on t1  (rows=3)

DROP TABLE t1;
DROP TABLE t2;
set @@optimizer_switch=@old_opt_switch;
set @old_opt_switch=@@optimizer_switch;
set optimizer_switch='firstmatch=off,materialization=off,loosescan=off';
CREATE TABLE t1 ( i INTEGER );
CREATE TABLE t2 ( i INTEGER );
INSERT INTO t1 VALUES (1), (2), (3);
INSERT INTO t2 VALUES (1), (2), (3), (4);
ANALYZE TABLE t1, t2;
Table	Op	Msg_type	Msg_text
test.t1	analyze	status	OK
test.t2	analyze	status	OK
EXPLAIN FORMAT=tree SELECT * FROM t1 WHERE (t1.i) IN (SELECT t2.i FROM t2);
EXPLAIN
-> Nested loop inner join  (rows=3)
    -> Table scan on t1  (rows=3)
    -> Limit: 1 row(s)  (rows=1)
        -> Filter: (t2.i = t1.i)  (rows=1)
            -> Table scan on t2  (rows=4)

DROP TABLE t1;
DROP TABLE t2;
set @@optimizer_switch=@old_opt_switch;
set @old_opt_switch=@@optimizer_switch;
set optimizer_switch='firstmatch=off,materialization=off,duplicateweedout=off,loosescan=on';
CREATE TABLE t1 ( i INTEGER, PRIMARY KEY (i) );
CREATE TABLE t2 ( i INTEGER, INDEX i1 (i) );
INSERT INTO t1 VALUES (2), (3), (4), (5);
INSERT INTO t2 VALUES (1), (2), (3), (4);
ANALYZE TABLE t1, t2;
Table	Op	Msg_type	Msg_text
test.t1	analyze	status	OK
test.t2	analyze	status	OK
EXPLAIN format=tree SELECT * FROM t1 WHERE t1.i IN (SELECT t2.i FROM t2);
EXPLAIN
-> Nested loop inner join (LooseScan)  (rows=4)
    -> Remove duplicates from input sorted on i1  (rows=4)
        -> Filter: (t2.i is not null)  (rows=4)
            -> Covering index scan on t2 using i1  (rows=4)
    -> Single-row covering index lookup on t1 using PRIMARY (i = t2.i)  (rows=1)

DROP TABLE t1;
DROP TABLE t2;
set @@optimizer_switch=@old_opt_switch;
#
# Bug#29904996 EXPLAIN FORMAT=TREE PRINTS OUT HIDDEN COLUMN NAME INSTEAD
#              OF INDEXED EXPRESSION
#
CREATE TABLE t1 (
col_int_key INTEGER,
col_json JSON,
KEY mv_idx ((CAST(col_json->'$[*]' AS CHAR(40) ARRAY)))
);
CREATE TABLE t2 (col_int INTEGER);
# See that we print the indexed expression, and not the hidden column
# name.
EXPLAIN FORMAT=tree SELECT /*+ NO_BNL(t1, t2) */ * FROM t2
JOIN t1 ON 1 WHERE (CAST("1" AS JSON) MEMBER OF( t1.col_json->'$[*]'));
EXPLAIN
-> Nested loop inner join  (rows=1)
    -> Table scan on t2  (rows=1)
    -> Filter: json'"1"' member of (cast(json_extract(col_json,_utf8mb4'$[*]') as char(40) array))  (rows=1)
        -> Index lookup on t1 using mv_idx (cast(json_extract(col_json,_utf8mb4'$[*]') as char(40) array) = json'"1"')  (rows=1)

DROP TABLE t1, t2;
CREATE TABLE t1 (a INTEGER, b INTEGER, PRIMARY KEY ( a ));
INSERT INTO t1 VALUES (1,3), (2,4), (3,5);
ANALYZE TABLE t1;
Table	Op	Msg_type	Msg_text
test.t1	analyze	status	OK
EXPLAIN ANALYZE SELECT * FROM t1 AS a JOIN t1 AS b ON a.a=b.b ORDER BY a.b+b.a LIMIT 3;
EXPLAIN
-> Limit: 3 row(s)  (actual rows=1 loops=1)
    -> Sort: `(a.b + b.a)`, limit input to 3 row(s) per chunk  (actual rows=1 loops=1)
        -> Stream results  (rows=3) (actual rows=1 loops=1)
            -> Nested loop inner join  (rows=3) (actual rows=1 loops=1)
                -> Filter: (b.b is not null)  (rows=3) (actual rows=3 loops=1)
                    -> Table scan on b  (rows=3) (actual rows=3 loops=1)
                -> Single-row index lookup on a using PRIMARY (a = b.b)  (rows=1) (actual rows=0.333 loops=3)

EXPLAIN ANALYZE SELECT * FROM t1 AS a, t1 AS b WHERE a.b=500;
EXPLAIN
-> Nested loop inner join  (rows=3) (actual rows=0 loops=1)
    -> Filter: (a.b = 500)  (rows=1) (actual rows=0 loops=1)
        -> Table scan on a  (rows=3) (actual rows=3 loops=1)
    -> Table scan on b  (rows=3) (never executed)

DROP TABLE t1;
EXPLAIN ANALYZE FOR CONNECTION 1;
ERROR 42000: This version of MySQL doesn't yet support 'EXPLAIN ANALYZE FOR CONNECTION'
EXPLAIN ANALYZE FORMAT=TRADITIONAL SELECT 1;
ERROR 42000: This version of MySQL doesn't yet support 'EXPLAIN ANALYZE with TRADITIONAL format'
EXPLAIN ANALYZE FORMAT=JSON SELECT 1;
ERROR 0A000: EXPLAIN ANALYZE does not support FORMAT=JSON with explain_json_format_version=1.
EXPLAIN ANALYZE FORMAT=TREE SELECT 1;
EXPLAIN
-> Rows fetched before execution  (rows=1) (actual rows=1 loops=1)

EXPLAIN FORMAT=tree SELECT * FROM INFORMATION_SCHEMA.ENGINES;
EXPLAIN
-> Table scan on ENGINES  (rows=2)
    -> Fill information schema table ENGINES

CREATE TABLE t1 ( f1 INT PRIMARY KEY );
INSERT INTO t1 VALUES (1), (2), (3);
ANALYZE TABLE t1;
Table	Op	Msg_type	Msg_text
test.t1	analyze	status	OK
EXPLAIN FORMAT=tree SELECT * FROM t1, ( SELECT f1 FROM t1 UNION SELECT f1 + 10 FROM t1 ) d1;
EXPLAIN
-> Nested loop inner join  (rows=18)
    -> Covering index scan on t1 using PRIMARY  (rows=3)
    -> Table scan on d1  (rows=6)
        -> Union materialize with deduplication  (rows=6)
            -> Covering index scan on t1 using PRIMARY  (rows=3)
            -> Covering index scan on t1 using PRIMARY  (rows=3)

EXPLAIN FORMAT=tree SELECT * FROM t1, ( SELECT f1 FROM t1 UNION ALL SELECT f1 + 10 FROM t1 ) d1;
EXPLAIN
-> Nested loop inner join  (rows=18)
    -> Covering index scan on t1 using PRIMARY  (rows=3)
    -> Table scan on d1  (rows=6)
        -> Union all materialize  (rows=6)
            -> Covering index scan on t1 using PRIMARY  (rows=3)
            -> Covering index scan on t1 using PRIMARY  (rows=3)

DROP TABLE t1;
#
# Bug #30444266: EXPLAIN ANALYZE DOES NOT EXECUTE THE SUBQUERIES IN THE SELECT LIST
#
CREATE TABLE t1 ( f1 INTEGER );
INSERT INTO t1 VALUES (0),(1),(2),(3),(4),(5),(6),(7),(8),(9);
ANALYZE TABLE t1;
Table	Op	Msg_type	Msg_text
test.t1	analyze	status	OK
EXPLAIN ANALYZE SELECT f1, ( SELECT COUNT(*) FROM t1 AS inner_t1 WHERE inner_t1.f1 < t1.f1 ) FROM t1;
EXPLAIN
-> Table scan on t1  (rows=10) (actual rows=10 loops=1)
-> Select #2 (subquery in projection; dependent)
    -> Aggregate: count(0)  (rows=1) (actual rows=1 loops=10)
        -> Filter: (inner_t1.f1 < t1.f1)  (rows=3.33) (actual rows=4.5 loops=10)
            -> Table scan on inner_t1  (rows=10) (actual rows=10 loops=10)

Warnings:
Note	1276	Field or reference 'test.t1.f1' of SELECT #2 was resolved in SELECT #1
DROP TABLE t1;
#
# Bug#17978975 EXPLAIN FOR MULTI-TABLE UPDATE/DELETE DOES NOT MENTION TEMPORARY TABLE
#
CREATE TABLE t1(a INT, b INT);
CREATE TABLE t2(a INT, b INT);
ANALYZE TABLE t1,t2;
Table	Op	Msg_type	Msg_text
test.t1	analyze	status	OK
test.t2	analyze	status	OK
EXPLAIN FORMAT=TREE UPDATE t1,t2 SET t1.a=1,t2.b=1;
EXPLAIN
-> Update t1 (immediate), t2 (buffered)
    -> Nested loop inner join  (rows=1)
        -> Table scan on t1  (rows=1)
        -> Table scan on t2  (rows=1)

EXPLAIN FORMAT=TREE UPDATE t1,t2 SET t1.a=1,t2.b=1 WHERE t2.a=t1.a;
EXPLAIN
-> Update t1 (buffered), t2 (buffered)
    -> Nested loop inner join  (rows=1)
        -> Table scan on t1  (rows=1)
        -> Filter: (t2.a = t1.a)  (rows=1)
            -> Table scan on t2  (rows=1)

EXPLAIN FORMAT=TREE DELETE t1.*,t2.* FROM t1,t2;
EXPLAIN
-> Delete from t1 (immediate), t2 (buffered)  (rows=1)
    -> Nested loop inner join  (rows=1)
        -> Table scan on t1  (rows=1)
        -> Table scan on t2  (rows=1)

EXPLAIN FORMAT=TREE DELETE t1.*,t1bis.* FROM t1, t1 AS t1bis;
EXPLAIN
-> Delete from t1 (buffered), t1bis (buffered)  (rows=1)
    -> Nested loop inner join  (rows=1)
        -> Table scan on t1  (rows=1)
        -> Table scan on t1bis  (rows=1)

DROP TABLE t1,t2;
#
# Bug #30941336: EXPLAIN ANAYLZE SELECT COUNT(*) FROM MYSQL.USER COREDUMP UNDER DEBUG VERSION
#
CREATE TABLE t1 ( a INTEGER );
EXPLAIN ANALYZE SELECT COUNT(*) FROM t1;
EXPLAIN
-> Count rows in t1  (actual rows=1 loops=1)

DROP TABLE t1;
#
# Bug #31559245: REGRESSION: CRASH/ASSERT IN SUBSELECT_HASH_SJ_ENGINE::ROOT_ACCESS_PATH
#
CREATE TABLE t1 (a INTEGER);
EXPLAIN FORMAT=tree SELECT (1 IN (SELECT 1 FROM t1)) WHERE FALSE;
EXPLAIN
-> Zero rows (Impossible WHERE)  (rows=0)

DROP TABLE t1;
#
# Bug #32688540: MATERIALIZE ITERATORS HAVE SKEWED TIMINGS FROM SKIPPED MATERIALIZATIONS
#
CREATE TABLE t1 (a INTEGER);
INSERT INTO t1 VALUES (1), (2), (3), (4), (5);
ANALYZE TABLE t1;
Table	Op	Msg_type	Msg_text
test.t1	analyze	status	OK
EXPLAIN ANALYZE SELECT * FROM t1 LEFT JOIN ( SELECT * FROM t1 ORDER BY t1.a LIMIT 3 ) d1 ON TRUE;
EXPLAIN
-> Nested loop left join  (rows=15) (actual rows=15 loops=1)
    -> Table scan on t1  (rows=5) (actual rows=5 loops=1)
    -> Table scan on d1  (rows=3) (actual rows=3 loops=5)
        -> Materialize  (rows=3) (actual rows=3 loops=1)
            -> Limit: 3 row(s)  (rows=3) (actual rows=3 loops=1)
                -> Sort: t1.a, limit input to 3 row(s) per chunk  (rows=5) (actual rows=3 loops=1)
                    -> Table scan on t1  (rows=5) (actual rows=5 loops=1)

DROP TABLE t1;
#
# Bug #32915233: RECENT REGRESSION:ASSERTION `EXPLAIN.CHILDREN.SIZE() <= 1' FAILED.
#
CREATE TABLE t1 (a int);
SET sql_mode='';
EXPLAIN FORMAT=tree SELECT a IN (SELECT a FROM (table t1) AS d) FROM t1 GROUP BY (@b:=5);
EXPLAIN
-> Group (no aggregates)  (rows=1)
    -> Table scan on t1  (rows=1)
-> Select #2 (subquery in projection; dependent)
<<<<<<< HEAD
    -> Limit: 1 row(s)  (rows=1)
        -> Filter: <if>(outer_field_is_not_null, <is_not_null_test>(d.a), true)  (rows=1)
            -> Alternative plans for IN subquery: Index lookup unless a IS NULL  (rows=4)
                -> Covering index lookup on d using <auto_key0> (a = <cache>(t1.a) or NULL)  (rows=4)
                    -> Materialize  (rows=1)
                        -> Table scan on t1  (rows=1)
                -> Table scan on d  (rows=2)
=======
    -> Limit: 1 row(s)  (cost=1.95..1.95 rows=1)
        -> Filter: <if>(outer_field_is_not_null, <is_not_null_test>(d.a), true)  (cost=1.95..1.95 rows=1)
            -> Filter: <if>(outer_field_is_not_null, ((<cache>(t1.a) = d.a) or (d.a is null)), true)  (cost=1.95..1.95 rows=1)
                -> Alternative plans for IN subquery: Index lookup unless a IS NULL  (cost=0.8..1.85 rows=4)
                    -> Covering index lookup on d using <auto_key0> (a=<cache>(t1.a) or NULL)  (cost=1.4 rows=4)
                        -> Materialize  (cost=0.45..0.45 rows=1)
                            -> Table scan on t1  (cost=0.35 rows=1)
                    -> Table scan on d  (cost=2.52 rows=2)
>>>>>>> 4dfef344

Warnings:
Warning	1287	Setting user variables within expressions is deprecated and will be removed in a future release. Consider alternatives: 'SET variable=expression, ...', or 'SELECT expression(s) INTO variables(s)'.
SET sql_mode=DEFAULT;
DROP TABLE t1;
#
# Bug #33030136: EXPLAIN: ASSERTION `CURRENT_THD->LEX->USING_HYPERGRAPH_OPTIMIZER' FAILED.
#
CREATE TABLE t1 (a INTEGER);
EXPLAIN FORMAT=tree
(SELECT 1 FROM t1)
UNION ALL
SELECT 1 IN (SELECT 1 FROM t1) FROM t1 WHERE 1=2;
EXPLAIN
-> Append  (rows=1)
    -> Stream results  (rows=1)
        -> Table scan on t1  (rows=1)
    -> Stream results  (rows=0)
        -> Zero rows (Impossible WHERE)  (rows=0)

DROP TABLE t1;
CREATE TABLE t1 (pk INTEGER NOT NULL, a INTEGER, b INTEGER, KEY (a), KEY (b), PRIMARY KEY (pk));
ANALYZE TABLE t1;
Table	Op	Msg_type	Msg_text
test.t1	analyze	status	OK
EXPLAIN FORMAT=tree
SELECT * FROM t1 WHERE a IN (2,4,6,8,10);
EXPLAIN
-> Index range scan (Multi-Range Read) on t1 using a over (a = 2) OR (a = 4) OR (3 more), with index condition: (t1.a in (2,4,6,8,10))  (rows=5)

EXPLAIN FORMAT=tree
SELECT * FROM t1 WHERE a IN (2,4,6,8,10) ORDER BY a DESC;
EXPLAIN
-> Index range scan (Multi-Range Read) on t1 using a over (a = 2) OR (a = 4) OR (3 more) (reverse), with index condition: (t1.a in (2,4,6,8,10))  (rows=5)

EXPLAIN ANALYZE
SELECT /*+ INDEX_MERGE(t1) */ * FROM t1 WHERE pk > 1 OR a > 2 OR b > 3;
EXPLAIN
-> Filter: ((t1.pk > 1) or (t1.a > 2) or (t1.b > 3))  (rows=1) (actual rows=0 loops=1)
    -> Sort-deduplicate by row ID  (rows=1) (actual rows=0 loops=1)
        -> Clustered primary key (scanned separately)
            -> Index range scan on t1 using PRIMARY over (1 < pk)  (rows=1) (actual rows=0 loops=1)
        -> Index range scan on t1 using a over (2 < a)  (rows=1) (actual rows=0 loops=1)
        -> Index range scan on t1 using b over (3 < b)  (rows=1) (actual rows=0 loops=1)

DROP TABLE t1;
CREATE TABLE t1 (a INTEGER, b INTEGER, c INTEGER, d INTEGER, e INTEGER, KEY idx1 (a,b,c,d,e));
ANALYZE TABLE t1;
Table	Op	Msg_type	Msg_text
test.t1	analyze	status	OK
EXPLAIN FORMAT=tree
SELECT /*+ SKIP_SCAN(t1) */ * FROM t1 WHERE a IN (2,4,6,8,10) AND b=5 AND e BETWEEN 100 AND 200;
EXPLAIN
-> Filter: ((t1.b = 5) and (t1.a in (2,4,6,8,10)) and (t1.e between 100 and 200))  (rows=5)
    -> Covering index skip scan on t1 using idx1 over a IN (2, 4, (3 more)), b = 5, 100 <= e <= 200  (rows=5)

DROP TABLE t1;
#
# Bug#33343948: Multi-valued index ranges are printed as binary
#
CREATE TABLE t(a VARCHAR(10) COLLATE utf8mb4_0900_bin, KEY (a));
INSERT INTO t VALUES ('abc'), ('def'), ('ghi');
ANALYZE TABLE t;
Table	Op	Msg_type	Msg_text
test.t	analyze	status	OK
EXPLAIN FORMAT=tree SELECT * FROM t WHERE a > 'abc' AND a < 'ghi';
EXPLAIN
-> Filter: ((t.a > 'abc') and (t.a < 'ghi'))  (rows=1)
    -> Covering index range scan on t using a over ('abc' < a < 'ghi')  (rows=1)

EXPLAIN FORMAT=tree
SELECT * FROM t WHERE a > 'abc''def' AND a < CONCAT('z', UNHEX('090A1A5C0D'));
EXPLAIN
-> Filter: ((t.a > 'abc\'def') and (t.a < <cache>(concat('z',unhex('090A1A5C0D')))))  (rows=2)
    -> Covering index range scan on t using a over ('abc\'def' < a < 'z	\n\Z\\\r')  (rows=2)

DROP TABLE t;
#
# Bug#33364732: Preliminary fixes for WL#14673
#
CREATE TABLE t(x INTEGER);
INSERT INTO t VALUES (1), (2), (3);
ANALYZE TABLE t;
Table	Op	Msg_type	Msg_text
test.t	analyze	status	OK
EXPLAIN FORMAT=TREE DELETE t FROM t WHERE 0=1;
EXPLAIN
-> Delete from t (buffered)  (rows=0)
    -> Zero rows (Impossible WHERE)  (rows=0)

EXPLAIN ANALYZE DELETE t1 FROM t t1, t t2 WHERE t1.x = t2.x + 1;
EXPLAIN
-> Delete from t1 (buffered)  (rows=9) (actual rows=0 loops=1)
    -> Nested loop inner join  (rows=9) (actual rows=2 loops=1)
        -> Table scan on t1  (rows=3) (actual rows=3 loops=1)
        -> Filter: (t1.x = (t2.x + 1))  (rows=3) (actual rows=0.667 loops=3)
            -> Table scan on t2  (rows=3) (actual rows=3 loops=3)

SELECT * FROM t;
x
1
2
3
DROP TABLE t;
#
# WL#14672: Enable the hypergraph optimizer for UPDATE
#
CREATE TABLE t(x INTEGER, y INTEGER);
INSERT INTO t VALUES (1, 2), (2, 3), (3, 4);
ANALYZE TABLE t;
Table	Op	Msg_type	Msg_text
test.t	analyze	status	OK
EXPLAIN ANALYZE UPDATE t t1, t t2 SET t1.x = t2.y WHERE t1.x = t2.x;
EXPLAIN
-> Update t1 (buffered)  (actual rows=0 loops=1)
    -> Nested loop inner join  (rows=3) (actual rows=3 loops=1)
        -> Table scan on t1  (rows=3) (actual rows=3 loops=1)
        -> Filter: (t2.x = t1.x)  (rows=1) (actual rows=1 loops=3)
            -> Table scan on t2  (rows=3) (actual rows=3 loops=3)

SELECT * FROM t;
x	y
1	2
2	3
3	4
DROP TABLE t;
#
# Bug#33905399 Missing profiling data for CTE
#
CREATE TABLE t1 (a INT PRIMARY KEY, b INT);
INSERT INTO t1 VALUES (1,1);
ANALYZE TABLE t1;
Table	Op	Msg_type	Msg_text
test.t1	analyze	status	OK
EXPLAIN ANALYZE
WITH tx AS (SELECT FLOOR(5*RAND(0)) i1 FROM t1 j1 JOIN t1 j2 ON j1.b=j2.a)
(SELECT 1 FROM t1 d1 JOIN t1 d2 ON d1.a=10*d2.a JOIN tx ON d2.b=i1) UNION
SELECT 2 FROM tx;
EXPLAIN
-> Table scan on <union temporary>  (rows=3) (actual rows=1 loops=1)
    -> Union materialize with deduplication  (rows=3) (actual rows=1 loops=1)
        -> Nested loop inner join  (rows=2) (actual rows=0 loops=1)
            -> Nested loop inner join  (rows=1) (actual rows=0 loops=1)
                -> Filter: (d2.b is not null)  (rows=1) (actual rows=1 loops=1)
                    -> Table scan on d2  (rows=1) (actual rows=1 loops=1)
                -> Filter: (d1.a = (10 * d2.a))  (rows=1) (actual rows=0 loops=1)
                    -> Single-row covering index lookup on d1 using PRIMARY (a = (10 * d2.a))  (rows=1) (actual rows=0 loops=1)
            -> Filter: (d2.b = tx.i1)  (rows=2) (never executed)
                -> Covering index lookup on tx using <auto_key0> (i1 = d2.b)  (rows=2) (never executed)
                    -> Materialize CTE tx if needed (query plan printed elsewhere)  (rows=1) (never executed)
        -> Table scan on tx  (rows=1) (actual rows=1 loops=1)
            -> Materialize CTE tx if needed  (rows=1) (actual rows=1 loops=1)
                -> Nested loop inner join  (rows=1) (actual rows=1 loops=1)
                    -> Filter: (j1.b is not null)  (rows=1) (actual rows=1 loops=1)
                        -> Table scan on j1  (rows=1) (actual rows=1 loops=1)
                    -> Single-row covering index lookup on j2 using PRIMARY (a = j1.b)  (rows=1) (actual rows=1 loops=1)

EXPLAIN FORMAT=TREE
WITH tx AS (SELECT FLOOR(5*RAND(0)) i1 FROM t1 j1 JOIN t1 j2 ON j1.b=j2.a)
(SELECT 1 FROM t1 d1 JOIN t1 d2 ON d1.a=-d2.a JOIN tx ON d2.b=i1) UNION
SELECT 2 FROM tx;
EXPLAIN
-> Table scan on <union temporary>  (rows=3)
    -> Union materialize with deduplication  (rows=3)
        -> Nested loop inner join  (rows=2)
            -> Nested loop inner join  (rows=1)
                -> Filter: (d2.b is not null)  (rows=1)
                    -> Table scan on d2  (rows=1)
                -> Filter: (d1.a = -(d2.a))  (rows=1)
                    -> Single-row covering index lookup on d1 using PRIMARY (a = -(d2.a))  (rows=1)
            -> Filter: (d2.b = tx.i1)  (rows=2)
                -> Covering index lookup on tx using <auto_key0> (i1 = d2.b)  (rows=2)
                    -> Materialize CTE tx if needed  (rows=1)
                        -> Nested loop inner join  (rows=1)
                            -> Filter: (j1.b is not null)  (rows=1)
                                -> Table scan on j1  (rows=1)
                            -> Single-row covering index lookup on j2 using PRIMARY (a = j1.b)  (rows=1)
        -> Table scan on tx  (rows=1)
            -> Materialize CTE tx if needed (query plan printed elsewhere)  (rows=1)

EXPLAIN ANALYZE
WITH tx AS (SELECT FLOOR(5*RAND(0)) i1 FROM t1 j1 JOIN t1 j2 ON j1.b=j2.a)
SELECT 2 FROM tx UNION
(SELECT 1 FROM t1 d1 JOIN t1 d2 ON d1.a=-d2.a JOIN tx ON d2.b=i1);
EXPLAIN
-> Table scan on <union temporary>  (rows=3) (actual rows=1 loops=1)
    -> Union materialize with deduplication  (rows=3) (actual rows=1 loops=1)
        -> Table scan on tx  (rows=1) (actual rows=1 loops=1)
            -> Materialize CTE tx if needed  (rows=1) (actual rows=1 loops=1)
                -> Nested loop inner join  (rows=1) (actual rows=1 loops=1)
                    -> Filter: (j1.b is not null)  (rows=1) (actual rows=1 loops=1)
                        -> Table scan on j1  (rows=1) (actual rows=1 loops=1)
                    -> Single-row covering index lookup on j2 using PRIMARY (a = j1.b)  (rows=1) (actual rows=1 loops=1)
        -> Nested loop inner join  (rows=2) (actual rows=0 loops=1)
            -> Nested loop inner join  (rows=1) (actual rows=0 loops=1)
                -> Filter: (d2.b is not null)  (rows=1) (actual rows=1 loops=1)
                    -> Table scan on d2  (rows=1) (actual rows=1 loops=1)
                -> Filter: (d1.a = -(d2.a))  (rows=1) (actual rows=0 loops=1)
                    -> Single-row covering index lookup on d1 using PRIMARY (a = -(d2.a))  (rows=1) (actual rows=0 loops=1)
            -> Filter: (d2.b = tx.i1)  (rows=2) (never executed)
                -> Covering index lookup on tx using <auto_key0> (i1 = d2.b)  (rows=2) (never executed)
                    -> Materialize CTE tx if needed (query plan printed elsewhere)  (rows=1) (never executed)

EXPLAIN ANALYZE
WITH tx AS (SELECT FLOOR(5*RAND(0)) i1 FROM t1 j1 JOIN t1 j2 ON j1.b=j2.a)
SELECT 2 FROM tx UNION
(SELECT 1 FROM t1 d1 JOIN t1 d2 ON d1.a=d2.a JOIN tx ON d2.b=i1);
EXPLAIN
-> Table scan on <union temporary>  (rows=3) (actual rows=1 loops=1)
    -> Union materialize with deduplication  (rows=3) (actual rows=1 loops=1)
        -> Table scan on tx  (rows=1) (actual rows=1 loops=1)
            -> Materialize CTE tx if needed  (rows=1) (actual rows=1 loops=1)
                -> Nested loop inner join  (rows=1) (actual rows=1 loops=1)
                    -> Filter: (j1.b is not null)  (rows=1) (actual rows=1 loops=1)
                        -> Table scan on j1  (rows=1) (actual rows=1 loops=1)
                    -> Single-row covering index lookup on j2 using PRIMARY (a = j1.b)  (rows=1) (actual rows=1 loops=1)
        -> Nested loop inner join  (rows=2) (actual rows=0 loops=1)
            -> Nested loop inner join  (rows=1) (actual rows=1 loops=1)
                -> Covering index scan on d1 using PRIMARY  (rows=1) (actual rows=1 loops=1)
                -> Filter: (d2.b is not null)  (rows=1) (actual rows=1 loops=1)
                    -> Single-row index lookup on d2 using PRIMARY (a = d1.a)  (rows=1) (actual rows=1 loops=1)
            -> Filter: (d2.b = tx.i1)  (rows=2) (actual rows=0 loops=1)
                -> Covering index lookup on tx using <auto_key0> (i1 = d2.b)  (rows=2) (actual rows=0 loops=1)
                    -> Materialize CTE tx if needed (query plan printed elsewhere)  (rows=1) (never executed)

EXPLAIN ANALYZE
WITH tx AS (SELECT FLOOR(5*RAND(0)) i1 FROM t1 j1 JOIN t1 j2 ON j1.b=j2.a)
(SELECT 1 FROM t1 d1 JOIN t1 d2 ON d1.a=10*d2.a JOIN tx ON d2.b=i1) UNION
(SELECT 1 FROM t1 d1 JOIN t1 d2 ON d1.a=-d2.a JOIN tx ON d2.b=i1);
EXPLAIN
-> Table scan on <union temporary>  (rows=4) (actual rows=0 loops=1)
    -> Union materialize with deduplication  (rows=4) (actual rows=0 loops=1)
        -> Nested loop inner join  (rows=2) (actual rows=0 loops=1)
            -> Nested loop inner join  (rows=1) (actual rows=0 loops=1)
                -> Filter: (d2.b is not null)  (rows=1) (actual rows=1 loops=1)
                    -> Table scan on d2  (rows=1) (actual rows=1 loops=1)
                -> Filter: (d1.a = (10 * d2.a))  (rows=1) (actual rows=0 loops=1)
                    -> Single-row covering index lookup on d1 using PRIMARY (a = (10 * d2.a))  (rows=1) (actual rows=0 loops=1)
            -> Filter: (d2.b = tx.i1)  (rows=2) (never executed)
                -> Covering index lookup on tx using <auto_key0> (i1 = d2.b)  (rows=2) (never executed)
                    -> Materialize CTE tx if needed  (rows=1) (never executed)
                        -> Nested loop inner join  (rows=1) (never executed)
                            -> Filter: (j1.b is not null)  (rows=1) (never executed)
                                -> Table scan on j1  (rows=1) (never executed)
                            -> Single-row covering index lookup on j2 using PRIMARY (a = j1.b)  (rows=1) (never executed)
        -> Nested loop inner join  (rows=2) (actual rows=0 loops=1)
            -> Nested loop inner join  (rows=1) (actual rows=0 loops=1)
                -> Filter: (d2.b is not null)  (rows=1) (actual rows=1 loops=1)
                    -> Table scan on d2  (rows=1) (actual rows=1 loops=1)
                -> Filter: (d1.a = -(d2.a))  (rows=1) (actual rows=0 loops=1)
                    -> Single-row covering index lookup on d1 using PRIMARY (a = -(d2.a))  (rows=1) (actual rows=0 loops=1)
            -> Filter: (d2.b = tx.i1)  (rows=2) (never executed)
                -> Covering index lookup on tx using <auto_key0> (i1 = d2.b)  (rows=2) (never executed)
                    -> Materialize CTE tx if needed (query plan printed elsewhere)  (rows=1) (never executed)

EXPLAIN ANALYZE
WITH x1 AS (SELECT MAX(a) AS m1 FROM t1 GROUP BY b)
SELECT * FROM x1 y1 WHERE
y1.m1 = (SELECT MAX(m1) FROM x1) AND ABS(y1.m1) = (SELECT MIN(m1) FROM x1);
EXPLAIN
-> Filter: (y1.m1 = (select #3))  (rows=1) (actual rows=1 loops=1)
    -> Table scan on y1  (rows=0) (actual rows=1 loops=1)
        -> Materialize CTE x1 if needed (query plan printed elsewhere)  (rows=0) (never executed)
    -> Select #3 (subquery in condition; run only once)
        -> Aggregate: max(x1.m1)  (rows=1) (actual rows=1 loops=1)
            -> Table scan on x1  (rows=0) (actual rows=1 loops=1)
                -> Materialize CTE x1 if needed  (rows=0) (actual rows=1 loops=1)
                    -> Table scan on <temporary>  (actual rows=1 loops=1)
                        -> Aggregate using temporary table  (actual rows=1 loops=1)
                            -> Table scan on t1  (rows=1) (actual rows=1 loops=1)

#
#  Bug#34051681 mysqld asan crash at ExplainMaterializeAccessPath
#
EXPLAIN ANALYZE
WITH x1 AS (SELECT MAX(a) AS m1 FROM t1 GROUP BY b)
SELECT * FROM t1 y1 LEFT JOIN t1 y2 ON y1.a=-y2.a
WHERE y1.b+y2.b = (SELECT MAX(m1) FROM x1);
EXPLAIN
-> Nested loop inner join  (rows=1) (actual rows=0 loops=1)
    -> Table scan on y2  (rows=1) (actual rows=1 loops=1)
    -> Filter: (((y1.b + y2.b) = (select #2)) and (y1.a = -(y2.a)))  (rows=1) (actual rows=0 loops=1)
        -> Single-row index lookup on y1 using PRIMARY (a = -(y2.a))  (rows=1) (actual rows=0 loops=1)
        -> Select #2 (subquery in condition; run only once)
            -> Aggregate: max(x1.m1)  (rows=1) (never executed)
                -> Table scan on x1  (rows=0) (never executed)
                    -> Materialize CTE x1  (rows=0) (never executed)
                        -> Table scan on <temporary>  (never executed)
                            -> Aggregate using temporary table  (never executed)
                                -> Table scan on t1  (rows=1) (never executed)

DROP TABLE t1;
#
# Bug #34135465 	EXPLAIN ANALYZE: 'Aggregate using temporary table'
# shows wrong number of rows
#
CREATE TABLE t1(i INT, j INT);
INSERT INTO t1 VALUES (0,0),(0,1),(0,2),(1,0),(1,1),(1,2),(2,0),(2,1),(2,2);
ANALYZE TABLE t1;
Table	Op	Msg_type	Msg_text
test.t1	analyze	status	OK
EXPLAIN ANALYZE INSERT INTO t1 SELECT 4, SUM(i) k1 FROM t1 GROUP BY j LIMIT 2;
EXPLAIN
-> Insert into t1
    -> Limit: 2 row(s)  (actual rows=2 loops=1)
        -> Table scan on <temporary>  (actual rows=2 loops=1)
            -> Aggregate using temporary table  (actual rows=3 loops=1)
                -> Table scan on t1  (cost=1.15 rows=9) (actual rows=9 loops=1)

EXPLAIN ANALYZE WITH cte AS (SELECT SUM(i) k1 FROM t1 GROUP BY j)
SELECT * FROM cte LIMIT 2;
EXPLAIN
-> Limit: 2 row(s)  (cost=0..0 rows=0) (actual rows=2 loops=1)
    -> Table scan on cte  (cost=2.5..2.5 rows=0) (actual rows=2 loops=1)
        -> Materialize CTE cte  (cost=0..0 rows=0) (actual rows=3 loops=1)
            -> Table scan on <temporary>  (actual rows=3 loops=1)
                -> Aggregate using temporary table  (actual rows=3 loops=1)
                    -> Table scan on t1  (cost=1.15 rows=9) (actual rows=9 loops=1)

DROP TABLE t1;
#
# Bug#34527697: EXPLAIN and EXPLAIN ANALYZE disagree on
#               covering index scans
#
CREATE TABLE t(
x INT,
y INT DEFAULT (x),
z VARCHAR(128) DEFAULT (REPEAT('z', 128)), KEY (x));
INSERT INTO t(x) VALUES (1), (2), (3), (4), (5), (6), (7), (8), (9), (10);
INSERT INTO t SELECT * FROM t;
INSERT INTO t SELECT * FROM t;
INSERT INTO t SELECT * FROM t;
INSERT INTO t SELECT * FROM t;
ANALYZE TABLE t;
Table	Op	Msg_type	Msg_text
test.t	analyze	status	OK
EXPLAIN FORMAT=TREE SELECT 1 FROM t;
EXPLAIN
-> Covering index scan on t using x  (rows=160)

EXPLAIN ANALYZE SELECT 1 FROM t;
EXPLAIN
-> Covering index scan on t using x  (rows=160) (actual rows=160 loops=1)

EXPLAIN FORMAT=TREE SELECT 1 FROM t WHERE x = 4;
EXPLAIN
-> Covering index lookup on t using x (x = 4)  (rows=16)

EXPLAIN ANALYZE SELECT 1 FROM t WHERE x = 4;
EXPLAIN
-> Covering index lookup on t using x (x = 4)  (rows=16) (actual rows=16 loops=1)

EXPLAIN FORMAT=TREE SELECT 1 FROM t WHERE x > 4;
EXPLAIN
-> Filter: (t.x > 4)  (rows=96)
    -> Covering index range scan on t using x over (4 < x)  (rows=96)

EXPLAIN ANALYZE SELECT 1 FROM t WHERE x > 4;
EXPLAIN
-> Filter: (t.x > 4)  (rows=96) (actual rows=96 loops=1)
    -> Covering index range scan on t using x over (4 < x)  (rows=96) (actual rows=96 loops=1)

EXPLAIN FORMAT=TREE SELECT x FROM t ORDER BY MOD(x, 2);
EXPLAIN
-> Sort: (t.x % 2)  (rows=160)
    -> Covering index scan on t using x  (rows=160)

EXPLAIN ANALYZE SELECT x FROM t ORDER BY MOD(x, 2);
EXPLAIN
-> Sort: (t.x % 2)  (rows=160) (actual rows=160 loops=1)
    -> Covering index scan on t using x  (rows=160) (actual rows=160 loops=1)

EXPLAIN FORMAT=TREE SELECT t1.x FROM t t1, t t2 WHERE t1.x < t2.y;
EXPLAIN
-> Nested loop inner join  (rows=8532)
    -> Table scan on t2  (rows=160)
    -> Filter: (t1.x < t2.y)  (rows=53.3)
        -> Index range scan on t1 (re-planned for each iteration)  (rows=160)

EXPLAIN ANALYZE SELECT t1.x FROM t t1, t t2 WHERE t1.x < t2.y;
EXPLAIN
-> Nested loop inner join  (rows=8532) (actual rows=11520 loops=1)
    -> Table scan on t2  (rows=160) (actual rows=160 loops=1)
    -> Filter: (t1.x < t2.y)  (rows=53.3) (actual rows=72 loops=160)
        -> Index range scan on t1 (re-planned for each iteration)  (rows=160) (actual rows=72 loops=160)

DROP TABLE t;
#
# Bug#35537921 Contribution by Tencent:
# explain format=tree lost the subquery in the hash join
#
SET optimizer_switch=default;
CREATE TABLE t1 (a INT NOT NULL, b INT NOT NULL);
EXPLAIN FORMAT=TREE
SELECT * FROM t1 x1 JOIN t1 x2 ON x2.a=
(SELECT MIN(x3.a) FROM t1 x3 WHERE x1.a=x3.a);
EXPLAIN
-> Inner hash join (x2.a = (select #2))  (rows=1)
    -> Table scan on x2  (rows=1)
    -> Hash
        -> Table scan on x1  (rows=1)
    -> Select #2 (subquery in condition; dependent)
        -> Aggregate: min(x3.a)  (rows=1)
            -> Filter: (x1.a = x3.a)  (rows=1)
                -> Table scan on x3  (rows=1)

Warnings:
Note	1276	Field or reference 'test.x1.a' of SELECT #2 was resolved in SELECT #1
EXPLAIN FORMAT=TREE
SELECT * FROM t1 x1 LEFT JOIN t1 x2 ON x2.a<
(SELECT MIN(x3.a) FROM t1 x3 WHERE x1.a=x3.a);
EXPLAIN
-> Left hash join (no condition), extra conditions: (x2.a < (select #2))  (rows=1)
    -> Table scan on x1  (rows=1)
    -> Hash
        -> Table scan on x2  (rows=1)
    -> Select #2 (subquery in extra conditions; dependent)
        -> Aggregate: min(x3.a)  (rows=1)
            -> Filter: (x1.a = x3.a)  (rows=1)
                -> Table scan on x3  (rows=1)

Warnings:
Note	1276	Field or reference 'test.x1.a' of SELECT #2 was resolved in SELECT #1
DROP TABLE t1;
#
# Bug#34569685 No explain output for subquery
#
CREATE TABLE t1 (a INT PRIMARY KEY, b INT);
ANALYZE TABLE  t1;
Table	Op	Msg_type	Msg_text
test.t1	analyze	status	OK
EXPLAIN FORMAT=TREE SELECT LAST_VALUE((SELECT x1.a FROM t1))
OVER (PARTITION BY b) FROM t1 x1;
EXPLAIN
-> Window aggregate with buffering: last_value((select #2)) OVER (PARTITION BY x1.b )   (...)
    -> Sort: x1.b  (...)
        -> Table scan on x1  (...)
    -> Select #2 (subquery in projection; dependent)
        -> Covering index scan on t1 using PRIMARY  (...)

Warnings:
Note	1276	Field or reference 'test.x1.a' of SELECT #2 was resolved in SELECT #1
DROP TABLE t1;
#
# Bug#36773414: Explain format=tree does not display
#               information about semijoin strategy used
#
CREATE TABLE t(a INTEGER,b INTEGER);
INSERT INTO t VALUES(1,2),(2,3);
ANALYZE TABLE t;
Table	Op	Msg_type	Msg_text
test.t	analyze	status	OK
SET explain_json_format_version = 2;
EXPLAIN SELECT a FROM t WHERE 4 IN (SELECT b+1 FROM t);
id	select_type	table	partitions	type	possible_keys	key	key_len	ref	rows	filtered	Extra
1	SIMPLE	t	NULL	ALL	NULL	NULL	NULL	NULL	2	100.00	Using where; FirstMatch
1	SIMPLE	t	NULL	ALL	NULL	NULL	NULL	NULL	2	100.00	Using join buffer (hash join)
Warnings:
Note	1003	/* select#1 */ select `test`.`t`.`a` AS `a` from `test`.`t` semi join (`test`.`t`) where (4 = (`test`.`t`.`b` + 1))
EXPLAIN FORMAT=tree SELECT a FROM t WHERE 4 IN (SELECT b+1 FROM t);
EXPLAIN
-> Inner hash join (FirstMatch)  (rows=2)
    -> Table scan on t  (rows=2)
    -> Hash
        -> Limit: 1 row(s)  (rows=1)
            -> Filter: (4 = (t.b + 1))  (rows=2)
                -> Table scan on t  (rows=2)

EXPLAIN FORMAT=JSON INTO @var SELECT a FROM t WHERE 4 IN (SELECT b+1 FROM t);
SELECT
JSON_EXTRACT(@var, '$**.semijoin_strategy') AS first_match,
JSON_SEARCH(@var, 'one', '%FirstMatch%', NULL, '$**.operation') IS NOT NULL
AS operation_contains_firstmatch;
first_match	operation_contains_firstmatch
["firstmatch"]	1
EXPLAIN SELECT a FROM t WHERE 4 IN (SELECT b+1 FROM t);
id	select_type	table	partitions	type	possible_keys	key	key_len	ref	rows	filtered	Extra
1	SIMPLE	t	NULL	ALL	NULL	NULL	NULL	NULL	2	100.00	Using where; FirstMatch
1	SIMPLE	t	NULL	ALL	NULL	NULL	NULL	NULL	2	100.00	Using join buffer (hash join)
Warnings:
Note	1003	/* select#1 */ select `test`.`t`.`a` AS `a` from `test`.`t` semi join (`test`.`t`) where (4 = (`test`.`t`.`b` + 1))
EXPLAIN FORMAT=tree SELECT * FROM t WHERE b IN (SELECT a FROM t);
EXPLAIN
-> Hash semijoin (FirstMatch) (t.a = t.b)  (rows=2)
    -> Table scan on t  (rows=2)
    -> Hash
        -> Table scan on t  (rows=2)

EXPLAIN FORMAT=JSON INTO @var SELECT * FROM t WHERE b IN (SELECT a FROM t);
SELECT
JSON_EXTRACT(@var, '$**.semijoin_strategy') AS first_match,
JSON_SEARCH(@var, 'one', '%FirstMatch%', NULL, '$**.operation') IS NOT NULL
AS operation_contains_firstmatch;
first_match	operation_contains_firstmatch
["firstmatch"]	1
EXPLAIN SELECT * FROM t WHERE a IN (SELECT t1.a FROM t AS t1
JOIN t AS t2 ON t1.a=t2.b);
id	select_type	table	partitions	type	possible_keys	key	key_len	ref	rows	filtered	Extra
1	SIMPLE	t	NULL	ALL	NULL	NULL	NULL	NULL	2	100.00	NULL
1	SIMPLE	t1	NULL	ALL	NULL	NULL	NULL	NULL	2	50.00	Using where
1	SIMPLE	t2	NULL	ALL	NULL	NULL	NULL	NULL	2	50.00	Using where; FirstMatch(t)
Warnings:
Note	1003	/* select#1 */ select `test`.`t`.`a` AS `a`,`test`.`t`.`b` AS `b` from `test`.`t` semi join (`test`.`t` `t1` join `test`.`t` `t2`) where ((`test`.`t1`.`a` = `test`.`t`.`a`) and (`test`.`t2`.`b` = `test`.`t`.`a`))
EXPLAIN FORMAT=tree SELECT * FROM t WHERE a IN (SELECT t1.a FROM t AS t1
JOIN t AS t2 ON t1.a=t2.b);
EXPLAIN
-> Nested loop semijoin (FirstMatch)  (rows=2)
    -> Table scan on t  (rows=2)
    -> Nested loop inner join  (rows=1)
        -> Filter: (t1.a = t.a)  (rows=1)
            -> Table scan on t1  (rows=2)
        -> Filter: (t2.b = t.a)  (rows=1)
            -> Table scan on t2  (rows=2)

EXPLAIN FORMAT=JSON INTO @var SELECT * FROM t WHERE a IN (SELECT t1.a FROM t AS t1
JOIN t AS t2 ON t1.a=t2.b);
SELECT
JSON_EXTRACT(@var, '$**.semijoin_strategy') AS first_match,
JSON_SEARCH(@var, 'one', '%FirstMatch%', NULL, '$**.operation') IS NOT NULL
AS operation_contains_firstmatch;
first_match	operation_contains_firstmatch
["firstmatch"]	1
ALTER TABLE t ADD KEY(a,b);
ALTER TABLE t ADD KEY(b);
set optimizer_switch="firstmatch=off,duplicateweedout=off,materialization=off";
EXPLAIN SELECT b FROM t WHERE a IN (SELECT t1.b FROM t AS t1);
id	select_type	table	partitions	type	possible_keys	key	key_len	ref	rows	filtered	Extra
1	SIMPLE	t1	NULL	index	b	b	5	NULL	2	100.00	Using where; Using index; LooseScan
1	SIMPLE	t	NULL	ref	a	a	5	test.t1.b	1	100.00	Using index
Warnings:
Note	1003	/* select#1 */ select `test`.`t`.`b` AS `b` from `test`.`t` semi join (`test`.`t` `t1`) where (`test`.`t`.`a` = `test`.`t1`.`b`)
EXPLAIN FORMAT=tree SELECT b FROM t WHERE a IN (SELECT t1.b FROM t AS t1);
EXPLAIN
-> Nested loop inner join (LooseScan)  (rows=2)
    -> Remove duplicates from input sorted on b  (rows=2)
        -> Filter: (t1.b is not null)  (rows=2)
            -> Covering index scan on t1 using b  (rows=2)
    -> Covering index lookup on t using a (a = t1.b)  (rows=1)

EXPLAIN FORMAT=JSON INTO @var SELECT b FROM t WHERE a IN (SELECT t1.b FROM t AS t1);
SELECT
JSON_EXTRACT(@var, '$**.semijoin_strategy') AS loosescan,
JSON_SEARCH(@var, 'one', '%LooseScan%', NULL, '$**.operation') IS NOT NULL
AS operation_contains_loosescan;
loosescan	operation_contains_loosescan
["loosescan"]	1
EXPLAIN SELECT b FROM t WHERE a  IN (SELECT t1.b
FROM t AS t1 JOIN t AS t2 ON t1.b);
id	select_type	table	partitions	type	possible_keys	key	key_len	ref	rows	filtered	Extra
1	SIMPLE	t1	NULL	index	b	b	5	NULL	2	50.00	Using where; Using index; LooseScan
1	SIMPLE	t2	NULL	index	NULL	b	5	NULL	2	100.00	Using index; FirstMatch(t1)
1	SIMPLE	t	NULL	ref	a	a	5	test.t1.b	1	100.00	Using index
Warnings:
Note	1003	/* select#1 */ select `test`.`t`.`b` AS `b` from `test`.`t` semi join (`test`.`t` `t1` join `test`.`t` `t2`) where ((`test`.`t`.`a` = `test`.`t1`.`b`) and (0 <> `test`.`t1`.`b`))
EXPLAIN FORMAT=tree SELECT b FROM t WHERE a  IN (SELECT t1.b
FROM t AS t1 JOIN t AS t2 ON t1.b);
EXPLAIN
-> Nested loop inner join  (rows=2)
    -> Nested loop semijoin (FirstMatch) with duplicate removal (LooseScan) on b  (rows=2)
        -> Filter: ((0 <> t1.b) and (t1.b is not null))  (rows=1)
            -> Covering index scan on t1 using b  (rows=2)
        -> Covering index scan on t2 using b  (rows=2)
    -> Covering index lookup on t using a (a = t1.b)  (rows=1)

EXPLAIN FORMAT=JSON INTO @var SELECT b FROM t WHERE a  IN (SELECT t1.b
FROM t AS t1 JOIN t AS t2 ON t1.b);
SELECT
JSON_EXTRACT(@var, '$**.semijoin_strategy') AS first_match_with_loosescan,
JSON_SEARCH(@var, 'one', '%LooseScan%', NULL, '$**.operation') IS NOT NULL
AS operation_contains_loosescan;
first_match_with_loosescan	operation_contains_loosescan
["firstmatch_with_loosescan"]	1
set optimizer_switch="loosescan=off,duplicateweedout=on";
EXPLAIN SELECT b FROM t WHERE a IN (SELECT t1.b
FROM t AS t1 JOIN t AS t2 ON t1.b);
id	select_type	table	partitions	type	possible_keys	key	key_len	ref	rows	filtered	Extra
1	SIMPLE	t1	NULL	index	b	b	5	NULL	2	50.00	Using where; Using index; Start temporary
1	SIMPLE	t	NULL	ref	a	a	5	test.t1.b	1	100.00	Using index
1	SIMPLE	t2	NULL	index	NULL	b	5	NULL	2	100.00	Using index; End temporary; Using join buffer (hash join)
Warnings:
Note	1003	/* select#1 */ select `test`.`t`.`b` AS `b` from `test`.`t` semi join (`test`.`t` `t1` join `test`.`t` `t2`) where ((`test`.`t`.`a` = `test`.`t1`.`b`) and (0 <> `test`.`t1`.`b`))
EXPLAIN FORMAT=tree SELECT b FROM t WHERE a IN (SELECT t1.b
FROM t AS t1 JOIN t AS t2 ON t1.b);
EXPLAIN
-> Remove duplicate t rows using temporary table (weedout)  (rows=2)
    -> Inner hash join (no condition)  (rows=2)
        -> Covering index scan on t2 using b  (rows=2)
        -> Hash
            -> Nested loop inner join  (rows=1)
                -> Filter: ((0 <> t1.b) and (t1.b is not null))  (rows=1)
                    -> Covering index scan on t1 using b  (rows=2)
                -> Covering index lookup on t using a (a = t1.b)  (rows=1)

EXPLAIN FORMAT=JSON INTO @var SELECT b FROM t WHERE a IN (SELECT t1.b
FROM t AS t1 JOIN t AS t2 ON t1.b);
SELECT
JSON_EXTRACT(@var, '$**.semijoin_strategy') AS weedout,
JSON_SEARCH(@var, 'one', '%weedout%', NULL, '$**.operation') IS NOT NULL
AS operation_contains_weedout;
weedout	operation_contains_weedout
["weedout"]	1
set optimizer_switch="materialization=on,duplicateweedout=off";
EXPLAIN SELECT * FROM t WHERE t.a IN (SELECT a FROM t AS t1
WHERE t1.b <> 30);
id	select_type	table	partitions	type	possible_keys	key	key_len	ref	rows	filtered	Extra
1	SIMPLE	t	NULL	index	a	a	10	NULL	2	100.00	Using where; Using index
1	SIMPLE	<subquery2>	NULL	eq_ref	<auto_distinct_key>	<auto_distinct_key>	5	test.t.a	1	100.00	NULL
2	MATERIALIZED	t1	NULL	index	a,b	a	10	NULL	2	100.00	Using where; Using index
Warnings:
Note	1003	/* select#1 */ select `test`.`t`.`a` AS `a`,`test`.`t`.`b` AS `b` from `test`.`t` semi join (`test`.`t` `t1`) where ((`<subquery2>`.`a` = `test`.`t`.`a`) and (`test`.`t1`.`b` <> 30))
EXPLAIN FORMAT=tree SELECT * FROM t WHERE t.a IN (SELECT a FROM t AS t1
WHERE t1.b <> 30);
EXPLAIN
-> Nested loop inner join  (rows=4)
    -> Filter: (t.a is not null)  (rows=2)
        -> Covering index scan on t using a  (rows=2)
    -> Single-row index lookup on <subquery2> using <auto_distinct_key> (a = t.a)  (rows=1)
        -> Materialize with deduplication  (rows=2)
            -> Filter: (t1.a is not null)  (rows=2)
                -> Filter: (t1.b <> 30)  (rows=2)
                    -> Covering index scan on t1 using a  (rows=2)

EXPLAIN FORMAT=JSON INTO @var SELECT * FROM t WHERE t.a IN (SELECT a FROM t AS t1
WHERE t1.b <> 30);
SELECT
JSON_CONTAINS_PATH(@var, 'one', '$**.deduplication') AS materialization,
JSON_SEARCH(@var, 'one', '%Materialize with deduplication%', NULL,
'$**.operation') IS NOT NULL AS operation_contains_materialzation;
materialization	operation_contains_materialzation
1	1
DROP TABLE t;<|MERGE_RESOLUTION|>--- conflicted
+++ resolved
@@ -879,24 +879,14 @@
 -> Group (no aggregates)  (rows=1)
     -> Table scan on t1  (rows=1)
 -> Select #2 (subquery in projection; dependent)
-<<<<<<< HEAD
     -> Limit: 1 row(s)  (rows=1)
         -> Filter: <if>(outer_field_is_not_null, <is_not_null_test>(d.a), true)  (rows=1)
-            -> Alternative plans for IN subquery: Index lookup unless a IS NULL  (rows=4)
-                -> Covering index lookup on d using <auto_key0> (a = <cache>(t1.a) or NULL)  (rows=4)
-                    -> Materialize  (rows=1)
-                        -> Table scan on t1  (rows=1)
-                -> Table scan on d  (rows=2)
-=======
-    -> Limit: 1 row(s)  (cost=1.95..1.95 rows=1)
-        -> Filter: <if>(outer_field_is_not_null, <is_not_null_test>(d.a), true)  (cost=1.95..1.95 rows=1)
-            -> Filter: <if>(outer_field_is_not_null, ((<cache>(t1.a) = d.a) or (d.a is null)), true)  (cost=1.95..1.95 rows=1)
-                -> Alternative plans for IN subquery: Index lookup unless a IS NULL  (cost=0.8..1.85 rows=4)
-                    -> Covering index lookup on d using <auto_key0> (a=<cache>(t1.a) or NULL)  (cost=1.4 rows=4)
-                        -> Materialize  (cost=0.45..0.45 rows=1)
-                            -> Table scan on t1  (cost=0.35 rows=1)
-                    -> Table scan on d  (cost=2.52 rows=2)
->>>>>>> 4dfef344
+            -> Filter: <if>(outer_field_is_not_null, ((<cache>(t1.a) = d.a) or (d.a is null)), true)  (rows=1)
+                -> Alternative plans for IN subquery: Index lookup unless a IS NULL  (rows=4)
+                    -> Covering index lookup on d using <auto_key0> (a = <cache>(t1.a) or NULL)  (rows=4)
+                        -> Materialize  (rows=1)
+                            -> Table scan on t1  (rows=1)
+                    -> Table scan on d  (rows=2)
 
 Warnings:
 Warning	1287	Setting user variables within expressions is deprecated and will be removed in a future release. Consider alternatives: 'SET variable=expression, ...', or 'SELECT expression(s) INTO variables(s)'.
