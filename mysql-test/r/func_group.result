--- conflicted
+++ resolved
@@ -2000,7 +2000,6 @@
 0
 DROP TABLE t1;
 #
-<<<<<<< HEAD
 # Bug#25738624: ASSERTION `FALSE' FAILED IN SQL/SQL_EXECUTOR.CC
 #
 CREATE TABLE e1(pk INT, col_date DATE);
@@ -2220,7 +2219,7 @@
 Warnings:
 Note	1003	/* select#1 */ select max(`test`.`t1`.`vc`) AS `MAX(vc)` from `test`.`t1` where (`test`.`t1`.`vc` > '123456')
 DROP TABLE t1;
-=======
+#
 # Bug#32552332 - CAN'T WRITE; DUPLICATE KEY IN TABLE '/TMP/#SQL...'
 #
 CREATE TABLE tr (c1 INT);
@@ -2254,5 +2253,4 @@
 2	1
 3	1
 DROP TABLE t1, tr;
-DROP FUNCTION seq_1_to_2;
->>>>>>> f8ed1772
+DROP FUNCTION seq_1_to_2;