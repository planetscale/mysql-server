--- conflicted
+++ resolved
@@ -130,7 +130,18 @@
 a
 42
 drop table t1;
-<<<<<<< HEAD
+CREATE TABLE t1(a INT)
+DATA DIRECTORY='TEST_DIR/var/master-data/test';
+ERROR HY000: Incorrect arguments to DATA DIRECORY
+CREATE TABLE t1(a INT)
+DATA DIRECTORY='/home/gluh/MySQL/Merge/4.1-opt/mysql-test/var/master-data/';
+ERROR HY000: Incorrect arguments to DATA DIRECORY
+CREATE TABLE t1(a INT)
+INDEX DIRECTORY='/home/gluh/MySQL/Merge/4.1-opt/mysql-test/var/master-data';
+ERROR HY000: Incorrect arguments to INDEX DIRECORY
+CREATE TABLE t1(a INT)
+INDEX DIRECTORY='/home/gluh/MySQL/Merge/4.1-opt/mysql-test/var/master-data_var';
+ERROR HY000: Can't create/write to file '/home/gluh/MySQL/Merge/4.1-opt/mysql-test/var/master-data_var/t1.MYI' (Errcode: 2)
 End of 4.1 tests
 CREATE DATABASE db1;
 CREATE DATABASE db2;
@@ -154,34 +165,4 @@
 DROP DATABASE db1;
 DROP DATABASE db2;
 USE test;
-End of 5.0 tests
-=======
-execute stmt;
-show create table t1;
-Table	Create Table
-t1	CREATE TABLE `t1` (
-  `c` char(10) default NULL
-) ENGINE=MyISAM DEFAULT CHARSET=latin1 DATA DIRECTORY='MYSQLTEST_VARDIR/tmp/'
-drop table t1;
-execute stmt;
-show create table t1;
-Table	Create Table
-t1	CREATE TABLE `t1` (
-  `c` char(10) default NULL
-) ENGINE=MyISAM DEFAULT CHARSET=latin1 DATA DIRECTORY='MYSQLTEST_VARDIR/tmp/'
-drop table t1;
-deallocate prepare stmt;
-CREATE TABLE t1(a INT)
-DATA DIRECTORY='TEST_DIR/var/master-data/test';
-ERROR HY000: Incorrect arguments to DATA DIRECORY
-CREATE TABLE t1(a INT)
-DATA DIRECTORY='/home/gluh/MySQL/Merge/4.1-opt/mysql-test/var/master-data/';
-ERROR HY000: Incorrect arguments to DATA DIRECORY
-CREATE TABLE t1(a INT)
-INDEX DIRECTORY='/home/gluh/MySQL/Merge/4.1-opt/mysql-test/var/master-data';
-ERROR HY000: Incorrect arguments to INDEX DIRECORY
-CREATE TABLE t1(a INT)
-INDEX DIRECTORY='/home/gluh/MySQL/Merge/4.1-opt/mysql-test/var/master-data_var';
-ERROR HY000: Can't create/write to file '/home/gluh/MySQL/Merge/4.1-opt/mysql-test/var/master-data_var/t1.MYI' (Errcode: 2)
-End of 4.1 tests
->>>>>>> 13bb7e0a
+End of 5.0 tests