--- conflicted
+++ resolved
@@ -66,11 +66,7 @@
 def	mysql	help_category	help_category_id	1	NULL	NO	smallint	NULL	NULL	5	0	NULL	NULL	smallint(5) unsigned	PRI		select,insert,update,references	
 def	mysql	help_category	name	2	NULL	NO	char	64	192	NULL	NULL	utf8	utf8_general_ci	char(64)	UNI		select,insert,update,references	
 def	mysql	help_category	parent_category_id	3	NULL	YES	smallint	NULL	NULL	5	0	NULL	NULL	smallint(5) unsigned			select,insert,update,references	
-<<<<<<< HEAD
-def	mysql	help_category	url	4	NULL	NO	char	128	384	NULL	NULL	utf8	utf8_general_ci	char(128)			select,insert,update,references	
-=======
 def	mysql	help_category	url	4	NULL	NO	text	65535	65535	NULL	NULL	utf8	utf8_general_ci	text			select,insert,update,references	
->>>>>>> 020dcec4
 def	mysql	help_keyword	help_keyword_id	1	NULL	NO	int	NULL	NULL	10	0	NULL	NULL	int(10) unsigned	PRI		select,insert,update,references	
 def	mysql	help_keyword	name	2	NULL	NO	char	64	192	NULL	NULL	utf8	utf8_general_ci	char(64)	UNI		select,insert,update,references	
 def	mysql	help_relation	help_keyword_id	2	NULL	NO	int	NULL	NULL	10	0	NULL	NULL	int(10) unsigned	PRI		select,insert,update,references	
@@ -80,11 +76,7 @@
 def	mysql	help_topic	help_category_id	3	NULL	NO	smallint	NULL	NULL	5	0	NULL	NULL	smallint(5) unsigned			select,insert,update,references	
 def	mysql	help_topic	help_topic_id	1	NULL	NO	int	NULL	NULL	10	0	NULL	NULL	int(10) unsigned	PRI		select,insert,update,references	
 def	mysql	help_topic	name	2	NULL	NO	char	64	192	NULL	NULL	utf8	utf8_general_ci	char(64)	UNI		select,insert,update,references	
-<<<<<<< HEAD
-def	mysql	help_topic	url	6	NULL	NO	char	128	384	NULL	NULL	utf8	utf8_general_ci	char(128)			select,insert,update,references	
-=======
 def	mysql	help_topic	url	6	NULL	NO	text	65535	65535	NULL	NULL	utf8	utf8_general_ci	text			select,insert,update,references	
->>>>>>> 020dcec4
 def	mysql	host	Alter_priv	12	N	NO	enum	1	3	NULL	NULL	utf8	utf8_general_ci	enum('N','Y')			select,insert,update,references	
 def	mysql	host	Alter_routine_priv	18	N	NO	enum	1	3	NULL	NULL	utf8	utf8_general_ci	enum('N','Y')			select,insert,update,references	
 def	mysql	host	Create_priv	7	N	NO	enum	1	3	NULL	NULL	utf8	utf8_general_ci	enum('N','Y')			select,insert,update,references	
@@ -105,7 +97,6 @@
 def	mysql	host	Show_view_priv	16	N	NO	enum	1	3	NULL	NULL	utf8	utf8_general_ci	enum('N','Y')			select,insert,update,references	
 def	mysql	host	Trigger_priv	20	N	NO	enum	1	3	NULL	NULL	utf8	utf8_general_ci	enum('N','Y')			select,insert,update,references	
 def	mysql	host	Update_priv	5	N	NO	enum	1	3	NULL	NULL	utf8	utf8_general_ci	enum('N','Y')			select,insert,update,references	
-<<<<<<< HEAD
 def	mysql	ndb_binlog_index	deletes	6	NULL	NO	int	NULL	NULL	10	0	NULL	NULL	int(10) unsigned			select,insert,update,references	
 def	mysql	ndb_binlog_index	epoch	3	NULL	NO	bigint	NULL	NULL	20	0	NULL	NULL	bigint(20) unsigned	PRI		select,insert,update,references	
 def	mysql	ndb_binlog_index	File	2	NULL	NO	varchar	255	255	NULL	NULL	latin1	latin1_swedish_ci	varchar(255)			select,insert,update,references	
@@ -118,15 +109,6 @@
 def	mysql	ndb_binlog_index	Position	1	NULL	NO	bigint	NULL	NULL	20	0	NULL	NULL	bigint(20) unsigned			select,insert,update,references	
 def	mysql	ndb_binlog_index	schemaops	7	NULL	NO	int	NULL	NULL	10	0	NULL	NULL	int(10) unsigned			select,insert,update,references	
 def	mysql	ndb_binlog_index	updates	5	NULL	NO	int	NULL	NULL	10	0	NULL	NULL	int(10) unsigned			select,insert,update,references	
-=======
-def	mysql	ndb_binlog_index	deletes	6	NULL	NO	bigint	NULL	NULL	20	0	NULL	NULL	bigint(20) unsigned			select,insert,update,references	
-def	mysql	ndb_binlog_index	epoch	3	NULL	NO	bigint	NULL	NULL	20	0	NULL	NULL	bigint(20) unsigned	PRI		select,insert,update,references	
-def	mysql	ndb_binlog_index	File	2	NULL	NO	varchar	255	255	NULL	NULL	latin1	latin1_swedish_ci	varchar(255)			select,insert,update,references	
-def	mysql	ndb_binlog_index	inserts	4	NULL	NO	bigint	NULL	NULL	20	0	NULL	NULL	bigint(20) unsigned			select,insert,update,references	
-def	mysql	ndb_binlog_index	Position	1	NULL	NO	bigint	NULL	NULL	20	0	NULL	NULL	bigint(20) unsigned			select,insert,update,references	
-def	mysql	ndb_binlog_index	schemaops	7	NULL	NO	bigint	NULL	NULL	20	0	NULL	NULL	bigint(20) unsigned			select,insert,update,references	
-def	mysql	ndb_binlog_index	updates	5	NULL	NO	bigint	NULL	NULL	20	0	NULL	NULL	bigint(20) unsigned			select,insert,update,references	
->>>>>>> 020dcec4
 def	mysql	plugin	dl	2		NO	varchar	128	384	NULL	NULL	utf8	utf8_general_ci	varchar(128)			select,insert,update,references	
 def	mysql	plugin	name	1		NO	varchar	64	192	NULL	NULL	utf8	utf8_general_ci	varchar(64)	PRI		select,insert,update,references	
 def	mysql	proc	body	11	NULL	NO	longblob	4294967295	4294967295	NULL	NULL	NULL	NULL	longblob			select,insert,update,references	
@@ -382,7 +364,7 @@
 NULL	mysql	help_category	help_category_id	smallint	NULL	NULL	NULL	NULL	smallint(5) unsigned
 3.0000	mysql	help_category	name	char	64	192	utf8	utf8_general_ci	char(64)
 NULL	mysql	help_category	parent_category_id	smallint	NULL	NULL	NULL	NULL	smallint(5) unsigned
-3.0000	mysql	help_category	url	char	128	384	utf8	utf8_general_ci	char(128)
+1.0000	mysql	help_category	url	text	65535	65535	utf8	utf8_general_ci	text
 NULL	mysql	help_keyword	help_keyword_id	int	NULL	NULL	NULL	NULL	int(10) unsigned
 3.0000	mysql	help_keyword	name	char	64	192	utf8	utf8_general_ci	char(64)
 NULL	mysql	help_relation	help_topic_id	int	NULL	NULL	NULL	NULL	int(10) unsigned
@@ -392,7 +374,7 @@
 NULL	mysql	help_topic	help_category_id	smallint	NULL	NULL	NULL	NULL	smallint(5) unsigned
 1.0000	mysql	help_topic	description	text	65535	65535	utf8	utf8_general_ci	text
 1.0000	mysql	help_topic	example	text	65535	65535	utf8	utf8_general_ci	text
-3.0000	mysql	help_topic	url	char	128	384	utf8	utf8_general_ci	char(128)
+1.0000	mysql	help_topic	url	text	65535	65535	utf8	utf8_general_ci	text
 3.0000	mysql	host	Host	char	60	180	utf8	utf8_bin	char(60)
 3.0000	mysql	host	Db	char	64	192	utf8	utf8_bin	char(64)
 3.0000	mysql	host	Select_priv	enum	1	3	utf8	utf8_general_ci	enum('N','Y')
@@ -416,7 +398,6 @@
 NULL	mysql	ndb_binlog_index	Position	bigint	NULL	NULL	NULL	NULL	bigint(20) unsigned
 1.0000	mysql	ndb_binlog_index	File	varchar	255	255	latin1	latin1_swedish_ci	varchar(255)
 NULL	mysql	ndb_binlog_index	epoch	bigint	NULL	NULL	NULL	NULL	bigint(20) unsigned
-<<<<<<< HEAD
 NULL	mysql	ndb_binlog_index	inserts	int	NULL	NULL	NULL	NULL	int(10) unsigned
 NULL	mysql	ndb_binlog_index	updates	int	NULL	NULL	NULL	NULL	int(10) unsigned
 NULL	mysql	ndb_binlog_index	deletes	int	NULL	NULL	NULL	NULL	int(10) unsigned
@@ -426,12 +407,6 @@
 NULL	mysql	ndb_binlog_index	gci	int	NULL	NULL	NULL	NULL	int(10) unsigned
 NULL	mysql	ndb_binlog_index	next_position	bigint	NULL	NULL	NULL	NULL	bigint(20) unsigned
 1.0000	mysql	ndb_binlog_index	next_file	varchar	255	255	latin1	latin1_swedish_ci	varchar(255)
-=======
-NULL	mysql	ndb_binlog_index	inserts	bigint	NULL	NULL	NULL	NULL	bigint(20) unsigned
-NULL	mysql	ndb_binlog_index	updates	bigint	NULL	NULL	NULL	NULL	bigint(20) unsigned
-NULL	mysql	ndb_binlog_index	deletes	bigint	NULL	NULL	NULL	NULL	bigint(20) unsigned
-NULL	mysql	ndb_binlog_index	schemaops	bigint	NULL	NULL	NULL	NULL	bigint(20) unsigned
->>>>>>> 020dcec4
 3.0000	mysql	plugin	name	varchar	64	192	utf8	utf8_general_ci	varchar(64)
 3.0000	mysql	plugin	dl	varchar	128	384	utf8	utf8_general_ci	varchar(128)
 3.0000	mysql	proc	db	char	64	192	utf8	utf8_bin	char(64)
