SET NAMES utf8;
Warnings:
Warning	3719	'utf8' is currently an alias for the character set UTF8MB3, but will be an alias for UTF8MB4 in a future release. Please consider using UTF8MB4 in order to be unambiguous.
CREATE TABLE ① (
c1 INT PRIMARY KEY, c2 INT DEFAULT 1, ct TEXT, INDEX(c2))
ENGINE = InnoDB;
CREATE TABLE t1ć (c1 INT PRIMARY KEY, c2 INT, INDEX(c2),
CONSTRAINT t1c2 FOREIGN KEY (c2) REFERENCES ①(c2))
ENGINE=InnoDB;
INSERT INTO ① SET c1 = 1;
SET DEBUG = '+d,ib_drop_foreign_error';
ALTER TABLE t1ć DROP FOREIGN KEY t1c2, RENAME TO ②;
ERROR HY000: The table 't1ć' is full
SET DEBUG = '-d,ib_drop_foreign_error';
SET DEBUG = '+d,ib_rename_column_error';
ALTER TABLE ① CHANGE c2 š INT;
ERROR HY000: The table '①' is full
SET DEBUG = '-d,ib_rename_column_error';
SHOW CREATE TABLE t1ć;
Table	Create Table
t1ć	CREATE TABLE `t1ć` (
  `c1` int(11) NOT NULL,
  `c2` int(11) DEFAULT NULL,
  PRIMARY KEY (`c1`),
  KEY `c2` (`c2`),
  CONSTRAINT `t1c2` FOREIGN KEY (`c2`) REFERENCES `①` (`c2`)
) ENGINE=InnoDB DEFAULT CHARSET=utf8mb4 COLLATE=utf8mb4_0900_ai_ci
DROP TABLE t1ć, ①;
#
# Bug #21364096	THE BOGUS DUPLICATE KEY ERROR IN ONLINE DDL
#		WITH INCORRECT KEY NAME
create table t1 (id int auto_increment primary key,
a int,
unique key uk(a))engine=innodb;
insert into t1 select 1, 1;
insert into t1 select 2, 2;
SET DEBUG_SYNC = 'row_log_table_apply1_before SIGNAL s1 WAIT_FOR s2';
alter table t1 add b int, ALGORITHM=inplace;
/* connection con1 */
SET DEBUG_SYNC = 'now WAIT_FOR s1';
insert into t1 select NULL, 1;
ERROR 23000: Duplicate entry '1' for key 'uk'
SET DEBUG_SYNC = 'now SIGNAL s2';
/* connection default */
/* reap */ alter table t1 add b int, ALGORITHM=inplace;
ERROR 23000: Duplicate entry '3' for key 'PRIMARY'
SET DEBUG_SYNC = 'row_log_table_apply1_before SIGNAL s1 WAIT_FOR s2';
alter table t1 add b int, ALGORITHM=inplace;;
/* connection con1 */
set DEBUG_SYNC = 'now WAIT_FOR s1';
update t1 set a=1 where id=2;
ERROR 23000: Duplicate entry '1' for key 'uk'
SET DEBUG_SYNC = 'now SIGNAL s2';
/* connection default */
/* reap */ alter table t1 add b int, ALGORITHM=inplace;
<<<<<<< HEAD
ERROR 23000: Duplicate entry '2' for key 'PRIMARY'
drop table t1;
=======
ERROR 23000: Duplicate entry '1' for key 'uk'
drop table t1;
#
# Bug #27753193  ASSERTION `PREBUILT->TRX->ERROR_KEY_NUM <
#                HA_ALTER_INFO->KEY_COUNT'
CREATE TABLE t1 (a INT, UNIQUE KEY(a)) ENGINE = INNODB;
INSERT INTO t1 VALUES (1);
SET DEBUG_SYNC = 'row_log_table_apply1_before signal S1 WAIT_FOR S2';
OPTIMIZE TABLE t1;;
SET DEBUG_SYNC = 'now WAIT_FOR S1';
INSERT INTO t1 VALUES (1);
ERROR 23000: Duplicate entry '1' for key 'a'
SET DEBUG_SYNC = 'now SIGNAL S2';
/* reap */ OPTIMIZE TABLE t1;
Table	Op	Msg_type	Msg_text
test.t1	optimize	note	Table does not support optimize, doing recreate + analyze instead
test.t1	optimize	error	Duplicate entry '1' for key 'a'
test.t1	optimize	status	Operation failed
Warnings:
Error	1062	Duplicate entry '1' for key 'a'
SET DEBUG_SYNC='RESET';
DROP TABLE t1;
>>>>>>> 3d240baa
<|MERGE_RESOLUTION|>--- conflicted
+++ resolved
@@ -43,7 +43,7 @@
 SET DEBUG_SYNC = 'now SIGNAL s2';
 /* connection default */
 /* reap */ alter table t1 add b int, ALGORITHM=inplace;
-ERROR 23000: Duplicate entry '3' for key 'PRIMARY'
+ERROR 23000: Duplicate entry '1' for key 'uk'
 SET DEBUG_SYNC = 'row_log_table_apply1_before SIGNAL s1 WAIT_FOR s2';
 alter table t1 add b int, ALGORITHM=inplace;;
 /* connection con1 */
@@ -53,10 +53,6 @@
 SET DEBUG_SYNC = 'now SIGNAL s2';
 /* connection default */
 /* reap */ alter table t1 add b int, ALGORITHM=inplace;
-<<<<<<< HEAD
-ERROR 23000: Duplicate entry '2' for key 'PRIMARY'
-drop table t1;
-=======
 ERROR 23000: Duplicate entry '1' for key 'uk'
 drop table t1;
 #
@@ -78,5 +74,4 @@
 Warnings:
 Error	1062	Duplicate entry '1' for key 'a'
 SET DEBUG_SYNC='RESET';
-DROP TABLE t1;
->>>>>>> 3d240baa
+DROP TABLE t1;