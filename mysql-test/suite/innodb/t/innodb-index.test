--- conflicted
+++ resolved
@@ -121,9 +121,6 @@
 # this file complete before dropping the table.  By then, the purge thread
 # will have delt with the updates above.
 
-
-SELECT sleep(10);
-drop table t1_purge, t2_purge, t3_purge, t4_purge;
 
 eval set global innodb_file_per_table=$per_table;
 eval set global innodb_file_format=$format;
@@ -650,7 +647,6 @@
 DROP TABLE t2;
 DROP TABLE t1;
 
-<<<<<<< HEAD
 connect (a,localhost,root,,);
 connect (b,localhost,root,,);
 connection a;
@@ -680,41 +676,12 @@
 disconnect b;
 
 DROP TABLE t1,t2;
-=======
-# The following tests are disabled because of the introduced timeouts for
-# metadata locks at the MySQL level as part of the fix for
-# Bug#45225 Locking: hang if drop table with no timeout
-# The following CREATE INDEX t1a ON t1(a); causes a lock wait timeout
-# start disabled45225_2
-#connect (a,localhost,root,,);
-#connect (b,localhost,root,,);
-#connection a;
-#CREATE TABLE t1 (a INT, b CHAR(1)) ENGINE=InnoDB;
-#INSERT INTO t1 VALUES (3,'a'),(3,'b'),(1,'c'),(0,'d'),(1,'e');
-#connection b;
-#BEGIN;
-#SELECT * FROM t1;
-#connection a;
-#CREATE INDEX t1a ON t1(a);
-#connection b;
-#SELECT * FROM t1;
-#--error ER_TABLE_DEF_CHANGED
-#SELECT * FROM t1 FORCE INDEX(t1a) ORDER BY a;
-#SELECT * FROM t1;
-#COMMIT;
-#SELECT * FROM t1 FORCE INDEX(t1a) ORDER BY a;
-#connection default;
-#disconnect a;
-#disconnect b;
-#
-#DROP TABLE t1;
-# end disabled45225_2
-#this delay is needed because 45225_2 is disabled, to allow the purge to run
-SELECT SLEEP(10);
+
+# Drop these tables since the purge thread must have run by now
+# and did not crash.
 DROP TABLE t1_purge, t2_purge, t3_purge, t4_purge;
 DROP TABLE t12637786;
 DROP TABLE t12963823;
->>>>>>> 0f359571
 
 #
 # restore environment to the state it was before this test execution
