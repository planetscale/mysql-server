--- conflicted
+++ resolved
@@ -9,11 +9,7 @@
 
 -- source include/have_innodb.inc
 
-<<<<<<< HEAD
-SET storage_engine=InnoDB;
-=======
 SET default_storage_engine=InnoDB;
->>>>>>> 20ca15d4
 
 # we care only that the following SQL commands do not crash the server
 -- disable_query_log
