--- conflicted
+++ resolved
@@ -37,8 +37,6 @@
 primary key(a,b),
 unique (b))
 ENGINE = NDB;
-<<<<<<< HEAD
-=======
 CREATE TABLE t5 (a int unsigned not null,
 b int unsigned not null,
 c int unsigned null,
@@ -69,7 +67,6 @@
 FragmentCount: 3
 c$unique(c) - UniqueHashIndex
 FragmentCount: 3
->>>>>>> e6ffef75
 INSERT INTO t1 VALUES
 (1,1,1),(2,2,2),(3,3,3),(4,4,4),(5,5,5),
 (6,6,6),(7,7,7),(8,8,8),(9,9,9),(10,10,10),
@@ -94,10 +91,7 @@
 insert into t2 select * from t1;
 insert into t3 select * from t1;
 insert into t4 select * from t1;
-<<<<<<< HEAD
-=======
 insert into t5 (a,b,c) select a,b,if(a%2,b,NULL) as c from t1;
->>>>>>> e6ffef75
 select count(*) from t1;
 count(*)
 100
@@ -110,12 +104,9 @@
 select count(*) from t4;
 count(*)
 100
-<<<<<<< HEAD
-=======
 select count(*) from t5;
 count(*)
 100
->>>>>>> e6ffef75
 select * from t1 where a < 20;
 a	b	c
 1	1	1
@@ -304,31 +295,20 @@
 Warning	1287	'ONLINE' is deprecated and will be removed in a future release. Please use ALGORITHM=INPLACE instead
 Cannot use normal reorganize partition on t3 as it has explicit MAX_ROWS set
 alter online table t3 reorganize partition;
-<<<<<<< HEAD
-ERROR 42000: This version of MySQL doesn't yet support 'alter online table t3 reorganize partition'
-=======
 ERROR 0A000: ALGORITHM=INPLACE is not supported for this operation. Try ALGORITHM=COPY.
->>>>>>> e6ffef75
 show warnings;
 Level	Code	Message
 Warning	1287	'ONLINE' is deprecated and will be removed in a future release. Please use ALGORITHM=INPLACE instead
 Warning	1105	Cannot online REORGANIZE a table with Max_Rows set.  Use ALTER TABLE ... MAX_ROWS=<new_val> or offline REORGANIZE to redistribute this table.
-<<<<<<< HEAD
-Error	1235	This version of MySQL doesn't yet support 'alter online table t3 reorganize partition'
-=======
 Error	1845	ALGORITHM=INPLACE is not supported for this operation. Try ALGORITHM=COPY.
->>>>>>> e6ffef75
 alter online table t3 max_rows=50000000;
 Warnings:
 Warning	1287	'ONLINE' is deprecated and will be removed in a future release. Please use ALGORITHM=INPLACE instead
 alter online table t4 reorganize partition;
 Warnings:
 Warning	1287	'ONLINE' is deprecated and will be removed in a future release. Please use ALGORITHM=INPLACE instead
-<<<<<<< HEAD
-=======
 alter online table t5 partition by key() partitions 6;
 ERROR 0A000: ALGORITHM=INPLACE is not supported for this operation. Try ALGORITHM=COPY.
->>>>>>> e6ffef75
 Check partitions added, expect 0 in all cases
 partitions added to t1
 t1_added
@@ -352,11 +332,7 @@
 Warnings:
 Warning	1287	'ONLINE' is deprecated and will be removed in a future release. Please use ALGORITHM=INPLACE instead
 alter online table t4 max_rows=100000000;
-<<<<<<< HEAD
-ERROR 42000: This version of MySQL doesn't yet support 'alter online table t4 max_rows=100000000'
-=======
 ERROR 0A000: ALGORITHM=INPLACE is not supported for this operation. Try ALGORITHM=COPY.
->>>>>>> e6ffef75
 partitions added to t1 (expect 1)
 t1_added
 1
@@ -372,20 +348,12 @@
 alter online table t1 reorganize partition;
 ERROR HY000: REORGANIZE PARTITION without parameters can only be used on auto-partitioned tables using HASH PARTITIONs
 alter online table t3 reorganize partition;
-<<<<<<< HEAD
-ERROR 42000: This version of MySQL doesn't yet support 'alter online table t3 reorganize partition'
-=======
 ERROR 0A000: ALGORITHM=INPLACE is not supported for this operation. Try ALGORITHM=COPY.
->>>>>>> e6ffef75
 show warnings;
 Level	Code	Message
 Warning	1287	'ONLINE' is deprecated and will be removed in a future release. Please use ALGORITHM=INPLACE instead
 Warning	1105	Cannot online REORGANIZE a table with Max_Rows set.  Use ALTER TABLE ... MAX_ROWS=<new_val> or offline REORGANIZE to redistribute this table.
-<<<<<<< HEAD
-Error	1235	This version of MySQL doesn't yet support 'alter online table t3 reorganize partition'
-=======
 Error	1845	ALGORITHM=INPLACE is not supported for this operation. Try ALGORITHM=COPY.
->>>>>>> e6ffef75
 alter online table t4 reorganize partition;
 Warnings:
 Warning	1287	'ONLINE' is deprecated and will be removed in a future release. Please use ALGORITHM=INPLACE instead
@@ -575,13 +543,10 @@
 select * from t4 where b = 50;
 a	b	c
 50	50	50
-<<<<<<< HEAD
-=======
 Table: test.t4
 FragmentCount: 2
 b$unique(b) - UniqueHashIndex
 FragmentCount: 2
->>>>>>> e6ffef75
 drop table t4;
 alter online table t1 add partition partitions 2;
 Warnings:
@@ -742,9 +707,6 @@
 select * from t3 where b = 50;
 a	b	c
 50	50	50
-<<<<<<< HEAD
-drop table t1,t2,t3;
-=======
 Table: test.t1
 FragmentCount: 5
 b$unique(b) - UniqueHashIndex
@@ -764,7 +726,6 @@
 c$unique(c) - UniqueHashIndex
 FragmentCount: 3
 drop table t1,t2,t3,t5;
->>>>>>> e6ffef75
 alter tablespace ts1 drop datafile 'datafile.dat' engine = ndb;
 drop tablespace ts1 engine = ndb;
 drop logfile group lg1 engine = ndb;