# BUG 11758430
"NDB_SHOW_TABLES SHOULD REQUIRE A DATABASE WHEN TABLE IS SUPPLIED"
CREATE TABLE test.t1 (
a int primary key,
b int
)engine=ndbcluster;
"Table exists in user db and db specified in ndb_show_tables command"
id    type                 state    logging database     schema   name
XX    OrderedIndex         Online   No      sys          def      PRIMARY

"Table doesn't exist in TEST_DB and no db specified in ndb_show_tables command"
Please specify database name using the -d option. Use option --help for more details.

CREATE DATABASE TEST_DB;
CREATE TABLE TEST_DB.t1 (
d int primary key,
e int
)engine=ndbcluster;
"Table exists in TEST_DB and no db specified in ndb_show_tables command"
id    type                 state    logging database     schema   name
XX    OrderedIndex         Online   No      sys          def      PRIMARY

DROP TABLE test.t1;
"Table doesn't exist in user db and db specified in ndb_show_tables command"
Table t1: not found - 723: No such table existed

DROP TABLE TEST_DB.t1;
"Table doesn't exist in TEST_DB and no db specified in ndb_show_tables command"
Please specify database name using the -d option. Use option --help for more details.

DROP DATABASE TEST_DB;
create table t1 (
id1 int primary key
)engine=ndb comment='NDB_TABLE=FULLY_REPLICATED=1,PARTITION_BALANCE=FOR_RA_BY_NODE';
create temporary table if not exists ndb_show_tables_results (
id int,
type varchar(20),
state varchar(20),
logging varchar(20),
_database varchar(255),
_schema varchar(20),
name varchar(255)
);

ndb_show_tables completed.....

select type from ndb_show_tables_results
where type like '%HashMap%'
limit 1;
type
'HashMap'
select type from ndb_show_tables_results
where type like '%FullyRepTrigger%'
limit 1;
type
'FullyRepTrigger'
drop table t1,ndb_show_tables_results;
CREATE TABLE test.t1 (
a int primary key,
b int
)engine=ndbcluster;
id    type                 state    logging database     schema   name
XX    OrderedIndex         Online   No      sys          def      sys/def/YY/PRIMARY

<<<<<<< HEAD
NDBT_ProgramExit: 0 - OK
=======
id    type                 state    logging database     schema   name
XX    OrderedIndex         Online   No      sys          def      sys/def/YY/PRIMARY
>>>>>>> 6cc844ed

DROP TABLE test.t1;<|MERGE_RESOLUTION|>--- conflicted
+++ resolved
@@ -62,11 +62,4 @@
 id    type                 state    logging database     schema   name
 XX    OrderedIndex         Online   No      sys          def      sys/def/YY/PRIMARY
 
-<<<<<<< HEAD
-NDBT_ProgramExit: 0 - OK
-=======
-id    type                 state    logging database     schema   name
-XX    OrderedIndex         Online   No      sys          def      sys/def/YY/PRIMARY
->>>>>>> 6cc844ed
-
 DROP TABLE test.t1;