<<<<<<< HEAD
# The include statement below is a temp one for tests that are yet to
#be ported to run with InnoDB,
#but needs to be kept for tests that would need MyISAM in future.
--source include/force_myisam_default.inc

#
# Test engine native conflict resolution for ndb
#   NDB$EPOCH_TRANS() function
#
#
--source include/have_ndb.inc
--source include/have_binlog_format_mixed_or_row.inc
--source suite/ndb_rpl/ndb_master-slave.inc
--source suite/ndb_rpl/t/ndb_trans_conflict_info_init.inc

--echo Setup circular replication

--connection slave
RESET MASTER;
select @slave_server_id:=(variable_value+0)
       from information_schema.global_variables
       where variable_name like 'server_id';
let $SLAVE_SERVER_ID= query_get_value('select @slave_server_id as v',v,1);

--connection master
--replace_result $SLAVE_MYPORT SLAVE_PORT
--eval CHANGE MASTER TO master_host="127.0.0.1",master_port=$SLAVE_MYPORT,master_user="root"
START SLAVE;
select @master_server_id:=(variable_value+0)
       from information_schema.global_variables
       where variable_name like 'server_id';
let $MASTER_SERVER_ID= query_get_value('select @master_server_id as v',v,1);

--echo Setup ndb_replication and t1$EX exceptions table

--disable_warnings
--disable_query_log
--connection master
drop table if exists mysql.ndb_replication;
CREATE TABLE mysql.ndb_replication
  (db VARBINARY(63),
   table_name VARBINARY(63),
   server_id INT UNSIGNED,
   binlog_type INT UNSIGNED,
   conflict_fn VARBINARY(128),
   PRIMARY KEY USING HASH (db,table_name,server_id))
  ENGINE=NDB PARTITION BY KEY(db,table_name);
--enable_warnings
--enable_query_log

--echo Populate ndb_replication table as necessary
eval replace into mysql.ndb_replication values
  ("test", "t1", $SLAVE_SERVER_ID, 7, NULL),
  ("test", "t1", $MASTER_SERVER_ID, 7, "NDB\$EPOCH_TRANS()");
eval replace into mysql.ndb_replication values
  ("test", "t2", $SLAVE_SERVER_ID, 7, NULL),
  ("test", "t2", $MASTER_SERVER_ID, 7, "NDB\$EPOCH_TRANS()");

create table test.t1 (
  a int primary key,
  b varchar(2000)) engine=ndb;

create table test.t2 (
  a int primary key,
  b varchar(2000)) engine=ndb;

--sync_slave_with_master slave

--connection master
--echo Add some data
insert into test.t1 values
 (1, "Initial data 1"),
 (2, "Initial data 2"),
 (3, "Initial data 3"),
 (4, "Initial data 4"),
 (5, "Initial data 5"),
 (6, "Initial data 6"),
 (7, "Initial data 7"),
 (8, "Initial data 8"),
 (9, "Initial data 9"),
 (10, "Initial data 10");

--echo Show basic row-level conflict detection
--echo ---------------------------------------
--sync_slave_with_master slave
--connection slave

stop slave;

--connection master

update t1 set b="Primary first change 2" where a=2;
select * from test.t1 order by a;

--connection slave

update t1 set b="Secondary first change 2" where a=2;
select * from test.t1 order by a;

--sync_slave_with_master master

--echo Primary should have rejected change from Secondary, keeping its value

select * from t1 order by a;

--source suite/ndb_rpl/t/ndb_trans_conflict_info.inc

--source suite/ndb_rpl/t/ndb_trans_conflict_info_init.inc

--connection slave

start slave;

--connection master

--sync_slave_with_master slave

--connection slave

--echo Secondary should have been realigned to Primary

select * from t1 order by a;

--echo Show rollback of whole secondary transaction
--echo --------------------------------------------

--connection slave

stop slave;

--connection master
update t1 set b="Primary second change 4" where a=4;

select * from test.t1 order by a;

--connection slave
begin;
update t1 set b="Secondary second change 4" where a=4;
update t1 set b="Secondary second change 5" where a=5;
commit;

select * from test.t1 order by a;

--sync_slave_with_master master

--connection master

--echo Primary should have rejected secondary changes on both rows
select * from test.t1 order by a;

--source suite/ndb_rpl/t/ndb_trans_conflict_info.inc

--source suite/ndb_rpl/t/ndb_trans_conflict_info_init.inc

--connection slave
start slave;

--connection master
--sync_slave_with_master slave

--connection slave

--echo Secondary should have been realigned to Primary
select * from test.t1 order by a;

--echo Show rollback of dependent transaction as well
--echo ----------------------------------------------

--connection slave
stop slave;

--connection master
update t1 set b="Primary third change 1" where a=1;

select * from test.t1 order by a;

--connection slave

begin;
update t1 set b="Secondary third change 3" where a=3;
update t1 set b="Secondary third change 1" where a=1; # Conflict here
commit;
begin;
update t1 set b="Secondary fourth change 3" where a=3; # Dependency on conflict here
insert into t1 values (11,"Secondary fourth change 11");
commit;

select * from test.t1 order by a;

--sync_slave_with_master master
--connection master

--echo Primary should have rejected all secondary changes
select * from test.t1 order by a;

--source suite/ndb_rpl/t/ndb_trans_conflict_info_stable.inc

--source suite/ndb_rpl/t/ndb_trans_conflict_info_init.inc

--connection slave
start slave;

--connection master
--sync_slave_with_master slave
--connection slave

--echo Secondary should have been realigned to Primary

select * from test.t1 order by a;


--echo Show rollback of dependent transaction across different tables
--echo --------------------------------------------------------------

--connection slave
stop slave;

--connection master

update t1 set b="Primary fifth change 6" where a=6;

select * from test.t1 order by a;

--connection slave

begin;
update t1 set b="Secondary fifth change 6" where a=6; # Conflict row
insert into t2 values (1, "Secondary fifth change 1");
insert into t2 values (2, "Secondary fifth change 2");
commit;
begin;
update t2 set b="Secondary sixth change 1" where a=2; # Dependent row
insert into t2 values (3, "Secondary sixth change 2");
commit;

select * from test.t1 order by a;
select * from test.t2 order by a;

--sync_slave_with_master master
--connection master

--echo Primary should have rejected all secondary changes
select * from test.t1 order by a;
select * from test.t2 order by a;

--source suite/ndb_rpl/t/ndb_trans_conflict_info_stable.inc

--source suite/ndb_rpl/t/ndb_trans_conflict_info_init.inc

--connection slave
start slave;
--connection master

--sync_slave_with_master slave

--echo Secondary should have been realigned to primary
select * from test.t1 order by a;
select * from test.t2 order by a;

--echo Show that whole epoch is not rolled back
--echo ----------------------------------------
# Whole epoch is rolled back when --ndb-serverid-transid-bits is 0!

--connection slave
stop slave;

--connection master
update t1 set b="Primary is king" where a=10;

--connection slave
begin;
update t1 set b="Secondary is emperor" where a=10;
insert into t1 values (11, "Secondary is pleni-potentiary");
commit;

begin;
insert into t1 values (12, "Secondary ruled once");
insert into t1 values (13, "This history will not be lost");
insert into t1 values (14, "Look on my works ye mighty, and despair");
commit;

--sync_slave_with_master master
--connection master

--echo Primary should have rejected conflicting trans (emperor, pleni-potentiary)
--echo but accepted unrelated trans (history)

select * from t1 order by a;

--source suite/ndb_rpl/t/ndb_trans_conflict_info.inc

--source suite/ndb_rpl/t/ndb_trans_conflict_info_init.inc

--connection slave
start slave;

--connection master
--sync_slave_with_master slave
--connection slave

--echo Secondary should be aligned with Primary

select * from t1 order by a;


--echo Show that non-conflicting ancestors are not implicated
--echo ------------------------------------------------------

--connection slave
stop slave;

--connection master
update t1 set b="7 : Primary is king" where a=7;

--echo Primary state
select * from test.t1 order by a;

--connection slave

# 'Innocent' secondary transaction
begin;
update t1 set b="8 : Secondary innocent" where a=8;
update t1 set b="9 : Secondary innocent" where a=9;
commit;

--echo Secondary with innocent
select * from test.t1 order by a;

# 'Guilty secondary transaction, affecting one of the same rows as innocent
begin;
update t1 set b="9 : Secondary guilty" where a=9; # Dependency on innocent
update t1 set b="7 : Secondary guilty" where a=7; # Conflict row
commit;

--echo Secondary with guilty overlaid
select * from test.t1 order by a;

--sync_slave_with_master master

--connection master

--echo Primary cluster should have rejected 'guilty' secondary transaction, but
--echo accepted 'innocent' secondary transaction.

select * from test.t1 order by a;

--source suite/ndb_rpl/t/ndb_trans_conflict_info.inc

--source suite/ndb_rpl/t/ndb_trans_conflict_info_init.inc

--connection slave
start slave;

--connection master
--sync_slave_with_master slave
--connection slave

--echo Secondary cluster should be realigned with Primary

select * from test.t1 order by a;


--connection master

--echo Classic banking example
--echo -----------------------

eval replace into mysql.ndb_replication values
  ("test", "balances", $SLAVE_SERVER_ID, 7, NULL),
  ("test", "balances", $MASTER_SERVER_ID, 7, "NDB\$EPOCH_TRANS()");

# Transactions table may not need conflict-detection?
eval replace into mysql.ndb_replication values
  ("test", "transactions", $SLAVE_SERVER_ID, 7, NULL),
  ("test", "transactions", $MASTER_SERVER_ID, 7, "NDB\$EPOCH_TRANS()");

create table test.balances
(name     varchar(100) primary key,
 balance  int) engine=ndb;

create table test.transactions$EX
 (server_id             int unsigned,
  master_server_id      int unsigned,
  master_epoch          bigint unsigned,
  count                 int unsigned,
  auto_key              int not null,
  from_name             varchar(100) not null,
  to_name               varchar(100) not null,
  detail                varchar(100) not null,
  primary key(server_id, master_server_id, master_epoch, count))
engine=ndb;


create table test.transactions
(auto_key      int auto_increment,
 from_name     varchar(100),
 to_name       varchar(100),
 detail        varchar(100),
 amount        int,
 primary key(auto_key, from_name, to_name, detail)) engine=ndb;

--echo Initialise balances across both bank sites
insert into test.balances values
 ("Larry", 100),
 ("Employee-1", 0),
 ("Employee-2", 0),
 ("Yacht dealer", 0),
 ("Newsagent", 0);

--sync_slave_with_master slave
--connection slave
# Sync back to master, to ensure that what follows on slave,
# is in a separate epoch transaction.
# This is needed to get stable counts, not for correctness
#
FLUSH LOGS; # To give a position to sync
--sync_slave_with_master master


--echo Bank sites are disconnected
--connection slave
stop slave;
--connection master

--echo Larry buys a yacht using Primary bank site

begin;
insert into test.transactions (from_name, to_name, detail, amount)
  values ("Larry", "Yacht dealer", "Yacht purchase", 50);
update test.balances set balance = balance - 50 where name = "Larry";
update test.balances set balance = balance + 50 where name = "Yacht dealer";
commit;

--echo Show yacht transaction records

select * from test.transactions order by auto_key;
select * from test.balances order by name;

--connection slave
--echo Larry pays employees using Secondary bank site

begin;
insert into test.transactions (from_name, to_name, detail, amount)
  values ("Larry", "Employee-1", "Payment to Employee-1", 1);
update test.balances set balance = balance - 1 where name = "Larry";
update test.balances set balance = balance + 1 where name = "Employee-1";
commit;
begin;
insert into test.transactions (from_name, to_name, detail, amount)
  values ("Larry", "Employee-2", "Payment to Employee-2", 1);
update test.balances set balance = balance - 1 where name = "Larry";
update test.balances set balance = balance + 1 where name = "Employee-2";
commit;

--echo Employee-2 buys yacht magazine using Secondary bank site
begin;
insert into test.transactions (from_name, to_name, detail, amount)
  values ("Employee-2", "Newsagent", "Buy yacht magazine", 1);
update test.balances set balance = balance - 1 where name = "Employee-2";
update test.balances set balance = balance + 1 where name = "Newsagent";
commit;

--echo Show employee transactions

select * from test.transactions order by auto_key;
select * from test.balances order by name;

--sync_slave_with_master master

--echo Bank sites re-connected
--connection slave
start slave;

--connection master
--sync_slave_with_master slave

--connection master

--echo Records at Primary bank site

select * from test.transactions order by auto_key;
select * from test.balances order by name;

--echo Exceptions at Primary bank site
# Note count not included here as it's non-deterministic
# (CompletedOperations list order related to actual completion order related to
#  universal randomness)
select server_id, master_server_id, auto_key, from_name, to_name, detail
  from test.transactions$EX order by auto_key, from_name, to_name, detail;

--echo Conflict handling activity at Primary bank site
--echo Expect :
--echo   1 conflict from slave T1 on Larry's balance
--echo   1 conflict from slave T2 on Larry's balance
--echo  =2 row conflicts
--echo
--echo 3 (user) transactions rejected
--echo 9 rows rejected (3 per transaction)
--echo Variability : # epoch transactions, # row conflicts detected
--echo               1-3                   2-3
--echo               # detect_iter_count
--echo               1-3
--echo We only check stable values

--source suite/ndb_rpl/t/ndb_trans_conflict_info_stable.inc

--source suite/ndb_rpl/t/ndb_trans_conflict_info_init.inc

--connection slave

--echo Records at Secondary bank site

select * from test.transactions order by auto_key;
select * from test.balances order by name;

--sync_slave_with_master master

--connection master
drop table test.balances;
drop table test.transactions;
drop table test.transactions$EX;

--echo Test mixing transactional and non transactional
--echo -----------------------------------------------
--echo Remove old data from t1
--connection master
delete from test.t1;
--sync_slave_with_master slave
--connection master

--echo Define table with row-based epoch detection
eval replace into mysql.ndb_replication values
           ("test", "t3", $SLAVE_SERVER_ID, 7, NULL),
           ("test", "t3", $MASTER_SERVER_ID, 7, 'NDB\$EPOCH()');

create table t3 (a int primary key, b int) engine=ndb;
create table t4 (a int primary key, b int) engine=ndb;
create table t5 (a int primary key, b longtext) engine=ndb;

--echo Insert some data

insert into test.t1 values
  (1,1),
  (2,2),
  (3,3),
  (4,4),
  (5,5),
  (6,6);

insert into test.t3 values
  (11,11),
  (12,12),
  (13,13),
  (14,14),
  (15,15),
  (16,16);

insert into test.t4 values
  (21,21),
  (22,22),
  (23,23),
  (24,24),
  (25,25),
  (26,26);

insert into test.t5 values
  (1, REPEAT("B", 10000)),
  (2, REPEAT("E", 10000)),
  (3, REPEAT("A", 10000));

--echo Allow to propagate
--sync_slave_with_master slave

--connection slave
FLUSH LOGS;  # Ensure Inserts are in previous epoch trans to what follows
--sync_slave_with_master master

--echo Case 1 : Transactional detection affects row - based entries in same trans
--connection slave
stop slave;
--connection master
update test.t1 set b=100 where a=1;

--connection slave
# t3 is in a table without trans conflict detection (but with row based)
# t4 is in a table without any detection
# t1 is in a table with trans conflict detection
begin;
update test.t3 set b=1100 where a=11;
update test.t4 set b=2100 where a=21;
update test.t1 set b=1000 where a=1;
commit;

--echo Show slave transaction effect
select * from test.t1 order by a;
select * from test.t3 order by a;
select * from test.t4 order by a;


--sync_slave_with_master master

--connection master
--echo Expect Primary to have rejected whole trans across 3 tables

select * from test.t1 order by a;
select * from test.t3 order by a;
select * from test.t4 order by a;

--echo Expect 1 transaction rejected, 3 rows rejected
--echo        1 conflict row, 1 epoch, 1 iteration

--source suite/ndb_rpl/t/ndb_trans_conflict_info.inc

--source suite/ndb_rpl/t/ndb_trans_conflict_info_init.inc

--echo Now restart rep to Secondary, and check realignment
--connection slave
start slave;
--connection master
--sync_slave_with_master slave
--connection slave

select * from test.t1 order by a;
select * from test.t3 order by a;
select * from test.t4 order by a;

--echo Case 2 : Row based detection does not affect other transaction entries
--connection slave
stop slave;
--connection master
update test.t3 set b=1200 where a=12;

--connection slave
# Transaction conflicts with master, on table without transactional
# conflict detection
# Conflict will be detected on row, but no other transaction state
# will be reverted
#
begin;
update test.t3 set b=1201 where a=12;
update test.t4 set b=2200 where a=22;
update test.t1 set b=2000 where a=2;
commit;

--echo Show effect of transaction on Secondary
select * from test.t1 order by a;
select * from test.t3 order by a;
select * from test.t4 order by a;

--sync_slave_with_master master

--echo Show effect of transaction on Primary
--echo Only t3 should have been reverted

--connection master
select * from test.t1 order by a;
select * from test.t3 order by a;
select * from test.t4 order by a;

--echo Expect all counters to be zero

--source suite/ndb_rpl/t/ndb_trans_conflict_info.inc

--source suite/ndb_rpl/t/ndb_trans_conflict_info_init.inc

--echo Show effect of transaction on Secondary
--connection slave
start slave;
--connection master
--sync_slave_with_master slave
--connection slave

select * from test.t1 order by a;
select * from test.t3 order by a;
select * from test.t4 order by a;

flush logs;
--sync_slave_with_master master

--echo Case 3 : Check behaviour where table with Blob is implicated
--echo          in transactional conflict.  Should result in Slave
--echo          stopping with an error.

--connection slave
STOP SLAVE;

--connection master

--echo Setup warning suppression
--disable_query_log
call mtr.add_suppression("Transaction conflict handling on table t5 failed as table has Blobs which cannot be refreshed");
call mtr.add_suppression("NDBCLUSTER Error_code: 1296");
--enable_query_log


begin;
update t1 set b= 11 where a=1;
commit;

--connection slave
begin;
update t1 set b= 111 where a=1;                 # Conflict
update t1 set b= 222 where a=2;                 # Implicated row
update t5 set b= REPEAT("T", 10000) where a=3;  # ImplicatedBlob update
commit;

--echo Show effect of transaction on Secondary
select * from test.t1 order by a;
select left(b,1), length(b) from test.t5 order by a;

--echo Check that Primary Slave has stopped
--connection master

--let $slave_sql_errno=1296
--source include/wait_for_slave_sql_error.inc
#SHOW SLAVE STATUS;

--echo Restart Primary Slave
set global sql_slave_skip_counter=1;

START SLAVE;

--connection slave

--echo Restart Secondary Slave
START SLAVE;

flush logs;
--sync_slave_with_master master

--connection master
drop table test.t3;
drop table test.t4;
drop table test.t5;

# Cleanup
--connection master
drop table mysql.ndb_replication;
drop table test.t1;
drop table test.t2;

--sync_slave_with_master slave

--connection slave
flush logs;
--sync_slave_with_master master
stop slave;
reset slave;
#change master to master_host='';
--source include/rpl_end.inc

# TODO
# More complex dependencies
=======
--source suite/ndb_rpl/t/ndb_rpl_conflict_epoch_trans.inc
>>>>>>> 37c64759
<|MERGE_RESOLUTION|>--- conflicted
+++ resolved
@@ -1,757 +1 @@
-<<<<<<< HEAD
-# The include statement below is a temp one for tests that are yet to
-#be ported to run with InnoDB,
-#but needs to be kept for tests that would need MyISAM in future.
---source include/force_myisam_default.inc
-
-#
-# Test engine native conflict resolution for ndb
-#   NDB$EPOCH_TRANS() function
-#
-#
---source include/have_ndb.inc
---source include/have_binlog_format_mixed_or_row.inc
---source suite/ndb_rpl/ndb_master-slave.inc
---source suite/ndb_rpl/t/ndb_trans_conflict_info_init.inc
-
---echo Setup circular replication
-
---connection slave
-RESET MASTER;
-select @slave_server_id:=(variable_value+0)
-       from information_schema.global_variables
-       where variable_name like 'server_id';
-let $SLAVE_SERVER_ID= query_get_value('select @slave_server_id as v',v,1);
-
---connection master
---replace_result $SLAVE_MYPORT SLAVE_PORT
---eval CHANGE MASTER TO master_host="127.0.0.1",master_port=$SLAVE_MYPORT,master_user="root"
-START SLAVE;
-select @master_server_id:=(variable_value+0)
-       from information_schema.global_variables
-       where variable_name like 'server_id';
-let $MASTER_SERVER_ID= query_get_value('select @master_server_id as v',v,1);
-
---echo Setup ndb_replication and t1$EX exceptions table
-
---disable_warnings
---disable_query_log
---connection master
-drop table if exists mysql.ndb_replication;
-CREATE TABLE mysql.ndb_replication
-  (db VARBINARY(63),
-   table_name VARBINARY(63),
-   server_id INT UNSIGNED,
-   binlog_type INT UNSIGNED,
-   conflict_fn VARBINARY(128),
-   PRIMARY KEY USING HASH (db,table_name,server_id))
-  ENGINE=NDB PARTITION BY KEY(db,table_name);
---enable_warnings
---enable_query_log
-
---echo Populate ndb_replication table as necessary
-eval replace into mysql.ndb_replication values
-  ("test", "t1", $SLAVE_SERVER_ID, 7, NULL),
-  ("test", "t1", $MASTER_SERVER_ID, 7, "NDB\$EPOCH_TRANS()");
-eval replace into mysql.ndb_replication values
-  ("test", "t2", $SLAVE_SERVER_ID, 7, NULL),
-  ("test", "t2", $MASTER_SERVER_ID, 7, "NDB\$EPOCH_TRANS()");
-
-create table test.t1 (
-  a int primary key,
-  b varchar(2000)) engine=ndb;
-
-create table test.t2 (
-  a int primary key,
-  b varchar(2000)) engine=ndb;
-
---sync_slave_with_master slave
-
---connection master
---echo Add some data
-insert into test.t1 values
- (1, "Initial data 1"),
- (2, "Initial data 2"),
- (3, "Initial data 3"),
- (4, "Initial data 4"),
- (5, "Initial data 5"),
- (6, "Initial data 6"),
- (7, "Initial data 7"),
- (8, "Initial data 8"),
- (9, "Initial data 9"),
- (10, "Initial data 10");
-
---echo Show basic row-level conflict detection
---echo ---------------------------------------
---sync_slave_with_master slave
---connection slave
-
-stop slave;
-
---connection master
-
-update t1 set b="Primary first change 2" where a=2;
-select * from test.t1 order by a;
-
---connection slave
-
-update t1 set b="Secondary first change 2" where a=2;
-select * from test.t1 order by a;
-
---sync_slave_with_master master
-
---echo Primary should have rejected change from Secondary, keeping its value
-
-select * from t1 order by a;
-
---source suite/ndb_rpl/t/ndb_trans_conflict_info.inc
-
---source suite/ndb_rpl/t/ndb_trans_conflict_info_init.inc
-
---connection slave
-
-start slave;
-
---connection master
-
---sync_slave_with_master slave
-
---connection slave
-
---echo Secondary should have been realigned to Primary
-
-select * from t1 order by a;
-
---echo Show rollback of whole secondary transaction
---echo --------------------------------------------
-
---connection slave
-
-stop slave;
-
---connection master
-update t1 set b="Primary second change 4" where a=4;
-
-select * from test.t1 order by a;
-
---connection slave
-begin;
-update t1 set b="Secondary second change 4" where a=4;
-update t1 set b="Secondary second change 5" where a=5;
-commit;
-
-select * from test.t1 order by a;
-
---sync_slave_with_master master
-
---connection master
-
---echo Primary should have rejected secondary changes on both rows
-select * from test.t1 order by a;
-
---source suite/ndb_rpl/t/ndb_trans_conflict_info.inc
-
---source suite/ndb_rpl/t/ndb_trans_conflict_info_init.inc
-
---connection slave
-start slave;
-
---connection master
---sync_slave_with_master slave
-
---connection slave
-
---echo Secondary should have been realigned to Primary
-select * from test.t1 order by a;
-
---echo Show rollback of dependent transaction as well
---echo ----------------------------------------------
-
---connection slave
-stop slave;
-
---connection master
-update t1 set b="Primary third change 1" where a=1;
-
-select * from test.t1 order by a;
-
---connection slave
-
-begin;
-update t1 set b="Secondary third change 3" where a=3;
-update t1 set b="Secondary third change 1" where a=1; # Conflict here
-commit;
-begin;
-update t1 set b="Secondary fourth change 3" where a=3; # Dependency on conflict here
-insert into t1 values (11,"Secondary fourth change 11");
-commit;
-
-select * from test.t1 order by a;
-
---sync_slave_with_master master
---connection master
-
---echo Primary should have rejected all secondary changes
-select * from test.t1 order by a;
-
---source suite/ndb_rpl/t/ndb_trans_conflict_info_stable.inc
-
---source suite/ndb_rpl/t/ndb_trans_conflict_info_init.inc
-
---connection slave
-start slave;
-
---connection master
---sync_slave_with_master slave
---connection slave
-
---echo Secondary should have been realigned to Primary
-
-select * from test.t1 order by a;
-
-
---echo Show rollback of dependent transaction across different tables
---echo --------------------------------------------------------------
-
---connection slave
-stop slave;
-
---connection master
-
-update t1 set b="Primary fifth change 6" where a=6;
-
-select * from test.t1 order by a;
-
---connection slave
-
-begin;
-update t1 set b="Secondary fifth change 6" where a=6; # Conflict row
-insert into t2 values (1, "Secondary fifth change 1");
-insert into t2 values (2, "Secondary fifth change 2");
-commit;
-begin;
-update t2 set b="Secondary sixth change 1" where a=2; # Dependent row
-insert into t2 values (3, "Secondary sixth change 2");
-commit;
-
-select * from test.t1 order by a;
-select * from test.t2 order by a;
-
---sync_slave_with_master master
---connection master
-
---echo Primary should have rejected all secondary changes
-select * from test.t1 order by a;
-select * from test.t2 order by a;
-
---source suite/ndb_rpl/t/ndb_trans_conflict_info_stable.inc
-
---source suite/ndb_rpl/t/ndb_trans_conflict_info_init.inc
-
---connection slave
-start slave;
---connection master
-
---sync_slave_with_master slave
-
---echo Secondary should have been realigned to primary
-select * from test.t1 order by a;
-select * from test.t2 order by a;
-
---echo Show that whole epoch is not rolled back
---echo ----------------------------------------
-# Whole epoch is rolled back when --ndb-serverid-transid-bits is 0!
-
---connection slave
-stop slave;
-
---connection master
-update t1 set b="Primary is king" where a=10;
-
---connection slave
-begin;
-update t1 set b="Secondary is emperor" where a=10;
-insert into t1 values (11, "Secondary is pleni-potentiary");
-commit;
-
-begin;
-insert into t1 values (12, "Secondary ruled once");
-insert into t1 values (13, "This history will not be lost");
-insert into t1 values (14, "Look on my works ye mighty, and despair");
-commit;
-
---sync_slave_with_master master
---connection master
-
---echo Primary should have rejected conflicting trans (emperor, pleni-potentiary)
---echo but accepted unrelated trans (history)
-
-select * from t1 order by a;
-
---source suite/ndb_rpl/t/ndb_trans_conflict_info.inc
-
---source suite/ndb_rpl/t/ndb_trans_conflict_info_init.inc
-
---connection slave
-start slave;
-
---connection master
---sync_slave_with_master slave
---connection slave
-
---echo Secondary should be aligned with Primary
-
-select * from t1 order by a;
-
-
---echo Show that non-conflicting ancestors are not implicated
---echo ------------------------------------------------------
-
---connection slave
-stop slave;
-
---connection master
-update t1 set b="7 : Primary is king" where a=7;
-
---echo Primary state
-select * from test.t1 order by a;
-
---connection slave
-
-# 'Innocent' secondary transaction
-begin;
-update t1 set b="8 : Secondary innocent" where a=8;
-update t1 set b="9 : Secondary innocent" where a=9;
-commit;
-
---echo Secondary with innocent
-select * from test.t1 order by a;
-
-# 'Guilty secondary transaction, affecting one of the same rows as innocent
-begin;
-update t1 set b="9 : Secondary guilty" where a=9; # Dependency on innocent
-update t1 set b="7 : Secondary guilty" where a=7; # Conflict row
-commit;
-
---echo Secondary with guilty overlaid
-select * from test.t1 order by a;
-
---sync_slave_with_master master
-
---connection master
-
---echo Primary cluster should have rejected 'guilty' secondary transaction, but
---echo accepted 'innocent' secondary transaction.
-
-select * from test.t1 order by a;
-
---source suite/ndb_rpl/t/ndb_trans_conflict_info.inc
-
---source suite/ndb_rpl/t/ndb_trans_conflict_info_init.inc
-
---connection slave
-start slave;
-
---connection master
---sync_slave_with_master slave
---connection slave
-
---echo Secondary cluster should be realigned with Primary
-
-select * from test.t1 order by a;
-
-
---connection master
-
---echo Classic banking example
---echo -----------------------
-
-eval replace into mysql.ndb_replication values
-  ("test", "balances", $SLAVE_SERVER_ID, 7, NULL),
-  ("test", "balances", $MASTER_SERVER_ID, 7, "NDB\$EPOCH_TRANS()");
-
-# Transactions table may not need conflict-detection?
-eval replace into mysql.ndb_replication values
-  ("test", "transactions", $SLAVE_SERVER_ID, 7, NULL),
-  ("test", "transactions", $MASTER_SERVER_ID, 7, "NDB\$EPOCH_TRANS()");
-
-create table test.balances
-(name     varchar(100) primary key,
- balance  int) engine=ndb;
-
-create table test.transactions$EX
- (server_id             int unsigned,
-  master_server_id      int unsigned,
-  master_epoch          bigint unsigned,
-  count                 int unsigned,
-  auto_key              int not null,
-  from_name             varchar(100) not null,
-  to_name               varchar(100) not null,
-  detail                varchar(100) not null,
-  primary key(server_id, master_server_id, master_epoch, count))
-engine=ndb;
-
-
-create table test.transactions
-(auto_key      int auto_increment,
- from_name     varchar(100),
- to_name       varchar(100),
- detail        varchar(100),
- amount        int,
- primary key(auto_key, from_name, to_name, detail)) engine=ndb;
-
---echo Initialise balances across both bank sites
-insert into test.balances values
- ("Larry", 100),
- ("Employee-1", 0),
- ("Employee-2", 0),
- ("Yacht dealer", 0),
- ("Newsagent", 0);
-
---sync_slave_with_master slave
---connection slave
-# Sync back to master, to ensure that what follows on slave,
-# is in a separate epoch transaction.
-# This is needed to get stable counts, not for correctness
-#
-FLUSH LOGS; # To give a position to sync
---sync_slave_with_master master
-
-
---echo Bank sites are disconnected
---connection slave
-stop slave;
---connection master
-
---echo Larry buys a yacht using Primary bank site
-
-begin;
-insert into test.transactions (from_name, to_name, detail, amount)
-  values ("Larry", "Yacht dealer", "Yacht purchase", 50);
-update test.balances set balance = balance - 50 where name = "Larry";
-update test.balances set balance = balance + 50 where name = "Yacht dealer";
-commit;
-
---echo Show yacht transaction records
-
-select * from test.transactions order by auto_key;
-select * from test.balances order by name;
-
---connection slave
---echo Larry pays employees using Secondary bank site
-
-begin;
-insert into test.transactions (from_name, to_name, detail, amount)
-  values ("Larry", "Employee-1", "Payment to Employee-1", 1);
-update test.balances set balance = balance - 1 where name = "Larry";
-update test.balances set balance = balance + 1 where name = "Employee-1";
-commit;
-begin;
-insert into test.transactions (from_name, to_name, detail, amount)
-  values ("Larry", "Employee-2", "Payment to Employee-2", 1);
-update test.balances set balance = balance - 1 where name = "Larry";
-update test.balances set balance = balance + 1 where name = "Employee-2";
-commit;
-
---echo Employee-2 buys yacht magazine using Secondary bank site
-begin;
-insert into test.transactions (from_name, to_name, detail, amount)
-  values ("Employee-2", "Newsagent", "Buy yacht magazine", 1);
-update test.balances set balance = balance - 1 where name = "Employee-2";
-update test.balances set balance = balance + 1 where name = "Newsagent";
-commit;
-
---echo Show employee transactions
-
-select * from test.transactions order by auto_key;
-select * from test.balances order by name;
-
---sync_slave_with_master master
-
---echo Bank sites re-connected
---connection slave
-start slave;
-
---connection master
---sync_slave_with_master slave
-
---connection master
-
---echo Records at Primary bank site
-
-select * from test.transactions order by auto_key;
-select * from test.balances order by name;
-
---echo Exceptions at Primary bank site
-# Note count not included here as it's non-deterministic
-# (CompletedOperations list order related to actual completion order related to
-#  universal randomness)
-select server_id, master_server_id, auto_key, from_name, to_name, detail
-  from test.transactions$EX order by auto_key, from_name, to_name, detail;
-
---echo Conflict handling activity at Primary bank site
---echo Expect :
---echo   1 conflict from slave T1 on Larry's balance
---echo   1 conflict from slave T2 on Larry's balance
---echo  =2 row conflicts
---echo
---echo 3 (user) transactions rejected
---echo 9 rows rejected (3 per transaction)
---echo Variability : # epoch transactions, # row conflicts detected
---echo               1-3                   2-3
---echo               # detect_iter_count
---echo               1-3
---echo We only check stable values
-
---source suite/ndb_rpl/t/ndb_trans_conflict_info_stable.inc
-
---source suite/ndb_rpl/t/ndb_trans_conflict_info_init.inc
-
---connection slave
-
---echo Records at Secondary bank site
-
-select * from test.transactions order by auto_key;
-select * from test.balances order by name;
-
---sync_slave_with_master master
-
---connection master
-drop table test.balances;
-drop table test.transactions;
-drop table test.transactions$EX;
-
---echo Test mixing transactional and non transactional
---echo -----------------------------------------------
---echo Remove old data from t1
---connection master
-delete from test.t1;
---sync_slave_with_master slave
---connection master
-
---echo Define table with row-based epoch detection
-eval replace into mysql.ndb_replication values
-           ("test", "t3", $SLAVE_SERVER_ID, 7, NULL),
-           ("test", "t3", $MASTER_SERVER_ID, 7, 'NDB\$EPOCH()');
-
-create table t3 (a int primary key, b int) engine=ndb;
-create table t4 (a int primary key, b int) engine=ndb;
-create table t5 (a int primary key, b longtext) engine=ndb;
-
---echo Insert some data
-
-insert into test.t1 values
-  (1,1),
-  (2,2),
-  (3,3),
-  (4,4),
-  (5,5),
-  (6,6);
-
-insert into test.t3 values
-  (11,11),
-  (12,12),
-  (13,13),
-  (14,14),
-  (15,15),
-  (16,16);
-
-insert into test.t4 values
-  (21,21),
-  (22,22),
-  (23,23),
-  (24,24),
-  (25,25),
-  (26,26);
-
-insert into test.t5 values
-  (1, REPEAT("B", 10000)),
-  (2, REPEAT("E", 10000)),
-  (3, REPEAT("A", 10000));
-
---echo Allow to propagate
---sync_slave_with_master slave
-
---connection slave
-FLUSH LOGS;  # Ensure Inserts are in previous epoch trans to what follows
---sync_slave_with_master master
-
---echo Case 1 : Transactional detection affects row - based entries in same trans
---connection slave
-stop slave;
---connection master
-update test.t1 set b=100 where a=1;
-
---connection slave
-# t3 is in a table without trans conflict detection (but with row based)
-# t4 is in a table without any detection
-# t1 is in a table with trans conflict detection
-begin;
-update test.t3 set b=1100 where a=11;
-update test.t4 set b=2100 where a=21;
-update test.t1 set b=1000 where a=1;
-commit;
-
---echo Show slave transaction effect
-select * from test.t1 order by a;
-select * from test.t3 order by a;
-select * from test.t4 order by a;
-
-
---sync_slave_with_master master
-
---connection master
---echo Expect Primary to have rejected whole trans across 3 tables
-
-select * from test.t1 order by a;
-select * from test.t3 order by a;
-select * from test.t4 order by a;
-
---echo Expect 1 transaction rejected, 3 rows rejected
---echo        1 conflict row, 1 epoch, 1 iteration
-
---source suite/ndb_rpl/t/ndb_trans_conflict_info.inc
-
---source suite/ndb_rpl/t/ndb_trans_conflict_info_init.inc
-
---echo Now restart rep to Secondary, and check realignment
---connection slave
-start slave;
---connection master
---sync_slave_with_master slave
---connection slave
-
-select * from test.t1 order by a;
-select * from test.t3 order by a;
-select * from test.t4 order by a;
-
---echo Case 2 : Row based detection does not affect other transaction entries
---connection slave
-stop slave;
---connection master
-update test.t3 set b=1200 where a=12;
-
---connection slave
-# Transaction conflicts with master, on table without transactional
-# conflict detection
-# Conflict will be detected on row, but no other transaction state
-# will be reverted
-#
-begin;
-update test.t3 set b=1201 where a=12;
-update test.t4 set b=2200 where a=22;
-update test.t1 set b=2000 where a=2;
-commit;
-
---echo Show effect of transaction on Secondary
-select * from test.t1 order by a;
-select * from test.t3 order by a;
-select * from test.t4 order by a;
-
---sync_slave_with_master master
-
---echo Show effect of transaction on Primary
---echo Only t3 should have been reverted
-
---connection master
-select * from test.t1 order by a;
-select * from test.t3 order by a;
-select * from test.t4 order by a;
-
---echo Expect all counters to be zero
-
---source suite/ndb_rpl/t/ndb_trans_conflict_info.inc
-
---source suite/ndb_rpl/t/ndb_trans_conflict_info_init.inc
-
---echo Show effect of transaction on Secondary
---connection slave
-start slave;
---connection master
---sync_slave_with_master slave
---connection slave
-
-select * from test.t1 order by a;
-select * from test.t3 order by a;
-select * from test.t4 order by a;
-
-flush logs;
---sync_slave_with_master master
-
---echo Case 3 : Check behaviour where table with Blob is implicated
---echo          in transactional conflict.  Should result in Slave
---echo          stopping with an error.
-
---connection slave
-STOP SLAVE;
-
---connection master
-
---echo Setup warning suppression
---disable_query_log
-call mtr.add_suppression("Transaction conflict handling on table t5 failed as table has Blobs which cannot be refreshed");
-call mtr.add_suppression("NDBCLUSTER Error_code: 1296");
---enable_query_log
-
-
-begin;
-update t1 set b= 11 where a=1;
-commit;
-
---connection slave
-begin;
-update t1 set b= 111 where a=1;                 # Conflict
-update t1 set b= 222 where a=2;                 # Implicated row
-update t5 set b= REPEAT("T", 10000) where a=3;  # ImplicatedBlob update
-commit;
-
---echo Show effect of transaction on Secondary
-select * from test.t1 order by a;
-select left(b,1), length(b) from test.t5 order by a;
-
---echo Check that Primary Slave has stopped
---connection master
-
---let $slave_sql_errno=1296
---source include/wait_for_slave_sql_error.inc
-#SHOW SLAVE STATUS;
-
---echo Restart Primary Slave
-set global sql_slave_skip_counter=1;
-
-START SLAVE;
-
---connection slave
-
---echo Restart Secondary Slave
-START SLAVE;
-
-flush logs;
---sync_slave_with_master master
-
---connection master
-drop table test.t3;
-drop table test.t4;
-drop table test.t5;
-
-# Cleanup
---connection master
-drop table mysql.ndb_replication;
-drop table test.t1;
-drop table test.t2;
-
---sync_slave_with_master slave
-
---connection slave
-flush logs;
---sync_slave_with_master master
-stop slave;
-reset slave;
-#change master to master_host='';
---source include/rpl_end.inc
-
-# TODO
-# More complex dependencies
-=======
---source suite/ndb_rpl/t/ndb_rpl_conflict_epoch_trans.inc
->>>>>>> 37c64759
+--source suite/ndb_rpl/t/ndb_rpl_conflict_epoch_trans.inc