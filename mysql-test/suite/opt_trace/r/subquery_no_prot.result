--- conflicted
+++ resolved
@@ -975,11 +975,7 @@
           },
           {
             "derived": {
-<<<<<<< HEAD
-              "table": "``.`*` `alias2`",
-=======
               "table": "``.`` `alias2`",
->>>>>>> 23032807
               "select#": 5,
               "merged": true
             } /* derived */
