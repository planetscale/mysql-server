--- conflicted
+++ resolved
@@ -239,11 +239,7 @@
 ERROR HY000: Can't revoke all privileges for one or more of the requested users
 show binlog events from <binlog_start>;
 Log_name	Pos	Event_type	Server_id	End_log_pos	Info
-<<<<<<< HEAD
-master-bin.000001	#	Query	#	#	use `test`; grant all on *.* to foo@"1.2.3.4"
-=======
 master-bin.000001	#	Query	#	#	use `test`; GRANT ALL PRIVILEGES ON *.* TO 'foo'@'1.2.3.4'
->>>>>>> fb5f6ee8
 include/check_slave_no_error.inc
 DROP USER foo@"1.2.3.4";
 
