--- conflicted
+++ resolved
@@ -34,14 +34,8 @@
 reset master|
 --error ER_DUP_ENTRY
 insert into t2 values (bug23333(),1)| 
-<<<<<<< HEAD
---replace_column 2 # 5 # 6 #
-# the following must show there is (are) events after the query */
-source include/show_binlog_events.inc|
-=======
-# with fixes for 23333 will show there is the query */|
+# the following must show there are events after the query
 --source include/show_binlog_events.inc
->>>>>>> cc054408
 select count(*),@a from t1 /* must be 1,1 */|
 
 delimiter ;|
