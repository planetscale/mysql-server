#
# Suppress some common (not fatal) errors in system libraries found by valgrind
#

#
# Pthread doesn't free all thread specific memory before program exists
#
{
   pthread allocate_tls memory loss
   Memcheck:Leak
   fun:calloc
   fun:_dl_allocate_tls
   fun:allocate_stack
   fun:pthread_create*
<<<<<<< HEAD
}

{
   pthread allocate_tls memory loss 2
   Memcheck:Leak
   fun:calloc
   fun:_dl_allocate_tls
   fun:pthread_create@@GLIBC_2.1
=======
>>>>>>> 061bdf91
}

{
   pthead_exit memory loss 1
   Memcheck:Leak
   fun:malloc
   fun:_dl_new_object
   fun:_dl_map_object_from_fd
}

{
   pthread_exit memory loss 2
   Memcheck:Leak
   fun:malloc
   fun:_dl_map_object
   fun:dl_open_worker
}

{
   pthread_exit memory loss 3
   Memcheck:Leak
   fun:malloc
   fun:_dl_map_object_deps
   fun:dl_open_worker
}

{
   pthread_exit memory loss 4
   Memcheck:Leak
   fun:calloc
   fun:_dl_check_map_versions
   fun:dl_open_worker
}

{
   pthread_exit memory loss 5
   Memcheck:Leak
   fun:calloc
   fun:_dl_new_object
   fun:_dl_map_object_from_fd
}

{
   pthread allocate_dtv memory loss
   Memcheck:Leak
   fun:calloc
   fun:allocate_dtv
   fun:_dl_allocate_tls_storage
   fun:__GI__dl_allocate_tls
   fun:pthread_create
}

{
   pthread memalign memory loss
   Memcheck:Leak
   fun:memalign
   fun:_dl_allocate_tls_storage
   fun:__GI__dl_allocate_tls
   fun:pthread_create
}

{
   pthread pthread_key_create
   Memcheck:Leak
   fun:malloc
   fun:*
   fun:*
   fun:pthread_key_create
   fun:my_thread_global_init
}

{
   pthread strstr uninit
   Memcheck:Cond
   fun:strstr
   obj:/lib/tls/libpthread.so.*
   obj:/lib/tls/libpthread.so.*
   fun:call_init
   fun:_dl_init
   obj:/lib/ld-*.so
}

{
<<<<<<< HEAD
   pthread strstr uninit
   Memcheck:Cond
   fun:strstr
   obj:/lib/tls/libpthread.so.*
   obj:/lib/tls/libpthread.so.*
   fun:call_init
   fun:_dl_init
   obj:/lib/ld-*.so
}

{  
   strlen/_dl_init_paths/dl_main/_dl_sysdep_start(Cond)
   Memcheck:Cond
   fun:strlen
   fun:_dl_init_paths
   fun:dl_main
   fun:_dl_sysdep_start
}

{
=======
>>>>>>> 061bdf91
   pthread errno
   Memcheck:Leak
   fun:calloc
   fun:_dlerror_run
   fun:dlsym
   fun:__errno_location
}


#
# Warnings in libz becasue it works with aligned memory(?)
#

{
   libz tr_flush_block
   Memcheck:Cond
   fun:_tr_flush_block
   fun:deflate_slow
   fun:deflate
   fun:do_flush
   fun:gzclose
}

{
   libz tr_flush_block2
   Memcheck:Cond
   fun:_tr_flush_block
   fun:deflate_slow
   fun:deflate
   fun:compress2
}

{
   libz longest_match
   Memcheck:Cond
   fun:longest_match
   fun:deflate_slow
   fun:deflate
   fun:do_flush
}

{
   libz longest_match2
   Memcheck:Cond
   fun:longest_match
   fun:deflate_slow
   fun:deflate
   fun:compress2
}

{
   libz longest_match3
   Memcheck:Cond
   fun:longest_match
   fun:deflate_slow
   fun:deflate
   fun:azflush
}

{
   libz longest_match3
   Memcheck:Cond
   fun:longest_match
   fun:deflate_slow
   fun:deflate
   fun:azclose
}

{
   libz deflate
   Memcheck:Cond
   obj:*/libz.so.*
   obj:*/libz.so.*
   fun:deflate
   fun:compress2
}

{
   libz deflate2
   Memcheck:Cond
   obj:*/libz.so.*
   obj:*/libz.so.*
   fun:deflate
   obj:*/libz.so.*
   fun:gzflush
}

<<<<<<< HEAD
{
   libz deflate3
   Memcheck:Cond
   obj:*/libz.so.*
   obj:*/libz.so.*
   fun:deflate
   fun:do_flush
}

#
# Warning from my_thread_init becasue mysqld dies before kill thread exists
#

{
   my_thread_init kill thread memory loss second
   Memcheck:Leak
   fun:calloc
   fun:my_thread_init
   fun:kill_server_thread
}


# Red Hat AS 4 32 bit
{
   dl_relocate_object
   Memcheck:Cond
   fun:_dl_relocate_object
}

=======
>>>>>>> 061bdf91
#
# Leaks reported in _dl_* internal functions on Linux amd64 / glibc2.3.2.
#

{
   _dl_start invalid write8
   Memcheck:Addr8
   fun:_dl_start
}

{
   _dl_start invalid write4
   Memcheck:Addr4
   fun:_dl_start
}

{
   _dl_start/_dl_setup_hash invalid read8
   Memcheck:Addr8
   fun:_dl_setup_hash
   fun:_dl_start
}

{
   _dl_sysdep_start invalid write8
   Memcheck:Addr8
   fun:_dl_sysdep_start
}

{
   _dl_init invalid write8
   Memcheck:Addr8
   fun:_dl_init
}

{
   _dl_init invalid write4
   Memcheck:Addr4
   fun:_dl_init
}

{
   _dl_init/_dl_init invalid read8
   Memcheck:Addr8
   fun:_dl_debug_initialize
   fun:_dl_init
}

{
   _dl_init/_dl_debug_state invalid read8
   Memcheck:Addr8
   fun:_dl_debug_state
   fun:_dl_init
}

{
   init invalid write8
   Memcheck:Addr8
   fun:init
}

{
   fixup invalid write8
   Memcheck:Addr8
   fun:fixup
}

{
   fixup/_dl_lookup_versioned_symbol invalid read8
   Memcheck:Addr8
   fun:_dl_lookup_versioned_symbol
   fun:fixup
}

{
   _dl_runtime_resolve invalid read8
   Memcheck:Addr8
   fun:_dl_runtime_resolve
}

{
   __libc_start_main invalid write8
   Memcheck:Addr8
   fun:__libc_start_main
}

{
   __libc_start_main/__sigjmp_save invalid write4
   Memcheck:Addr4
   fun:__sigjmp_save
   fun:__libc_start_main
}

#
# These seem to be libc threading stuff, not related to MySQL code (allocations
# during pthread_exit()). Googling shows other projects also using these
# suppressions.
#
# Note that these all stem from pthread_exit() deeper in the call stack, but
# Valgrind only allows the top four calls in the suppressions.
#

{
   libc pthread_exit 1
   Memcheck:Leak
   fun:malloc
   fun:_dl_new_object
   fun:_dl_map_object_from_fd
   fun:_dl_map_object
}

{
   libc pthread_exit 2
   Memcheck:Leak
   fun:malloc
   fun:_dl_map_object
   fun:dl_open_worker
   fun:_dl_catch_error
}

{
   libc pthread_exit 3
   Memcheck:Leak
   fun:malloc
   fun:_dl_map_object_deps
   fun:dl_open_worker
   fun:_dl_catch_error
}

{
   libc pthread_exit 4
   Memcheck:Leak
   fun:calloc
   fun:_dl_check_map_versions
   fun:dl_open_worker
   fun:_dl_catch_error
}

{
   libc pthread_exit 5
   Memcheck:Leak
   fun:calloc
   fun:_dl_new_object
   fun:_dl_map_object_from_fd
   fun:_dl_map_object
}


<<<<<<< HEAD
=======

>>>>>>> 061bdf91
#
# This is seen internally in the system libraries on 64-bit RHAS3.
#

{
   __lll_mutex_unlock_wake uninitialized
   Memcheck:Param
   futex(utime)
   fun:__lll_mutex_unlock_wake
}

#
<<<<<<< HEAD
# Warning when printing stack trace (to suppress some not needed warnings)
#

{
   vprintf on stacktrace
   Memcheck:Cond
   fun:vfprintf
   fun:uffered_vfprintf
   fun:vfprintf
   fun:fprintf
   fun:print_stacktrace
}

#
# Safe warnings, that may happen because of thread scheduling
#

{
   dbug initialization
   Memcheck:Leak
   fun:malloc
   fun:DbugMalloc
   fun:ListAdd
   fun:_db_set_
=======
# BUG#19940: NDB sends uninitialized parts of field buffers across the wire.
# This is "works as designed"; the uninitialized part is not used at the
# other end (but Valgrind cannot see this).
#
{
   bug19940
   Memcheck:Param
   socketcall.sendto(msg)
   fun:send
   fun:_ZN15TCP_Transporter6doSendEv
   fun:_ZN19TransporterRegistry11performSendEv
   fun:_ZN19TransporterRegistry14forceSendCheckEi
>>>>>>> 061bdf91
}<|MERGE_RESOLUTION|>--- conflicted
+++ resolved
@@ -12,7 +12,6 @@
    fun:_dl_allocate_tls
    fun:allocate_stack
    fun:pthread_create*
-<<<<<<< HEAD
 }
 
 {
@@ -21,8 +20,6 @@
    fun:calloc
    fun:_dl_allocate_tls
    fun:pthread_create@@GLIBC_2.1
-=======
->>>>>>> 061bdf91
 }
 
 {
@@ -76,6 +73,15 @@
 }
 
 {
+   pthread allocate_dtv memory loss second
+   Memcheck:Leak
+   fun:calloc
+   fun:allocate_dtv
+   fun:_dl_allocate_tls
+   fun:pthread_create*
+}
+
+{
    pthread memalign memory loss
    Memcheck:Leak
    fun:memalign
@@ -106,7 +112,6 @@
 }
 
 {
-<<<<<<< HEAD
    pthread strstr uninit
    Memcheck:Cond
    fun:strstr
@@ -127,8 +132,6 @@
 }
 
 {
-=======
->>>>>>> 061bdf91
    pthread errno
    Memcheck:Leak
    fun:calloc
@@ -216,7 +219,6 @@
    fun:gzflush
 }
 
-<<<<<<< HEAD
 {
    libz deflate3
    Memcheck:Cond
@@ -246,8 +248,6 @@
    fun:_dl_relocate_object
 }
 
-=======
->>>>>>> 061bdf91
 #
 # Leaks reported in _dl_* internal functions on Linux amd64 / glibc2.3.2.
 #
@@ -396,10 +396,6 @@
 }
 
 
-<<<<<<< HEAD
-=======
-
->>>>>>> 061bdf91
 #
 # This is seen internally in the system libraries on 64-bit RHAS3.
 #
@@ -412,32 +408,6 @@
 }
 
 #
-<<<<<<< HEAD
-# Warning when printing stack trace (to suppress some not needed warnings)
-#
-
-{
-   vprintf on stacktrace
-   Memcheck:Cond
-   fun:vfprintf
-   fun:uffered_vfprintf
-   fun:vfprintf
-   fun:fprintf
-   fun:print_stacktrace
-}
-
-#
-# Safe warnings, that may happen because of thread scheduling
-#
-
-{
-   dbug initialization
-   Memcheck:Leak
-   fun:malloc
-   fun:DbugMalloc
-   fun:ListAdd
-   fun:_db_set_
-=======
 # BUG#19940: NDB sends uninitialized parts of field buffers across the wire.
 # This is "works as designed"; the uninitialized part is not used at the
 # other end (but Valgrind cannot see this).
@@ -450,5 +420,29 @@
    fun:_ZN15TCP_Transporter6doSendEv
    fun:_ZN19TransporterRegistry11performSendEv
    fun:_ZN19TransporterRegistry14forceSendCheckEi
->>>>>>> 061bdf91
+}
+# Warning when printing stack trace (to suppress some not needed warnings)
+#
+
+{
+   vprintf on stacktrace
+   Memcheck:Cond
+   fun:vfprintf
+   fun:uffered_vfprintf
+   fun:vfprintf
+   fun:fprintf
+   fun:print_stacktrace
+}
+
+#
+# Safe warnings, that may happen because of thread scheduling
+#
+
+{
+   dbug initialization
+   Memcheck:Leak
+   fun:malloc
+   fun:DbugMalloc
+   fun:ListAdd
+   fun:_db_set_
 }