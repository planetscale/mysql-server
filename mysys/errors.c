--- conflicted
+++ resolved
@@ -15,10 +15,6 @@
 
 #include "mysys_priv.h"
 #include "mysys_err.h"
-<<<<<<< HEAD
-#include "m_string.h"
-=======
->>>>>>> df7ecf64
 
 #ifndef SHARED_LIBRARY
 
