--- conflicted
+++ resolved
@@ -595,14 +595,11 @@
 # Remove upcoming man pages, to avoid breakage when they materialize
 # Keep this comment as a placeholder for future cases
 # rm -f %{buildroot}%{_mandir}/man1/<manpage>.1
-<<<<<<< HEAD
- 
+rm -f %{buildroot}%{_mandir}/man1/mysqlsh.1
+
 # Remove removed manpages here until they are removed from the docs repo
 rm -f  %{buildroot}%{_mandir}/man1/mysql_plugin.1
 rm -f  %{buildroot}%{_mandir}/man1/mysql_install_db.1
-=======
-rm -f %{buildroot}%{_mandir}/man1/mysqlsh.1
->>>>>>> 2067d8b5
 
 %check
 %if 0%{?runselftest}
@@ -1011,7 +1008,7 @@
 %attr(755, root, root) %{_libdir}/mysql/libmysqld.so
 
 %changelog
-* Wed May 04 2016 Georgi Kodinov <georgi.kodinov@oracle.com> - 5.7.13-1
+* Wed May 04 2016 Georgi Kodinov <georgi.kodinov@oracle.com> - 5.8.0-1
 - Add test_udf_services.so plugin
 - Add keyring_udf.so plugin to server subpackage
 - Remove mysqlsh man pages as we are not ready to include yet
