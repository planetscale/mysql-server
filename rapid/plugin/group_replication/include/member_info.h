/* Copyright (c) 2014, 2017, Oracle and/or its affiliates. All rights reserved.

   This program is free software; you can redistribute it and/or modify
   it under the terms of the GNU General Public License as published by
   the Free Software Foundation; version 2 of the License.

   This program is distributed in the hope that it will be useful,
   but WITHOUT ANY WARRANTY; without even the implied warranty of
   MERCHANTABILITY or FITNESS FOR A PARTICULAR PURPOSE.  See the
   GNU General Public License for more details.

   You should have received a copy of the GNU General Public License
   along with this program; if not, write to the Free Software Foundation,
   51 Franklin Street, Suite 500, Boston, MA 02110-1335 USA */

#ifndef MEMBER_INFO_INCLUDE
#define MEMBER_INFO_INCLUDE

/*
  The file contains declarations relevant to Member state and
  its identification by the Protocol Client.
*/

<<<<<<< HEAD
=======
#include <string>
#include <sstream>
#include <map>
#include <vector>
#include <set>

#include <mysql/gcs/gcs_member_identifier.h>
#include "gcs_plugin_messages.h"
#include "member_version.h"

>>>>>>> 08d38e41
/*
  Since this file is used on unit tests includes must set here and
  not through plugin_server_include.h.
*/

#include <map>
#include <set>
#include <string>
#include <vector>

#include "my_inttypes.h"
#include "my_sys.h"
#include "plugin/group_replication/include/gcs_plugin_messages.h"
#include "plugin/group_replication/include/member_version.h"
#include "plugin/group_replication/include/services/notification/notification.h"
#include "plugin/group_replication/libmysqlgcs/include/mysql/gcs/gcs_member_identifier.h"

/*
  Encoding of the group_replication_enforce_update_everywhere_checks
  config value in the member info structure.
*/
#define CNF_ENFORCE_UPDATE_EVERYWHERE_CHECKS_F    0x1

/*
  Encoding of the group_replication_single_primary_mode config value
  in the member info structure.
*/
#define CNF_SINGLE_PRIMARY_MODE_F                 0x2

/*
  @class Group_member_info

  Describes all the properties of a group member
*/
class Group_member_info: public Plugin_gcs_message
{
public:
  enum enum_payload_item_type
  {
    // This type should not be used anywhere.
    PIT_UNKNOWN= 0,

    // Length of the payload item: variable
    PIT_HOSTNAME= 1,

    // Length of the payload item: 2 bytes
    PIT_PORT= 2,

    // Length of the payload item: variable
    PIT_UUID= 3,

    // Length of the payload item: variable
    PIT_GCS_ID= 4,

    // Length of the payload item: 1 byte
    PIT_STATUS= 5,

    // Length of the payload item: 4 bytes
    PIT_VERSION= 6,

    // Length of the payload item: 2 bytes
    PIT_WRITE_SET_EXTRACTION_ALGORITHM= 7,

    // Length of the payload item: variable
    PIT_EXECUTED_GTID= 8,

    // Length of the payload item: variable
    PIT_RETRIEVED_GTID= 9,

    // Length of the payload item: 8 bytes
    PIT_GTID_ASSIGNMENT_BLOCK_SIZE= 10,

    // length of the role item: 1 byte
    PIT_MEMBER_ROLE= 11,

    // length of the configuration flags: 4 bytes
    PIT_CONFIGURATION_FLAGS= 12,

    // length of the conflict detection enabled: 1 byte
    PIT_CONFLICT_DETECTION_ENABLE= 13,

    // Length of the payload item: 2 bytes
    PIT_MEMBER_WEIGHT= 14,

    // No valid type codes can appear after this one.
    PIT_MAX= 15
  };

  /*
   @enum Member_recovery_status

   This enumeration describes all the states that a member can assume while in a
   group.
   */
  typedef enum
  {
    MEMBER_ONLINE= 1,
    MEMBER_OFFLINE,
    MEMBER_IN_RECOVERY,
    MEMBER_ERROR,
    MEMBER_UNREACHABLE,
    MEMBER_END  // the end of the enum
  } Group_member_status;

  /*
    @enum Group_member_role

    This enumeration describes all the roles a server can have.
  */
  typedef enum
  {
    MEMBER_ROLE_PRIMARY= 1,
    MEMBER_ROLE_SECONDARY,
    MEMBER_ROLE_END
  } Group_member_role;


  /**
    Group_member_info constructor

    @param[in] hostname_arg                           member hostname
    @param[in] port_arg                               member port
    @param[in] uuid_arg                               member uuid
    @param[in] write_set_extraction_algorithm         write set extraction algorithm
    @param[in] gcs_member_id_arg                      member GCS member identifier
    @param[in] status_arg                             member Recovery status
    @param[in] member_version_arg                     member version
    @param[in] gtid_assignment_block_size_arg         member gtid assignment block size
    @param[in] role_arg                               member role within the group
    @param[in] in_single_primary_mode                 is member in single mode
    @param[in] has_enforces_update_everywhere_checks  has member enforce update check
    @param[in] member_weight_arg                      member_weight
   */
  Group_member_info(char* hostname_arg,
                    uint port_arg,
                    char* uuid_arg,
                    int write_set_extraction_algorithm,
                    const std::string& gcs_member_id_arg,
                    Group_member_info::Group_member_status status_arg,
                    Member_version& member_version_arg,
                    ulonglong gtid_assignment_block_size_arg,
                    Group_member_info::Group_member_role role_arg,
                    bool in_single_primary_mode,
                    bool has_enforces_update_everywhere_checks,
                    uint member_weight_arg);

  /**
    Copy constructor

    @param other source of the copy
   */
  Group_member_info(Group_member_info& other);

  /**
   * Group_member_info raw data constructor
   *
   * @param[in] data raw data
   * @param[in] len raw data length
   */
  Group_member_info(const uchar* data, size_t len);

  /**
    Destructor
   */
  virtual ~Group_member_info();

  /**
    @return the member hostname
   */
  const std::string& get_hostname();

  /**
    @return the member port
   */
  uint get_port();

  /**
    @return the member uuid
   */
  const std::string& get_uuid();

  /**
    @return the member identifier in the GCS layer
   */
  const Gcs_member_identifier& get_gcs_member_id();

  /**
    @return the member recovery status
   */
  Group_member_status get_recovery_status();

  /**
    @return the member role type code.
   */
  Group_member_role get_role();

  /**
    @return the member role type code in string
   */
  const char* get_member_role_string();

  /**
    @return the member plugin version
   */
  const Member_version& get_member_version();

  /**
    @return the member GTID_EXECUTED set
   */
  const std::string& get_gtid_executed();

  /**
    @return the member GTID_RETRIEVED set for the applier channel
  */
  const std::string& get_gtid_retrieved();

  /**
    @return the member algorithm for extracting write sets
  */
  uint get_write_set_extraction_algorithm();

  /**
    @return the member gtid assignment block size
  */
  ulonglong get_gtid_assignment_block_size();

  /**
    @return the member configuration flags
  */
  uint32 get_configuration_flags();

  /**
    @return the member state of system variable
            group_replication_single_primary_mode
  */
  bool in_primary_mode();

  /**
    @return the member state of system variable
            group_replication_enforce_update_everywhere_checks
  */
  bool has_enforces_update_everywhere_checks();

  /**
    Updates this object recovery status

    @param[in] new_status the status to set
   */
  void update_recovery_status(Group_member_status new_status);

  /**
    Updates this object GTID sets

    @param[in] executed_gtids the status to set
    @param[in] retrieve_gtids the status to set
   */
  void update_gtid_sets(std::string& executed_gtids,
                        std::string& retrieve_gtids);

  /**
    Updates this object member role.

    @param[in] new_role the role to set.
   */
  void set_role(Group_member_role new_role);

  /**
    @return the member status as string.
   */
  static const char* get_member_status_string(Group_member_status status);

  /**
    @return configuration flag as string
   */
  static const char* get_configuration_flag_string(const uint32 configuation_flag);

  /**
    @return the member configuration flags as string
   */
  static std::string get_configuration_flags_string(const uint32 configuation_flags);

  /**
    @return Compare two members using member version
   */
  static bool comparator_group_member_version(Group_member_info *m1, Group_member_info *m2);

  /**
    @return Compare two members using server uuid
   */
  static bool comparator_group_member_uuid(Group_member_info *m1, Group_member_info *m2);

  /**
    @return Compare two members using member weight
    @note if the weight is same, the member is sorted in
          lexicographical order using its uuid.
   */
  static bool comparator_group_member_weight(Group_member_info *m1, Group_member_info *m2);

  /**
    Return true if member version is higher than other member version
   */
  bool has_greater_version(Group_member_info *other);

  /**
    Return true if server uuid is lower than other member server uuid
   */
  bool has_lower_uuid(Group_member_info *other);

  /**
    Return true if member weight is higher than other member weight
   */
  bool has_greater_weight(Group_member_info *other);

  /**
    Redefinition of operate ==, which operate upon the uuid
   */
  bool operator ==(Group_member_info& other);

  /**
    Sets this member as unreachable.
   */
  void set_unreachable();

  /**
    Sets this member as reachable.
   */
  void set_reachable();

  /**
    Return true if this has been flagged as unreachable.
   */
  bool is_unreachable();

  /**
    Update this member conflict detection to true
   */
  void enable_conflict_detection();

  /**
    Update this member conflict detection to false
   */
  void disable_conflict_detection();

  /**
    Return true if conflict detection is enable on this member
   */
  bool is_conflict_detection_enabled();

  /**
    Update member weight

    @param[in] new_member_weight  new member_weight to set
   */
  void set_member_weight(uint new_member_weight);

  /**
    Return member weight
   */
  uint get_member_weight();

protected:
  void encode_payload(std::vector<unsigned char>* buffer) const;
  void decode_payload(const unsigned char* buffer, const unsigned char*);

private:
  std::string hostname;
  uint port;
  std::string uuid;
  Group_member_status status;
  Gcs_member_identifier* gcs_member_id;
  Member_version* member_version;
  std::string executed_gtid_set;
  std::string retrieved_gtid_set;
  uint write_set_extraction_algorithm;
  ulonglong gtid_assignment_block_size;
  bool unreachable;
  Group_member_role role;
  uint32 configuration_flags;
  bool conflict_detection_enable;
  uint member_weight;
};


/*
  @interface Group_member_info_manager_interface

  Defines the set of operations that a Group_member_info_manager should provide.
  This is a component that lies on top of the GCS, on the application level,
  providing richer and relevant information to the plugin.
 */
class Group_member_info_manager_interface
{
public:
  virtual ~Group_member_info_manager_interface(){};

  virtual size_t get_number_of_members()= 0;

  /**
    Retrieves a registered Group member by its uuid

    @param[in] uuid uuid to retrieve
    @return reference to a copy of Group_member_info. NULL if not managed.
            The return value must deallocated by the caller.
   */
  virtual Group_member_info* get_group_member_info(const std::string& uuid)= 0;

  /**
    Retrieves a registered Group member by an index function.
    One is free to determine the index function. Nevertheless, it should have
    the same result regardless of the member of the group where it is called

    @param[in] idx the index
    @return reference to a Group_member_info. NULL if not managed
   */
  virtual Group_member_info* get_group_member_info_by_index(int idx)= 0;

  /**
    Retrieves a registered Group member by its backbone GCS identifier

    @param[in] idx the GCS identifier
    @return reference to a copy of Group_member_info. NULL if not managed.
            The return value must deallocated by the caller.
   */
  virtual Group_member_info*
  get_group_member_info_by_member_id(Gcs_member_identifier idx)= 0;

  /**
    Retrieves all Group members managed by this site

    @return a vector with copies to all managed Group_member_info
   */
  virtual std::vector<Group_member_info*>* get_all_members()= 0;

  /**
    Adds a new member to be managed by this Group manager

    @param[in] new_member new group member
   */
  virtual void add(Group_member_info* new_member)= 0;

  /**
    Updates all members of the group. Typically used after a view change.

    @param[in] new_members new Group members
   */
  virtual void update(std::vector<Group_member_info*>* new_members)= 0;

  /**
    Updates the status of a single member

    @param[in] uuid        member uuid
    @param[in] new_status  status to change to
    @param[in,out] ctx     The notification context to update.
   */
  virtual void
  update_member_status(const std::string& uuid,
                       Group_member_info::Group_member_status new_status,
                       Notification_context& ctx)= 0;

  /**
    Updates the GTID sets on a single member


    @param[in] uuid            member uuid
    @param[in] gtid_executed   the member executed GTID set
    @param[in] gtid_retrieved  the member retrieved GTID set for the applier
  */
  virtual void update_gtid_sets(const std::string& uuid,
                                std::string& gtid_executed,
                                std::string& gtid_retrieved)= 0;
  /**
    Updates the role of a single member

    @param[in] uuid        member uuid
    @param[in] new_role    role to change to
    @param[in,out] ctx     The notification context to update.
   */
  virtual void
  update_member_role(const std::string& uuid,
                     Group_member_info::Group_member_role new_role,
                     Notification_context& ctx)= 0;

  /**
    Encodes this object to send via the network

    @param[out] to_encode out parameter to receive the encoded data
   */
  virtual void encode(std::vector<uchar>* to_encode)= 0;

  /**
    Decodes the raw format of this object

    @param[in] to_decode raw encoded data
    @param[in] length    raw encoded data length
    @return a vector of Group_member_info references
   */
  virtual std::vector<Group_member_info*>* decode(const uchar* to_decode,
                                                  size_t length)= 0;

  /**¬
  Check if some member of the group has the conflict detection enable

  @return true if at least one member has  conflict detection enabled
  */
  virtual bool is_conflict_detection_enabled()= 0;

  virtual void get_primary_member_uuid(std::string &primary_member_uuid)= 0;

  /**¬
  Check if majority of the group is unreachable

  This approach is optimistic, right after return the majority can be
  reestablish or go away.

  @return true if majority of the group is unreachable
  */
  virtual bool is_majority_unreachable()= 0;

  /**
    This method returns all ONLINE and RECOVERING members comma separated
    host and port in string format.

    @return hosts and port of all ONLINE and RECOVERING members
  */
  virtual std::string get_string_current_view_active_hosts() const = 0;
};


/**
  @class Group_member_info_manager

  Implementation of the interface Group_member_info_manager_interface
 */
class Group_member_info_manager: public Group_member_info_manager_interface
{
public:
  Group_member_info_manager(Group_member_info* local_member_info);

  virtual ~Group_member_info_manager();

  size_t get_number_of_members();

  Group_member_info* get_group_member_info(const std::string& uuid);

  Group_member_info* get_group_member_info_by_index(int idx);

  Group_member_info*
  get_group_member_info_by_member_id(Gcs_member_identifier idx);

  std::vector<Group_member_info*>* get_all_members();

  void add(Group_member_info* new_member);

  void update(std::vector<Group_member_info*>* new_members);

  void
  update_member_status(const std::string& uuid,
                       Group_member_info::Group_member_status new_status,
                       Notification_context& ctx);

  void update_gtid_sets(const std::string& uuid,
                        std::string& gtid_executed,
                        std::string& gtid_retrieved);
  void
  update_member_role(const std::string& uuid,
                     Group_member_info::Group_member_role new_role,
                     Notification_context& ctx);

  void encode(std::vector<uchar>* to_encode);

  std::vector<Group_member_info*>* decode(const uchar* to_decode,
                                          size_t length);

  bool is_conflict_detection_enabled();

  void get_primary_member_uuid(std::string &primary_member_uuid);

  bool is_majority_unreachable();

  std::string get_string_current_view_active_hosts() const;

private:
  void clear_members();

  std::map<std::string, Group_member_info*> *members;
  Group_member_info* local_member_info;

  mysql_mutex_t update_lock;
};


/**
 This is the Group_member_info_manager message.
 It is composed by a fixed header and 1 or more Group_member_info messages.
 Each Group_member_info message does have its own fixed header.

 The on-the-wire representation of the message is:

  +-------------------+-----------+--------------------------------------+
  | field             | wire size | description                          |
  +===================+===========+======================================+
  | version           |   4 bytes | protocol version                     |
  | fixed_hdr_len     |   2 bytes | length of the fixed header           |
  | message_len       |   8 bytes | length of the message                |
  | cargo_type        |   2 bytes | the cargo type in the payload        |
  +-------------------+-----------+--------------------------------------+
  | payload_item_type |   2 bytes | PIT_MEMBERS_NUMBER                   |
  | payload_item_len  |   8 bytes | size of PIT_MEMBERS_NUMBER value     |
  | payload_item      |   X bytes | number of members                    |
  +-------------------+-----------+--------------------------------------+
  | payload_item_type |   2 bytes | PIT_MEMBER_DATA                      |
  | payload_item_len  |   8 bytes | size of CT_MEMBER_INFO_MESSAGE data  |
  | payload_item      |   X bytes | CT_MEMBER_INFO_MESSAGE data          |
  +-------------------+-----------+--------------------------------------+

 The last tree lines occur the number of times specified on
 PIT_MEMBERS_NUMBER.
*/
class Group_member_info_manager_message: public Plugin_gcs_message
{
public:
  enum enum_payload_item_type
  {
    // This type should not be used anywhere.
    PIT_UNKNOWN= 0,

    // Length of the payload item: 2 bytes
    PIT_MEMBERS_NUMBER= 1,

    // Length of the payload item: variable
    PIT_MEMBER_DATA= 2,

    // No valid type codes can appear after this one.
    PIT_MAX= 3
  };

  /**
    Group_member_info_manager_message constructor.
   */
  Group_member_info_manager_message();

  /**
    Group_member_info_manager_message constructor.

    @param[in] group_info  Group_member_info_manager members information
   */
  Group_member_info_manager_message(Group_member_info_manager& group_info);

  /**
    Group_member_info_manager_message constructor.

    @param[in] member_info  Group_member_info one member information
   */
  Group_member_info_manager_message(Group_member_info* member_info);

  /**
    Group_member_info_manager_message destructor.
   */
  virtual ~Group_member_info_manager_message();

  /**
    Retrieves all Group members on this message.

    @return a vector with copies to all members.
   */
  std::vector<Group_member_info*>* get_all_members();

protected:
  void encode_payload(std::vector<unsigned char>* buffer) const;
  void decode_payload(const unsigned char* buffer, const unsigned char* end);

private:
  /**
    Clear members and its allocated memory.
  */
  void clear_members();

  std::vector<Group_member_info*> *members;
};

#endif /* MEMBER_INFO_INCLUDE */<|MERGE_RESOLUTION|>--- conflicted
+++ resolved
@@ -21,19 +21,6 @@
   its identification by the Protocol Client.
 */
 
-<<<<<<< HEAD
-=======
-#include <string>
-#include <sstream>
-#include <map>
-#include <vector>
-#include <set>
-
-#include <mysql/gcs/gcs_member_identifier.h>
-#include "gcs_plugin_messages.h"
-#include "member_version.h"
-
->>>>>>> 08d38e41
 /*
   Since this file is used on unit tests includes must set here and
   not through plugin_server_include.h.
@@ -42,6 +29,7 @@
 #include <map>
 #include <set>
 #include <string>
+#include <sstream>
 #include <vector>
 
 #include "my_inttypes.h"
