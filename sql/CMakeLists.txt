--- conflicted
+++ resolved
@@ -59,11 +59,7 @@
                sql_error.cc sql_handler.cc sql_help.cc sql_insert.cc sql_lex.cc 
                sql_list.cc sql_load.cc sql_manager.cc sql_parse.cc
                sql_partition.cc sql_plugin.cc sql_prepare.cc sql_rename.cc 
-<<<<<<< HEAD
-               debug_sync.cc debug_sync.h
-=======
                sql_join_cache.cc debug_sync.cc debug_sync.h
->>>>>>> 20ca15d4
                sql_select.cc sql_show.cc sql_state.c sql_string.cc 
                sql_table.cc sql_test.cc sql_trigger.cc sql_udf.cc sql_union.cc
                sql_update.cc sql_view.cc strfunc.cc table.cc thr_malloc.cc 
@@ -77,10 +73,7 @@
                sql_profile.cc event_parse_data.cc
                sql_bootstrap.cc
                sql_signal.cc mdl.cc
-<<<<<<< HEAD
-=======
                gcalc_slicescan.cc gcalc_tools.cc
->>>>>>> 20ca15d4
                sql_alloc_error_handler.cc
                transaction.cc sys_vars.cc  rpl_handler.cc sql_truncate.cc
                datadict.cc sql_reload.cc
@@ -111,13 +104,9 @@
 ADD_DEPENDENCIES(rpl GenError)
 ADD_LIBRARY(master ${MASTER_SOURCE})
 ADD_DEPENDENCIES(master GenError)
-<<<<<<< HEAD
-SET (SLAVE_SOURCE rpl_slave.cc rpl_reporting.cc rpl_mi.cc rpl_rli.cc)
-=======
 SET (SLAVE_SOURCE rpl_slave.cc rpl_reporting.cc rpl_mi.cc rpl_rli.cc
 		  rpl_info_handler.cc rpl_info_file.cc rpl_info.cc
                   rpl_info_factory.cc server_ids.h)
->>>>>>> 20ca15d4
 ADD_LIBRARY(slave ${SLAVE_SOURCE})
 ADD_DEPENDENCIES(slave GenError)
 ADD_LIBRARY(sqlgunitlib mdl.cc sql_list.cc sql_string.cc thr_malloc.cc)
@@ -315,10 +304,6 @@
   COMPONENT DataFiles PATTERN "initdb.dep" EXCLUDE  PATTERN "bootstrap.sql" EXCLUDE)
 ELSE()
   # Not windows or cross compiling, just install an empty directory
-<<<<<<< HEAD
-  INSTALL(FILES ${DUMMY_FILE} DESTINATION data/mysql)
-=======
   INSTALL(FILES ${DUMMY_FILE} DESTINATION data/mysql COMPONENT DataFiles)
->>>>>>> 20ca15d4
-ENDIF()
-ENDIF()
+ENDIF()
+ENDIF()
