--- conflicted
+++ resolved
@@ -131,12 +131,9 @@
   records.cc
   rpl_group_replication.cc
   rpl_handler.cc
-<<<<<<< HEAD
-=======
   rpl_transaction_ctx.cc
   rpl_transaction_write_set_ctx.cc
   rpl_write_set_handler.cc
->>>>>>> efbeedbe
   rules_table_service.cc
   session_tracker.cc
   set_var.cc 
