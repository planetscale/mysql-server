<<<<<<< HEAD
/* Copyright (c) 2000, 2021, Oracle and/or its affiliates.
=======
#ifndef SQL_AUTHORIZATION_INCLUDED
#define SQL_AUTHORIZATION_INCLUDED

/* Copyright (c) 2000, 2022, Oracle and/or its affiliates.
>>>>>>> 108fbab9

   This program is free software; you can redistribute it and/or modify
   it under the terms of the GNU General Public License, version 2.0,
   as published by the Free Software Foundation.

   This program is also distributed with certain software (including
   but not limited to OpenSSL) that is licensed under separate terms,
   as designated in a particular file or component or in included license
   documentation.  The authors of MySQL hereby grant you an additional
   permission to link the program and your derivative works with the
   separately licensed software that they have included with MySQL.

   This program is distributed in the hope that it will be useful,
   but WITHOUT ANY WARRANTY; without even the implied warranty of
   MERCHANTABILITY or FITNESS FOR A PARTICULAR PURPOSE.  See the
   GNU General Public License, version 2.0, for more details.

   You should have received a copy of the GNU General Public License
   along with this program; if not, write to the Free Software
   Foundation, Inc., 51 Franklin St, Fifth Floor, Boston, MA 02110-1301  USA */

#ifndef SQL_AUTHORIZATION_INCLUDED
#define SQL_AUTHORIZATION_INCLUDED

#include <functional>
#include <string>
#include <utility>

#include "lex_string.h"
#include "mysql/components/services/bits/mysql_mutex_bits.h"
#include "sql/auth/sql_auth_cache.h"

class String;
class THD;

void roles_graphml(THD *thd, String *);
bool check_if_granted_role(LEX_CSTRING user, LEX_CSTRING host, LEX_CSTRING role,
                           LEX_CSTRING role_host);
bool find_if_granted_role(Role_vertex_descriptor v, LEX_CSTRING role,
                          LEX_CSTRING role_host,
                          Role_vertex_descriptor *found_vertex = nullptr);
std::pair<std::string, std::string> get_authid_from_quoted_string(
    std::string str);
void iterate_comma_separated_quoted_string(
    std::string str, const std::function<bool(const std::string)> &f);
void get_granted_roles(Role_vertex_descriptor &v,
                       List_of_granted_roles *granted_roles);
void get_granted_roles(Role_vertex_descriptor &v,
                       std::function<void(const Role_id &, bool)> f);
/* For for get_mandatory_roles and Sys_mandatory_roles */
extern mysql_mutex_t LOCK_mandatory_roles;
#endif /* SQL_AUTHORIZATION_INCLUDED */<|MERGE_RESOLUTION|>--- conflicted
+++ resolved
@@ -1,11 +1,4 @@
-<<<<<<< HEAD
-/* Copyright (c) 2000, 2021, Oracle and/or its affiliates.
-=======
-#ifndef SQL_AUTHORIZATION_INCLUDED
-#define SQL_AUTHORIZATION_INCLUDED
-
 /* Copyright (c) 2000, 2022, Oracle and/or its affiliates.
->>>>>>> 108fbab9
 
    This program is free software; you can redistribute it and/or modify
    it under the terms of the GNU General Public License, version 2.0,
