/* Copyright (c) 2009, 2017, Oracle and/or its affiliates. All rights reserved.

   This program is free software; you can redistribute it and/or modify
   it under the terms of the GNU General Public License as published by
   the Free Software Foundation; version 2 of the License.

   This program is distributed in the hope that it will be useful,
   but WITHOUT ANY WARRANTY; without even the implied warranty of
   MERCHANTABILITY or FITNESS FOR A PARTICULAR PURPOSE.  See the
   GNU General Public License for more details.

   You should have received a copy of the GNU General Public License
   along with this program; if not, write to the Free Software Foundation,
   51 Franklin Street, Suite 500, Boston, MA 02110-1335 USA */

#include "sql/binlog.h"

#include "my_config.h"

#include <assert.h>
#include <errno.h>
#include <fcntl.h>
#include <limits.h>
#include <stdint.h>
#include <stdio.h>
#include <stdlib.h>
#include <sys/stat.h>

#include "lex_string.h"
#include "my_macros.h"
#include "my_systime.h"
#ifdef HAVE_UNISTD_H
#include <unistd.h>
#endif
#include <algorithm>
#include <list>
#include <new>
#include <string>

#include "binary_log_types.h"
#include "control_events.h"
#include "current_thd.h"
#include "debug_sync.h"                     // DEBUG_SYNC
#include "debug_vars.h"
#include "derror.h"                         // ER_THD
#include "discrete_interval.h"
#include "dur_prop.h"
#include "field.h"
#include "handler.h"
#include "hash.h"
#include "item_func.h"                      // user_var_entry
#include "key.h"
#include "log.h"
#include "log_event.h"                      // Rows_log_event
#include "m_ctype.h"
#include "mdl.h"
#include "mf_wcomp.h"                       // wild_one, wild_many
#include "my_base.h"
#include "my_bitmap.h"
#include "my_byteorder.h"
#include "my_compiler.h"
#include "my_dbug.h"
#include "my_dir.h"
#include "my_sqlcommand.h"
#include "my_stacktrace.h"                  // my_safe_print_system_time
#include "my_thread_local.h"
#include "mysql/plugin.h"
#include "mysql/psi/mysql_file.h"
#include "mysql/psi/psi_stage.h"
#include "mysql/service_mysql_alloc.h"
#include "mysql/thread_type.h"
#include "mysqld.h"                         // sync_binlog_period ...
#include "mysqld_error.h"
#include "mysqld_thd_manager.h"             // Global_THD_manager
#include "prealloced_array.h"
#include "protocol.h"
#include "psi_memory_key.h"
#include "query_options.h"
#include "rows_event.h"
#include "rpl_filter.h"
#include "rpl_gtid.h"
#include "rpl_handler.h"                    // RUN_HOOK
#include "rpl_mi.h"                         // Master_info
#include "rpl_record.h"
#include "rpl_rli.h"                        // Relay_log_info
#include "rpl_rli_pdb.h"                    // Slave_worker
#include "rpl_slave.h"
#include "rpl_slave_commit_order_manager.h" // Commit_order_manager
#include "rpl_transaction_ctx.h"
#include "rpl_trx_boundary_parser.h"        // Transaction_boundary_parser
#include "rpl_context.h"
#include "rpl_utility.h"
#include "sql_bitmap.h"
#include "sql_class.h"                      // THD
#include "sql_const.h"
#include "sql_data_change.h"
#include "sql_error.h"
#include "sql_lex.h"
#include "sql_list.h"
#include "sql_parse.h"                      // sqlcom_can_generate_row_events
#include "sql_plugin.h"
#include "sql_plugin_ref.h"
#include "sql_servers.h"
#include "sql_show.h"                       // append_identifier
#include "sql_udf.h"
#include "statement_events.h"
#include "system_variables.h"
#include "table.h"
#include "table_id.h"
#include "thr_lock.h"
#include "transaction_info.h"
#include "xa.h"

class Item;
class Gtid_event;

using std::max;
using std::min;
using std::string;
using std::list;
using binary_log::checksum_crc32;

#define FLAGSTR(V,F) ((V)&(F)?#F" ":"")
#define YESNO(X) ((X) ? "yes" : "no")

#define LOG_PREFIX	"ML"

/**
  @defgroup Binary_Log Binary Log
  @{
 */

#define MY_OFF_T_UNDEF (~(my_off_t)0UL)

/*
  Constants required for the limit unsafe warnings suppression
 */
//seconds after which the limit unsafe warnings suppression will be activated
#define LIMIT_UNSAFE_WARNING_ACTIVATION_TIMEOUT 50
//number of limit unsafe warnings after which the suppression will be activated
#define LIMIT_UNSAFE_WARNING_ACTIVATION_THRESHOLD_COUNT 50
#define MAX_SESSION_ATTACH_TRIES 10

static ulonglong limit_unsafe_suppression_start_time= 0;
static bool unsafe_warning_suppression_is_activated= false;
static int limit_unsafe_warning_count= 0;

static handlerton *binlog_hton;
bool opt_binlog_order_commits= true;

const char *log_bin_index= 0;
const char *log_bin_basename= 0;

MYSQL_BIN_LOG mysql_bin_log(&sync_binlog_period, WRITE_CACHE);

static int binlog_init(void *p);
static int binlog_start_trans_and_stmt(THD *thd, Log_event *start_event);
static int binlog_close_connection(handlerton *hton, THD *thd);
static int binlog_savepoint_set(handlerton *hton, THD *thd, void *sv);
static int binlog_savepoint_rollback(handlerton *hton, THD *thd, void *sv);
static bool binlog_savepoint_rollback_can_release_mdl(handlerton *hton,
                                                      THD *thd);
static int binlog_commit(handlerton *hton, THD *thd, bool all);
static int binlog_rollback(handlerton *hton, THD *thd, bool all);
static int binlog_prepare(handlerton *hton, THD *thd, bool all);
static int binlog_xa_commit(handlerton *hton,  XID *xid);
static int binlog_xa_rollback(handlerton *hton,  XID *xid);
static void exec_binlog_error_action_abort(const char* err_string);

static inline bool has_commit_order_manager(THD *thd)
{
  return is_mts_worker(thd) &&
    thd->rli_slave->get_commit_order_manager() != NULL;
}


bool normalize_binlog_name(char *to, const char *from, bool is_relay_log)
{
  DBUG_ENTER("normalize_binlog_name");
  bool error= false;
  char buff[FN_REFLEN];
  char *ptr= (char*) from;
  char *opt_name= is_relay_log ? opt_relay_logname : opt_bin_logname;

  DBUG_ASSERT(from);

  /* opt_name is not null and not empty and from is a relative path */
  if (opt_name && opt_name[0] && from && !test_if_hard_path(from))
  {
    // take the path from opt_name
    // take the filename from from 
    char log_dirpart[FN_REFLEN], log_dirname[FN_REFLEN];
    size_t log_dirpart_len, log_dirname_len;
    dirname_part(log_dirpart, opt_name, &log_dirpart_len);
    dirname_part(log_dirname, from, &log_dirname_len);

    /* log may be empty => relay-log or log-bin did not 
        hold paths, just filename pattern */
    if (log_dirpart_len > 0)
    {
      /* create the new path name */
      if(fn_format(buff, from+log_dirname_len, log_dirpart, "",
                   MYF(MY_UNPACK_FILENAME | MY_SAFE_PATH)) == NULL)
      {
        error= true;
        goto end;
      }

      ptr= buff;
    }
  }

  DBUG_ASSERT(ptr);
  if (ptr)
  {
    size_t length= strlen(ptr);

    // Strips the CR+LF at the end of log name and \0-terminates it.
    if (length && ptr[length-1] == '\n')
    {
      ptr[length-1]= 0;
      length--;
      if (length && ptr[length-1] == '\r')
      {
        ptr[length-1]= 0;
        length--;
      }
    }
    if (!length)
    {
      error= true;
      goto end;
    }
    strmake(to, ptr, length);
  }
end:
  DBUG_RETURN(error);
}


/**
  Helper class to hold a mutex for the duration of the
  block.

  Eliminates the need for explicit unlocking of mutexes on, e.g.,
  error returns.  On passing a null pointer, the sentry will not do
  anything.
 */
class Mutex_sentry
{
public:
  Mutex_sentry(mysql_mutex_t *mutex)
    : m_mutex(mutex)
  {
    if (m_mutex)
      mysql_mutex_lock(mutex);
  }

  ~Mutex_sentry()
  {
    if (m_mutex)
      mysql_mutex_unlock(m_mutex);
#ifndef DBUG_OFF
    m_mutex= 0;
#endif
  }

private:
  mysql_mutex_t *m_mutex;

  // It's not allowed to copy this object in any way
  Mutex_sentry(Mutex_sentry const&);
  void operator=(Mutex_sentry const&);
};


/**
  Helper class to switch to a new thread and then go back to the previous one,
  when the object is destroyed using RAII.

  This class is used to temporarily switch to another session (THD
  structure). It will set up thread specific "globals" correctly
  so that the POSIX thread looks exactly like the session attached to.
  However, PSI_thread info is not touched as it is required to show
  the actual physial view in PFS instrumentation i.e., it should
  depict as the real thread doing the work instead of thread it switched
  to.

  On destruction, the original session (which is supplied to the
  constructor) will be re-attached automatically. For example, with
  this code, the value of @c current_thd will be the same before and
  after execution of the code.

  @code
  {
    for (int i = 0 ; i < count ; ++i)
    {
      // here we are attached to current_thd
      // [...]
      Thd_backup_and_restore switch_thd(current_thd, other_thd[i]);
      // [...]
      // here we are attached to other_thd[i]
      // [...]
    }
    // here we are attached to current_thd
  }
  @endcode

  @warning The class is not designed to be inherited from.
 */

class Thd_backup_and_restore
{
public:
  /**
    Try to attach the POSIX thread to a session.
    - This function attaches the POSIX thread to a session
    in MAX_SESSION_ATTACH_TRIES tries when encountering
    'out of memory' error, and terminates the server after
    failed in MAX_SESSION_ATTACH_TRIES tries.

    @param[in] backup_thd    The thd to restore to when object is destructed.
    @param[in] new_thd       The thd to attach to.
   */

  Thd_backup_and_restore(THD *backup_thd, THD *new_thd)
    : m_backup_thd(backup_thd), m_new_thd(new_thd),
      m_new_thd_old_real_id(new_thd->real_id),
      m_new_thd_old_thread_stack(new_thd->thread_stack)
  {
    DBUG_ASSERT(m_backup_thd != NULL && m_new_thd != NULL);
    // Reset the state of the current thd.
    m_backup_thd->restore_globals();

    m_new_thd->thread_stack= m_backup_thd->thread_stack;

    int i= 0;
    /*
      Attach the POSIX thread to a session in MAX_SESSION_ATTACH_TRIES
      tries when encountering 'out of memory' error.
    */
    while (i < MAX_SESSION_ATTACH_TRIES)
    {
      /*
        Currently attach_to(...) returns ER_OUTOFMEMORY or 0. So
        we continue to attach the POSIX thread when encountering
        the ER_OUTOFMEMORY error. Please take care other error
        returned from attach_to(...) in future.
      */
      if (!attach_to(new_thd))
      {
        if (i > 0)
          LogErr(WARNING_LEVEL,
                 ER_BINLOG_ATTACHING_THREAD_MEMORY_FINALLY_AVAILABLE, i + 1);
        break;
      }
      /* Sleep 1 microsecond per try to avoid temporary 'out of memory' */
      my_sleep(1);
      i++;
    }
    /*
      Terminate the server after failed to attach the POSIX thread
      to a session in MAX_SESSION_ATTACH_TRIES tries.
    */
    if (MAX_SESSION_ATTACH_TRIES == i)
    {
      my_safe_print_system_time();
      my_safe_printf_stderr("%s", "[Fatal] Out of memory while attaching to "
                            "session thread during the group commit phase. "
                            "Data consistency between master and slave can "
                            "be guaranteed after server restarts.\n");
      _exit(MYSQLD_FAILURE_EXIT);
    }
    DBUG_ASSERT(!check_stack_overrun(m_new_thd, STACK_MIN_SIZE,
                                     reinterpret_cast<uchar *>(&i)));
  }

  /**
      Restores to previous thd.
   */
  ~Thd_backup_and_restore()
  {
    /*
      Restore the global variables of the thd we previously attached to,
      to its original state. In other words, detach the m_new_thd.
    */
    m_new_thd->restore_globals();
    m_new_thd->real_id= m_new_thd_old_real_id;
    m_new_thd->thread_stack= m_new_thd_old_thread_stack;

    // Reset the global variables to the original state.
    if (unlikely(m_backup_thd->store_globals()))
      DBUG_ASSERT(0);                           // Out of memory?!
  }

private:

  /**
    Attach the POSIX thread to a session.
   */
  int attach_to(THD *thd)
  {
    if (DBUG_EVALUATE_IF("simulate_session_attach_error", 1, 0)
        || unlikely(thd->store_globals()))
    {
      /*
        Indirectly uses pthread_setspecific, which can only return
        ENOMEM or EINVAL. Since store_globals are using correct keys,
        the only alternative is out of memory.
      */
      return ER_OUTOFMEMORY;
    }
    return 0;
  }

  THD *m_backup_thd;
  THD *m_new_thd;
  my_thread_t m_new_thd_old_real_id;
  const char *m_new_thd_old_thread_stack;
};


/**
  Caches for non-transactional and transactional data before writing
  it to the binary log.

  @todo All the access functions for the flags suggest that the
  encapsuling is not done correctly, so try to move any logic that
  requires access to the flags into the cache.
*/
class binlog_cache_data
{
public:

  binlog_cache_data(bool trx_cache_arg,
                    my_off_t max_binlog_cache_size_arg,
                    ulong *ptr_binlog_cache_use_arg,
                    ulong *ptr_binlog_cache_disk_use_arg)
  : m_pending(0), saved_max_binlog_cache_size(max_binlog_cache_size_arg),
    ptr_binlog_cache_use(ptr_binlog_cache_use_arg),
    ptr_binlog_cache_disk_use(ptr_binlog_cache_disk_use_arg)
  {
    reset();
    flags.transactional= trx_cache_arg;
    cache_log.end_of_file= saved_max_binlog_cache_size;
  }

  int finalize(THD *thd, Log_event *end_event);
  int finalize(THD *thd, Log_event *end_event, XID_STATE *xs);
  int flush(THD *thd, my_off_t *bytes, bool *wrote_xid);
  int write_event(THD *thd, Log_event *event);
  size_t get_event_counter() { return event_counter; }

  virtual ~binlog_cache_data()
  {
    DBUG_ASSERT(is_binlog_empty());
    close_cached_file(&cache_log);
  }

  bool is_binlog_empty() const
  {
    my_off_t pos= my_b_tell(&cache_log);
    DBUG_PRINT("debug", ("%s_cache - pending: 0x%llx, bytes: %llu",
                         (flags.transactional ? "trx" : "stmt"),
                         (ulonglong) pending(), (ulonglong) pos));
    return pending() == NULL && pos == 0;
  }

  bool is_finalized() const {
    return flags.finalized;
  }

  Rows_log_event *pending() const
  {
    return m_pending;
  }

  void set_pending(Rows_log_event *const pending)
  {
    m_pending= pending;
  }

  void set_incident(void)
  {
    flags.incident= true;
  }

  bool has_incident(void) const
  {
    return flags.incident;
  }

  bool has_xid() const {
    // There should only be an XID event if we are transactional
    DBUG_ASSERT((flags.transactional && flags.with_xid) || !flags.with_xid);
    return flags.with_xid;
  }

  bool is_trx_cache() const
  {
    return flags.transactional;
  }

  my_off_t get_byte_position() const
  {
    return my_b_tell(&cache_log);
  }

  void cache_state_checkpoint(my_off_t pos_to_checkpoint)
  {
    // We only need to store the cache state for pos > 0
    if (pos_to_checkpoint)
    {
      cache_state state;
      state.with_rbr= flags.with_rbr;
      state.with_sbr= flags.with_sbr;
      state.event_counter= event_counter;
      cache_state_map[pos_to_checkpoint]= state;
    }
  }

  void cache_state_rollback(my_off_t pos_to_rollback)
  {
    if (pos_to_rollback)
    {
      std::map<my_off_t,cache_state>::iterator it;
      it = cache_state_map.find(pos_to_rollback);
      if (it != cache_state_map.end())
      {
        flags.with_rbr= it->second.with_rbr;
        flags.with_sbr= it->second.with_sbr;
        event_counter= it->second.event_counter;
      }
      else
        DBUG_ASSERT(it == cache_state_map.end());
    }
    // Rolling back to pos == 0 means cleaning up the cache.
    else
    {
      flags.with_rbr= false;
      flags.with_sbr= false;
      event_counter= 0;
    }
  }

  virtual void reset()
  {
    compute_statistics();
    truncate(0);

    /*
      If IOCACHE has a file associated, change its size to 0.
      It is safer to do it here, since we are certain that one
      asked the cache to go to position 0 with truncate.
    */
    if(cache_log.file != -1)
    {
      int error= 0;
      if((error= my_chsize(cache_log.file, 0, 0, MYF(MY_WME))))
        LogErr(WARNING_LEVEL, ER_BINLOG_CANT_RESIZE_CACHE);

      DBUG_EXECUTE_IF("show_io_cache_size",
                      {
                        my_off_t file_size= my_seek(cache_log.file,
                                                    0L,MY_SEEK_END,MYF(MY_WME+MY_FAE));
                        sql_print_error("New size:%llu",
                                        static_cast<ulonglong>(file_size));
                      });
    }

    flags.incident= false;
    flags.with_xid= false;
    flags.immediate= false;
    flags.finalized= false;
    flags.with_sbr= false;
    flags.with_rbr= false;
    /*
      The truncate function calls reinit_io_cache that calls my_b_flush_io_cache
      which may increase disk_writes. This breaks the disk_writes use by the
      binary log which aims to compute the ratio between in-memory cache usage
      and disk cache usage. To avoid this undesirable behavior, we reset the
      variable after truncating the cache.
    */
    cache_log.disk_writes= 0;
    cache_state_map.clear();
    event_counter= 0;
    DBUG_ASSERT(is_binlog_empty());
  }

  /**
    Sets the write position to point at the position given. If the
    cache has swapped to a file, it reinitializes it, so that the
    proper data is added to the IO_CACHE buffer. Otherwise, it just
    does a my_b_seek.

    my_b_seek will not work if the cache has swapped, that's why
    we do this workaround.

    @param  pos the new write position.
    @param  use_reinit if the position should be reset resorting
                to reset_io_cache (which may issue a flush_io_cache 
                inside)

    @return The previous write position.
   */
  my_off_t reset_write_pos(my_off_t pos, bool use_reinit)
  {
    DBUG_ENTER("reset_write_pos");
    DBUG_ASSERT(cache_log.type == WRITE_CACHE);

    my_off_t oldpos= get_byte_position();

    if (use_reinit)
      reinit_io_cache(&cache_log, WRITE_CACHE, pos, 0, 0);
    else
      my_b_seek(&cache_log, pos);

    DBUG_RETURN(oldpos);
  }

  /*
    Cache to store data before copying it to the binary log.
  */
  IO_CACHE cache_log;

  /**
    Returns information about the cache content with respect to
    the binlog_format of the events.

    This will be used to set a flag on GTID_LOG_EVENT stating that the
    transaction may have SBR statements or not, but the binlog dump
    will show this flag as "rbr_only" when it is not set. That's why
    an empty transaction should return true below, or else an empty
    transaction would be assumed as "rbr_only" even not having RBR
    events.

    When dumping a binary log content using mysqlbinlog client program,
    for any transaction assumed as "rbr_only" it will be printed a
    statement changing the transaction isolation level to READ COMMITTED.
    It doesn't make sense to have an empty transaction "requiring" this
    isolation level change.

    @return true  The cache have SBR events or is empty.
    @return false The cache contains a transaction with no SBR events.
   */
  bool may_have_sbr_stmts()
  {
    return flags.with_sbr || !flags.with_rbr;
  }

protected:
  /*
    This structure should have all cache variables/flags that should be restored
    when a ROLLBACK TO SAVEPOINT statement be executed.
  */
  struct cache_state
  {
    bool with_sbr;
    bool with_rbr;
    size_t event_counter;
  };
  /*
    For every SAVEPOINT used, we will store a cache_state for the current
    binlog cache position. So, if a ROLLBACK TO SAVEPOINT is used, we can
    restore the cache_state values after truncating the binlog cache.
  */
  std::map<my_off_t, cache_state> cache_state_map;
  /*
    In order to compute the transaction size (because of possible extra checksum
    bytes), we need to keep track of how many events are in the binlog cache.
  */
  size_t event_counter= 0;
  /*
    It truncates the cache to a certain position. This includes deleting the
    pending event.
   */
  void truncate(my_off_t pos)
  {
    DBUG_PRINT("info", ("truncating to position %lu", (ulong) pos));
    remove_pending_event();
    reinit_io_cache(&cache_log, WRITE_CACHE, pos, 0, 0);
    cache_log.end_of_file= saved_max_binlog_cache_size;
  }

  /**
     Flush pending event to the cache buffer.
   */
  int flush_pending_event(THD *thd) {
    if (m_pending)
    {
      m_pending->set_flags(Rows_log_event::STMT_END_F);
      if (int error= write_event(thd, m_pending))
        return error;
      thd->clear_binlog_table_maps();
    }
    return 0;
  }

  /**
    Remove the pending event.
   */
  int remove_pending_event() {
    delete m_pending;
    m_pending= NULL;
    return 0;
  }
  struct Flags {
    /*
      Defines if this is either a trx-cache or stmt-cache, respectively, a
      transactional or non-transactional cache.
    */
    bool transactional:1;

    /*
      This indicates that some events did not get into the cache and most likely
      it is corrupted.
    */
    bool incident:1;

    /*
      This indicates that the cache should be written without BEGIN/END.
    */
    bool immediate:1;

    /*
      This flag indicates that the buffer was finalized and has to be
      flushed to disk.
     */
    bool finalized:1;

    /*
      This indicates that either the cache contain an XID event, or it's
      an atomic DDL Query-log-event. In the latter case the flag is set up
      on the statement level, namely when the Query-log-event is cached
      at time the DDL transaction is not committing.
      The flag therefore gets reset when the cache is cleaned due to
      the statement rollback, e.g in case of a DDL post-caching execution
      error.
      Any statement scope flag among other things must consider its
      reset policy when the statement is rolled back.
    */
    bool with_xid:1;

    /*
      This indicates that the cache contain statements changing content.
    */
    bool with_sbr:1;

    /*
      This indicates that the cache contain RBR event changing content.
    */
    bool with_rbr:1;
  } flags;

private:
  /*
    Pending binrows event. This event is the event where the rows are currently
    written.
   */
  Rows_log_event *m_pending;

  /**
    This function computes binlog cache and disk usage.
  */
  void compute_statistics()
  {
    if (!is_binlog_empty())
    {
      (*ptr_binlog_cache_use)++;
      if (cache_log.disk_writes != 0)
        (*ptr_binlog_cache_disk_use)++;
    }
  }

  /*
    Stores the values of maximum size of the cache allowed when this cache
    is configured. This corresponds to either
      . max_binlog_cache_size or max_binlog_stmt_cache_size.
  */
  my_off_t saved_max_binlog_cache_size;

  /*
    Stores a pointer to the status variable that keeps track of the in-memory 
    cache usage. This corresponds to either
      . binlog_cache_use or binlog_stmt_cache_use.
  */
  ulong *ptr_binlog_cache_use;

  /*
    Stores a pointer to the status variable that keeps track of the disk
    cache usage. This corresponds to either
      . binlog_cache_disk_use or binlog_stmt_cache_disk_use.
  */
  ulong *ptr_binlog_cache_disk_use;

  binlog_cache_data& operator=(const binlog_cache_data& info);
  binlog_cache_data(const binlog_cache_data& info);
};


class binlog_stmt_cache_data
  : public binlog_cache_data
{
public:
  binlog_stmt_cache_data(bool trx_cache_arg,
                        my_off_t max_binlog_cache_size_arg,
                        ulong *ptr_binlog_cache_use_arg,
                        ulong *ptr_binlog_cache_disk_use_arg)
    : binlog_cache_data(trx_cache_arg,
                        max_binlog_cache_size_arg,
                        ptr_binlog_cache_use_arg,
                        ptr_binlog_cache_disk_use_arg)
  {
  }

  using binlog_cache_data::finalize;

  int finalize(THD *thd);
};


int
binlog_stmt_cache_data::finalize(THD *thd)
{
  if (flags.immediate)
  {
    if (int error= finalize(thd, NULL))
      return error;
  }
  else
  {
    Query_log_event
      end_evt(thd, STRING_WITH_LEN("COMMIT"), false, false, true, 0, true);
    if (int error= finalize(thd, &end_evt))
      return error;
  }
  return 0;
}


class binlog_trx_cache_data : public binlog_cache_data
{
public:
  binlog_trx_cache_data(bool trx_cache_arg,
                        my_off_t max_binlog_cache_size_arg,
                        ulong *ptr_binlog_cache_use_arg,
                        ulong *ptr_binlog_cache_disk_use_arg)
  : binlog_cache_data(trx_cache_arg,
                      max_binlog_cache_size_arg,
                      ptr_binlog_cache_use_arg,
                      ptr_binlog_cache_disk_use_arg),
    m_cannot_rollback(FALSE), before_stmt_pos(MY_OFF_T_UNDEF)
  {   }

  void reset()
  {
    DBUG_ENTER("reset");
    DBUG_PRINT("enter", ("before_stmt_pos: %llu", (ulonglong) before_stmt_pos));
    m_cannot_rollback= FALSE;
    before_stmt_pos= MY_OFF_T_UNDEF;
    binlog_cache_data::reset();
    DBUG_PRINT("return", ("before_stmt_pos: %llu", (ulonglong) before_stmt_pos));
    DBUG_VOID_RETURN;
  }

  bool cannot_rollback() const
  {
    return m_cannot_rollback;
  }

  void set_cannot_rollback()
  {
    m_cannot_rollback= TRUE;
  }

  my_off_t get_prev_position() const
  {
     return before_stmt_pos;
  }

  void set_prev_position(my_off_t pos)
  {
    DBUG_ENTER("set_prev_position");
    DBUG_PRINT("enter", ("before_stmt_pos: %llu", (ulonglong) before_stmt_pos));
    before_stmt_pos= pos;
    cache_state_checkpoint(before_stmt_pos);
    DBUG_PRINT("return", ("before_stmt_pos: %llu", (ulonglong) before_stmt_pos));
    DBUG_VOID_RETURN;
  }

  void restore_prev_position()
  {
    DBUG_ENTER("restore_prev_position");
    DBUG_PRINT("enter", ("before_stmt_pos: %llu", (ulonglong) before_stmt_pos));
    binlog_cache_data::truncate(before_stmt_pos);
    cache_state_rollback(before_stmt_pos);
    before_stmt_pos= MY_OFF_T_UNDEF;
    /*
      Binlog statement rollback clears with_xid now as the atomic DDL statement
      marker which can be set as early as at event creation and caching.
    */
    flags.with_xid= false;
    DBUG_PRINT("return", ("before_stmt_pos: %llu", (ulonglong) before_stmt_pos));
    DBUG_VOID_RETURN;
  }

  void restore_savepoint(my_off_t pos)
  {
    DBUG_ENTER("restore_savepoint");
    DBUG_PRINT("enter", ("before_stmt_pos: %llu", (ulonglong) before_stmt_pos));
    binlog_cache_data::truncate(pos);
    if (pos <= before_stmt_pos)
      before_stmt_pos= MY_OFF_T_UNDEF;
    cache_state_rollback(pos);
    DBUG_PRINT("return", ("before_stmt_pos: %llu", (ulonglong) before_stmt_pos));
    DBUG_VOID_RETURN;
  }

  using binlog_cache_data::truncate;

  int truncate(THD *thd, bool all);

private:
  /*
    It will be set TRUE if any statement which cannot be rolled back safely
    is put in trx_cache.
  */
  bool m_cannot_rollback;

  /*
    Binlog position before the start of the current statement.
  */
  my_off_t before_stmt_pos;

  binlog_trx_cache_data& operator=(const binlog_trx_cache_data& info);
  binlog_trx_cache_data(const binlog_trx_cache_data& info);
};

class binlog_cache_mngr {
public:
  binlog_cache_mngr(my_off_t max_binlog_stmt_cache_size_arg,
                    ulong *ptr_binlog_stmt_cache_use_arg,
                    ulong *ptr_binlog_stmt_cache_disk_use_arg,
                    my_off_t max_binlog_cache_size_arg,
                    ulong *ptr_binlog_cache_use_arg,
                    ulong *ptr_binlog_cache_disk_use_arg)
  : stmt_cache(FALSE, max_binlog_stmt_cache_size_arg,
               ptr_binlog_stmt_cache_use_arg,
               ptr_binlog_stmt_cache_disk_use_arg),
    trx_cache(TRUE, max_binlog_cache_size_arg,
              ptr_binlog_cache_use_arg,
              ptr_binlog_cache_disk_use_arg),
    has_logged_xid(NULL)
  {  }

  binlog_cache_data* get_binlog_cache_data(bool is_transactional)
  {
    if (is_transactional)
      return &trx_cache;
    else
      return &stmt_cache;
  }

  IO_CACHE* get_binlog_cache_log(bool is_transactional)
  {
    return (is_transactional ? &trx_cache.cache_log : &stmt_cache.cache_log);
  }

  /**
    Convenience method to check if both caches are empty.
   */
  bool is_binlog_empty() const {
    return stmt_cache.is_binlog_empty() && trx_cache.is_binlog_empty();
  }

  /*
    clear stmt_cache and trx_cache if they are not empty
  */
  void reset()
  {
    if (!stmt_cache.is_binlog_empty())
      stmt_cache.reset();
    if (!trx_cache.is_binlog_empty())
      trx_cache.reset();
  }

#ifndef DBUG_OFF
  bool dbug_any_finalized() const {
    return stmt_cache.is_finalized() || trx_cache.is_finalized();
  }
#endif

  /*
    Convenience method to flush both caches to the binary log.

    @param bytes_written Pointer to variable that will be set to the
                         number of bytes written for the flush.
    @param wrote_xid     Pointer to variable that will be set to @c
                         true if any XID event was written to the
                         binary log. Otherwise, the variable will not
                         be touched.
    @return Error code on error, zero if no error.
   */
  int flush(THD *thd, my_off_t *bytes_written, bool *wrote_xid)
  {
    my_off_t stmt_bytes= 0;
    my_off_t trx_bytes= 0;
    DBUG_ASSERT(stmt_cache.has_xid() == 0);
    int error= stmt_cache.flush(thd, &stmt_bytes, wrote_xid);
    if (error)
      return error;
    DEBUG_SYNC(thd, "after_flush_stm_cache_before_flush_trx_cache");
    if (int error= trx_cache.flush(thd, &trx_bytes, wrote_xid))
      return error;
    *bytes_written= stmt_bytes + trx_bytes;
    return 0;
  }

  binlog_stmt_cache_data stmt_cache;
  binlog_trx_cache_data trx_cache;
  /*
    The bool flag is for preventing do_binlog_xa_commit_rollback()
    execution twice which can happen for "external" xa commit/rollback.
  */
  bool has_logged_xid;
private:

  binlog_cache_mngr& operator=(const binlog_cache_mngr& info);
  binlog_cache_mngr(const binlog_cache_mngr& info);
};


static binlog_cache_mngr *thd_get_cache_mngr(const THD *thd)
{
  /*
    If opt_bin_log is not set, binlog_hton->slot == -1 and hence
    thd_get_ha_data(thd, hton) segfaults.
  */
  DBUG_ASSERT(opt_bin_log);
  return (binlog_cache_mngr *)thd_get_ha_data(thd, binlog_hton);
}


/**
  Checks if the BINLOG_CACHE_SIZE's value is greater than MAX_BINLOG_CACHE_SIZE.
  If this happens, the BINLOG_CACHE_SIZE is set to MAX_BINLOG_CACHE_SIZE.
*/
void check_binlog_cache_size(THD *thd)
{
  if (binlog_cache_size > max_binlog_cache_size)
  {
    if (thd)
    {
      push_warning_printf(thd, Sql_condition::SL_WARNING,
                          ER_BINLOG_CACHE_SIZE_GREATER_THAN_MAX,
                          ER_THD(thd, ER_BINLOG_CACHE_SIZE_GREATER_THAN_MAX),
                          (ulong) binlog_cache_size,
                          (ulong) max_binlog_cache_size);
    }
    else
    {
      LogErr(WARNING_LEVEL, ER_BINLOG_CACHE_SIZE_GREATER_THAN_MAX,
             binlog_cache_size,
             (ulong) max_binlog_cache_size);
    }
    binlog_cache_size= static_cast<ulong>(max_binlog_cache_size);
  }
}

/**
  Checks if the BINLOG_STMT_CACHE_SIZE's value is greater than MAX_BINLOG_STMT_CACHE_SIZE.
  If this happens, the BINLOG_STMT_CACHE_SIZE is set to MAX_BINLOG_STMT_CACHE_SIZE.
*/
void check_binlog_stmt_cache_size(THD *thd)
{
  if (binlog_stmt_cache_size > max_binlog_stmt_cache_size)
  {
    if (thd)
    {
      push_warning_printf(thd, Sql_condition::SL_WARNING,
                          ER_BINLOG_STMT_CACHE_SIZE_GREATER_THAN_MAX,
                          ER_THD(thd,
                                 ER_BINLOG_STMT_CACHE_SIZE_GREATER_THAN_MAX),
                          (ulong) binlog_stmt_cache_size,
                          (ulong) max_binlog_stmt_cache_size);
    }
    else
    {
      LogErr(WARNING_LEVEL, ER_BINLOG_STMT_CACHE_SIZE_GREATER_THAN_MAX,
             binlog_stmt_cache_size,
             (ulong) max_binlog_stmt_cache_size);
    }
    binlog_stmt_cache_size= static_cast<ulong>(max_binlog_stmt_cache_size);
  }
}

/**
 Check whether binlog_hton has valid slot and enabled
*/
bool binlog_enabled()
{
	return(binlog_hton && binlog_hton->slot != HA_SLOT_UNDEF);
}

 /*
  Save position of binary log transaction cache.

  SYNPOSIS
    binlog_trans_log_savepos()

    thd      The thread to take the binlog data from
    pos      Pointer to variable where the position will be stored

  DESCRIPTION

    Save the current position in the binary log transaction cache into
    the variable pointed to by 'pos'
 */

static void
binlog_trans_log_savepos(THD *thd, my_off_t *pos)
{
  DBUG_ENTER("binlog_trans_log_savepos");
  DBUG_ASSERT(pos != NULL);
  binlog_cache_mngr *const cache_mngr= thd_get_cache_mngr(thd);
  DBUG_ASSERT(mysql_bin_log.is_open());
  *pos= cache_mngr->trx_cache.get_byte_position();
  DBUG_PRINT("return", ("position: %lu", (ulong) *pos));
  cache_mngr->trx_cache.cache_state_checkpoint(*pos);
  DBUG_VOID_RETURN;
}

static int binlog_dummy_recover(handlerton*, XID*, uint)
{
  return 0;
}

/**
  Auxiliary class to copy serialized events to the binary log and
  correct some of the fields that are not known until just before
  writing the event.

  This class allows feeding events in parts, so it is practical to use
  in do_write_cache() which reads events from an IO_CACHE where events
  may span mutiple cache pages.

  The following fields are fixed before writing the event:
  - end_log_pos is set
  - the checksum is computed if checksums are enabled
  - the length is incremented by the checksum size if checksums are enabled
*/
class Binlog_event_writer
{
  IO_CACHE *output_cache;
  bool have_checksum;
  ha_checksum initial_checksum;
  ha_checksum checksum;
  uint32 end_log_pos;

public:
  /**
    Constructs a new Binlog_event_writer. Should be called once before
    starting to flush the transaction or statement cache to the
    binlog.

    @param output_cache_arg IO_CACHE to write to.
  */
  Binlog_event_writer(IO_CACHE *output_cache_arg)
    : output_cache(output_cache_arg),
      have_checksum(binlog_checksum_options !=
                    binary_log::BINLOG_CHECKSUM_ALG_OFF),
      initial_checksum(my_checksum(0L, NULL, 0)),
      checksum(initial_checksum),
      end_log_pos(my_b_tell(output_cache))
  {
    // Simulate checksum error
    if (DBUG_EVALUATE_IF("fault_injection_crc_value", 1, 0))
      checksum--;
  }

  /**
    Write part of an event to disk.

    @param [in,out] buf_p Points to buffer with data to write.  The
    caller must set this initially, and it will be increased by the
    number of bytes written.

    @param [in,out] buf_len_p Points to the remaining length of the
    buffer, i.e., from buf_p to the end of the buffer.  The caller
    must set this initially, and it will be decreased by the number of
    written bytes.

    @param [in,out] event_len_p Points to the remaining length of the
    event, i.e., the size of the event minus what was already written.
    This must be initialized to zero by the caller, must be remembered
    by the caller between calls, and is updated by this function: when
    an event begins it is set to the length of the event, and for each
    call it is decreased by the number of written bytes.

    It is allowed that buf_len_p is less than event_len_p (i.e., event
    is only partial) and that event_len_p is less than buf_len_p
    (i.e., there is more than this event in the buffer).  This
    function will write as much as is available of one event, but
    never more than one.  It is required that buf_len_p >=
    LOG_EVENT_HEADER_LEN.

    @retval true Error, i.e., my_b_write failed.
    @retval false Success.
  */
  bool write_event_part(uchar **buf_p, uint32 *buf_len_p, uint32 *event_len_p)
  {
    DBUG_ENTER("Binlog_event_writer::write_event_part");

    if (*buf_len_p == 0)
      DBUG_RETURN(false);

    // This is the beginning of an event
    if (*event_len_p == 0)
    {
      // Caller must ensure that the first part of the event contains
      // a full event header.
      DBUG_ASSERT(*buf_len_p >= LOG_EVENT_HEADER_LEN);

      // Read event length
      *event_len_p= uint4korr(*buf_p + EVENT_LEN_OFFSET);

      // Increase end_log_pos
      end_log_pos+= *event_len_p;

      // Change event length if checksum is enabled
      if (have_checksum)
      {
        int4store(*buf_p + EVENT_LEN_OFFSET,
                  *event_len_p + BINLOG_CHECKSUM_LEN);
        // end_log_pos is shifted by the checksum length
        end_log_pos+= BINLOG_CHECKSUM_LEN;
      }

      // Store end_log_pos
      int4store(*buf_p + LOG_POS_OFFSET, end_log_pos);
    }

    // write the buffer
    uint32 write_bytes= std::min<uint32>(*buf_len_p, *event_len_p);
    DBUG_ASSERT(write_bytes > 0);
    if (my_b_write(output_cache, *buf_p, write_bytes))
      DBUG_RETURN(true);

    // update the checksum
    if (have_checksum)
      checksum= my_checksum(checksum, *buf_p, write_bytes);

    // Step positions.
    *buf_p+= write_bytes;
    *buf_len_p-= write_bytes;
    *event_len_p-= write_bytes;

    if (have_checksum)
    {
      // store checksum
      if (*event_len_p == 0)
      {
        char checksum_buf[BINLOG_CHECKSUM_LEN];
        int4store(checksum_buf, checksum);
        if (my_b_write(output_cache, checksum_buf, BINLOG_CHECKSUM_LEN))
          DBUG_RETURN(true);
        checksum= initial_checksum;
      }
    }
    DBUG_PRINT("debug",("end_log_pos=%u", end_log_pos));

    DBUG_RETURN(false);
  }

  /**
    Write a full event to disk.

    This is a wrapper around write_event_part, which handles the
    special case where you have a complete event in the buffer.

    @param buf Buffer to write.
    @param buf_len Number of bytes to write.

    @retval true Error, i.e., my_b_write failed.
    @retval false Success.
  */
  bool write_full_event(uchar *buf, uint32 buf_len)
  {
    uint32 event_len_unused= 0;
    bool ret= write_event_part(&buf, &buf_len, &event_len_unused);
    DBUG_ASSERT(buf_len == 0);
    DBUG_ASSERT(event_len_unused == 0);
    return ret;
  }

  /**
    Returns true if per event checksum is enabled.
  */
  bool is_checksum_enabled() { return have_checksum; }
};


/*
  this function is mostly a placeholder.
  conceptually, binlog initialization (now mostly done in MYSQL_BIN_LOG::open)
  should be moved here.
*/

static int binlog_init(void *p)
{
  binlog_hton= (handlerton *)p;
  binlog_hton->state=opt_bin_log ? SHOW_OPTION_YES : SHOW_OPTION_NO;
  binlog_hton->db_type=DB_TYPE_BINLOG;
  binlog_hton->savepoint_offset= sizeof(my_off_t);
  binlog_hton->close_connection= binlog_close_connection;
  binlog_hton->savepoint_set= binlog_savepoint_set;
  binlog_hton->savepoint_rollback= binlog_savepoint_rollback;
  binlog_hton->savepoint_rollback_can_release_mdl=
                                     binlog_savepoint_rollback_can_release_mdl;
  binlog_hton->commit= binlog_commit;
  binlog_hton->commit_by_xid= binlog_xa_commit;
  binlog_hton->rollback= binlog_rollback;
  binlog_hton->rollback_by_xid= binlog_xa_rollback;
  binlog_hton->prepare= binlog_prepare;
  binlog_hton->recover=binlog_dummy_recover;
  binlog_hton->flags= HTON_NOT_USER_SELECTABLE | HTON_HIDDEN;
  return 0;
}


static int binlog_deinit(void*)
{
  /* Using binlog as TC after the binlog has been unloaded, won't work */
  if (tc_log == &mysql_bin_log)
    tc_log= NULL;
  binlog_hton= NULL;
  return 0;
}


static int binlog_close_connection(handlerton*, THD *thd)
{
  DBUG_ENTER("binlog_close_connection");
  binlog_cache_mngr *const cache_mngr= thd_get_cache_mngr(thd);
  DBUG_ASSERT(cache_mngr->is_binlog_empty());
  DBUG_PRINT("debug", ("Set ha_data slot %d to 0x%llx", binlog_hton->slot, (ulonglong) NULL));
  thd_set_ha_data(thd, binlog_hton, NULL);
  cache_mngr->~binlog_cache_mngr();
  my_free(cache_mngr);
  DBUG_RETURN(0);
}

int binlog_cache_data::write_event(THD*, Log_event *ev)
{
  DBUG_ENTER("binlog_cache_data::write_event");

  if (ev != NULL)
  {
    DBUG_EXECUTE_IF("simulate_disk_full_at_flush_pending",
                  {DBUG_SET("+d,simulate_file_write_error");});
    if (ev->write(&cache_log) != 0)
    {
      DBUG_EXECUTE_IF("simulate_disk_full_at_flush_pending",
                      {
                        DBUG_SET("-d,simulate_file_write_error");
                        DBUG_SET("-d,simulate_disk_full_at_flush_pending");
                        /* 
                           after +d,simulate_file_write_error the local cache
                           is in unsane state. Since -d,simulate_file_write_error
                           revokes the first simulation do_write_cache()
                           can't be run without facing an assert.
                           So it's blocked with the following 2nd simulation:
                        */
                        DBUG_SET("+d,simulate_do_write_cache_failure");
                      });
      DBUG_RETURN(1);
    }
    if (ev->get_type_code() == binary_log::XID_EVENT)
      flags.with_xid= true;
    if (ev->is_using_immediate_logging())
      flags.immediate= true;
    /* DDL gets marked as xid-requiring at its caching. */
    if (is_atomic_ddl_event(ev))
      flags.with_xid= true;
    /* With respect to the event type being written */
    if (ev->is_sbr_logging_format())
      flags.with_sbr= true;
    if (ev->is_rbr_logging_format())
      flags.with_rbr= true;
    event_counter++;
    DBUG_PRINT("debug",("event_counter= %lu",
                        static_cast<ulong>(event_counter)));
  }
  DBUG_RETURN(0);
}

bool MYSQL_BIN_LOG::assign_automatic_gtids_to_flush_group(THD *first_seen)
{
  DBUG_ENTER("MYSQL_BIN_LOG::assign_automatic_gtids_to_flush_group");
  bool error= false;
  bool is_global_sid_locked= false;
  rpl_sidno locked_sidno= 0;

  for (THD *head= first_seen ; head ; head = head->next_to_commit)
  {
    DBUG_ASSERT(head->variables.gtid_next.type != UNDEFINED_GROUP);

    /* Generate GTID */
    if (head->variables.gtid_next.type == AUTOMATIC_GROUP)
    {
      if (!is_global_sid_locked)
      {
        global_sid_lock->rdlock();
        is_global_sid_locked= true;
      }
      if (gtid_state->generate_automatic_gtid(head,
              head->get_transaction()->get_rpl_transaction_ctx()->get_sidno(),
              head->get_transaction()->get_rpl_transaction_ctx()->get_gno(),
              &locked_sidno)
              != RETURN_STATUS_OK)
      {
        head->commit_error= THD::CE_FLUSH_ERROR;
        error= true;
      }
    }
    else
    {
      DBUG_PRINT("info", ("thd->variables.gtid_next.type=%d "
                          "thd->owned_gtid.sidno=%d",
                          head->variables.gtid_next.type,
                          head->owned_gtid.sidno));
      if (head->variables.gtid_next.type == GTID_GROUP)
        DBUG_ASSERT(head->owned_gtid.sidno > 0);
      else
      {
        DBUG_ASSERT(head->variables.gtid_next.type == ANONYMOUS_GROUP);
        DBUG_ASSERT(head->owned_gtid.sidno == THD::OWNED_SIDNO_ANONYMOUS);
      }
    }
  }

  if (locked_sidno > 0)
    gtid_state->unlock_sidno(locked_sidno);

  if (is_global_sid_locked)
    global_sid_lock->unlock();

  DBUG_RETURN(error);
}

/**
  Write the Gtid_log_event to the binary log (prior to writing the
  statement or transaction cache).

  @param thd Thread that is committing.
  @param cache_data The cache that is flushing.
  @param writer The event will be written to this Binlog_event_writer object.

  @retval false Success.
  @retval true Error.
*/
bool MYSQL_BIN_LOG::write_gtid(THD *thd, binlog_cache_data *cache_data,
                               Binlog_event_writer *writer)
{
  DBUG_ENTER("MYSQL_BIN_LOG::write_gtid");

  /*
    The GTID for the THD was assigned at
    assign_automatic_gtids_to_flush_group()
  */
  DBUG_ASSERT(thd->owned_gtid.sidno == THD::OWNED_SIDNO_ANONYMOUS ||
              thd->owned_gtid.sidno > 0);

  int64 sequence_number, last_committed;

  /* Generate logical timestamps for MTS */
  m_dependency_tracker.get_dependency(thd, sequence_number, last_committed);

  /*
    In case both the transaction cache and the statement cache are
    non-empty, both will be flushed in sequence and logged as
    different transactions. Then the second transaction must only
    be executed after the first one has committed. Therefore, we
    need to set last_committed for the second transaction equal to
    last_committed for the first transaction. This is done in
    binlog_cache_data::flush. binlog_cache_data::flush uses the
    condition trn_ctx->last_committed==SEQ_UNINIT to detect this
    situation, hence the need to set it here.
  */
  thd->get_transaction()->last_committed= SEQ_UNINIT;

  /*
    For delayed replication and also for the purpose of lag monitoring,
    we assume that the commit timestamp of the transaction is the time of
    executing this code (the time of writing the Gtid_log_event to the binary
    log).
  */
  ulonglong immediate_commit_timestamp= my_micro_time();

  /*
    When the original_commit_timestamp session variable is set to a value
    other than UNDEFINED_COMMIT_TIMESTAMP, it means that either the timestamp
    is known ( > 0 ) or the timestamp is not known ( == 0 ).
  */
  ulonglong original_commit_timestamp= thd->variables.original_commit_timestamp;
  /*
    When original_commit_timestamp == UNDEFINED_COMMIT_TIMESTAMP, we assume
    that:
    a) it is not known if this thread is a slave applier ( = 0 );
    b) this is a new transaction ( = immediate_commit_timestamp);
  */
  if (original_commit_timestamp == UNDEFINED_COMMIT_TIMESTAMP)
  {
    /*
      When applying a transaction using replication, assume that the
      original commit timestamp is not known (the transaction wasn't
      originated on the current server).
    */
    if (thd->slave_thread || thd->is_binlog_applier())
    {
      original_commit_timestamp= 0;
    }
    else
    /* Assume that this transaction is original from this server */
    {
      DBUG_EXECUTE_IF("rpl_invalid_gtid_timestamp",
                      //add one our to the commit timestamps
                      immediate_commit_timestamp += 3600000000;);
      original_commit_timestamp= immediate_commit_timestamp;
    }
  }
  else
  {
    // Clear the session variable to have cleared states for next transaction.
    thd->variables.original_commit_timestamp= UNDEFINED_COMMIT_TIMESTAMP;
  }

  if (thd->slave_thread)
  {
    // log warning if the replication timestamps are invalid
    if (original_commit_timestamp > immediate_commit_timestamp &&
        !thd->rli_slave->get_c_rli()->gtid_timestamps_warning_logged)
    {
      sql_print_warning("Invalid replication timestamps: original commit "
                        "timestamp is more recent than the immediate commmit "
                        "timestamp. This may be an issue if delayed "
                        "replication is active. Make sure that servers have "
                        "their clocks set to the correct time. No further "
                        "message will be emitted until after timestamps become "
                        "valid again.");
      thd->rli_slave->get_c_rli()->gtid_timestamps_warning_logged= true;
    }
    else
    {
      if (thd->rli_slave->get_c_rli()->gtid_timestamps_warning_logged &&
          original_commit_timestamp <= immediate_commit_timestamp)
      {
        sql_print_warning("The replication timestamps have returned to normal "
                          "values.");
        thd->rli_slave->get_c_rli()->gtid_timestamps_warning_logged= false;
      }
    }
  }

  /*
    Generate and write the Gtid_log_event.
  */
  Gtid_log_event gtid_event(thd, cache_data->is_trx_cache(),
                            last_committed, sequence_number,
                            cache_data->may_have_sbr_stmts(),
                            original_commit_timestamp,
                            immediate_commit_timestamp);
  // Set the transaction length, based on cache info
  gtid_event.set_trx_length_by_cache_size(cache_data->get_byte_position(),
                                          writer->is_checksum_enabled(),
                                          cache_data->get_event_counter());
  DBUG_PRINT("debug",("cache_data->get_byte_position()= %llu",
                      cache_data->get_byte_position()));
  DBUG_PRINT("debug",("cache_data->get_event_counter()= %lu",
                      static_cast<ulong>(cache_data->get_event_counter())));
  DBUG_PRINT("debug",("writer->is_checksum_enabled()= %s",
                      YESNO(writer->is_checksum_enabled())));
  DBUG_PRINT("debug",("gtid_event.get_event_length()= %lu",
                      static_cast<ulong>(gtid_event.get_event_length())));
  DBUG_PRINT("info",("transaction_length= %llu",
                     gtid_event.transaction_length));

  uchar buf[Gtid_log_event::MAX_EVENT_LENGTH];
  uint32 buf_len= gtid_event.write_to_memory(buf);
  bool ret= writer->write_full_event(buf, buf_len);

  DBUG_RETURN(ret);
}


int MYSQL_BIN_LOG::gtid_end_transaction(THD *thd)
{
  DBUG_ENTER("MYSQL_BIN_LOG::gtid_end_transaction");

  DBUG_PRINT("info", ("query=%s", thd->query().str));

  if (thd->owned_gtid.sidno > 0)
  {
    DBUG_ASSERT(thd->variables.gtid_next.type == GTID_GROUP);

    if (!opt_bin_log || (thd->slave_thread && !opt_log_slave_updates))
    {
      /*
        If the binary log is disabled for this thread (either by
        log_bin=0 or sql_log_bin=0 or by log_slave_updates=0 for a
        slave thread), then the statement must not be written to the
        binary log.  In this case, we just save the GTID into the
        table directly.

        (This only happens for DDL, since DML will save the GTID into
        table and release ownership inside ha_commit_trans.)
      */
      if (gtid_state->save(thd) != 0)
      {
        gtid_state->update_on_rollback(thd);
        DBUG_RETURN(1);
      }
      else
        gtid_state->update_on_commit(thd);
    }
    else
    {
      /*
        If statement is supposed to be written to binlog, we write it
        to the binary log.  Inserting into table and releasing
        ownership will be done in the binlog commit handler.
      */

      /*
        thd->cache_mngr may be uninitialized if the first transaction
        executed by the client is empty.
      */
      if (thd->binlog_setup_trx_data())
        DBUG_RETURN(1);
      binlog_cache_data *cache_data= &thd_get_cache_mngr(thd)->trx_cache;

      // Generate BEGIN event
      Query_log_event qinfo(thd, STRING_WITH_LEN("BEGIN"), TRUE,
                            FALSE, TRUE, 0, TRUE);
      DBUG_ASSERT(!qinfo.is_using_immediate_logging());

      /*
        Write BEGIN event and then commit (which will generate commit
        event and Gtid_log_event)
      */
      DBUG_PRINT("debug", ("Writing to trx_cache"));
      if (cache_data->write_event(thd, &qinfo) ||
          mysql_bin_log.commit(thd, true))
        DBUG_RETURN(1);
    }
  }
  else if (thd->owned_gtid.sidno == THD::OWNED_SIDNO_ANONYMOUS ||
           /*
             A transaction with an empty owned gtid should call
             end_gtid_violating_transaction(...) to clear the
             flag thd->has_gtid_consistency_violatoin in case
             it is set. It missed the clear in ordered_commit,
             because its binlog transaction cache is empty.
           */
           thd->has_gtid_consistency_violation)

  {
    gtid_state->update_on_commit(thd);
  }
  else if (thd->variables.gtid_next.type == GTID_GROUP &&
           thd->owned_gtid.is_empty())
  {
    DBUG_ASSERT(thd->has_gtid_consistency_violation == false);
    gtid_state->update_on_commit(thd);
  }

  DBUG_RETURN(0);
}

/**
  This function finalizes the cache preparing for commit or rollback.

  The function just writes all the necessary events to the cache but
  does not flush the data to the binary log file. That is the role of
  the binlog_cache_data::flush function.

  @see binlog_cache_data::flush

  @param thd                The thread whose transaction should be flushed
  @param end_event          The end event either commit/rollback

  @return
    nonzero if an error pops up when flushing the cache.
*/
int
binlog_cache_data::finalize(THD *thd, Log_event *end_event)
{
  DBUG_ENTER("binlog_cache_data::finalize");
  if (!is_binlog_empty())
  {
    DBUG_ASSERT(!flags.finalized);
    if (int error= flush_pending_event(thd))
      DBUG_RETURN(error);
    if (int error= write_event(thd, end_event))
      DBUG_RETURN(error);
    flags.finalized= true;
    DBUG_PRINT("debug", ("flags.finalized: %s", YESNO(flags.finalized)));
  }
  DBUG_RETURN(0);
}


/**
   The method writes XA END query to XA-prepared transaction's cache
   and calls the "basic" finalize().

   @return error code, 0 success
*/

int binlog_cache_data::finalize(THD *thd, Log_event *end_event, XID_STATE *xs)
{
  int error= 0;
  char buf[XID::ser_buf_size];
  char query[sizeof("XA END") + 1 + sizeof(buf)];
  int qlen= sprintf(query, "XA END %s", xs->get_xid()->serialize(buf));
  Query_log_event qev(thd, query, qlen, true, false, true, 0);

  if ((error= write_event(thd, &qev)))
    return error;

  return finalize(thd, end_event);
}


/**
  Flush caches to the binary log.

  If the cache is finalized, the cache will be flushed to the binary
  log file. If the cache is not finalized, nothing will be done.

  If flushing fails for any reason, an error will be reported and the
  cache will be reset. Flushing can fail in two circumstances:

  - It was not possible to write the cache to the file. In this case,
    it does not make sense to keep the cache.

  - The cache was successfully written to disk but post-flush actions
    (such as binary log rotation) failed. In this case, the cache is
    already written to disk and there is no reason to keep it.

  @see binlog_cache_data::finalize
 */
int
binlog_cache_data::flush(THD *thd, my_off_t *bytes_written, bool *wrote_xid)
{
  /*
    Doing a commit or a rollback including non-transactional tables,
    i.e., ending a transaction where we might write the transaction
    cache to the binary log.

    We can always end the statement when ending a transaction since
    transactions are not allowed inside stored functions. If they
    were, we would have to ensure that we're not ending a statement
    inside a stored function.
  */
  DBUG_ENTER("binlog_cache_data::flush");
  DBUG_PRINT("debug", ("flags.finalized: %s", YESNO(flags.finalized)));
  int error= 0;
  if (flags.finalized)
  {
    my_off_t bytes_in_cache= my_b_tell(&cache_log);
    Transaction_ctx *trn_ctx= thd->get_transaction();

    DBUG_PRINT("debug", ("bytes_in_cache: %llu", bytes_in_cache));

    trn_ctx->sequence_number= mysql_bin_log.m_dependency_tracker.step();

    /*
      In case of two caches the transaction is split into two groups.
      The 2nd group is considered to be a successor of the 1st rather
      than to have a common commit parent with it.
      Notice that due to a simple method of detection that the current is
      the 2nd cache being flushed, the very first few transactions may be logged
      sequentially (a next one is tagged as if a preceding one is its
      commit parent).
    */
    if (trn_ctx->last_committed == SEQ_UNINIT)
      trn_ctx->last_committed= trn_ctx->sequence_number - 1;

    /*
      The GTID is written prior to flushing the statement cache, if
      the transaction has written to the statement cache; and prior to
      flushing the transaction cache if the transaction has written to
      the transaction cache.  If GTIDs are enabled, then transactional
      and non-transactional updates cannot be mixed, so at most one of
      the caches can be non-empty, so just one GTID will be
      generated. If GTIDs are disabled, then no GTID is generated at
      all; if both the transactional cache and the statement cache are
      non-empty then we get two Anonymous_gtid_log_events, which is
      correct.
    */
    Binlog_event_writer writer(mysql_bin_log.get_log_file());

    /* The GTID ownership process might set the commit_error */
    error= (thd->commit_error == THD::CE_FLUSH_ERROR);

    DBUG_EXECUTE_IF("simulate_binlog_flush_error",
                    {
                      if (rand() % 3 == 0)
                      {
                        thd->commit_error= THD::CE_FLUSH_ERROR;
                      }
                    };);

    if (!error)
      if ((error= mysql_bin_log.write_gtid(thd, this, &writer)))
        thd->commit_error= THD::CE_FLUSH_ERROR;
    if (!error)
      error= mysql_bin_log.write_cache(thd, this, &writer);

    if (flags.with_xid && error == 0)
      *wrote_xid= true;

    /*
      Reset have to be after the if above, since it clears the
      with_xid flag
    */
    reset();
    if (bytes_written)
      *bytes_written= bytes_in_cache;
  }
  DBUG_ASSERT(!flags.finalized);
  DBUG_RETURN(error);
}

/**
  This function truncates the transactional cache upon committing or rolling
  back either a transaction or a statement.

  @param thd        The thread whose transaction should be flushed
  @param all        @c true means truncate the transaction, otherwise the
                    statement must be truncated.

  @return
    nonzero if an error pops up when truncating the transactional cache.
*/
int
binlog_trx_cache_data::truncate(THD *thd, bool all)
{
  DBUG_ENTER("binlog_trx_cache_data::truncate");
  int error=0;

  DBUG_PRINT("info", ("thd->options={ %s %s}, transaction: %s",
                      FLAGSTR(thd->variables.option_bits, OPTION_NOT_AUTOCOMMIT),
                      FLAGSTR(thd->variables.option_bits, OPTION_BEGIN),
                      all ? "all" : "stmt"));

  remove_pending_event();

  /*
    If rolling back an entire transaction or a single statement not
    inside a transaction, we reset the transaction cache.
    Even though formally the atomic DDL statement may not end multi-statement
    transaction the cache needs full resetting as there must
    be no other data in it but belonging to the DDL.
  */
  if (ending_trans(thd, all))
  {
    if (has_incident())
    {
      const char* err_msg= "Error happend while resetting the transaction "
                           "cache for a rolled back transaction or a single "
                           "statement not inside a transaction.";
      error= mysql_bin_log.write_incident(thd, true/*need_lock_log=true*/,
                                          err_msg);
    }
    reset();
  }
  /*
    If rolling back a statement in a transaction, we truncate the
    transaction cache to remove the statement.
  */
  else if (get_prev_position() != MY_OFF_T_UNDEF)
    restore_prev_position();

  thd->clear_binlog_table_maps();

  DBUG_RETURN(error);
}


inline enum xa_option_words get_xa_opt(THD *thd)
{
  enum xa_option_words xa_opt= XA_NONE;
  switch(thd->lex->sql_command)
  {
  case SQLCOM_XA_COMMIT:
    xa_opt= static_cast<Sql_cmd_xa_commit*>(thd->lex->m_sql_cmd)->get_xa_opt();
    break;
  default:
    break;
  }

  return xa_opt;
}


/**
   Predicate function yields true when XA transaction is
   being logged having a proper state ready for prepare or
   commit in one phase.

   @param thd    THD pointer of running transaction
   @return true  When the being prepared transaction should be binlogged,
           false otherwise.
*/

inline bool is_loggable_xa_prepare(THD *thd)
{
  /*
    simulate_commit_failure is doing a trick with XID_STATE while
    the ongoing transaction is not XA, and therefore to be errored out,
    asserted below. In that case because of the
    latter fact the function returns @c false.
  */
  DBUG_EXECUTE_IF("simulate_commit_failure",
                  {
                    XID_STATE *xs= thd->get_transaction()->xid_state();
                    DBUG_ASSERT((thd->is_error() &&
                                 xs->get_state() == XID_STATE::XA_IDLE) ||
                                xs->get_state() == XID_STATE::XA_NOTR);
                  });

  return DBUG_EVALUATE_IF("simulate_commit_failure",
                          false,
                          thd->get_transaction()->xid_state()->
                          has_state(XID_STATE::XA_IDLE));
}


static int binlog_prepare(handlerton*, THD *thd, bool all)
{
  DBUG_ENTER("binlog_prepare");
  if (!all)
  {
    thd->get_transaction()->store_commit_parent(mysql_bin_log.
      m_dependency_tracker.get_max_committed_timestamp());
  }

  DBUG_RETURN(all && is_loggable_xa_prepare(thd) ?
              mysql_bin_log.commit(thd, true) : 0);
}


/**
   Logging XA commit/rollback of a prepared transaction.

   The function is called at XA-commit or XA-rollback logging via
   two paths: the recovered-or-slave-applier or immediately through
   the  XA-prepared transaction connection itself.
   It fills in appropiate event in the statement cache whenever
   xid state is marked with is_binlogged() flag that indicates
   the prepared part of the transaction must've been logged.

   About early returns from the function.
   In the recovered-or-slave-applier case the function may be called
   for the 2nd time, which has_logged_xid monitors.
   ONE_PHASE option to XA-COMMIT is handled to skip
   writing XA-commit event now.
   And the final early return check is for the read-only XA that is
   not to be logged.

   @param thd          THD handle
   @param xid          a pointer to XID object that is serialized
   @param commit       when @c true XA-COMMIT is to be logged,
                       and @c false when it's XA-ROLLBACK.
   @return error code, 0 success
*/

inline int do_binlog_xa_commit_rollback(THD *thd, XID *xid, bool commit)
{
  DBUG_ASSERT(thd->lex->sql_command == SQLCOM_XA_COMMIT ||
              thd->lex->sql_command == SQLCOM_XA_ROLLBACK);

  XID_STATE *xid_state= thd->get_transaction()->xid_state();
  binlog_cache_mngr *cache_mngr= thd_get_cache_mngr(thd);

  if (cache_mngr != NULL && cache_mngr->has_logged_xid)
    return 0;

  if (get_xa_opt(thd) == XA_ONE_PHASE)
    return 0;
  if (!xid_state->is_binlogged())
    return 0; // nothing was really logged at prepare

  DBUG_ASSERT(!xid->is_null() ||
              !(thd->variables.option_bits & OPTION_BIN_LOG));

  char buf[XID::ser_buf_size];
  char query[(sizeof("XA ROLLBACK")) + 1 + sizeof(buf)];
  int qlen= sprintf(query, "XA %s %s", commit ? "COMMIT" : "ROLLBACK",
                    xid->serialize(buf));
  Query_log_event qinfo(thd, query, qlen, false, true, true, 0, false);
  return mysql_bin_log.write_event(&qinfo);
}


/**
   Logging XA commit/rollback of a prepared transaction in the case
   it was disconnected and resumed (recovered), or executed by a slave applier.

   @param thd         THD handle
   @param xid         a pointer to XID object
   @param commit      when @c true XA-COMMIT is logged, otherwise XA-ROLLBACK

   @return error code, 0 success
*/

inline int binlog_xa_commit_or_rollback(THD *thd, XID *xid, bool commit)
{
  int error= 0;

#ifndef DBUG_OFF
  binlog_cache_mngr *cache_mngr= thd_get_cache_mngr(thd);
  DBUG_ASSERT(!cache_mngr || !cache_mngr->has_logged_xid);
#endif
  if (!(error= do_binlog_xa_commit_rollback(thd, xid, commit)))
  {
    /*
      Error can't be propagated naturally via result.
      A grand-caller has to access to it through thd's da.
      todo:
      Bug #20488921 ERROR PROPAGATION DOES FULLY WORK IN XA
      stands in the way of implementing a failure simulation
      for XA PREPARE/COMMIT/ROLLBACK.
    */
    binlog_cache_mngr *cache_mngr= thd_get_cache_mngr(thd);

    if (cache_mngr)
      cache_mngr->has_logged_xid= true;
    if (commit)
      (void) mysql_bin_log.commit(thd, true);
    else
      (void) mysql_bin_log.rollback(thd, true);
    if (cache_mngr)
      cache_mngr->has_logged_xid= false;
  }
  return error;
}


static int binlog_xa_commit(handlerton*,  XID *xid)
{
  (void) binlog_xa_commit_or_rollback(current_thd, xid, true);

  return 0;
}


static int binlog_xa_rollback(handlerton*,  XID *xid)
{
  (void) binlog_xa_commit_or_rollback(current_thd, xid, false);

  return 0;
}

/**
  When a fatal error occurs due to which binary logging becomes impossible and
  the user specified binlog_error_action= ABORT_SERVER the following function is
  invoked. This function pushes the appropriate error message to client and logs
  the same to server error log and then aborts the server.

  @param err_string          Error string which specifies the exact error
                             message from the caller.

  @retval
    none
*/
static void exec_binlog_error_action_abort(const char* err_string)
{
  THD *thd= current_thd;
  /*
    When the code enters here it means that there was an error at higher layer
    and my_error function could have been invoked to let the client know what
    went wrong during the execution.

    But these errors will not let the client know that the server is going to
    abort. Even if we add an additional my_error function call at this point
    client will be able to see only the first error message that was set
    during the very first invocation of my_error function call.

    The advantage of having multiple my_error function calls are visible when
    the server is up and running and user issues SHOW WARNINGS or SHOW ERROR
    calls. In this special scenario server will be immediately aborted and
    user will not be able execute the above SHOW commands.

    Hence we clear the previous errors and push one critical error message to
    clients.
   */
  if (thd)
  {
    if (thd->is_error())
      thd->clear_error();
    /*
      Adding ME_ERRORLOG flag will ensure that the error is sent to both
      client and to the server error log as well.
    */
    my_error(ER_BINLOG_LOGGING_IMPOSSIBLE, MYF(ME_ERRORLOG + ME_FATALERROR),
             err_string);
    thd->send_statement_status();
  }
  else
    sql_print_error("%s",err_string);
  abort();
}



/**
  This function is called once after each statement.

  @todo This function is currently not used any more and will
  eventually be eliminated. The real commit job is done in the
  MYSQL_BIN_LOG::commit function.

  @see MYSQL_BIN_LOG::commit

  @see handlerton::commit
*/
static int binlog_commit(handlerton*, THD*, bool)
{
  DBUG_ENTER("binlog_commit");
  /*
    Nothing to do (any more) on commit.
   */
  DBUG_RETURN(0);
}

/**
  This function is called when a transaction or a statement is rolled back.

  @internal It is necessary to execute a rollback here if the
  transaction was rolled back because of executing a ROLLBACK TO
  SAVEPOINT command, but it is not used for normal rollback since
  MYSQL_BIN_LOG::rollback is called in that case.

  @todo Refactor code to introduce a <code>MYSQL_BIN_LOG::rollback(THD
  *thd, SAVEPOINT *sv)</code> function in @c TC_LOG and have that
  function execute the necessary work to rollback to a savepoint.

  @param thd   The client thread that executes the transaction.
  @param all   This is @c true if this is a real transaction rollback, and
               @false otherwise.

  @see handlerton::rollback
*/
static int binlog_rollback(handlerton*, THD *thd, bool all)
{
  DBUG_ENTER("binlog_rollback");
  int error= 0;
  if (thd->lex->sql_command == SQLCOM_ROLLBACK_TO_SAVEPOINT)
    error= mysql_bin_log.rollback(thd, all);
  DBUG_RETURN(error);
}


bool
Stage_manager::Mutex_queue::append(THD *first)
{
  DBUG_ENTER("Stage_manager::Mutex_queue::append");
  lock();
  DBUG_PRINT("enter", ("first: 0x%llx", (ulonglong) first));
  DBUG_PRINT("info", ("m_first: 0x%llx, &m_first: 0x%llx, m_last: 0x%llx",
                       (ulonglong) m_first, (ulonglong) &m_first,
                       (ulonglong) m_last));
  int32 count= 1;
  bool empty= (m_first == NULL);
  *m_last= first;
  DBUG_PRINT("info", ("m_first: 0x%llx, &m_first: 0x%llx, m_last: 0x%llx",
                       (ulonglong) m_first, (ulonglong) &m_first,
                       (ulonglong) m_last));
  /*
    Go to the last THD instance of the list. We expect lists to be
    moderately short. If they are not, we need to track the end of
    the queue as well.
  */

  while (first->next_to_commit)
  {
    count++;
    first= first->next_to_commit;
  }
  m_size+= count;

  m_last= &first->next_to_commit;
  DBUG_PRINT("info", ("m_first: 0x%llx, &m_first: 0x%llx, m_last: 0x%llx",
                        (ulonglong) m_first, (ulonglong) &m_first,
                        (ulonglong) m_last));
  DBUG_ASSERT(m_first || m_last == &m_first);
  DBUG_PRINT("return", ("empty: %s", YESNO(empty)));
  unlock();
  DBUG_RETURN(empty);
}


std::pair<bool, THD*>
Stage_manager::Mutex_queue::pop_front()
{
  DBUG_ENTER("Stage_manager::Mutex_queue::pop_front");
  lock();
  THD *result= m_first;
  bool more= true;
  /*
    We do not set next_to_commit to NULL here since this is only used
    in the flush stage. We will have to call fetch_queue last here,
    and will then "cut" the linked list by setting the end of that
    queue to NULL.
  */
  if (result)
    m_first= result->next_to_commit;
  if (m_first == NULL)
  {
    more= false;
    m_last = &m_first;
  }
  DBUG_ASSERT(m_size.load() > 0);
  --m_size;
  DBUG_ASSERT(m_first || m_last == &m_first);
  unlock();
  DBUG_PRINT("return", ("result: 0x%llx, more: %s",
                        (ulonglong) result, YESNO(more)));
  DBUG_RETURN(std::make_pair(more, result));
}


bool
Stage_manager::enroll_for(StageID stage, THD *thd, mysql_mutex_t *stage_mutex)
{
  // If the queue was empty: we're the leader for this batch
  DBUG_PRINT("debug", ("Enqueue 0x%llx to queue for stage %d",
                       (ulonglong) thd, stage));
  bool leader= m_queue[stage].append(thd);

  if (stage == FLUSH_STAGE && has_commit_order_manager(thd))
  {
    Slave_worker *worker= dynamic_cast<Slave_worker *>(thd->rli_slave);
    Commit_order_manager *mngr= worker->get_commit_order_manager();

    mngr->unregister_trx(worker);
  }

  /*
    We do not need to unlock the stage_mutex if it is LOCK_log when rotating
    binlog caused by logging incident log event, since it should be held
    always during rotation.
  */
  bool need_unlock_stage_mutex=
    !(mysql_bin_log.is_rotating_caused_by_incident &&
      stage_mutex == mysql_bin_log.get_log_lock());

  /*
    The stage mutex can be NULL if we are enrolling for the first
    stage.
  */
  if (stage_mutex && need_unlock_stage_mutex)
    mysql_mutex_unlock(stage_mutex);

#ifndef DBUG_OFF
  DBUG_PRINT("info", ("This is a leader thread: %d (0=n 1=y)", leader));

  DEBUG_SYNC(thd, "after_enrolling_for_stage");

  switch (stage)
  {
  case Stage_manager::FLUSH_STAGE:
    DEBUG_SYNC(thd, "bgc_after_enrolling_for_flush_stage");
    break;
  case Stage_manager::SYNC_STAGE:
    DEBUG_SYNC(thd, "bgc_after_enrolling_for_sync_stage");
    break;
  case Stage_manager::COMMIT_STAGE:
    DEBUG_SYNC(thd, "bgc_after_enrolling_for_commit_stage");
    break;
  default:
    // not reached
    DBUG_ASSERT(0);
  }

  DBUG_EXECUTE_IF("assert_leader", DBUG_ASSERT(leader););
  DBUG_EXECUTE_IF("assert_follower", DBUG_ASSERT(!leader););
#endif

  /*
    If the queue was not empty, we're a follower and wait for the
    leader to process the queue. If we were holding a mutex, we have
    to release it before going to sleep.
  */
  if (!leader)
  {
    mysql_mutex_lock(&m_lock_done);
#ifndef DBUG_OFF
    /*
      Leader can be awaiting all-clear to preempt follower's execution.
      With setting the status the follower ensures it won't execute anything
      including thread-specific code.
    */
    thd->get_transaction()->m_flags.ready_preempt= 1;
    if (leader_await_preempt_status)
      mysql_cond_signal(&m_cond_preempt);
#endif
    while (thd->get_transaction()->m_flags.pending)
      mysql_cond_wait(&m_cond_done, &m_lock_done);
    mysql_mutex_unlock(&m_lock_done);
  }
  return leader;
}


THD *Stage_manager::Mutex_queue::fetch_and_empty()
{
  DBUG_ENTER("Stage_manager::Mutex_queue::fetch_and_empty");
  lock();
  DBUG_PRINT("enter", ("m_first: 0x%llx, &m_first: 0x%llx, m_last: 0x%llx",
                       (ulonglong) m_first, (ulonglong) &m_first,
                       (ulonglong) m_last));
  THD *result= m_first;
  m_first= NULL;
  m_last= &m_first;
  DBUG_PRINT("info", ("m_first: 0x%llx, &m_first: 0x%llx, m_last: 0x%llx",
                       (ulonglong) m_first, (ulonglong) &m_first,
                       (ulonglong) m_last));
  DBUG_PRINT("info", ("fetched queue of %d transactions", m_size.load()));
  DBUG_PRINT("return", ("result: 0x%llx", (ulonglong) result));
  DBUG_ASSERT(m_size.load() >= 0);
  m_size.store(0);
  unlock();
  DBUG_RETURN(result);
}

void Stage_manager::wait_count_or_timeout(ulong count, ulong usec, StageID stage)
{
  ulong to_wait=
    DBUG_EVALUATE_IF("bgc_set_infinite_delay", LONG_MAX, usec);
  /*
    For testing purposes while waiting for inifinity
    to arrive, we keep checking the queue size at regular,
    small intervals. Otherwise, waiting 0.1 * infinite
    is too long.
   */
  ulong delta=
    DBUG_EVALUATE_IF("bgc_set_infinite_delay", 100000,
                     max<ulong>(1, (to_wait * 0.1)));

  while (to_wait > 0 && (count == 0 || static_cast<ulong>(m_queue[stage].get_size()) < count))
  {
#ifndef DBUG_OFF
    if (current_thd)
      DEBUG_SYNC(current_thd, "bgc_wait_count_or_timeout");
#endif
    my_sleep(delta);
    to_wait -= delta;
  }
}

void Stage_manager::signal_done(THD *queue)
{
  mysql_mutex_lock(&m_lock_done);
  for (THD *thd= queue ; thd ; thd = thd->next_to_commit)
    thd->get_transaction()->m_flags.pending= false;
  mysql_mutex_unlock(&m_lock_done);
  mysql_cond_broadcast(&m_cond_done);
}

#ifndef DBUG_OFF
void Stage_manager::clear_preempt_status(THD *head)
{
  DBUG_ASSERT(head);

  mysql_mutex_lock(&m_lock_done);
  while(!head->get_transaction()->m_flags.ready_preempt)
  {
    leader_await_preempt_status= true;
    mysql_cond_wait(&m_cond_preempt, &m_lock_done);
  }
  leader_await_preempt_status= false;
  mysql_mutex_unlock(&m_lock_done);
}
#endif

/**
  Write a rollback record of the transaction to the binary log.

  For binary log group commit, the rollback is separated into three
  parts:

  1. First part consists of filling the necessary caches and
     finalizing them (if they need to be finalized). After a cache is
     finalized, nothing can be added to the cache.

  2. Second part execute an ordered flush and commit. This will be
     done using the group commit functionality in @c ordered_commit.

     Since we roll back the transaction early, we call @c
     ordered_commit with the @c skip_commit flag set. The @c
     ha_commit_low call inside @c ordered_commit will then not be
     called.

  3. Third part checks any errors resulting from the flush and handles
     them appropriately.

  @see MYSQL_BIN_LOG::ordered_commit
  @see ha_commit_low
  @see ha_rollback_low

  @param thd Session to commit
  @param all This is @c true if this is a real transaction rollback, and
             @c false otherwise.

  @return Error code, or zero if there were no error.
 */

int MYSQL_BIN_LOG::rollback(THD *thd, bool all)
{
  int error= 0;
  bool stuff_logged= false;
  binlog_cache_mngr *cache_mngr= thd_get_cache_mngr(thd);

  DBUG_ENTER("MYSQL_BIN_LOG::rollback(THD *thd, bool all)");
  DBUG_PRINT("enter", ("all: %s, cache_mngr: 0x%llx, thd->is_error: %s",
                       YESNO(all), (ulonglong) cache_mngr,
                       YESNO(thd->is_error())));
  /*
    Defer XA-transaction rollback until its XA-rollback event is recorded.
    When we are executing a ROLLBACK TO SAVEPOINT, we
    should only clear the caches since this function is called as part
    of the engine rollback.
    In other cases we roll back the transaction in the engines early
    since this will release locks and allow other transactions to
    start executing.
  */
  if (thd->lex->sql_command == SQLCOM_XA_ROLLBACK)
  {
    XID_STATE *xs= thd->get_transaction()->xid_state();

    DBUG_ASSERT(all || !xs->is_binlogged() ||
                (!xs->is_in_recovery() && thd->is_error()));
    /*
      Whenever cache_mngr is not initialized, the xa prepared
      transaction's binary logging status must not be set, unless the
      transaction is rolled back through an external connection which
      has binlogging switched off.
    */
    DBUG_ASSERT(cache_mngr || !xs->is_binlogged()
                || !(is_open() && thd->variables.option_bits & OPTION_BIN_LOG));

    if ((error= do_binlog_xa_commit_rollback(thd, xs->get_xid(), false)))
      goto end;
    cache_mngr= thd_get_cache_mngr(thd);
  }
  else if (thd->lex->sql_command != SQLCOM_ROLLBACK_TO_SAVEPOINT)
    if ((error= ha_rollback_low(thd, all)))
      goto end;

  /*
    If there is no cache manager, or if there is nothing in the
    caches, there are no caches to roll back, so we're trivially done
    unless XA-ROLLBACK that yet to run rollback_low().
  */
  if (cache_mngr == NULL || cache_mngr->is_binlog_empty())
  {
    goto end;
  }

  DBUG_PRINT("debug",
             ("all.cannot_safely_rollback(): %s, trx_cache_empty: %s",
              YESNO(thd->get_transaction()->cannot_safely_rollback(
                  Transaction_ctx::SESSION)),
              YESNO(cache_mngr->trx_cache.is_binlog_empty())));
  DBUG_PRINT("debug",
             ("stmt.cannot_safely_rollback(): %s, stmt_cache_empty: %s",
              YESNO(thd->get_transaction()->cannot_safely_rollback(
                  Transaction_ctx::STMT)),
              YESNO(cache_mngr->stmt_cache.is_binlog_empty())));

  /*
    If an incident event is set we do not flush the content of the statement
    cache because it may be corrupted.
  */
  if (cache_mngr->stmt_cache.has_incident())
  {
    const char* err_msg= "The content of the statement cache is corrupted "
                         "while writing a rollback record of the transaction "
                         "to the binary log.";
    error= write_incident(thd, true/*need_lock_log=true*/, err_msg);
    cache_mngr->stmt_cache.reset();
  }
  else if (!cache_mngr->stmt_cache.is_binlog_empty())
  {
    if (thd->lex->sql_command == SQLCOM_CREATE_TABLE &&
        thd->lex->select_lex->item_list.elements && /* With select */
        !(thd->lex->create_info->options & HA_LEX_CREATE_TMP_TABLE) &&
        thd->is_current_stmt_binlog_format_row())
    {
      /*
        In row based binlog format, we reset the binlog statement cache
        when rolling back a single statement 'CREATE...SELECT' transaction,
        since the 'CREATE TABLE' event was put in the binlog statement cache.
      */
      cache_mngr->stmt_cache.reset();
    }
    else
    {
      if ((error= cache_mngr->stmt_cache.finalize(thd)))
        goto end;
      stuff_logged= true;
    }
  }

  if (ending_trans(thd, all))
  {
    if (trans_cannot_safely_rollback(thd))
    {
      const char xa_rollback_str[]= "XA ROLLBACK";
      /*
        sizeof(xa_rollback_str) and XID::ser_buf_size both allocate `\0',
        so one of the two is used for necessary in the xa case `space' char
      */
      char query[sizeof(xa_rollback_str) + XID::ser_buf_size]= "ROLLBACK";
      XID_STATE *xs= thd->get_transaction()->xid_state();

      if (thd->lex->sql_command == SQLCOM_XA_ROLLBACK)
      {
        /* this block is relevant only for not prepared yet and "local" xa trx */
        DBUG_ASSERT(thd->get_transaction()->xid_state()->
                    has_state(XID_STATE::XA_IDLE));
        DBUG_ASSERT(!cache_mngr->has_logged_xid);

        sprintf(query, "%s ", xa_rollback_str);
        xs->get_xid()->serialize(query + sizeof(xa_rollback_str));
      }
      /*
        If the transaction is being rolled back and contains changes that
        cannot be rolled back, the trx-cache's content is flushed.
      */
      Query_log_event
        end_evt(thd, query, strlen(query), true, false, true, 0, true);
      error= thd->lex->sql_command != SQLCOM_XA_ROLLBACK ?
        cache_mngr->trx_cache.finalize(thd, &end_evt) :
        cache_mngr->trx_cache.finalize(thd, &end_evt, xs);
      stuff_logged= true;
    }
    else
    {
      /*
        If the transaction is being rolled back and its changes can be
        rolled back, the trx-cache's content is truncated.
      */
      error= cache_mngr->trx_cache.truncate(thd, all);
    }
  }
  else
  {
    /*
      If a statement is being rolled back, it is necessary to know
      exactly why a statement may not be safely rolled back as in
      some specific situations the trx-cache can be truncated.

      If a temporary table is created or dropped, the trx-cache is not
      truncated. Note that if the stmt-cache is used, there is nothing
      to truncate in the trx-cache.

      If a non-transactional table is updated and the binlog format is
      statement, the trx-cache is not truncated. The trx-cache is used
      when the direct option is off and a transactional table has been
      updated before the current statement in the context of the
      current transaction. Note that if the stmt-cache is used there is
      nothing to truncate in the trx-cache.

      If other binlog formats are used, updates to non-transactional
      tables are written to the stmt-cache and trx-cache can be safely
      truncated, if necessary.
    */
    if (thd->get_transaction()->has_dropped_temp_table(
          Transaction_ctx::STMT) ||
        thd->get_transaction()->has_created_temp_table(
          Transaction_ctx::STMT) ||
        (thd->get_transaction()->has_modified_non_trans_table(
          Transaction_ctx::STMT) &&
        thd->variables.binlog_format == BINLOG_FORMAT_STMT))
    {
      /*
        If the statement is being rolled back and dropped or created a
        temporary table or modified a non-transactional table and the
        statement-based replication is in use, the statement's changes
        in the trx-cache are preserved.
      */
      cache_mngr->trx_cache.set_prev_position(MY_OFF_T_UNDEF);
    }
    else
    {
      /*
        Otherwise, the statement's changes in the trx-cache are
        truncated.
      */
      error= cache_mngr->trx_cache.truncate(thd, all);
    }
  }
  if (stuff_logged)
  {
    Transaction_ctx *trn_ctx= thd->get_transaction();
    trn_ctx->store_commit_parent(m_dependency_tracker.get_max_committed_timestamp());
  }

  DBUG_PRINT("debug", ("error: %d", error));
  if (error == 0 && stuff_logged)
  {
    if (RUN_HOOK(transaction,
                 before_commit,
                 (thd, all,
                  thd_get_cache_mngr(thd)->get_binlog_cache_log(true),
                  thd_get_cache_mngr(thd)->get_binlog_cache_log(false),
                  max<my_off_t>(max_binlog_cache_size,
                                max_binlog_stmt_cache_size),
                  false)))
    {
      //Reset the thread OK status before changing the outcome.
      if (thd->get_stmt_da()->is_ok())
        thd->get_stmt_da()->reset_diagnostics_area();
      my_error(ER_RUN_HOOK_ERROR, MYF(0), "before_commit");
      DBUG_RETURN(RESULT_ABORTED);
    }
#ifndef DBUG_OFF
    /*
      XA rollback is always accepted.
    */
    if (thd->get_transaction()->get_rpl_transaction_ctx()->is_transaction_rollback())
      DBUG_ASSERT(0);
#endif

    error= ordered_commit(thd, all, /* skip_commit */ true);
  }

  if (check_write_error(thd))
  {
    /*
      "all == true" means that a "rollback statement" triggered the error and
      this function was called. However, this must not happen as a rollback
      is written directly to the binary log. And in auto-commit mode, a single
      statement that is rolled back has the flag all == false.
    */
    DBUG_ASSERT(!all);
    /*
      We reach this point if the effect of a statement did not properly get into
      a cache and need to be rolled back.
    */
    error|= cache_mngr->trx_cache.truncate(thd, all);
  }

end:
  /* Deferred xa rollback to engines */
  if (!error && thd->lex->sql_command == SQLCOM_XA_ROLLBACK)
  {
    error= ha_rollback_low(thd, all);
    /* Successful XA-rollback commits the new gtid_state */
    gtid_state->update_on_commit(thd);
  }
  /*
    When a statement errors out on auto-commit mode it is rollback
    implicitly, so the same should happen to its GTID.
  */
  if (!thd->in_active_multi_stmt_transaction())
    gtid_state->update_on_rollback(thd);

  /*
    TODO: some errors are overwritten, which may cause problem,
    fix it later.
  */
  DBUG_PRINT("return", ("error: %d", error));
  DBUG_RETURN(error);
}

/**
  @note
  How do we handle this (unlikely but legal) case:
  @verbatim
    [transaction] + [update to non-trans table] + [rollback to savepoint] ?
  @endverbatim
  The problem occurs when a savepoint is before the update to the
  non-transactional table. Then when there's a rollback to the savepoint, if we
  simply truncate the binlog cache, we lose the part of the binlog cache where
  the update is. If we want to not lose it, we need to write the SAVEPOINT
  command and the ROLLBACK TO SAVEPOINT command to the binlog cache. The latter
  is easy: it's just write at the end of the binlog cache, but the former
  should be *inserted* to the place where the user called SAVEPOINT. The
  solution is that when the user calls SAVEPOINT, we write it to the binlog
  cache (so no need to later insert it). As transactions are never intermixed
  in the binary log (i.e. they are serialized), we won't have conflicts with
  savepoint names when using mysqlbinlog or in the slave SQL thread.
  Then when ROLLBACK TO SAVEPOINT is called, if we updated some
  non-transactional table, we don't truncate the binlog cache but instead write
  ROLLBACK TO SAVEPOINT to it; otherwise we truncate the binlog cache (which
  will chop the SAVEPOINT command from the binlog cache, which is good as in
  that case there is no need to have it in the binlog).
*/

static int binlog_savepoint_set(handlerton*, THD *thd, void *sv)
{
  DBUG_ENTER("binlog_savepoint_set");
  int error= 1;

  String log_query;
  if (log_query.append(STRING_WITH_LEN("SAVEPOINT ")))
    DBUG_RETURN(error);
  else
    append_identifier(thd, &log_query, thd->lex->ident.str,
                      thd->lex->ident.length);

  int errcode= query_error_code(thd, thd->killed == THD::NOT_KILLED);
  Query_log_event qinfo(thd, log_query.c_ptr_safe(), log_query.length(),
                        TRUE, FALSE, TRUE, errcode);
  /* 
    We cannot record the position before writing the statement
    because a rollback to a savepoint (.e.g. consider it "S") would
    prevent the savepoint statement (i.e. "SAVEPOINT S") from being
    written to the binary log despite the fact that the server could
    still issue other rollback statements to the same savepoint (i.e. 
    "S"). 
    Given that the savepoint is valid until the server releases it,
    ie, until the transaction commits or it is released explicitly,
    we need to log it anyway so that we don't have "ROLLBACK TO S"
    or "RELEASE S" without the preceding "SAVEPOINT S" in the binary
    log.
  */
  if (!(error= mysql_bin_log.write_event(&qinfo)))
    binlog_trans_log_savepos(thd, (my_off_t*) sv);

  DBUG_RETURN(error);
}

static int binlog_savepoint_rollback(handlerton*, THD *thd, void *sv)
{
  DBUG_ENTER("binlog_savepoint_rollback");
  binlog_cache_mngr *const cache_mngr= thd_get_cache_mngr(thd);
  my_off_t pos= *(my_off_t*) sv;
  DBUG_ASSERT(pos != ~(my_off_t) 0);

  /*
    Write ROLLBACK TO SAVEPOINT to the binlog cache if we have updated some
    non-transactional table. Otherwise, truncate the binlog cache starting
    from the SAVEPOINT command.
  */
  if (trans_cannot_safely_rollback(thd))
  {
    String log_query;
    if (log_query.append(STRING_WITH_LEN("ROLLBACK TO ")) ||
        log_query.append("`") ||
        log_query.append(thd->lex->ident.str, thd->lex->ident.length) ||
        log_query.append("`"))
      DBUG_RETURN(1);
    int errcode= query_error_code(thd, thd->killed == THD::NOT_KILLED);
    Query_log_event qinfo(thd, log_query.c_ptr_safe(), log_query.length(),
                          TRUE, FALSE, TRUE, errcode);
    DBUG_RETURN(mysql_bin_log.write_event(&qinfo));
  }
  // Otherwise, we truncate the cache
  cache_mngr->trx_cache.restore_savepoint(pos);
  /*
    When a SAVEPOINT is executed inside a stored function/trigger we force the
    pending event to be flushed with a STMT_END_F flag and clear the table maps
    as well to ensure that following DMLs will have a clean state to start
    with. ROLLBACK inside a stored routine has to finalize possibly existing
    current row-based pending event with cleaning up table maps. That ensures
    that following DMLs will have a clean state to start with.
   */
  if (thd->in_sub_stmt)
    thd->clear_binlog_table_maps();
  DBUG_RETURN(0);
}

/**
   purge logs, master and slave sides both, related error code
   convertor.
   Called from @c purge_error_message(), @c MYSQL_BIN_LOG::reset_logs()

   @param  res  an error code as used by purging routines

   @return the user level error code ER_*
*/
static uint purge_log_get_error_code(int res)
{
  uint errcode= 0;

  switch (res)  {
  case 0: break;
  case LOG_INFO_EOF:	errcode= ER_UNKNOWN_TARGET_BINLOG; break;
  case LOG_INFO_IO:	errcode= ER_IO_ERR_LOG_INDEX_READ; break;
  case LOG_INFO_INVALID:errcode= ER_BINLOG_PURGE_PROHIBITED; break;
  case LOG_INFO_SEEK:	errcode= ER_FSEEK_FAIL; break;
  case LOG_INFO_MEM:	errcode= ER_OUT_OF_RESOURCES; break;
  case LOG_INFO_FATAL:	errcode= ER_BINLOG_PURGE_FATAL_ERR; break;
  case LOG_INFO_IN_USE: errcode= ER_LOG_IN_USE; break;
  case LOG_INFO_EMFILE: errcode= ER_BINLOG_PURGE_EMFILE; break;
  default:		errcode= ER_LOG_PURGE_UNKNOWN_ERR; break;
  }

  return errcode;
}

/**
  Check whether binlog state allows to safely release MDL locks after
  rollback to savepoint.

  @param thd   The client thread that executes the transaction.

  @return true  - It is safe to release MDL locks.
          false - If it is not.
*/
static bool binlog_savepoint_rollback_can_release_mdl(handlerton*,
                                                      THD *thd)
{
  DBUG_ENTER("binlog_savepoint_rollback_can_release_mdl");
  /**
    If we have not updated any non-transactional tables rollback
    to savepoint will simply truncate binlog cache starting from
    SAVEPOINT command. So it should be safe to release MDL acquired
    after SAVEPOINT command in this case.
  */
  DBUG_RETURN(!trans_cannot_safely_rollback(thd));
}

/**
  Adjust log offset in the binary log file for all running slaves
  This class implements call back function for do_for_all_thd().
  It is called for each thd in thd list to adjust offset.
*/
class Adjust_offset : public Do_THD_Impl
{
public:
  Adjust_offset(my_off_t value) : m_purge_offset(value) {}
  virtual void operator()(THD *thd)
  {
    LOG_INFO* linfo;
    mysql_mutex_lock(&thd->LOCK_thd_data);
    if ((linfo= thd->current_linfo))
    {
      /*
        Index file offset can be less that purge offset only if
        we just started reading the index file. In that case
        we have nothing to adjust.
      */
      if (linfo->index_file_offset < m_purge_offset)
        linfo->fatal = (linfo->index_file_offset != 0);
      else
        linfo->index_file_offset -= m_purge_offset;
    }
    mysql_mutex_unlock(&thd->LOCK_thd_data);
  }
private:
  my_off_t m_purge_offset;
};

/*
  Adjust the position pointer in the binary log file for all running slaves.

  SYNOPSIS
    adjust_linfo_offsets()
    purge_offset	Number of bytes removed from start of log index file

  NOTES
    - This is called when doing a PURGE when we delete lines from the
      index log file.

  REQUIREMENTS
    - Before calling this function, we have to ensure that no threads are
      using any binary log file before purge_offset.

  TODO
    - Inform the slave threads that they should sync the position
      in the binary log file with flush_relay_log_info.
      Now they sync is done for next read.
*/
static void adjust_linfo_offsets(my_off_t purge_offset)
{
  Adjust_offset adjust_offset(purge_offset);
  Global_THD_manager::get_instance()->do_for_all_thd(&adjust_offset);
}

/**
  This class implements Call back function for do_for_all_thd().
  It is called for each thd in thd list to count
  threads using bin log file
*/

class Log_in_use : public Do_THD_Impl
{
public:
  Log_in_use(const char* value) : m_log_name(value), m_count(0)
  {
    m_log_name_len = strlen(m_log_name) + 1;
  }
  virtual void operator()(THD *thd)
  {
    LOG_INFO* linfo;
    mysql_mutex_lock(&thd->LOCK_thd_data);
    if ((linfo = thd->current_linfo))
    {
      if(!memcmp(m_log_name, linfo->log_file_name, m_log_name_len))
      {
        LogErr(WARNING_LEVEL, ER_BINLOG_FILE_BEING_READ_NOT_PURGED,
               m_log_name, thd->thread_id());
        m_count++;
      }
    }
    mysql_mutex_unlock(&thd->LOCK_thd_data);
  }
  int get_count() { return m_count; }
private:
  const char* m_log_name;
  size_t m_log_name_len;
  int m_count;
};

static int log_in_use(const char* log_name)
{
  Log_in_use log_in_use(log_name);
#ifndef DBUG_OFF
  if (current_thd)
    DEBUG_SYNC(current_thd,"purge_logs_after_lock_index_before_thread_count");
#endif
  Global_THD_manager::get_instance()->do_for_all_thd(&log_in_use);
  return log_in_use.get_count();
}

static bool purge_error_message(THD* thd, int res)
{
  uint errcode;

  if ((errcode= purge_log_get_error_code(res)) != 0)
  {
    my_error(errcode, MYF(0));
    return TRUE;
  }
  my_ok(thd);
  return FALSE;
}


int check_binlog_magic(IO_CACHE* log, const char** errmsg)
{
  char magic[4];
  DBUG_ASSERT(my_b_tell(log) == 0);

  if (my_b_read(log, (uchar*) magic, sizeof(magic)))
  {
    *errmsg = "I/O error reading the header from the binary log";
    LogErr(ERROR_LEVEL, ER_BINLOG_IO_ERROR_READING_HEADER,
           my_errno(), log->error);
    return 1;
  }
  if (memcmp(magic, BINLOG_MAGIC, sizeof(magic)))
  {
    *errmsg = "Binlog has bad magic number;  It's not a binary log file that can be used by this version of MySQL";
    return 1;
  }
  return 0;
}


File open_binlog_file(IO_CACHE *log, const char *log_file_name, const char **errmsg)
{
  File file;
  DBUG_ENTER("open_binlog_file");

  if ((file= mysql_file_open(key_file_binlog,
                             log_file_name, O_RDONLY,
                             MYF(MY_WME))) < 0)
  {
    LogErr(ERROR_LEVEL, ER_BINLOG_CANT_OPEN_LOG, log_file_name, my_errno());
    *errmsg = "Could not open log file";
    goto err;
  }
  if (init_io_cache_ext(log, file, IO_SIZE*2, READ_CACHE, 0, 0,
                        MYF(MY_WME|MY_DONT_CHECK_FILESIZE), key_file_binlog_cache))
  {
    LogErr(ERROR_LEVEL, ER_BINLOG_CANT_CREATE_CACHE_FOR_LOG, log_file_name);
    *errmsg = "Could not open log file";
    goto err;
  }
  if (check_binlog_magic(log,errmsg))
    goto err;
  DBUG_RETURN(file);

err:
  if (file >= 0)
  {
    mysql_file_close(file, MYF(0));
    end_io_cache(log);
  }
  DBUG_RETURN(-1);
}

/** 
  This function checks if a transactional table was updated by the
  current transaction.

  @param thd The client thread that executed the current statement.
  @return
    @c true if a transactional table was updated, @c false otherwise.
*/
bool
trans_has_updated_trans_table(const THD* thd)
{
  binlog_cache_mngr *const cache_mngr= thd_get_cache_mngr(thd);

  return (cache_mngr ? !cache_mngr->trx_cache.is_binlog_empty() : 0);
}

/** 
  This function checks if a transactional table was updated by the
  current statement.

  @param ha_list Registered storage engine handler list.
  @return
    @c true if a transactional table was updated, @c false otherwise.
*/
bool
stmt_has_updated_trans_table(Ha_trx_info* ha_list)
{
  const Ha_trx_info *ha_info;
  for (ha_info= ha_list; ha_info; ha_info= ha_info->next())
  {
    if (ha_info->is_trx_read_write() && ha_info->ht() != binlog_hton)
      return (TRUE);
  }
  return (FALSE);
}

/**
  This function checks if a transaction, either a multi-statement
  or a single statement transaction is about to commit or not.

  @param thd The client thread that executed the current statement.
  @param all Committing a transaction (i.e. TRUE) or a statement
             (i.e. FALSE).
  @return
    @c true if committing a transaction, otherwise @c false.
*/
bool ending_trans(THD* thd, const bool all)
{
  return (all || ending_single_stmt_trans(thd, all));
}

/**
  This function checks if a single statement transaction is about
  to commit or not.

  @param thd The client thread that executed the current statement.
  @param all Committing a transaction (i.e. TRUE) or a statement
             (i.e. FALSE).
  @return
    @c true if committing a single statement transaction, otherwise
    @c false.
*/
bool ending_single_stmt_trans(THD* thd, const bool all)
{
  return (!all && !thd->in_multi_stmt_transaction_mode());
}

/**
  This function checks if a transaction cannot be rolled back safely.

  @param thd The client thread that executed the current statement.
  @return
    @c true if cannot be safely rolled back, @c false otherwise.
*/
bool trans_cannot_safely_rollback(const THD* thd)
{
  binlog_cache_mngr *const cache_mngr= thd_get_cache_mngr(thd);

  return cache_mngr->trx_cache.cannot_rollback();
}

/**
  This function checks if current statement cannot be rollded back safely.

  @param thd The client thread that executed the current statement.
  @return
    @c true if cannot be safely rolled back, @c false otherwise.
*/
bool stmt_cannot_safely_rollback(const THD* thd)
{
  return thd->get_transaction()->cannot_safely_rollback(Transaction_ctx::STMT);
}

/**
  Execute a PURGE BINARY LOGS TO @<log@> command.

  @param thd Pointer to THD object for the client thread executing the
  statement.

  @param to_log Name of the last log to purge.

  @retval FALSE success
  @retval TRUE failure
*/
bool purge_master_logs(THD* thd, const char* to_log)
{
  char search_file_name[FN_REFLEN];
  if (!mysql_bin_log.is_open())
  {
    my_ok(thd);
    return FALSE;
  }

  mysql_bin_log.make_log_name(search_file_name, to_log);
  return purge_error_message(thd,
                             mysql_bin_log.purge_logs(search_file_name, false,
                                                      true/*need_lock_index=true*/,
                                                      true/*need_update_threads=true*/,
                                                      NULL, false));
}


/**
  Execute a PURGE BINARY LOGS BEFORE @<date@> command.

  @param thd Pointer to THD object for the client thread executing the
  statement.

  @param purge_time Date before which logs should be purged.

  @retval FALSE success
  @retval TRUE failure
*/
bool purge_master_logs_before_date(THD* thd, time_t purge_time)
{
  if (!mysql_bin_log.is_open())
  {
    my_ok(thd);
    return 0;
  }
  return purge_error_message(thd,
                             mysql_bin_log.purge_logs_before_date(purge_time,
                                                                  false));
}


/*
  Helper function to get the error code of the query to be binlogged.
 */
int query_error_code(THD *thd, bool not_killed)
{
  int error;
  
  if (not_killed)
  {
    error= thd->is_error() ? thd->get_stmt_da()->mysql_errno() : 0;

    /* thd->get_stmt_da()->sql_errno() might be ER_SERVER_SHUTDOWN or
       ER_QUERY_INTERRUPTED, So here we need to make sure that error
       is not set to these errors when specified not_killed by the
       caller.
    */
    if (error == ER_SERVER_SHUTDOWN || error == ER_QUERY_INTERRUPTED)
      error= 0;
  }
  else
    error= thd->killed;

  return error;
}


/**
  Copy content of 'from' file from offset to 'to' file.

  - We do the copy outside of the IO_CACHE as the cache
  buffers would just make things slower and more complicated.
  In most cases the copy loop should only do one read.

  @param from          File to copy.
  @param to            File to copy to.
  @param offset        Offset in 'from' file.


  @retval
    0    ok
  @retval
    -1    error
*/
static bool copy_file(IO_CACHE *from, IO_CACHE *to, my_off_t offset)
{
  int bytes_read;
  uchar io_buf[IO_SIZE*2];
  DBUG_ENTER("copy_file");

  mysql_file_seek(from->file, offset, MY_SEEK_SET, MYF(0));
  while(TRUE)
  {
    if ((bytes_read= (int) mysql_file_read(from->file, io_buf, sizeof(io_buf),
                                           MYF(MY_WME)))
        < 0)
      goto err;
    if (DBUG_EVALUATE_IF("fault_injection_copy_part_file", 1, 0))
      bytes_read= bytes_read/2;
    if (!bytes_read)
      break;                                    // end of file
    if (mysql_file_write(to->file, io_buf, bytes_read, MYF(MY_WME | MY_NABP)))
      goto err;
  }

  DBUG_RETURN(0);

err:
  DBUG_RETURN(1);
}


/**
   Load data's io cache specific hook to be executed
   before a chunk of data is being read into the cache's buffer
   The fuction instantianates and writes into the binlog
   replication events along LOAD DATA processing.
   
   @param file  pointer to io-cache
   @retval 0 success
   @retval 1 failure
*/
int log_loaded_block(IO_CACHE* file)
{
  DBUG_ENTER("log_loaded_block");
  LOAD_FILE_INFO *lf_info;
  uint block_len;
  /* buffer contains position where we started last read */
  uchar* buffer= (uchar*) my_b_get_buffer_start(file);
  uint max_event_size= current_thd->variables.max_allowed_packet;
  lf_info= (LOAD_FILE_INFO*) file->arg;
  if (lf_info->thd->is_current_stmt_binlog_format_row())
    DBUG_RETURN(0);
  if (lf_info->last_pos_in_file != HA_POS_ERROR &&
      lf_info->last_pos_in_file >= my_b_get_pos_in_file(file))
    DBUG_RETURN(0);
  
  for (block_len= (uint) (my_b_get_bytes_in_buffer(file)); block_len > 0;
       buffer += min(block_len, max_event_size),
       block_len -= min(block_len, max_event_size))
  {
    lf_info->last_pos_in_file= my_b_get_pos_in_file(file);
    if (lf_info->logged_data_file)
    {
      Append_block_log_event a(lf_info->thd, lf_info->thd->db().str, buffer,
                               min(block_len, max_event_size),
                               lf_info->log_delayed);
      if (mysql_bin_log.write_event(&a))
        DBUG_RETURN(1);
    }
    else
    {
      Begin_load_query_log_event b(lf_info->thd, lf_info->thd->db().str,
                                   buffer,
                                   min(block_len, max_event_size),
                                   lf_info->log_delayed);
      if (mysql_bin_log.write_event(&b))
        DBUG_RETURN(1);
      lf_info->logged_data_file= 1;
    }
  }
  DBUG_RETURN(0);
}

/* Helper function for SHOW BINLOG/RELAYLOG EVENTS */
bool show_binlog_events(THD *thd, MYSQL_BIN_LOG *binary_log)
{
  Protocol *protocol= thd->get_protocol();
  List<Item> field_list;
  const char *errmsg = 0;
  bool ret = TRUE;
  IO_CACHE log;
  File file = -1;
  int old_max_allowed_packet= thd->variables.max_allowed_packet;
  LOG_INFO linfo;

  DBUG_ENTER("show_binlog_events");

  DBUG_ASSERT(thd->lex->sql_command == SQLCOM_SHOW_BINLOG_EVENTS ||
              thd->lex->sql_command == SQLCOM_SHOW_RELAYLOG_EVENTS);

  Format_description_log_event *description_event= new
    Format_description_log_event(3); /* MySQL 4.0 by default */

  if (binary_log->is_open())
  {
    LEX_MASTER_INFO *lex_mi= &thd->lex->mi;
    SELECT_LEX_UNIT *unit= thd->lex->unit;
    ha_rows event_count, limit_start, limit_end;
    my_off_t pos = max<my_off_t>(BIN_LOG_HEADER_SIZE, lex_mi->pos); // user-friendly
    char search_file_name[FN_REFLEN], *name;
    const char *log_file_name = lex_mi->log_file_name;
    mysql_mutex_t *log_lock = binary_log->get_log_lock();
    Log_event* ev;

    unit->set_limit(thd, thd->lex->current_select());
    limit_start= unit->offset_limit_cnt;
    limit_end= unit->select_limit_cnt;

    name= search_file_name;
    if (log_file_name)
      binary_log->make_log_name(search_file_name, log_file_name);
    else
      name=0;					// Find first log

    linfo.index_file_offset = 0;

    if (binary_log->find_log_pos(&linfo, name, true/*need_lock_index=true*/))
    {
      errmsg = "Could not find target log";
      goto err;
    }

    mysql_mutex_lock(&thd->LOCK_thd_data);
    thd->current_linfo = &linfo;
    mysql_mutex_unlock(&thd->LOCK_thd_data);

    if ((file=open_binlog_file(&log, linfo.log_file_name, &errmsg)) < 0)
      goto err;

    my_off_t end_pos;
    /*
      Acquire LOCK_log only for the duration to calculate the
      log's end position. LOCK_log should be acquired even while
      we are checking whether the log is active log or not.
    */
    mysql_mutex_lock(log_lock);
    if (binary_log->is_active(linfo.log_file_name))
    {
      LOG_INFO li;
      binary_log->get_current_log(&li, false /*LOCK_log is already acquired*/);
      end_pos= li.pos;
    }
    else
    {
      end_pos= my_b_filelength(&log);
    }
    mysql_mutex_unlock(log_lock);

    /*
      to account binlog event header size
    */
    thd->variables.max_allowed_packet += MAX_LOG_EVENT_HEADER;

    DEBUG_SYNC(thd, "after_show_binlog_event_found_file");

    /*
      open_binlog_file() sought to position 4.
      Read the first event in case it's a Format_description_log_event, to
      know the format. If there's no such event, we are 3.23 or 4.x. This
      code, like before, can't read 3.23 binlogs.
      This code will fail on a mixed relay log (one which has Format_desc then
      Rotate then Format_desc).
    */
    ev= Log_event::read_log_event(&log, (mysql_mutex_t*)0, description_event,
                                   opt_master_verify_checksum);
    if (ev)
    {
      if (ev->get_type_code() == binary_log::FORMAT_DESCRIPTION_EVENT)
      {
        delete description_event;
        description_event= (Format_description_log_event*) ev;
      }
      else
        delete ev;
    }

    my_b_seek(&log, pos);

    if (!description_event->is_valid())
    {
      errmsg="Invalid Format_description event; could be out of memory";
      goto err;
    }

    for (event_count = 0;
         (ev = Log_event::read_log_event(&log, (mysql_mutex_t*) 0,
                                         description_event,
                                         opt_master_verify_checksum)); )
    {
      DEBUG_SYNC(thd, "wait_in_show_binlog_events_loop");
      if (ev->get_type_code() == binary_log::FORMAT_DESCRIPTION_EVENT)
        description_event->common_footer->checksum_alg=
                           ev->common_footer->checksum_alg;
      if (event_count >= limit_start &&
	  ev->net_send(protocol, linfo.log_file_name, pos))
      {
	errmsg = "Net error";
	delete ev;
	goto err;
      }

      pos = my_b_tell(&log);
      delete ev;

      if (++event_count >= limit_end || pos >= end_pos)
	break;
    }

    if (event_count < limit_end && log.error)
    {
      errmsg = "Wrong offset or I/O error";
      goto err;
    }

  }
  // Check that linfo is still on the function scope.
  DEBUG_SYNC(thd, "after_show_binlog_events");

  ret= FALSE;

err:
  delete description_event;
  if (file >= 0)
  {
    end_io_cache(&log);
    mysql_file_close(file, MYF(MY_WME));
  }

  if (errmsg)
  {
    if(thd->lex->sql_command == SQLCOM_SHOW_RELAYLOG_EVENTS)
      my_error(ER_ERROR_WHEN_EXECUTING_COMMAND, MYF(0),
             "SHOW RELAYLOG EVENTS", errmsg);
    else
      my_error(ER_ERROR_WHEN_EXECUTING_COMMAND, MYF(0),
             "SHOW BINLOG EVENTS", errmsg);
  }
  else
    my_eof(thd);

  mysql_mutex_lock(&thd->LOCK_thd_data);
  thd->current_linfo = 0;
  mysql_mutex_unlock(&thd->LOCK_thd_data);
  thd->variables.max_allowed_packet= old_max_allowed_packet;
  DBUG_RETURN(ret);
}

/**
  Execute a SHOW BINLOG EVENTS statement.

  @param thd Pointer to THD object for the client thread executing the
  statement.

  @retval FALSE success
  @retval TRUE failure
*/
bool mysql_show_binlog_events(THD* thd)
{
  List<Item> field_list;
  DBUG_ENTER("mysql_show_binlog_events");

  DBUG_ASSERT(thd->lex->sql_command == SQLCOM_SHOW_BINLOG_EVENTS);

  Log_event::init_show_field_list(&field_list);
  if (thd->send_result_metadata(&field_list,
                                Protocol::SEND_NUM_ROWS | Protocol::SEND_EOF))
    DBUG_RETURN(TRUE);

  /*
    Wait for handlers to insert any pending information
    into the binlog.  For e.g. ndb which updates the binlog asynchronously
    this is needed so that the uses sees all its own commands in the binlog
  */
  ha_binlog_wait(thd);
  
  DBUG_RETURN(show_binlog_events(thd, &mysql_bin_log));
}


MYSQL_BIN_LOG::MYSQL_BIN_LOG(uint *sync_period,
                             enum cache_type io_cache_type_arg)
  :name(NULL), write_error(false), inited(false),
   io_cache_type(io_cache_type_arg),
#ifdef HAVE_PSI_INTERFACE
   m_key_LOCK_log(key_LOG_LOCK_log),
#endif
   bytes_written(0), file_id(1), open_count(1),
   sync_period_ptr(sync_period), sync_counter(0),
   is_relay_log(0), signal_cnt(0),
   checksum_alg_reset(binary_log::BINLOG_CHECKSUM_ALG_UNDEF),
   relay_log_checksum_alg(binary_log::BINLOG_CHECKSUM_ALG_UNDEF),
   previous_gtid_set_relaylog(0), is_rotating_caused_by_incident(false)
{
  /*
    We don't want to initialize locks here as such initialization depends on
    safe_mutex (when using safe_mutex) which depends on MY_INIT(), which is
    called only in main(). Doing initialization here would make it happen
    before main().
  */
  memset(&log_file, 0, sizeof(log_file));
  index_file_name[0] = 0;
  memset(&index_file, 0, sizeof(index_file));
  memset(&purge_index_file, 0, sizeof(purge_index_file));
  memset(&crash_safe_index_file, 0, sizeof(crash_safe_index_file));
}


/* this is called only once */

void MYSQL_BIN_LOG::cleanup()
{
  DBUG_ENTER("cleanup");
  if (inited)
  {
    inited= 0;
    close(LOG_CLOSE_INDEX|LOG_CLOSE_STOP_EVENT, true /*need_lock_log=true*/,
          true /*need_lock_index=true*/);
    mysql_mutex_destroy(&LOCK_log);
    mysql_mutex_destroy(&LOCK_index);
    mysql_mutex_destroy(&LOCK_commit);
    mysql_mutex_destroy(&LOCK_sync);
    mysql_mutex_destroy(&LOCK_binlog_end_pos);
    mysql_mutex_destroy(&LOCK_xids);
    mysql_cond_destroy(&update_cond);
    mysql_cond_destroy(&m_prep_xids_cond);
    stage_manager.deinit();
  }
  DBUG_VOID_RETURN;
}


void MYSQL_BIN_LOG::init_pthread_objects()
{
  DBUG_ASSERT(inited == 0);
  inited= 1;

  mysql_mutex_init(m_key_LOCK_log, &LOCK_log, MY_MUTEX_INIT_SLOW);
  mysql_mutex_init(m_key_LOCK_index, &LOCK_index, MY_MUTEX_INIT_SLOW);
  mysql_mutex_init(m_key_LOCK_commit, &LOCK_commit, MY_MUTEX_INIT_FAST);
  mysql_mutex_init(m_key_LOCK_sync, &LOCK_sync, MY_MUTEX_INIT_FAST);
  mysql_mutex_init(m_key_LOCK_binlog_end_pos, &LOCK_binlog_end_pos,
                   MY_MUTEX_INIT_FAST);
  mysql_mutex_init(m_key_LOCK_xids, &LOCK_xids, MY_MUTEX_INIT_FAST);
  mysql_cond_init(m_key_update_cond, &update_cond);
  mysql_cond_init(m_key_prep_xids_cond, &m_prep_xids_cond);
  stage_manager.init(
#ifdef HAVE_PSI_MUTEX_INTERFACE
                   m_key_LOCK_flush_queue,
                   m_key_LOCK_sync_queue,
                   m_key_LOCK_commit_queue,
                   m_key_LOCK_done, m_key_COND_done
#endif
                   );
}


/**
  Check if a string is a valid number.

  @param str			String to test
  @param res			Store value here
  @param allow_wildcards	Set to 1 if we should ignore '%' and '_'

  @note
    For the moment the allow_wildcards argument is not used
    Should be moved to some other file.

  @retval
    1	String is a number
  @retval
    0	String is not a number
*/

static bool is_number(const char *str,
                      ulong *res, bool allow_wildcards)
{
  int flag;
  const char *start;
  DBUG_ENTER("is_number");

  flag=0; start=str;
  while (*str++ == ' ') ;
  if (*--str == '-' || *str == '+')
    str++;
  while (my_isdigit(files_charset_info,*str) ||
	 (allow_wildcards && (*str == wild_many || *str == wild_one)))
  {
    flag=1;
    str++;
  }
  if (*str == '.')
  {
    for (str++ ;
	 my_isdigit(files_charset_info,*str) ||
	   (allow_wildcards && (*str == wild_many || *str == wild_one)) ;
	 str++, flag=1) ;
  }
  if (*str != 0 || flag == 0)
    DBUG_RETURN(0);
  if (res)
    *res=atol(start);
  DBUG_RETURN(1);			/* Number ok */
} /* is_number */


/*
   Number of warnings that will be printed to error log
   before extension number is exhausted.
*/
#define LOG_WARN_UNIQUE_FN_EXT_LEFT 1000

/**
  Find a unique filename for 'filename.#'.

  Set '#' to the highest existing log file extension plus one.

  This function will return nonzero if: (i) the generated name
  exceeds FN_REFLEN; (ii) if the number of extensions is exhausted;
  or (iii) some other error happened while examining the filesystem.

  @return
    nonzero if not possible to get unique filename.
*/

static int find_uniq_filename(char *name, uint32 new_index_number)
{
  uint                  i;
  char                  buff[FN_REFLEN], ext_buf[FN_REFLEN];
  struct st_my_dir     *dir_info= NULL;
  struct fileinfo *file_info;
  ulong                 max_found= 0, next= 0, number= 0;
  size_t		buf_length, length;
  char			*start, *end;
  int                   error= 0;
  DBUG_ENTER("find_uniq_filename");

  length= dirname_part(buff, name, &buf_length);
  start=  name + length;
  end=    strend(start);

  *end='.';
  length= (size_t) (end - start + 1);

  if ((DBUG_EVALUATE_IF("error_unique_log_filename", 1, 
      !(dir_info= my_dir(buff,MYF(MY_DONT_SORT))))))
  {						// This shouldn't happen
    my_stpcpy(end,".1");				// use name+1
    DBUG_RETURN(1);
  }
  file_info= dir_info->dir_entry;
  for (i= dir_info->number_off_files ; i-- ; file_info++)
  {
    if (strncmp(file_info->name, start, length) == 0 &&
	is_number(file_info->name+length, &number,0))
    {
      set_if_bigger(max_found, number);
    }
  }
  my_dirend(dir_info);

  /* check if reached the maximum possible extension number */
  if (max_found >= MAX_LOG_UNIQUE_FN_EXT)
  {
    LogErr(ERROR_LEVEL, ER_BINLOG_FILE_EXTENSION_NUMBER_EXHAUSTED, max_found);
    error= 1;
    goto end;
  }

  if (new_index_number > 0)
  {
    /*
      If "new_index_number" was specified, this means we are handling a
      "RESET MASTER TO" command and the binary log was already purged
      so max_found should be 0.
    */
    DBUG_ASSERT(max_found == 0);
    next= new_index_number;
  }
  else
    next= max_found + 1;
  if (sprintf(ext_buf, "%06lu", next)<0)
  {
    error= 1;
    goto end;
  }
  *end++='.';

  /* 
    Check if the generated extension size + the file name exceeds the
    buffer size used. If one did not check this, then the filename might be
    truncated, resulting in error.
   */
  if (((strlen(ext_buf) + (end - name)) >= FN_REFLEN))
  {
    LogErr(ERROR_LEVEL, ER_BINLOG_FILE_NAME_TOO_LONG,
           name, ext_buf, (strlen(ext_buf) + (end - name)));
    error= 1;
    goto end;
  }

  if (sprintf(end, "%06lu", next)<0)
  {
    error= 1;
    goto end;
  }

  /* print warning if reaching the end of available extensions. */
  if ((next > (MAX_LOG_UNIQUE_FN_EXT - LOG_WARN_UNIQUE_FN_EXT_LEFT)))
    LogErr(WARNING_LEVEL, ER_BINLOG_FILE_EXTENSION_NUMBER_RUNNING_LOW,
           next, (MAX_LOG_UNIQUE_FN_EXT - next));

end:
  DBUG_RETURN(error);
}


int MYSQL_BIN_LOG::generate_new_name(char *new_name, const char *log_name,
                                     uint32 new_index_number)
{
  fn_format(new_name, log_name, mysql_data_home, "", 4);
  if (!fn_ext(log_name)[0])
  {
    if (find_uniq_filename(new_name, new_index_number))
    {
      my_printf_error(ER_NO_UNIQUE_LOGFILE,
                      ER_THD(current_thd, ER_NO_UNIQUE_LOGFILE),
                      MYF(ME_FATALERROR), log_name);
      LogErr(ERROR_LEVEL, ER_NO_UNIQUE_LOGFILE, log_name);
      return 1;
    }
  }
  return 0;
}


/**
  @todo
  The following should be using fn_format();  We just need to
  first change fn_format() to cut the file name if it's too long.
*/
const char *MYSQL_BIN_LOG::generate_name(const char *log_name,
                                         const char *suffix,
                                         char *buff)
{
  if (!log_name || !log_name[0])
  {
    strmake(buff, default_logfile_name, FN_REFLEN - strlen(suffix) - 1);
    return (const char *)
      fn_format(buff, buff, "", suffix, MYF(MY_REPLACE_EXT|MY_REPLACE_DIR));
  }
  // get rid of extension to avoid problems

  char *p= fn_ext(log_name);
  uint length= (uint) (p - log_name);
  strmake(buff, log_name, min<size_t>(length, FN_REFLEN-1));
  return (const char*)buff;
}


bool MYSQL_BIN_LOG::init_and_set_log_file_name(const char *log_name,
                                               const char *new_name,
                                               uint32 new_index_number)
{
  if (new_name && !my_stpcpy(log_file_name, new_name))
    return TRUE;
  else if (!new_name && generate_new_name(log_file_name, log_name, new_index_number))
    return TRUE;

  return FALSE;
}


/**
  Open the logfile and init IO_CACHE.

  @param log_file_key        The file instrumentation key for this file
  @param log_name            The name of the log to open
  @param new_name            The new name for the logfile.
                             NULL forces generate_new_name() to be called.
  @param new_index_number    The binary log file index number to start from
                             after the RESET MASTER TO command is called.

  @return true if error, false otherwise.
*/

bool MYSQL_BIN_LOG::open(
#ifdef HAVE_PSI_INTERFACE
                     PSI_file_key log_file_key,
#endif
                     const char *log_name,
                     const char *new_name,
                     uint32 new_index_number)
{
  File file= -1;
  my_off_t pos= 0;
  DBUG_ENTER("MYSQL_BIN_LOG::open");

  write_error= 0;

  if (!(name= my_strdup(key_memory_MYSQL_LOG_name,
                        log_name, MYF(MY_WME))))
  {
    name= (char *)log_name; // for the error message
    goto err;
  }

  if (init_and_set_log_file_name(name, new_name, new_index_number) ||
      DBUG_EVALUATE_IF("fault_injection_init_name", 1, 0))
    goto err;

  db[0]= 0;

#ifdef HAVE_PSI_INTERFACE
  /* Keep the key for reopen */
  m_log_file_key= log_file_key;
#endif

  if ((file= mysql_file_open(log_file_key,
                             log_file_name, O_CREAT | O_WRONLY,
                             MYF(MY_WME))) < 0)
    goto err;

  if ((pos= mysql_file_tell(file, MYF(MY_WME))) == MY_FILEPOS_ERROR)
  {
    if (my_errno() == ESPIPE)
      pos= 0;
    else
      goto err;
  }

  if (init_io_cache(&log_file, file, IO_SIZE, io_cache_type, pos, 0,
                    MYF(MY_WME | MY_NABP | MY_WAIT_IF_FULL)))
    goto err;

  atomic_log_state = LOG_OPENED;
  DBUG_RETURN(0);

err:
  if (binlog_error_action == ABORT_SERVER)
  {
    exec_binlog_error_action_abort("Either disk is full or file system is read "
                                   "only while opening the binlog. Aborting the"
                                   " server.");
  }
  else
    LogErr(ERROR_LEVEL, ER_BINLOG_CANT_OPEN_FOR_LOGGING,
           name, errno);
  if (file >= 0)
    mysql_file_close(file, MYF(0));
  end_io_cache(&log_file);
  my_free(name);
  name= NULL;
  atomic_log_state = LOG_CLOSED;
  DBUG_RETURN(1);
}


bool MYSQL_BIN_LOG::open_index_file(const char *index_file_name_arg,
                                    const char *log_name, bool need_lock_index)
{
  bool error= false;
  File index_file_nr= -1;
  if (need_lock_index)
    mysql_mutex_lock(&LOCK_index);
  else
    mysql_mutex_assert_owner(&LOCK_index);

  /*
    First open of this class instance
    Create an index file that will hold all file names uses for logging.
    Add new entries to the end of it.
  */
  myf opt= MY_UNPACK_FILENAME;

  if (my_b_inited(&index_file))
    goto end;

  if (!index_file_name_arg)
  {
    index_file_name_arg= log_name;    // Use same basename for index file
    opt= MY_UNPACK_FILENAME | MY_REPLACE_EXT;
  }
  fn_format(index_file_name, index_file_name_arg, mysql_data_home,
            ".index", opt);

  if (set_crash_safe_index_file_name(index_file_name_arg))
  {
    error= true;
    goto end;
  }

  /*
    We need move crash_safe_index_file to index_file if the index_file
    does not exist and crash_safe_index_file exists when mysqld server
    restarts.
  */
  if (my_access(index_file_name, F_OK) &&
      !my_access(crash_safe_index_file_name, F_OK) &&
      my_rename(crash_safe_index_file_name, index_file_name, MYF(MY_WME)))
  {
    LogErr(ERROR_LEVEL,
           ER_BINLOG_CANT_MOVE_TMP_TO_INDEX,
           "MYSQL_BIN_LOG::open_index_file");
    error= true;
    goto end;
  }

  if ((index_file_nr= mysql_file_open(m_key_file_log_index,
                                      index_file_name,
                                      O_RDWR | O_CREAT,
                                      MYF(MY_WME))) < 0 ||
       mysql_file_sync(index_file_nr, MYF(MY_WME)) ||
       init_io_cache_ext(&index_file, index_file_nr,
                         IO_SIZE, READ_CACHE,
                         mysql_file_seek(index_file_nr, 0L, MY_SEEK_END, MYF(0)),
                                         0, MYF(MY_WME | MY_WAIT_IF_FULL),
                         m_key_file_log_index_cache) ||
      DBUG_EVALUATE_IF("fault_injection_openning_index", 1, 0))
  {
    /*
      TODO: all operations creating/deleting the index file or a log, should
      call my_sync_dir() or my_sync_dir_by_file() to be durable.
      TODO: file creation should be done with mysql_file_create()
      not mysql_file_open().
    */
    if (index_file_nr >= 0)
      mysql_file_close(index_file_nr, MYF(0));
    error= true;
    goto end;
  }

  /*
    Sync the index by purging any binary log file that is not registered.
    In other words, either purge binary log files that were removed from
    the index but not purged from the file system due to a crash or purge
    any binary log file that was created but not register in the index
    due to a crash.
  */

  if (set_purge_index_file_name(index_file_name_arg) ||
      open_purge_index_file(FALSE) ||
      purge_index_entry(NULL, NULL, false) ||
      close_purge_index_file() ||
      DBUG_EVALUATE_IF("fault_injection_recovering_index", 1, 0))
  {
    LogErr(ERROR_LEVEL, ER_BINLOG_FAILED_TO_SYNC_INDEX_FILE);
    error= true;
    goto end;
  }

end:
  if (need_lock_index)
    mysql_mutex_unlock(&LOCK_index);
  return error;
}

/**
  Add the GTIDs from the given relaylog file and also
  update the IO thread transaction parser.

  @param filename Relaylog file to read from.
  @param retrieved_gtids Gtid_set to store the GTIDs found on the relaylog file.
  @param verify_checksum Set to true to verify event checksums.
  @param trx_parser The transaction boundary parser to be used in order to
  only add a GTID to the gtid_set after ensuring the transaction is fully
  stored on the relay log.
  @param partial_trx The trx_monitoring_info of the last incomplete transaction
  found in the relay log.

  @retval false The file was successfully read and all GTIDs from
  Previous_gtids and Gtid_log_event from complete transactions were added to
  the retrieved_set.
  @retval true There was an error during the procedure.
*/
static bool
read_gtids_and_update_trx_parser_from_relaylog(
  const char *filename,
  Gtid_set *retrieved_gtids,
  bool verify_checksum,
  Transaction_boundary_parser *trx_parser,
  Gtid_monitoring_info *partial_trx)
{
  DBUG_ENTER("read_gtids_and_update_trx_parser_from_relaylog");
  DBUG_PRINT("info", ("Opening file %s", filename));

  DBUG_ASSERT(retrieved_gtids != NULL);
  DBUG_ASSERT(trx_parser != NULL);
#ifndef DBUG_OFF
  unsigned long event_counter= 0;
#endif

  /*
    Create a Format_description_log_event that is used to read the
    first event of the log.
  */
  Format_description_log_event fd_ev(BINLOG_VERSION), *fd_ev_p= &fd_ev;
  if (!fd_ev.is_valid())
    DBUG_RETURN(true);

  File file;
  IO_CACHE log;

  const char *errmsg= NULL;
  if ((file= open_binlog_file(&log, filename, &errmsg)) < 0)
  {
    sql_print_error("%s", errmsg);
    /*
      As read_gtids_from_binlog() will not throw error on truncated
      relaylog files, we should do the same here in order to keep the
      current behavior.
    */
    DBUG_RETURN(false);
  }

  /*
    Seek for Previous_gtids_log_event and Gtid_log_event events to
    gather information what has been processed so far.
  */
  my_b_seek(&log, BIN_LOG_HEADER_SIZE);
  Log_event *ev= NULL;
  bool error= false;
  bool seen_prev_gtids= false;
  ulong data_len= 0;

  while (!error &&
         (ev= Log_event::read_log_event(&log, 0, fd_ev_p, verify_checksum)) !=
         NULL)
  {
    DBUG_PRINT("info", ("Read event of type %s", ev->get_type_str()));
#ifndef DBUG_OFF
    event_counter++;
#endif

    data_len= uint4korr(ev->temp_buf + EVENT_LEN_OFFSET);
    if (trx_parser->feed_event(ev->temp_buf, data_len, fd_ev_p, false))
    {
      /*
        The transaction boundary parser found an error while parsing a
        sequence of events from the relaylog. As we don't know if the
        parsing has started from a reliable point (it might started in
        a relay log file that begins with the rest of a transaction
        that started in a previous relay log file), it is better to do
        nothing in this case. The boundary parser will fix itself once
        finding an event that represent a transaction boundary.

        Suppose the following relaylog:

         rl-bin.000011 | rl-bin.000012 | rl-bin.000013 | rl-bin-000014
        ---------------+---------------+---------------+---------------
         PREV_GTIDS    | PREV_GTIDS    | PREV_GTIDS    | PREV_GTIDS
         (empty)       | (UUID:1-2)    | (UUID:1-2)    | (UUID:1-2)
        ---------------+---------------+---------------+---------------
         XID           | QUERY(INSERT) | QUERY(INSERT) | XID
        ---------------+---------------+---------------+---------------
         GTID(UUID:2)  |
        ---------------+
         QUERY(CREATE  |
         TABLE t1 ...) |
        ---------------+
         GTID(UUID:3)  |
        ---------------+
         QUERY(BEGIN)  |
        ---------------+

        As it is impossible to determine the current Retrieved_Gtid_Set by only
        looking to the PREVIOUS_GTIDS on the last relay log file, and scanning
        events on it, we tried to find a relay log file that contains at least
        one GTID event during the backwards search.

        In the example, we will find a GTID only in rl-bin.000011, as the
        UUID:3 transaction was spanned across 4 relay log files.

        The transaction spanning can be caused by "FLUSH RELAY LOGS" commands
        on slave while it is queuing the transaction.

        So, in order to correctly add UUID:3 into Retrieved_Gtid_Set, we need
        to parse the relay log starting on the file we found the last GTID
        queued to know if the transaction was fully retrieved or not.

        Start scanning rl-bin.000011 after resetting the transaction parser
        will generate an error, as XID event is only expected inside a DML,
        but in this case, we can ignore this error and reset the parser.
      */
      trx_parser->reset();
      /*
        We also have to discard the GTID of the partial transaction that was
        not finished if there is one. This is needed supposing that an
        incomplete transaction was replicated with a GTID.

        GTID(1), QUERY(BEGIN), QUERY(INSERT), ANONYMOUS_GTID, QUERY(DROP ...)

        In the example above, without cleaning the partial_trx,
        the GTID(1) would be added to the Retrieved_Gtid_Set after the
        QUERY(DROP ...) event.

        GTID(1), QUERY(BEGIN), QUERY(INSERT), GTID(2), QUERY(DROP ...)

        In the example above the GTID(1) will also be discarded as the
        GTID(1) transaction is not complete.
      */
      if (partial_trx->is_processing_trx_set())
      {
        DBUG_PRINT("info", ("Discarding Gtid(%d, %lld) as the transaction "
                            "wasn't complete and we found an error in the"
                            "transaction boundary parser.",
                            partial_trx->get_processing_trx_gtid()->sidno,
                            partial_trx->get_processing_trx_gtid()->gno));
        partial_trx->clear_processing_trx();
      }
    }

    switch (ev->get_type_code())
    {
    case binary_log::FORMAT_DESCRIPTION_EVENT:
      if (fd_ev_p != &fd_ev)
        delete fd_ev_p;
      fd_ev_p= (Format_description_log_event *)ev;
      break;
    case binary_log::ROTATE_EVENT:
      // do nothing; just accept this event and go to next
      break;
    case binary_log::PREVIOUS_GTIDS_LOG_EVENT:
    {
      seen_prev_gtids= true;
      // add events to sets
      Previous_gtids_log_event *prev_gtids_ev= (Previous_gtids_log_event *)ev;
      if (prev_gtids_ev->add_to_set(retrieved_gtids) != 0)
      {
        error= true;
        break;
      }
#ifndef DBUG_OFF
      char* prev_buffer= prev_gtids_ev->get_str(NULL, NULL);
      DBUG_PRINT("info", ("Got Previous_gtids from file '%s': Gtid_set='%s'.",
                          filename, prev_buffer));
      my_free(prev_buffer);
#endif
      break;
    }
    case binary_log::GTID_LOG_EVENT:
    {
      /* If we didn't find any PREVIOUS_GTIDS in this file */
      if (!seen_prev_gtids)
      {
        my_error(ER_BINLOG_LOGICAL_CORRUPTION, MYF(0), filename,
                 "The first global transaction identifier was read, but "
                 "no other information regarding identifiers existing "
                 "on the previous log files was found.");
        error= true;
        break;
      }

      Gtid_log_event *gtid_ev= (Gtid_log_event *)ev;
      rpl_sidno sidno= gtid_ev->get_sidno(retrieved_gtids->get_sid_map());
      ulonglong immediate_commit_timestamp= gtid_ev->immediate_commit_timestamp;
      longlong original_commit_timestamp= gtid_ev->original_commit_timestamp;

      if (sidno < 0)
      {
        error= true;
        break;
      }
      else
      {
        if (retrieved_gtids->ensure_sidno(sidno) != RETURN_STATUS_OK)
        {
          error= true;
          break;
        }
        else
        {
          Gtid gtid= {sidno, gtid_ev->get_gno()};
          /*
            As are updating the transaction boundary parser while reading
            GTIDs from relay log files to fill the Retrieved_Gtid_Set, we
            should not add the GTID here as we don't know if the transaction
            is complete on the relay log yet.
          */
          partial_trx->start(gtid,
                             original_commit_timestamp,
                             immediate_commit_timestamp);
        }
        DBUG_PRINT("info", ("Found Gtid in relaylog file '%s': Gtid(%d, %lld).",
                            filename, sidno, gtid_ev->get_gno()));
      }
      break;
    }
    case binary_log::ANONYMOUS_GTID_LOG_EVENT:
    default:
      /*
        If we reached the end of a transaction after storing it's GTID
        in partial_trx structure, it is time to add this GTID to the
        retrieved_gtids set because the transaction is complete and there is no
        need for asking this transaction again.
      */
      if (trx_parser->is_not_inside_transaction())
      {
        if (partial_trx->is_processing_trx_set())
        {
          const Gtid *fully_retrieved_gtid;
          fully_retrieved_gtid= partial_trx->get_processing_trx_gtid();
          DBUG_PRINT("info", ("Adding Gtid to Retrieved_Gtid_Set as the "
                              "transaction was completed at "
                              "relaylog file '%s': Gtid(%d, %lld).",
                              filename,
                              fully_retrieved_gtid->sidno,
                              fully_retrieved_gtid->gno));
          retrieved_gtids->_add_gtid(*fully_retrieved_gtid);
          /*
           We don't need to update the last queued structure here. We just
           want to have the information about the partial transaction left in
           the relay log.
          */
          partial_trx->clear();
        }
      }
      break;
    }
    if (ev != fd_ev_p)
      delete ev;
  }

  if (log.error < 0)
  {
    // This is not a fatal error; the log may just be truncated.
    // @todo but what other errors could happen? IO error?
    LogErr(WARNING_LEVEL, ER_BINLOG_ERROR_READING_GTIDS_FROM_RELAY_LOG,
           log.error);
  }

  if (fd_ev_p != &fd_ev)
  {
    delete fd_ev_p;
    fd_ev_p= &fd_ev;
  }

  mysql_file_close(file, MYF(MY_WME));
  end_io_cache(&log);

#ifndef DBUG_OFF
  LogErr(INFORMATION_LEVEL, ER_BINLOG_EVENTS_READ_FROM_RELAY_LOG_INFO,
         event_counter, filename);
#endif

  DBUG_RETURN(error);
}

/**
  Reads GTIDs from the given binlog file.

  @param filename File to read from.
  @param all_gtids If not NULL, then the GTIDs from the
  Previous_gtids_log_event and from all Gtid_log_events are stored in
  this object.
  @param prev_gtids If not NULL, then the GTIDs from the
  Previous_gtids_log_events are stored in this object.
  @param first_gtid If not NULL, then the first GTID information from the
  file will be stored in this object.
  @param sid_map The sid_map object to use in the rpl_sidno generation
  of the Gtid_log_event. If lock is needed in the sid_map, the caller
  must hold it.
  @param verify_checksum Set to true to verify event checksums.

  @retval GOT_GTIDS The file was successfully read and it contains
  both Gtid_log_events and Previous_gtids_log_events.
  This is only possible if either all_gtids or first_gtid are not null.
  @retval GOT_PREVIOUS_GTIDS The file was successfully read and it
  contains Previous_gtids_log_events but no Gtid_log_events.
  For binary logs, if no all_gtids and no first_gtid are specified,
  this function will be done right after reading the PREVIOUS_GTIDS
  regardless of the rest of the content of the binary log file.
  @retval NO_GTIDS The file was successfully read and it does not
  contain GTID events.
  @retval ERROR Out of memory, or IO error, or malformed event
  structure, or the file is malformed (e.g., contains Gtid_log_events
  but no Previous_gtids_log_event).
  @retval TRUNCATED The file was truncated before the end of the
  first Previous_gtids_log_event.
*/
enum enum_read_gtids_from_binlog_status
{ GOT_GTIDS, GOT_PREVIOUS_GTIDS, NO_GTIDS, ERROR, TRUNCATED };
static enum_read_gtids_from_binlog_status
read_gtids_from_binlog(const char *filename, Gtid_set *all_gtids,
                       Gtid_set *prev_gtids, Gtid *first_gtid,
                       Sid_map* sid_map,
                       bool verify_checksum, bool is_relay_log)
{
  DBUG_ENTER("read_gtids_from_binlog");
  DBUG_PRINT("info", ("Opening file %s", filename));

  /*
    Create a Format_description_log_event that is used to read the
    first event of the log.
  */
  Format_description_log_event fd_ev(BINLOG_VERSION), *fd_ev_p= &fd_ev;
  if (!fd_ev.is_valid())
    DBUG_RETURN(ERROR);

  File file;
  IO_CACHE log;

#ifndef DBUG_OFF
  unsigned long event_counter= 0;
  /*
    We assert here that both all_gtids and prev_gtids, if specified,
    uses the same sid_map as the one passed as a parameter. This is just
    to ensure that, if the sid_map needed some lock and was locked by
    the caller, the lock applies to all the GTID sets this function is
    dealing with.
  */
  if (all_gtids)
    DBUG_ASSERT(all_gtids->get_sid_map() == sid_map);
  if (prev_gtids)
    DBUG_ASSERT(prev_gtids->get_sid_map() == sid_map);
#endif

  const char *errmsg= NULL;
  if ((file= open_binlog_file(&log, filename, &errmsg)) < 0)
  {
    sql_print_error("%s", errmsg);
    /*
      We need to revisit the recovery procedure for relay log
      files. Currently, it is called after this routine.
      /Alfranio
    */
    DBUG_RETURN(TRUNCATED);
  }

  /*
    Seek for Previous_gtids_log_event and Gtid_log_event events to
    gather information what has been processed so far.
  */
  my_b_seek(&log, BIN_LOG_HEADER_SIZE);
  Log_event *ev= NULL;
  enum_read_gtids_from_binlog_status ret= NO_GTIDS;
  bool done= false;
  bool seen_first_gtid= false;
  while (!done &&
         (ev= Log_event::read_log_event(&log, 0, fd_ev_p, verify_checksum)) !=
         NULL)
  {
#ifndef DBUG_OFF
    event_counter++;
#endif
    DBUG_PRINT("info", ("Read event of type %s", ev->get_type_str()));
    switch (ev->get_type_code())
    {
    case binary_log::FORMAT_DESCRIPTION_EVENT:
      if (fd_ev_p != &fd_ev)
        delete fd_ev_p;
      fd_ev_p= (Format_description_log_event *)ev;
      break;
    case binary_log::ROTATE_EVENT:
      // do nothing; just accept this event and go to next
      break;
    case binary_log::PREVIOUS_GTIDS_LOG_EVENT:
    {
      ret= GOT_PREVIOUS_GTIDS;
      // add events to sets
      Previous_gtids_log_event *prev_gtids_ev=
        (Previous_gtids_log_event *)ev;
      if (all_gtids != NULL && prev_gtids_ev->add_to_set(all_gtids) != 0)
        ret= ERROR, done= true;
      else if (prev_gtids != NULL && prev_gtids_ev->add_to_set(prev_gtids) != 0)
        ret= ERROR, done= true;
#ifndef DBUG_OFF
      char* prev_buffer= prev_gtids_ev->get_str(NULL, NULL);
      DBUG_PRINT("info", ("Got Previous_gtids from file '%s': Gtid_set='%s'.",
                          filename, prev_buffer));
      my_free(prev_buffer);
#endif
      /*
        If this is not a relay log, the previous_gtids were asked and no
        all_gtids neither first_gtid were asked, it is fine to consider the
        job as done.
      */
      if (!is_relay_log && prev_gtids != NULL &&
          all_gtids == NULL && first_gtid == NULL)
        done= true;
      DBUG_EXECUTE_IF("inject_fault_bug16502579", {
                      DBUG_PRINT("debug", ("PREVIOUS_GTIDS_LOG_EVENT found. "
                                           "Injected ret=NO_GTIDS."));
                      if (ret == GOT_PREVIOUS_GTIDS)
                      {
                        ret=NO_GTIDS;
                        done= false;
                      }
                      });
      break;
    }
    case binary_log::GTID_LOG_EVENT:
    {
      if (ret != GOT_GTIDS)
      {
        if (ret != GOT_PREVIOUS_GTIDS)
        {
          /*
            Since this routine is run on startup, there may not be a
            THD instance. Therefore, ER(X) cannot be used.
           */
          const char* msg_fmt= (current_thd != NULL) ?
                               ER_THD(current_thd,
                                      ER_BINLOG_LOGICAL_CORRUPTION) :
                               ER_DEFAULT(ER_BINLOG_LOGICAL_CORRUPTION);
          my_printf_error(ER_BINLOG_LOGICAL_CORRUPTION,
                          msg_fmt, MYF(0),
                          filename,
                          "The first global transaction identifier was read, but "
                          "no other information regarding identifiers existing "
                          "on the previous log files was found.");
          ret= ERROR, done= true;
          break;
        }
        else
          ret= GOT_GTIDS;
      }
      /*
        When this is a relaylog, we just check if the relay log contains at
        least one Gtid_log_event, so that we can distinguish the return values
        GOT_GTID and GOT_PREVIOUS_GTIDS. We don't need to read anything else
        from the relay log.
        When this is a binary log, if all_gtids is requested (i.e., NOT NULL),
        we should continue to read all gtids. If just first_gtid was requested,
        we will be done after storing this Gtid_log_event info on it.
      */
      if (is_relay_log)
      {
        ret= GOT_GTIDS, done= true;
      }
      else
      {
        Gtid_log_event *gtid_ev= (Gtid_log_event *)ev;
        rpl_sidno sidno= gtid_ev->get_sidno(sid_map);
        if (sidno < 0)
          ret= ERROR, done= true;
        else
        {
          if (all_gtids)
          {
            if (all_gtids->ensure_sidno(sidno) != RETURN_STATUS_OK)
              ret= ERROR, done= true;
            all_gtids->_add_gtid(sidno, gtid_ev->get_gno());
            DBUG_PRINT("info", ("Got Gtid from file '%s': Gtid(%d, %lld).",
                                filename, sidno, gtid_ev->get_gno()));
          }

          /* If the first GTID was requested, stores it */
          if (first_gtid && !seen_first_gtid)
          {
            first_gtid->set(sidno, gtid_ev->get_gno());
            seen_first_gtid= true;
            /* If the first_gtid was the only thing requested, we are done */
            if (all_gtids == NULL)
              ret= GOT_GTIDS, done= true;
          }
        }
      }
      break;
    }
    case binary_log::ANONYMOUS_GTID_LOG_EVENT:
    {
      /*
        When this is a relaylog, we just check if it contains
        at least one Anonymous_gtid_log_event after initialization
        (FDs, Rotates and PREVIOUS_GTIDS), so that we can distinguish the
        return values GOT_GTID and GOT_PREVIOUS_GTIDS.
        We don't need to read anything else from the relay log.
      */
      if (is_relay_log)
      {
        ret= GOT_GTIDS;
        done= true;
        break;
      }
      DBUG_ASSERT(prev_gtids == NULL ? true : all_gtids != NULL ||
                                              first_gtid != NULL);
    }
    // Fall through.
    default:
      // if we found any other event type without finding a
      // previous_gtids_log_event, then the rest of this binlog
      // cannot contain gtids
      if (ret != GOT_GTIDS && ret != GOT_PREVIOUS_GTIDS)
        done= true;
      /*
        The GTIDs of the relaylog files will be handled later
        because of the possibility of transactions be spanned
        along distinct relaylog files.
        So, if we found an ordinary event without finding the
        GTID but we already found the PREVIOUS_GTIDS, this probably
        means that the event is from a transaction that started on
        previous relaylog file.
      */
      if (ret == GOT_PREVIOUS_GTIDS && is_relay_log)
        done= true;
      break;
    }
    if (ev != fd_ev_p)
      delete ev;
    DBUG_PRINT("info", ("done=%d", done));
  }

  if (log.error < 0)
  {
    // This is not a fatal error; the log may just be truncated.

    // @todo but what other errors could happen? IO error?
    LogErr(WARNING_LEVEL, ER_BINLOG_ERROR_READING_GTIDS_FROM_BINARY_LOG,
           log.error);
  }

  if (fd_ev_p != &fd_ev)
  {
    delete fd_ev_p;
    fd_ev_p= &fd_ev;
  }

  mysql_file_close(file, MYF(MY_WME));
  end_io_cache(&log);

  if (all_gtids)
    all_gtids->dbug_print("all_gtids");
  else
    DBUG_PRINT("info", ("all_gtids==NULL"));
  if (prev_gtids)
    prev_gtids->dbug_print("prev_gtids");
  else
    DBUG_PRINT("info", ("prev_gtids==NULL"));
  if (first_gtid == NULL)
    DBUG_PRINT("info", ("first_gtid==NULL"));
  else if (first_gtid->sidno == 0)
    DBUG_PRINT("info", ("first_gtid.sidno==0"));
  else
    first_gtid->dbug_print(sid_map, "first_gtid");

  DBUG_PRINT("info", ("returning %d", ret));
#ifndef DBUG_OFF
  if (!is_relay_log && prev_gtids != NULL &&
      all_gtids == NULL && first_gtid == NULL)
    LogErr(INFORMATION_LEVEL, ER_BINLOG_EVENTS_READ_FROM_BINLOG_INFO,
           event_counter, filename);
#endif
  DBUG_RETURN(ret);
}

bool MYSQL_BIN_LOG::find_first_log_not_in_gtid_set(char *binlog_file_name,
                                                   const Gtid_set *gtid_set,
                                                   Gtid *first_gtid,
                                                   const char **errmsg)
{
  DBUG_ENTER("MYSQL_BIN_LOG::gtid_read_start_binlog");
  /*
    Gather the set of files to be accessed.
  */
  list<string> filename_list;
  LOG_INFO linfo;
  int error;

  list<string>::reverse_iterator rit;
  Gtid_set binlog_previous_gtid_set(gtid_set->get_sid_map());

  mysql_mutex_lock(&LOCK_index);
  for (error= find_log_pos(&linfo, NULL, false/*need_lock_index=false*/);
       !error; error= find_next_log(&linfo, false/*need_lock_index=false*/))
  {
    DBUG_PRINT("info", ("read log filename '%s'", linfo.log_file_name));
    filename_list.push_back(string(linfo.log_file_name));
  }
  mysql_mutex_unlock(&LOCK_index);
  if (error != LOG_INFO_EOF)
  {
    *errmsg= "Failed to read the binary log index file while "
      "looking for the oldest binary log that contains any GTID "
      "that is not in the given gtid set";
    error= -1;
    goto end;
  }

  if (filename_list.empty())
  {
    *errmsg= "Could not find first log file name in binary log index file "
      "while looking for the oldest binary log that contains any GTID "
      "that is not in the given gtid set";
    error= -2;
    goto end;
  }

  /*
    Iterate over all the binary logs in reverse order, and read only
    the Previous_gtids_log_event, to find the first one, that is the
    subset of the given gtid set. Since every binary log begins with
    a Previous_gtids_log_event, that contains all GTIDs in all
    previous binary logs.
    We also ask for the first GTID in the binary log to know if we
    should send the FD event with the "created" field cleared or not.
  */
  DBUG_PRINT("info", ("Iterating backwards through binary logs, and reading "
                      "only the Previous_gtids_log_event, to find the first "
                      "one, that is the subset of the given gtid set."));
  rit= filename_list.rbegin();
  error= 0;
  while (rit != filename_list.rend())
  {
    const char *filename= rit->c_str();
    DBUG_PRINT("info", ("Read Previous_gtids_log_event from filename='%s'",
                        filename));
    switch (read_gtids_from_binlog(filename, NULL, &binlog_previous_gtid_set,
                                   first_gtid,
                                   binlog_previous_gtid_set.get_sid_map(),
                                   opt_master_verify_checksum, is_relay_log))
    {
    case ERROR:
      *errmsg= "Error reading header of binary log while looking for "
        "the oldest binary log that contains any GTID that is not in "
        "the given gtid set";
      error= -3;
      goto end;
    case NO_GTIDS:
      *errmsg= "Found old binary log without GTIDs while looking for "
        "the oldest binary log that contains any GTID that is not in "
        "the given gtid set";
      error= -4;
      goto end;
    case GOT_GTIDS:
    case GOT_PREVIOUS_GTIDS:
      if (binlog_previous_gtid_set.is_subset(gtid_set))
      {
        strcpy(binlog_file_name, filename);
        /*
          Verify that the selected binlog is not the first binlog,
        */
        DBUG_EXECUTE_IF("slave_reconnect_with_gtid_set_executed",
                        DBUG_ASSERT(strcmp(filename_list.begin()->c_str(),
                                           binlog_file_name) != 0););
        goto end;
      }
    case TRUNCATED:
      break;
    }
    binlog_previous_gtid_set.clear();

    rit++;
  }

  if (rit == filename_list.rend())
  {
    *errmsg= ER_THD(current_thd, ER_MASTER_HAS_PURGED_REQUIRED_GTIDS);
    error= -5;
  }

end:
  if (error)
    DBUG_PRINT("error", ("'%s'", *errmsg));
  filename_list.clear();
  DBUG_PRINT("info", ("returning %d", error));
  DBUG_RETURN(error != 0 ? true : false);
}

bool MYSQL_BIN_LOG::init_gtid_sets(Gtid_set *all_gtids, Gtid_set *lost_gtids,
                                   bool verify_checksum, bool need_lock,
                                   Transaction_boundary_parser *trx_parser,
                                   Gtid_monitoring_info *partial_trx,
                                   bool is_server_starting)
{
  DBUG_ENTER("MYSQL_BIN_LOG::init_gtid_sets");
  DBUG_PRINT("info", ("lost_gtids=%p; so we are recovering a %s log; is_relay_log=%d",
                      lost_gtids, lost_gtids == NULL ? "relay" : "binary",
                      is_relay_log));

  Checkable_rwlock *sid_lock= is_relay_log ?
                              all_gtids->get_sid_map()->get_sid_lock() :
                              global_sid_lock;
  /*
    If this is a relay log, we must have the IO thread Master_info trx_parser
    in order to correctly feed it with relay log events.
  */
#ifndef DBUG_OFF
  if (is_relay_log)
  {
    DBUG_ASSERT(trx_parser != NULL);
    DBUG_ASSERT(lost_gtids == NULL);
  }
#endif

  /*
    Acquires the necessary locks to ensure that logs are not either
    removed or updated when we are reading from it.
  */
  if (need_lock)
  {
    // We don't need LOCK_log if we are only going to read the initial
    // Prevoius_gtids_log_event and ignore the Gtid_log_events.
    if (all_gtids != NULL)
      mysql_mutex_lock(&LOCK_log);
    mysql_mutex_lock(&LOCK_index);
    sid_lock->wrlock();
  }
  else
  {
    if (all_gtids != NULL)
      mysql_mutex_assert_owner(&LOCK_log);
    mysql_mutex_assert_owner(&LOCK_index);
    sid_lock->assert_some_wrlock();
  }

  // Gather the set of files to be accessed.
  list<string> filename_list;
  LOG_INFO linfo;
  int error;

  list<string>::iterator it;
  list<string>::reverse_iterator rit;
  bool reached_first_file= false;

  /* Initialize the sid_map to be used in read_gtids_from_binlog */
  Sid_map *sid_map= NULL;
  if (all_gtids)
    sid_map= all_gtids->get_sid_map();
  else if (lost_gtids)
    sid_map= lost_gtids->get_sid_map();

  for (error= find_log_pos(&linfo, NULL, false/*need_lock_index=false*/); !error;
       error= find_next_log(&linfo, false/*need_lock_index=false*/))
  {
    DBUG_PRINT("info", ("read log filename '%s'", linfo.log_file_name));
    filename_list.push_back(string(linfo.log_file_name));
  }
  if (error != LOG_INFO_EOF)
  {
    DBUG_PRINT("error", ("Error reading %s index",
                         is_relay_log ? "relaylog" : "binlog"));
    goto end;
  }
  /*
    On server starting, one new empty binlog file is created and
    its file name is put into index file before initializing
    GLOBAL.GTID_EXECUTED AND GLOBAL.GTID_PURGED, it is not the
    last binlog file before the server restarts, so we remove
    its file name from filename_list.
  */
  if (is_server_starting && !is_relay_log && !filename_list.empty())
    filename_list.pop_back();

  error= 0;

  if (all_gtids != NULL)
  {
    DBUG_PRINT("info", ("Iterating backwards through %s logs, "
                        "looking for the last %s log that contains "
                        "a Previous_gtids_log_event.",
                        is_relay_log ? "relay" : "binary",
                        is_relay_log ? "relay" : "binary"));
    // Iterate over all files in reverse order until we find one that
    // contains a Previous_gtids_log_event.
    rit= filename_list.rbegin();
    bool can_stop_reading= false;
    reached_first_file= (rit == filename_list.rend());
    DBUG_PRINT("info", ("filename='%s' reached_first_file=%d",
                        reached_first_file ? "" : rit->c_str(),
                        reached_first_file));
    while (!can_stop_reading && !reached_first_file)
    {
      const char *filename= rit->c_str();
      DBUG_ASSERT(rit != filename_list.rend());
      rit++;
      reached_first_file= (rit == filename_list.rend());
      DBUG_PRINT("info", ("filename='%s' can_stop_reading=%d "
                          "reached_first_file=%d, ",
                          filename, can_stop_reading, reached_first_file));
      switch (read_gtids_from_binlog(filename, all_gtids,
                                     reached_first_file ? lost_gtids : NULL,
                                     NULL/* first_gtid */,
                                     sid_map, verify_checksum, is_relay_log))
      {
        case ERROR:
        {
          error= 1;
          goto end;
        }
        case GOT_GTIDS:
        {
          can_stop_reading= true;
          break;
        }
        case GOT_PREVIOUS_GTIDS:
        {
          /*
            If this is a binlog file, it is enough to have GOT_PREVIOUS_GTIDS.
            If this is a relaylog file, we need to find at least one GTID to
            start parsing the relay log to add GTID of transactions that might
            have spanned in distinct relaylog files.
          */
          if (!is_relay_log)
            can_stop_reading= true;
          break;
        }
        case NO_GTIDS:
        {
          /*
            Mysql server iterates backwards through binary logs, looking for
            the last binary log that contains a Previous_gtids_log_event for
            gathering the set of gtid_executed on server start. This may take
            very long time if it has many binary logs and almost all of them
            are out of filesystem cache. So if the binlog_gtid_simple_recovery
            is enabled, and the last binary log does not contain any GTID
            event, do not read any more binary logs, GLOBAL.GTID_EXECUTED and
            GLOBAL.GTID_PURGED should be empty in the case.
          */
          if (binlog_gtid_simple_recovery && is_server_starting &&
              !is_relay_log)
          {
            DBUG_ASSERT(all_gtids->is_empty());
            DBUG_ASSERT(lost_gtids->is_empty());
            goto end;
          }
          /*FALLTHROUGH*/
        }
        case TRUNCATED:
        {
          break;
        }
      }
    }

    /*
      If we use GTIDs and have partial transactions on the relay log,
      must check if it ends on next relay log files.
      We also need to feed the boundary parser with the rest of the
      relay log to put it in the correct state before receiving new
      events from the master in the case of GTID auto positioning be
      disabled.
    */
    if (is_relay_log && filename_list.size() > 0)
    {
      /*
        Suppose the following relaylog:

         rl-bin.000001 | rl-bin.000002 | rl-bin.000003 | rl-bin-000004
        ---------------+---------------+---------------+---------------
         PREV_GTIDS    | PREV_GTIDS    | PREV_GTIDS    | PREV_GTIDS
         (empty)       | (UUID:1)      | (UUID:1)      | (UUID:1)
        ---------------+---------------+---------------+---------------
         GTID(UUID:1)  | QUERY(INSERT) | QUERY(INSERT) | XID
        ---------------+---------------+---------------+---------------
         QUERY(CREATE  |
         TABLE t1 ...) |
        ---------------+
         GTID(UUID:2)  |
        ---------------+
         QUERY(BEGIN)  |
        ---------------+

        As it is impossible to determine the current Retrieved_Gtid_Set by only
        looking to the PREVIOUS_GTIDS on the last relay log file, and scanning
        events on it, we tried to find a relay log file that contains at least
        one GTID event during the backwards search.

        In the example, we will find a GTID only in rl-bin.000001, as the
        UUID:2 transaction was spanned across 4 relay log files.

        The transaction spanning can be caused by "FLUSH RELAY LOGS" commands
        on slave while it is queuing the transaction.

        So, in order to correctly add UUID:2 into Retrieved_Gtid_Set, we need
        to parse the relay log starting on the file we found the last GTID
        queued to know if the transaction was fully retrieved or not.
      */

      /*
        Adjust the reverse iterator to point to the relaylog file we
        need to start parsing, as it was incremented after generating
        the relay log file name.
      */
      DBUG_ASSERT(rit != filename_list.rbegin());
      rit--;
      DBUG_ASSERT(rit != filename_list.rend());
      /* Reset the transaction parser before feeding it with events */
      trx_parser->reset();
      partial_trx->clear();

      DBUG_PRINT("info", ("Iterating forwards through relay logs, "
                          "updating the Retrieved_Gtid_Set and updating "
                          "IO thread trx parser before start."));
      for (it= find(filename_list.begin(), filename_list.end(), *rit);
           it != filename_list.end(); it++)
      {
        const char *filename= it->c_str();
        DBUG_PRINT("info", ("filename='%s'", filename));
        if (read_gtids_and_update_trx_parser_from_relaylog(filename, all_gtids,
                                                           true, trx_parser,
                                                           partial_trx))
        {
          error= 1;
          goto end;
        }
      }
    }
  }
  if (lost_gtids != NULL && !reached_first_file)
  {
    /*
      This branch is only reacheable by a binary log. The relay log
      don't need to get lost_gtids information.

      A 5.6 server sets GTID_PURGED by rotating the binary log.

      A 5.6 server that had recently enabled GTIDs and set GTID_PURGED
      would have a sequence of binary logs like:

      master-bin.N  : No PREVIOUS_GTIDS (GTID wasn't enabled)
      master-bin.N+1: Has an empty PREVIOUS_GTIDS and a ROTATE
                      (GTID was enabled on startup)
      master-bin.N+2: Has a PREVIOUS_GTIDS with the content set by a
                      SET @@GLOBAL.GTID_PURGED + has GTIDs of some
                      transactions.

      If this 5.6 server be upgraded to 5.7 keeping its binary log files,
      this routine will have to find the first binary log that contains a
      PREVIOUS_GTIDS + a GTID event to ensure that the content of the
      GTID_PURGED will be correctly set (assuming binlog_gtid_simple_recovery
      is not enabled).
    */
    DBUG_PRINT("info", ("Iterating forwards through binary logs, looking for "
                        "the first binary log that contains both a "
                        "Previous_gtids_log_event and a Gtid_log_event."));
    DBUG_ASSERT(!is_relay_log);
    for (it= filename_list.begin(); it != filename_list.end(); it++)
    {
      /*
        We should pass a first_gtid to read_gtids_from_binlog when
        binlog_gtid_simple_recovery is disabled, or else it will return
        right after reading the PREVIOUS_GTIDS event to avoid stall on
        reading the whole binary log.
      */
      Gtid first_gtid= {0, 0};
      const char *filename= it->c_str();
      DBUG_PRINT("info", ("filename='%s'", filename));
      switch (read_gtids_from_binlog(filename, NULL, lost_gtids,
                                     binlog_gtid_simple_recovery ? NULL :
                                                                   &first_gtid,
                                     sid_map, verify_checksum, is_relay_log))
      {
        case ERROR:
        {
          error= 1;
          /*FALLTHROUGH*/
        }
        case GOT_GTIDS:
        {
          goto end;
        }
        case NO_GTIDS:
        case GOT_PREVIOUS_GTIDS:
        {
          /*
            Mysql server iterates forwards through binary logs, looking for
            the first binary log that contains both Previous_gtids_log_event
            and gtid_log_event for gathering the set of gtid_purged on server
            start. It also iterates forwards through binary logs, looking for
            the first binary log that contains both Previous_gtids_log_event
            and gtid_log_event for gathering the set of gtid_purged when
            purging binary logs. This may take very long time if it has many
            binary logs and almost all of them are out of filesystem cache.
            So if the binlog_gtid_simple_recovery is enabled, we just
            initialize GLOBAL.GTID_PURGED from the first binary log, do not
            read any more binary logs.
          */
          if (binlog_gtid_simple_recovery)
            goto end;
          /*FALLTHROUGH*/
        }
        case TRUNCATED:
        {
          break;
        }
      }
    }
  }
end:
  if (all_gtids)
    all_gtids->dbug_print("all_gtids");
  if (lost_gtids)
    lost_gtids->dbug_print("lost_gtids");
  if (need_lock)
  {
    sid_lock->unlock();
    mysql_mutex_unlock(&LOCK_index);
    if (all_gtids != NULL)
      mysql_mutex_unlock(&LOCK_log);
  }
  filename_list.clear();
  DBUG_PRINT("info", ("returning %d", error));
  DBUG_RETURN(error != 0 ? true : false);
}


/**
  Open a (new) binlog file.

  - Open the log file and the index file. Register the new
  file name in it
  - When calling this when the file is in use, you must have a locks
  on LOCK_log and LOCK_index.

  @retval
    0	ok
  @retval
    1	error
*/

bool MYSQL_BIN_LOG::open_binlog(const char *log_name,
                                const char *new_name,
                                ulong max_size_arg,
                                bool null_created_arg,
                                bool need_lock_index,
                                bool need_sid_lock,
                                Format_description_log_event *extra_description_event,
                                uint32 new_index_number)
{
  // lock_index must be acquired *before* sid_lock.
  DBUG_ASSERT(need_sid_lock || !need_lock_index);
  DBUG_ENTER("MYSQL_BIN_LOG::open_binlog(const char *, ...)");
  DBUG_PRINT("enter",("base filename: %s", log_name));

  mysql_mutex_assert_owner(get_log_lock());

  if (init_and_set_log_file_name(log_name, new_name, new_index_number))
  {
    LogErr(ERROR_LEVEL, ER_BINLOG_CANT_GENERATE_NEW_FILE_NAME);
    DBUG_RETURN(1);
  }

  DBUG_PRINT("info", ("generated filename: %s", log_file_name));

  DEBUG_SYNC(current_thd, "after_log_file_name_initialized");

  if (open_purge_index_file(TRUE) ||
      register_create_index_entry(log_file_name) ||
      sync_purge_index_file() ||
      DBUG_EVALUATE_IF("fault_injection_registering_index", 1, 0))
  {
    /**
      @todo: although this was introduced to appease valgrind
      when injecting emulated faults using fault_injection_registering_index
      it may be good to consider what actually happens when
      open_purge_index_file succeeds but register or sync fails.

      Perhaps we might need the code below in MYSQL_BIN_LOG::cleanup
      for "real life" purposes as well? 
    */
    DBUG_EXECUTE_IF("fault_injection_registering_index", {
      if (my_b_inited(&purge_index_file))
      {
        end_io_cache(&purge_index_file);
        my_close(purge_index_file.file, MYF(0));
      }
    });

    LogErr(ERROR_LEVEL, ER_BINLOG_FAILED_TO_SYNC_INDEX_FILE_IN_OPEN);
    DBUG_RETURN(1);
  }
  DBUG_EXECUTE_IF("crash_create_non_critical_before_update_index", DBUG_SUICIDE(););

  write_error= 0;

  /* open the main log file */
  if (open(
#ifdef HAVE_PSI_INTERFACE
                      m_key_file_log,
#endif
                      log_name, new_name, new_index_number))
  {
    close_purge_index_file();
    DBUG_RETURN(1);                            /* all warnings issued */
  }

  max_size= max_size_arg;

  open_count++;

  bool write_file_name_to_index_file=0;

  /* This must be before goto err. */
#ifndef DBUG_OFF
  binary_log_debug::debug_pretend_version_50034_in_binlog=
    DBUG_EVALUATE_IF("pretend_version_50034_in_binlog", true, false);
#endif
  Format_description_log_event s(BINLOG_VERSION);

  if (!my_b_filelength(&log_file))
  {
    /*
      The binary log file was empty (probably newly created)
      This is the normal case and happens when the user doesn't specify
      an extension for the binary log files.
      In this case we write a standard header to it.
    */
    if (my_b_safe_write(&log_file, (uchar*) BINLOG_MAGIC,
                        BIN_LOG_HEADER_SIZE))
      goto err;
    bytes_written+= BIN_LOG_HEADER_SIZE;
    write_file_name_to_index_file= 1;
  }

  /*
    don't set LOG_EVENT_BINLOG_IN_USE_F for the relay log
  */
  if (!is_relay_log)
  {
    s.common_header->flags|= LOG_EVENT_BINLOG_IN_USE_F;
  }

  if (is_relay_log)
  {
    /* relay-log */
    if (relay_log_checksum_alg == binary_log::BINLOG_CHECKSUM_ALG_UNDEF)
    {
      /* inherit master's A descriptor if one has been received */
      if (opt_slave_sql_verify_checksum == 0)
        /* otherwise use slave's local preference of RL events verification */
        relay_log_checksum_alg= binary_log::BINLOG_CHECKSUM_ALG_OFF;
      else
        relay_log_checksum_alg= static_cast<enum_binlog_checksum_alg>
                                (binlog_checksum_options);
    }
    s.common_footer->checksum_alg= relay_log_checksum_alg;
  }
  else
    /* binlog */
    s.common_footer->checksum_alg= static_cast<enum_binlog_checksum_alg>
                                     (binlog_checksum_options);

  DBUG_ASSERT((s.common_footer)->checksum_alg !=
               binary_log::BINLOG_CHECKSUM_ALG_UNDEF);
  if (!s.is_valid())
    goto err;
  s.dont_set_created= null_created_arg;
  /* Set LOG_EVENT_RELAY_LOG_F flag for relay log's FD */
  if (is_relay_log)
    s.set_relay_log_event();
  if (s.write(&log_file))
    goto err;
  bytes_written+= s.common_header->data_written;
  /*
    We need to revisit this code and improve it.
    See further comments in the mysqld.
    /Alfranio
  */
  if (current_thd)
  {
    Checkable_rwlock *sid_lock= NULL;
    Gtid_set logged_gtids_binlog(global_sid_map, global_sid_lock);
    Gtid_set* previous_logged_gtids;

    if (is_relay_log)
    {
      previous_logged_gtids= previous_gtid_set_relaylog;
      sid_lock= previous_gtid_set_relaylog->get_sid_map()->get_sid_lock();
    }
    else
    {
      previous_logged_gtids= &logged_gtids_binlog;
      sid_lock= global_sid_lock;
    }

    if (need_sid_lock)
      sid_lock->wrlock();
    else
      sid_lock->assert_some_wrlock();

    if (!is_relay_log)
    {
      const Gtid_set *executed_gtids= gtid_state->get_executed_gtids();
      const Gtid_set *gtids_only_in_table=
        gtid_state->get_gtids_only_in_table();
      /* logged_gtids_binlog= executed_gtids - gtids_only_in_table */
      if (logged_gtids_binlog.add_gtid_set(executed_gtids) !=
          RETURN_STATUS_OK)
      {
        if (need_sid_lock)
          sid_lock->unlock();
        goto err;
      }
      logged_gtids_binlog.remove_gtid_set(gtids_only_in_table);
    }
    DBUG_PRINT("info",("Generating PREVIOUS_GTIDS for %s file.",
                       is_relay_log ? "relaylog" : "binlog"));
    Previous_gtids_log_event prev_gtids_ev(previous_logged_gtids);
    if (is_relay_log)
      prev_gtids_ev.set_relay_log_event();
    if (need_sid_lock)
      sid_lock->unlock();
    prev_gtids_ev.common_footer->checksum_alg=
                                   (s.common_footer)->checksum_alg;
    if (prev_gtids_ev.write(&log_file))
      goto err;
    bytes_written+= prev_gtids_ev.common_header->data_written;
  }
  else // !(current_thd)
  {
    /*
      If the slave was configured before server restart, the server will
      generate a new relay log file without having current_thd, but this
      new relay log file must have a PREVIOUS_GTIDS event as we now
      generate the PREVIOUS_GTIDS event always.

      This is only needed for relay log files because the server will add
      the PREVIOUS_GTIDS of binary logs (when current_thd==NULL) after
      server's GTID initialization.

      During server's startup at mysqld_main(), from the binary/relay log
      initialization point of view, it will:
      1) Call init_server_components() that will generate a new binary log
         file but won't write the PREVIOUS_GTIDS event yet;
      2) Initialize server's GTIDs;
      3) Write the binary log PREVIOUS_GTIDS;
      4) Call init_slave() in where the new relay log file will be created
         after initializing relay log's Retrieved_Gtid_Set;
    */
    if (is_relay_log)
    {
      Sid_map *previous_gtid_sid_map= previous_gtid_set_relaylog->get_sid_map();
      Checkable_rwlock *sid_lock= previous_gtid_sid_map->get_sid_lock();

      if (need_sid_lock)
        sid_lock->wrlock();
      else
        sid_lock->assert_some_wrlock(); /* purecov: inspected */

      DBUG_PRINT("info",("Generating PREVIOUS_GTIDS for relaylog file."));
      Previous_gtids_log_event prev_gtids_ev(previous_gtid_set_relaylog);
      prev_gtids_ev.set_relay_log_event();

      if (need_sid_lock)
        sid_lock->unlock();

      prev_gtids_ev.common_footer->checksum_alg=
                                   (s.common_footer)->checksum_alg;
      if (prev_gtids_ev.write(&log_file))
        goto err;
      bytes_written+= prev_gtids_ev.common_header->data_written;
    }
  }
  if (extra_description_event &&
      extra_description_event->binlog_version>=4)
  {
    /*
      This is a relay log written to by the I/O slave thread.
      Write the event so that others can later know the format of this relay
      log.
      Note that this event is very close to the original event from the
      master (it has binlog version of the master, event types of the
      master), so this is suitable to parse the next relay log's event. It
      has been produced by
      Format_description_log_event::Format_description_log_event(char* buf,).
      Why don't we want to write the mi_description_event if this
      event is for format<4 (3.23 or 4.x): this is because in that case, the
      mi_description_event describes the data received from the
      master, but not the data written to the relay log (*conversion*),
      which is in format 4 (slave's).
    */
    /*
      Set 'created' to 0, so that in next relay logs this event does not
      trigger cleaning actions on the slave in
      Format_description_log_event::apply_event_impl().
    */
    extra_description_event->created= 0;
    /* Don't set log_pos in event header */
    extra_description_event->set_artificial_event();

    if (extra_description_event->write(&log_file))
      goto err;
    bytes_written+= extra_description_event->common_header->data_written;
  }
  if (flush_io_cache(&log_file) ||
      mysql_file_sync(log_file.file, MYF(MY_WME)))
    goto err;
  
  if (write_file_name_to_index_file)
  {
    DBUG_EXECUTE_IF("crash_create_critical_before_update_index", DBUG_SUICIDE(););
    DBUG_ASSERT(my_b_inited(&index_file) != 0);

    /*
      The new log file name is appended into crash safe index file after
      all the content of index file is copyed into the crash safe index
      file. Then move the crash safe index file to index file.
    */
    DBUG_EXECUTE_IF("simulate_disk_full_on_open_binlog",
                    {DBUG_SET("+d,simulate_no_free_space_error");});
    if (DBUG_EVALUATE_IF("fault_injection_updating_index", 1, 0) ||
        add_log_to_index((uchar*) log_file_name, strlen(log_file_name),
                         need_lock_index))
    {
      DBUG_EXECUTE_IF("simulate_disk_full_on_open_binlog",
                      {
                        DBUG_SET("-d,simulate_file_write_error");
                        DBUG_SET("-d,simulate_no_free_space_error");
                        DBUG_SET("-d,simulate_disk_full_on_open_binlog");
                      });
      goto err;
    }

    DBUG_EXECUTE_IF("crash_create_after_update_index", DBUG_SUICIDE(););
  }

  atomic_log_state = LOG_OPENED;
  /*
    At every rotate memorize the last transaction counter state to use it as
    offset at logging the transaction logical timestamps.
  */
  m_dependency_tracker.rotate();

  close_purge_index_file();

  update_binlog_end_pos();
  DBUG_RETURN(0);

err:
  if (is_inited_purge_index_file())
    purge_index_entry(NULL, NULL, need_lock_index);
  close_purge_index_file();
  if (binlog_error_action == ABORT_SERVER)
  {
    exec_binlog_error_action_abort("Either disk is full or file system is read "
                                   "only while opening the binlog. Aborting the"
                                   " server.");
  }
  else
  {
    LogErr(ERROR_LEVEL, ER_BINLOG_CANT_USE_FOR_LOGGING,
           (new_name) ? new_name : name, errno);
    close(LOG_CLOSE_INDEX, false, need_lock_index);
  }
  DBUG_RETURN(1);
}


/**
  Move crash safe index file to index file.

  @param need_lock_index If true, LOCK_index will be acquired;
  otherwise it should already be held.

  @retval 0 ok
  @retval -1 error
*/
int MYSQL_BIN_LOG::move_crash_safe_index_file_to_index_file(bool need_lock_index)
{
  int error= 0;
  File fd= -1;
  DBUG_ENTER("MYSQL_BIN_LOG::move_crash_safe_index_file_to_index_file");

  if (need_lock_index)
    mysql_mutex_lock(&LOCK_index);
  else
    mysql_mutex_assert_owner(&LOCK_index);

  if (my_b_inited(&index_file))
  {
    end_io_cache(&index_file);
    if (mysql_file_close(index_file.file, MYF(0)) < 0)
    {
      error= -1;
      LogErr(ERROR_LEVEL,
             ER_BINLOG_FAILED_TO_CLOSE_INDEX_FILE_WHILE_REBUILDING,
             index_file_name);
      /*
        Delete Crash safe index file here and recover the binlog.index
        state(index_file io_cache) from old binlog.index content.
       */
      mysql_file_delete(key_file_binlog_index, crash_safe_index_file_name,
                        MYF(0));

      goto recoverable_err;
    }
    if (DBUG_EVALUATE_IF("force_index_file_delete_failure", 1, 0) ||
        mysql_file_delete(key_file_binlog_index, index_file_name, MYF(MY_WME)))
    {
      error= -1;
      LogErr(ERROR_LEVEL,
             ER_BINLOG_FAILED_TO_DELETE_INDEX_FILE_WHILE_REBUILDING,
             index_file_name);
      /*
        Delete Crash safe file index file here and recover the binlog.index
        state(index_file io_cache) from old binlog.index content.
       */
      mysql_file_delete(key_file_binlog_index, crash_safe_index_file_name,
                        MYF(0));

      goto recoverable_err;
    }
  }

  DBUG_EXECUTE_IF("crash_create_before_rename_index_file", DBUG_SUICIDE(););
  if (my_rename(crash_safe_index_file_name, index_file_name, MYF(MY_WME)))
  {
    error= -1;
    LogErr(ERROR_LEVEL,
           ER_BINLOG_FAILED_TO_RENAME_INDEX_FILE_WHILE_REBUILDING,
           index_file_name);
    goto fatal_err;
  }
  DBUG_EXECUTE_IF("crash_create_after_rename_index_file", DBUG_SUICIDE(););

recoverable_err:
  if ((fd= mysql_file_open(key_file_binlog_index,
                           index_file_name,
                           O_RDWR | O_CREAT,
                           MYF(MY_WME))) < 0 ||
           mysql_file_sync(fd, MYF(MY_WME)) ||
           init_io_cache_ext(&index_file, fd, IO_SIZE, READ_CACHE,
                             mysql_file_seek(fd, 0L, MY_SEEK_END, MYF(0)),
                                             0, MYF(MY_WME | MY_WAIT_IF_FULL),
                             key_file_binlog_index_cache))
  {
    LogErr(ERROR_LEVEL, ER_BINLOG_FAILED_TO_OPEN_INDEX_FILE_AFTER_REBUILDING,
           index_file_name);
    goto fatal_err;
  }

  if (need_lock_index)
    mysql_mutex_unlock(&LOCK_index);
  DBUG_RETURN(error);

fatal_err:
  /*
    This situation is very very rare to happen (unless there is some serious
    memory related issues like OOM) and should be treated as fatal error.
    Hence it is better to bring down the server without respecting
    'binlog_error_action' value here.
  */
  exec_binlog_error_action_abort("MySQL server failed to update the "
                                 "binlog.index file's content properly. "
                                 "It might not be in sync with available "
                                 "binlogs and the binlog.index file state is in "
                                 "unrecoverable state. Aborting the server.");
  /*
    Server is aborted in the above function.
    This is dead code to make compiler happy.
   */
  DBUG_RETURN(error);
}


/**
  Append log file name to index file.

  - To make crash safe, we copy all the content of index file
  to crash safe index file firstly and then append the log
  file name to the crash safe index file. Finally move the
  crash safe index file to index file.

  @retval
    0   ok
  @retval
    -1   error
*/
int MYSQL_BIN_LOG::add_log_to_index(uchar* log_name,
                                    size_t log_name_len, bool need_lock_index)
{
  DBUG_ENTER("MYSQL_BIN_LOG::add_log_to_index");

  if (open_crash_safe_index_file())
  {
    LogErr(ERROR_LEVEL, ER_BINLOG_CANT_OPEN_TMP_INDEX,
           "MYSQL_BIN_LOG::add_log_to_index");
    goto err;
  }

  if (copy_file(&index_file, &crash_safe_index_file, 0))
  {
    LogErr(ERROR_LEVEL,
           ER_BINLOG_CANT_COPY_INDEX_TO_TMP,
           "MYSQL_BIN_LOG::add_log_to_index");
    goto err;
  }

  if (my_b_write(&crash_safe_index_file, log_name, log_name_len) ||
      my_b_write(&crash_safe_index_file, (uchar*) "\n", 1) ||
      flush_io_cache(&crash_safe_index_file) ||
      mysql_file_sync(crash_safe_index_file.file, MYF(MY_WME)))
  {
    LogErr(ERROR_LEVEL,
           ER_BINLOG_CANT_APPEND_LOG_TO_TMP_INDEX,
           log_name);
    goto err;
  }

  if (close_crash_safe_index_file())
  {
    LogErr(ERROR_LEVEL, ER_BINLOG_CANT_CLOSE_TMP_INDEX,
           "MYSQL_BIN_LOG::add_log_to_index");
    goto err;
  }

  if (move_crash_safe_index_file_to_index_file(need_lock_index))
  {
    LogErr(ERROR_LEVEL,
           ER_BINLOG_CANT_MOVE_TMP_TO_INDEX,
           "MYSQL_BIN_LOG::add_log_to_index");
    goto err;
  }

  DBUG_RETURN(0);

err:
  DBUG_RETURN(-1);
}

int MYSQL_BIN_LOG::get_current_log(LOG_INFO* linfo, bool need_lock_log/*true*/)
{
  if (need_lock_log)
    mysql_mutex_lock(&LOCK_log);
  int ret = raw_get_current_log(linfo);
  if (need_lock_log)
    mysql_mutex_unlock(&LOCK_log);
  return ret;
}

int MYSQL_BIN_LOG::raw_get_current_log(LOG_INFO* linfo)
{
  strmake(linfo->log_file_name, log_file_name, sizeof(linfo->log_file_name)-1);
  linfo->pos = my_b_safe_tell(&log_file);
  return 0;
}

bool MYSQL_BIN_LOG::check_write_error(THD *thd)
{
  DBUG_ENTER("MYSQL_BIN_LOG::check_write_error");

  bool checked= FALSE;

  if (!thd->is_error())
    DBUG_RETURN(checked);

  switch (thd->get_stmt_da()->mysql_errno())
  {
    case ER_TRANS_CACHE_FULL:
    case ER_STMT_CACHE_FULL:
    case ER_ERROR_ON_WRITE:
    case ER_BINLOG_LOGGING_IMPOSSIBLE:
      checked= TRUE;
    break;
  }
  DBUG_PRINT("return", ("checked: %s", YESNO(checked)));
  DBUG_RETURN(checked);
}

void MYSQL_BIN_LOG::set_write_error(THD *thd, bool is_transactional)
{
  DBUG_ENTER("MYSQL_BIN_LOG::set_write_error");

  write_error= 1;

  if (check_write_error(thd))
    DBUG_VOID_RETURN;

  if (my_errno() == EFBIG)
  {
    if (is_transactional)
    {
      my_error(ER_TRANS_CACHE_FULL, MYF(MY_WME));
    }
    else
    {
      my_error(ER_STMT_CACHE_FULL, MYF(MY_WME));
    }
  }
  else
  {
    char errbuf[MYSYS_STRERROR_SIZE];
    my_error(ER_ERROR_ON_WRITE, MYF(MY_WME), name,
             errno, my_strerror(errbuf, sizeof(errbuf), errno));
  }

  DBUG_VOID_RETURN;
}

/**
  Find the position in the log-index-file for the given log name.

  @param[out] linfo The found log file name will be stored here, along
  with the byte offset of the next log file name in the index file.
  @param log_name Filename to find in the index file, or NULL if we
  want to read the first entry.
  @param need_lock_index If false, this function acquires LOCK_index;
  otherwise the lock should already be held by the caller.

  @note
    On systems without the truncate function the file will end with one or
    more empty lines.  These will be ignored when reading the file.

  @retval
    0			ok
  @retval
    LOG_INFO_EOF	        End of log-index-file found
  @retval
    LOG_INFO_IO		Got IO error while reading file
*/

int MYSQL_BIN_LOG::find_log_pos(LOG_INFO *linfo, const char *log_name,
                                bool need_lock_index)
{
  int error= 0;
  char *full_fname= linfo->log_file_name;
  char full_log_name[FN_REFLEN], fname[FN_REFLEN];
  size_t log_name_len= 0, fname_len= 0;
  DBUG_ENTER("find_log_pos");
  full_log_name[0]= full_fname[0]= 0;

  /*
    Mutex needed because we need to make sure the file pointer does not
    move from under our feet
  */
  if (need_lock_index)
    mysql_mutex_lock(&LOCK_index);
  else
    mysql_mutex_assert_owner(&LOCK_index);

  if (!my_b_inited(&index_file))
  {
      error= LOG_INFO_IO;
      goto end;
  }

  // extend relative paths for log_name to be searched
  if (log_name)
  {
    if(normalize_binlog_name(full_log_name, log_name, is_relay_log))
    {
      error= LOG_INFO_EOF;
      goto end;
    }
  }

  log_name_len= log_name ? strlen(full_log_name) : 0;
  DBUG_PRINT("enter", ("log_name: %s, full_log_name: %s", 
                       log_name ? log_name : "NULL", full_log_name));

  /* As the file is flushed, we can't get an error here */
  my_b_seek(&index_file, (my_off_t) 0);

  for (;;)
  {
    size_t length;
    my_off_t offset= my_b_tell(&index_file);

    DBUG_EXECUTE_IF("simulate_find_log_pos_error",
                    error=  LOG_INFO_EOF; break;);
    /* If we get 0 or 1 characters, this is the end of the file */
    if ((length= my_b_gets(&index_file, fname, FN_REFLEN)) <= 1)
    {
      /* Did not find the given entry; Return not found or error */
      error= !index_file.error ? LOG_INFO_EOF : LOG_INFO_IO;
      break;
    }

    // extend relative paths and match against full path
    if (normalize_binlog_name(full_fname, fname, is_relay_log))
    {
      error= LOG_INFO_EOF;
      break;
    }
    fname_len= strlen(full_fname);

    // if the log entry matches, null string matching anything
    if (!log_name ||
       (log_name_len == fname_len &&
       !memcmp(full_fname, full_log_name, log_name_len)))
    {
      DBUG_PRINT("info", ("Found log file entry"));
      linfo->index_file_start_offset= offset;
      linfo->index_file_offset = my_b_tell(&index_file);
      break;
    }
    linfo->entry_index++;
  }

end:  
  if (need_lock_index)
    mysql_mutex_unlock(&LOCK_index);
  DBUG_RETURN(error);
}


/**
  Find the position in the log-index-file for the given log name.

  @param[out] linfo The filename will be stored here, along with the
  byte offset of the next filename in the index file.

  @param need_lock_index If true, LOCK_index will be acquired;
  otherwise it should already be held by the caller.

  @note
    - Before calling this function, one has to call find_log_pos()
    to set up 'linfo'
    - Mutex needed because we need to make sure the file pointer does not move
    from under our feet

  @retval 0 ok
  @retval LOG_INFO_EOF End of log-index-file found
  @retval LOG_INFO_IO Got IO error while reading file
*/
int MYSQL_BIN_LOG::find_next_log(LOG_INFO* linfo, bool need_lock_index)
{
  int error= 0;
  size_t length;
  char fname[FN_REFLEN];
  char *full_fname= linfo->log_file_name;

  if (need_lock_index)
    mysql_mutex_lock(&LOCK_index);
  else
    mysql_mutex_assert_owner(&LOCK_index);

  if (!my_b_inited(&index_file))
  {
      error= LOG_INFO_IO;
      goto err;
  }
  /* As the file is flushed, we can't get an error here */
  my_b_seek(&index_file, linfo->index_file_offset);

  linfo->index_file_start_offset= linfo->index_file_offset;
  if ((length=my_b_gets(&index_file, fname, FN_REFLEN)) <= 1)
  {
    error = !index_file.error ? LOG_INFO_EOF : LOG_INFO_IO;
    goto err;
  }

  if (fname[0] != 0)
  {
    if(normalize_binlog_name(full_fname, fname, is_relay_log))
    {
      error= LOG_INFO_EOF;
      goto err;
    }
    length= strlen(full_fname);
  }

  linfo->index_file_offset= my_b_tell(&index_file);

err:
  if (need_lock_index)
    mysql_mutex_unlock(&LOCK_index);
  return error;
}

/**
  Find the relay log name following the given name from relay log index file.

  @param[in,out] log_name  The name is full path name.

  @return return 0 if it finds next relay log. Otherwise return the error code.
*/
int MYSQL_BIN_LOG::find_next_relay_log(char log_name[FN_REFLEN+1])
{
  LOG_INFO info;
  int error;
  char relative_path_name[FN_REFLEN+1];

  if (fn_format(relative_path_name, log_name+dirname_length(log_name),
                mysql_data_home, "", 0)
      == NullS)
    return 1;

  mysql_mutex_lock(&LOCK_index);

  error= find_log_pos(&info, relative_path_name, false);
  if (error == 0)
  {
    error= find_next_log(&info, false);
    if (error == 0)
      strcpy(log_name, info.log_file_name);
  }

  mysql_mutex_unlock(&LOCK_index);
  return error;
}

/**
  Removes files, as part of a RESET MASTER or RESET SLAVE statement,
  by deleting all logs referred to in the index file and the index
  file. Then, it creates a new index file and a new log file.

  The new index file will only contain the new log file.

  @param thd Thread
  @param delete_only If true, do not create a new index file and
  a new log file.

  @note
    If not called from slave thread, write start event to new log

  @retval
    0	ok
  @retval
    1   error
*/
bool MYSQL_BIN_LOG::reset_logs(THD* thd, bool delete_only)
{
  LOG_INFO linfo;
  bool error=0;
  int err;
  const char* save_name;
  Checkable_rwlock *sid_lock= NULL;
  DBUG_ENTER("reset_logs");

  /*
    Flush logs for storage engines, so that the last transaction
    is fsynced inside storage engines.
  */
  if (ha_flush_logs(NULL))
    DBUG_RETURN(1);

  ha_reset_logs(thd);

  /*
    We need to get both locks to be sure that no one is trying to
    write to the index log file.
  */
  mysql_mutex_lock(&LOCK_log);
  mysql_mutex_lock(&LOCK_index);

  if (is_relay_log)
    sid_lock= previous_gtid_set_relaylog->get_sid_map()->get_sid_lock();
  else
    sid_lock= global_sid_lock;
  sid_lock->wrlock();

  /* Save variables so that we can reopen the log */
  save_name=name;
  name=0;					// Protect against free
  close(LOG_CLOSE_TO_BE_OPENED, false/*need_lock_log=false*/,
        false/*need_lock_index=false*/);

  /*
    First delete all old log files and then update the index file.
    As we first delete the log files and do not use sort of logging,
    a crash may lead to an inconsistent state where the index has
    references to non-existent files.

    We need to invert the steps and use the purge_index_file methods
    in order to make the operation safe.
  */

  if ((err= find_log_pos(&linfo, NullS, false/*need_lock_index=false*/)) != 0)
  {
    uint errcode= purge_log_get_error_code(err);
    LogErr(ERROR_LEVEL, ER_BINLOG_CANT_LOCATE_OLD_BINLOG_OR_RELAY_LOG_FILES);
    my_error(errcode, MYF(0));
    error= 1;
    goto err;
  }

  for (;;)
  {
    if ((error= my_delete_allow_opened(linfo.log_file_name, MYF(0))) != 0)
    {
      if (my_errno() == ENOENT) 
      {
        push_warning_printf(current_thd, Sql_condition::SL_WARNING,
                            ER_LOG_PURGE_NO_FILE,
                            ER_THD(current_thd, ER_LOG_PURGE_NO_FILE),
                            linfo.log_file_name);
        LogErr(INFORMATION_LEVEL, ER_BINLOG_CANT_DELETE_FILE,
               linfo.log_file_name);
        set_my_errno(0);
        error= 0;
      }
      else
      {
        push_warning_printf(current_thd, Sql_condition::SL_WARNING,
                            ER_BINLOG_PURGE_FATAL_ERR,
                            "a problem with deleting %s; "
                            "consider examining correspondence "
                            "of your binlog index file "
                            "to the actual binlog files",
                            linfo.log_file_name);
        error= 1;
        goto err;
      }
    }
    if (find_next_log(&linfo, false/*need_lock_index=false*/))
      break;
  }

  /* Start logging with a new file */
  close(LOG_CLOSE_INDEX | LOG_CLOSE_TO_BE_OPENED,
        false/*need_lock_log=false*/,
        false/*need_lock_index=false*/);
  if ((error= my_delete_allow_opened(index_file_name, MYF(0))))	// Reset (open will update)
  {
    if (my_errno() == ENOENT)
    {
      push_warning_printf(current_thd, Sql_condition::SL_WARNING,
                          ER_LOG_PURGE_NO_FILE,
                          ER_THD(current_thd, ER_LOG_PURGE_NO_FILE),
                          index_file_name);
      LogErr(INFORMATION_LEVEL, ER_BINLOG_CANT_DELETE_FILE, index_file_name);
      set_my_errno(0);
      error= 0;
    }
    else
    {
      push_warning_printf(current_thd, Sql_condition::SL_WARNING,
                          ER_BINLOG_PURGE_FATAL_ERR,
                          "a problem with deleting %s; "
                          "consider examining correspondence "
                          "of your binlog index file "
                          "to the actual binlog files",
                          index_file_name);
      error= 1;
      goto err;
    }
  }

  /*
    For relay logs we clear the gtid state associated per channel(i.e rli)
    in the purge_relay_logs()
  */
  if (!is_relay_log)
  {
    if(gtid_state->clear(thd))
    {
      error= 1;
      goto err;
    }
    /*
      Don't clear global_sid_map because gtid_state->clear() above didn't
      touched owned_gtids GTID set.
    */
    if (gtid_state->init() != 0)
      goto err;
  }

  if (!delete_only)
  {
    if (!open_index_file(index_file_name, 0, false/*need_lock_index=false*/))
    if ((error= open_binlog(save_name, 0,
                            max_size, false,
                            false/*need_lock_index=false*/,
                            false/*need_sid_lock=false*/,
                            NULL,
                            thd->lex->next_binlog_file_nr)))
      goto err;
  }
  my_free((void *) save_name);

err:
  if (error == 1)
    name= const_cast<char*>(save_name);
  sid_lock->unlock();
  mysql_mutex_unlock(&LOCK_index);
  mysql_mutex_unlock(&LOCK_log);
  DBUG_RETURN(error);
}


/**
  Set the name of crash safe index file.

  @retval
    0   ok
  @retval
    1   error
*/
int MYSQL_BIN_LOG::set_crash_safe_index_file_name(const char *base_file_name)
{
  int error= 0;
  DBUG_ENTER("MYSQL_BIN_LOG::set_crash_safe_index_file_name");
  if (fn_format(crash_safe_index_file_name, base_file_name, mysql_data_home,
                ".index_crash_safe", MYF(MY_UNPACK_FILENAME | MY_SAFE_PATH |
                                         MY_REPLACE_EXT)) == NULL)
  {
    error= 1;
    LogErr(ERROR_LEVEL, ER_BINLOG_CANT_SET_TMP_INDEX_NAME);
  }
  DBUG_RETURN(error);
}


/**
  Open a (new) crash safe index file.

  @note
    The crash safe index file is a special file
    used for guaranteeing index file crash safe.
  @retval
    0   ok
  @retval
    1   error
*/
int MYSQL_BIN_LOG::open_crash_safe_index_file()
{
  int error= 0;
  File file= -1;

  DBUG_ENTER("MYSQL_BIN_LOG::open_crash_safe_index_file");

  if (!my_b_inited(&crash_safe_index_file))
  {
    if ((file= my_open(crash_safe_index_file_name, O_RDWR | O_CREAT,
                       MYF(MY_WME))) < 0  ||
        init_io_cache(&crash_safe_index_file, file, IO_SIZE, WRITE_CACHE,
                      0, 0, MYF(MY_WME | MY_NABP | MY_WAIT_IF_FULL)))
    {
      error= 1;
      LogErr(ERROR_LEVEL, ER_BINLOG_FAILED_TO_OPEN_TEMPORARY_INDEX_FILE);
    }
  }
  DBUG_RETURN(error);
}


/**
  Close the crash safe index file.

  @note
    The crash safe file is just closed, is not deleted.
    Because it is moved to index file later on.
  @retval
    0   ok
  @retval
    1   error
*/
int MYSQL_BIN_LOG::close_crash_safe_index_file()
{
  int error= 0;

  DBUG_ENTER("MYSQL_BIN_LOG::close_crash_safe_index_file");

  if (my_b_inited(&crash_safe_index_file))
  {
    end_io_cache(&crash_safe_index_file);
    error= my_close(crash_safe_index_file.file, MYF(0));
  }
  memset(&crash_safe_index_file, 0, sizeof(crash_safe_index_file));

  DBUG_RETURN(error);
}


/**
  Delete relay log files prior to rli->group_relay_log_name
  (i.e. all logs which are not involved in a non-finished group
  (transaction)), remove them from the index file and start on next
  relay log.

  IMPLEMENTATION

  - You must hold rli->data_lock before calling this function, since
    it writes group_relay_log_pos and similar fields of
    Relay_log_info.
  - Protects index file with LOCK_index
  - Delete relevant relay log files
  - Copy all file names after these ones to the front of the index file
  - If the OS has truncate, truncate the file, else fill it with \n'
  - Read the next file name from the index file and store in rli->linfo

  @param rli	       Relay log information
  @param included     If false, all relay logs that are strictly before
                      rli->group_relay_log_name are deleted ; if true, the
                      latter is deleted too (i.e. all relay logs
                      read by the SQL slave thread are deleted).

  @note
    - This is only called from the slave SQL thread when it has read
    all commands from a relay log and want to switch to a new relay log.
    - When this happens, we can be in an active transaction as
    a transaction can span over two relay logs
    (although it is always written as a single block to the master's binary
    log, hence cannot span over two master's binary logs).

  @retval
    0			ok
  @retval
    LOG_INFO_EOF	        End of log-index-file found
  @retval
    LOG_INFO_SEEK	Could not allocate IO cache
  @retval
    LOG_INFO_IO		Got IO error while reading file
*/

int MYSQL_BIN_LOG::purge_first_log(Relay_log_info* rli, bool included)
{
  int error;
  char *to_purge_if_included= NULL;
  DBUG_ENTER("purge_first_log");

  DBUG_ASSERT(current_thd->system_thread == SYSTEM_THREAD_SLAVE_SQL);
  DBUG_ASSERT(is_relay_log);
  DBUG_ASSERT(is_open());
  DBUG_ASSERT(rli->slave_running == 1);
  DBUG_ASSERT(!strcmp(rli->linfo.log_file_name,rli->get_event_relay_log_name()));

  mysql_mutex_assert_owner(&rli->data_lock);

  mysql_mutex_lock(&LOCK_index);
  to_purge_if_included= my_strdup(key_memory_Relay_log_info_group_relay_log_name,
                                  rli->get_group_relay_log_name(), MYF(0));

  /*
    Read the next log file name from the index file and pass it back to
    the caller.
  */
  if((error=find_log_pos(&rli->linfo, rli->get_event_relay_log_name(),
                         false/*need_lock_index=false*/)) ||
     (error=find_next_log(&rli->linfo, false/*need_lock_index=false*/)))
  {
    char buff[22];
    LogErr(ERROR_LEVEL, ER_BINLOG_ERROR_GETTING_NEXT_LOG_FROM_INDEX,
           error,
           llstr(rli->linfo.index_file_offset,buff),
           rli->get_event_relay_log_name(),
           included);
    goto err;
  }

  /*
    Reset rli's coordinates to the current log.
  */
  rli->set_event_relay_log_pos(BIN_LOG_HEADER_SIZE);
  rli->set_event_relay_log_name(rli->linfo.log_file_name);

  /*
    If we removed the rli->group_relay_log_name file,
    we must update the rli->group* coordinates, otherwise do not touch it as the
    group's execution is not finished (e.g. COMMIT not executed)
  */
  if (included)
  {
    rli->set_group_relay_log_pos(BIN_LOG_HEADER_SIZE);
    rli->set_group_relay_log_name(rli->linfo.log_file_name);
  }
  /*
    Store where we are in the new file for the execution thread.
    If we are in the middle of a transaction, then we
    should not store the position in the repository, instead in
    that case set a flag to true which indicates that a 'forced flush'
    is postponed due to transaction split across the relaylogs.
  */
  if (!rli->is_in_group())
    rli->flush_info(TRUE);
  else
    rli->force_flush_postponed_due_to_split_trans= true;

  DBUG_EXECUTE_IF("crash_before_purge_logs", DBUG_SUICIDE(););

  mysql_mutex_lock(&rli->log_space_lock);
  rli->relay_log.purge_logs(to_purge_if_included, included,
                            false/*need_lock_index=false*/,
                            false/*need_update_threads=false*/,
                            &rli->log_space_total, true);
  // Tell the I/O thread to take the relay_log_space_limit into account
  rli->ignore_log_space_limit= 0;
  mysql_mutex_unlock(&rli->log_space_lock);

  /*
    Ok to broadcast after the critical region as there is no risk of
    the mutex being destroyed by this thread later - this helps save
    context switches
  */
  mysql_cond_broadcast(&rli->log_space_cond);

  /*
   * Need to update the log pos because purge logs has been called 
   * after fetching initially the log pos at the begining of the method.
   */
  if((error=find_log_pos(&rli->linfo, rli->get_event_relay_log_name(),
                         false/*need_lock_index=false*/)))
  {
    char buff[22];
    LogErr(ERROR_LEVEL, ER_BINLOG_ERROR_GETTING_NEXT_LOG_FROM_INDEX,
           error,
           llstr(rli->linfo.index_file_offset,buff),
           rli->get_group_relay_log_name(),
           included);
    goto err;
  }

  /* If included was passed, rli->linfo should be the first entry. */
  DBUG_ASSERT(!included || rli->linfo.index_file_start_offset == 0);

err:
  my_free(to_purge_if_included);
  mysql_mutex_unlock(&LOCK_index);
  DBUG_RETURN(error);
}


/**
  Remove logs from index file.

  - To make crash safe, we copy the content of index file
  from index_file_start_offset recored in log_info to
  crash safe index file firstly and then move the crash
  safe index file to index file.

  @param log_info               Store here the found log file name and
                                position to the NEXT log file name in
                                the index file.

  @param need_update_threads    If we want to update the log coordinates
                                of all threads. False for relay logs,
                                true otherwise.

  @retval
    0    ok
  @retval
    LOG_INFO_IO    Got IO error while reading/writing file
*/
int MYSQL_BIN_LOG::remove_logs_from_index(LOG_INFO* log_info, bool need_update_threads)
{
  if (open_crash_safe_index_file())
  {
    LogErr(ERROR_LEVEL, ER_BINLOG_CANT_OPEN_TMP_INDEX,
           "MYSQL_BIN_LOG::remove_logs_from_index");
    goto err;
  }

  if (copy_file(&index_file, &crash_safe_index_file,
                log_info->index_file_start_offset))
  {
    LogErr(ERROR_LEVEL,
           ER_BINLOG_CANT_COPY_INDEX_TO_TMP,
           "MYSQL_BIN_LOG::remove_logs_from_index");
    goto err;
  }

  if (close_crash_safe_index_file())
  {
    LogErr(ERROR_LEVEL, ER_BINLOG_CANT_CLOSE_TMP_INDEX,
           "MYSQL_BIN_LOG::remove_logs_from_index");
    goto err;
  }
  DBUG_EXECUTE_IF("fault_injection_copy_part_file", DBUG_SUICIDE(););

  if (move_crash_safe_index_file_to_index_file(false/*need_lock_index=false*/))
  {
    LogErr(ERROR_LEVEL,
           ER_BINLOG_CANT_MOVE_TMP_TO_INDEX,
           "MYSQL_BIN_LOG::remove_logs_from_index");
    goto err;
  }

  // now update offsets in index file for running threads
  if (need_update_threads)
    adjust_linfo_offsets(log_info->index_file_start_offset);
  return 0;

err:
  return LOG_INFO_IO;
}

/**
  Remove all logs before the given log from disk and from the index file.

  @param to_log	      Delete all log file name before this file.
  @param included            If true, to_log is deleted too.
  @param need_lock_index
  @param need_update_threads If we want to update the log coordinates of
                             all threads. False for relay logs, true otherwise.
  @param decrease_log_space  If not null, decrement this variable of
                             the amount of log space freed
  @param auto_purge          True if this is an automatic purge.

  @note
    If any of the logs before the deleted one is in use,
    only purge logs up to this one.

  @retval
    0			ok
  @retval
    LOG_INFO_EOF		to_log not found
    LOG_INFO_EMFILE             too many files opened
    LOG_INFO_FATAL              if any other than ENOENT error from
                                mysql_file_stat() or mysql_file_delete()
*/

int MYSQL_BIN_LOG::purge_logs(const char *to_log,
                              bool included,
                              bool need_lock_index,
                              bool need_update_threads,
                              ulonglong *decrease_log_space,
                              bool auto_purge)
{
  int error= 0, no_of_log_files_to_purge= 0, no_of_log_files_purged= 0;
  int no_of_threads_locking_log= 0;
  bool exit_loop= 0;
  LOG_INFO log_info;
  THD *thd= current_thd;
  DBUG_ENTER("purge_logs");
  DBUG_PRINT("info",("to_log= %s",to_log));

  if (need_lock_index)
    mysql_mutex_lock(&LOCK_index);
  else
    mysql_mutex_assert_owner(&LOCK_index);
  if ((error=find_log_pos(&log_info, to_log, false/*need_lock_index=false*/))) 
  {
    LogErr(ERROR_LEVEL, ER_BINLOG_PURGE_LOGS_CALLED_WITH_FILE_NOT_IN_INDEX,
           to_log);
    goto err;
  }

  no_of_log_files_to_purge= log_info.entry_index;

  if ((error= open_purge_index_file(TRUE)))
  {
    LogErr(ERROR_LEVEL, ER_BINLOG_PURGE_LOGS_CANT_SYNC_INDEX_FILE);
    goto err;
  }

  /*
    File name exists in index file; delete until we find this file
    or a file that is used.
  */
  if ((error=find_log_pos(&log_info, NullS, false/*need_lock_index=false*/)))
    goto err;

  while ((strcmp(to_log,log_info.log_file_name) || (exit_loop=included)))
  {
    if(is_active(log_info.log_file_name))
    {
      if(!auto_purge)
        push_warning_printf(thd, Sql_condition::SL_WARNING,
                            ER_WARN_PURGE_LOG_IS_ACTIVE,
                            ER_THD(thd, ER_WARN_PURGE_LOG_IS_ACTIVE),
                            log_info.log_file_name);
      break;
    }

    if ((no_of_threads_locking_log= log_in_use(log_info.log_file_name)))
    {
      if(!auto_purge)
        push_warning_printf(thd, Sql_condition::SL_WARNING,
                            ER_WARN_PURGE_LOG_IN_USE,
                            ER_THD(thd, ER_WARN_PURGE_LOG_IN_USE),
                            log_info.log_file_name,  no_of_threads_locking_log,
                            no_of_log_files_purged, no_of_log_files_to_purge);
      break;
    }
    no_of_log_files_purged++;

    if ((error= register_purge_index_entry(log_info.log_file_name)))
    {
      LogErr(ERROR_LEVEL, ER_BINLOG_PURGE_LOGS_CANT_COPY_TO_REGISTER_FILE,
             log_info.log_file_name);
      goto err;
    }

    if (find_next_log(&log_info, false/*need_lock_index=false*/) || exit_loop)
      break;
  }

  DBUG_EXECUTE_IF("crash_purge_before_update_index", DBUG_SUICIDE(););

  if ((error= sync_purge_index_file()))
  {
    LogErr(ERROR_LEVEL, ER_BINLOG_PURGE_LOGS_CANT_FLUSH_REGISTER_FILE);
    goto err;
  }

  /* We know how many files to delete. Update index file. */
  if ((error=remove_logs_from_index(&log_info, need_update_threads)))
  {
    LogErr(ERROR_LEVEL, ER_BINLOG_PURGE_LOGS_CANT_UPDATE_INDEX_FILE);
    goto err;
  }

  // Update gtid_state->lost_gtids
  if (!is_relay_log)
  {
    global_sid_lock->wrlock();
    error= init_gtid_sets(NULL,
                          const_cast<Gtid_set *>(gtid_state->get_lost_gtids()),
                          opt_master_verify_checksum,
                          false/*false=don't need lock*/,
                          NULL/*trx_parser*/, NULL/*partial_trx*/);
    global_sid_lock->unlock();
    if (error)
      goto err;
  }

  DBUG_EXECUTE_IF("crash_purge_critical_after_update_index", DBUG_SUICIDE(););

err:

  int error_index= 0, close_error_index= 0;
  /* Read each entry from purge_index_file and delete the file. */
  if (!error && is_inited_purge_index_file() &&
      (error_index= purge_index_entry(thd, decrease_log_space, false/*need_lock_index=false*/)))
    LogErr(ERROR_LEVEL, ER_BINLOG_PURGE_LOGS_FAILED_TO_PURGE_LOG);

  close_error_index= close_purge_index_file();

  DBUG_EXECUTE_IF("crash_purge_non_critical_after_update_index", DBUG_SUICIDE(););

  if (need_lock_index)
    mysql_mutex_unlock(&LOCK_index);

  /*
    Error codes from purge logs take precedence.
    Then error codes from purging the index entry.
    Finally, error codes from closing the purge index file.
  */
  error= error ? error : (error_index ? error_index :
                          close_error_index);

  DBUG_RETURN(error);
}

int MYSQL_BIN_LOG::set_purge_index_file_name(const char *base_file_name)
{
  int error= 0;
  DBUG_ENTER("MYSQL_BIN_LOG::set_purge_index_file_name");
  if (fn_format(purge_index_file_name, base_file_name, mysql_data_home,
                ".~rec~", MYF(MY_UNPACK_FILENAME | MY_SAFE_PATH |
                              MY_REPLACE_EXT)) == NULL)
  {
    error= 1;
    LogErr(ERROR_LEVEL, ER_BINLOG_FAILED_TO_SET_PURGE_INDEX_FILE_NAME);
  }
  DBUG_RETURN(error);
}

int MYSQL_BIN_LOG::open_purge_index_file(bool destroy)
{
  int error= 0;
  File file= -1;

  DBUG_ENTER("MYSQL_BIN_LOG::open_purge_index_file");

  if (destroy)
    close_purge_index_file();

  if (!my_b_inited(&purge_index_file))
  {
    if ((file= my_open(purge_index_file_name, O_RDWR | O_CREAT,
                       MYF(MY_WME))) < 0  ||
        init_io_cache(&purge_index_file, file, IO_SIZE,
                      (destroy ? WRITE_CACHE : READ_CACHE),
                      0, 0, MYF(MY_WME | MY_NABP | MY_WAIT_IF_FULL)))
    {
      error= 1;
      LogErr(ERROR_LEVEL, ER_BINLOG_FAILED_TO_OPEN_REGISTER_FILE);
    }
  }
  DBUG_RETURN(error);
}

int MYSQL_BIN_LOG::close_purge_index_file()
{
  int error= 0;

  DBUG_ENTER("MYSQL_BIN_LOG::close_purge_index_file");

  if (my_b_inited(&purge_index_file))
  {
    end_io_cache(&purge_index_file);
    error= my_close(purge_index_file.file, MYF(0));
  }
  my_delete(purge_index_file_name, MYF(0));
  memset(&purge_index_file, 0, sizeof(purge_index_file));

  DBUG_RETURN(error);
}

bool MYSQL_BIN_LOG::is_inited_purge_index_file()
{
  DBUG_ENTER("MYSQL_BIN_LOG::is_inited_purge_index_file");
  DBUG_RETURN (my_b_inited(&purge_index_file));
}

int MYSQL_BIN_LOG::sync_purge_index_file()
{
  int error= 0;
  DBUG_ENTER("MYSQL_BIN_LOG::sync_purge_index_file");

  if ((error= flush_io_cache(&purge_index_file)) ||
      (error= my_sync(purge_index_file.file, MYF(MY_WME))))
    DBUG_RETURN(error);

  DBUG_RETURN(error);
}

int MYSQL_BIN_LOG::register_purge_index_entry(const char *entry)
{
  int error= 0;
  DBUG_ENTER("MYSQL_BIN_LOG::register_purge_index_entry");

  if ((error=my_b_write(&purge_index_file, (const uchar*)entry, strlen(entry))) ||
      (error=my_b_write(&purge_index_file, (const uchar*)"\n", 1)))
    DBUG_RETURN (error);

  DBUG_RETURN(error);
}

int MYSQL_BIN_LOG::register_create_index_entry(const char *entry)
{
  DBUG_ENTER("MYSQL_BIN_LOG::register_create_index_entry");
  DBUG_RETURN(register_purge_index_entry(entry));
}

int MYSQL_BIN_LOG::purge_index_entry(THD *thd, ulonglong *decrease_log_space,
                                     bool need_lock_index)
{
  MY_STAT s;
  int error= 0;
  LOG_INFO log_info;
  LOG_INFO check_log_info;

  DBUG_ENTER("MYSQL_BIN_LOG:purge_index_entry");

  DBUG_ASSERT(my_b_inited(&purge_index_file));

  if ((error=reinit_io_cache(&purge_index_file, READ_CACHE, 0, 0, 0)))
  {
    LogErr(ERROR_LEVEL, ER_BINLOG_FAILED_TO_REINIT_REGISTER_FILE);
    goto err;
  }

  for (;;)
  {
    size_t length;

    if ((length=my_b_gets(&purge_index_file, log_info.log_file_name,
                          FN_REFLEN)) <= 1)
    {
      if (purge_index_file.error)
      {
        error= purge_index_file.error;
        LogErr(ERROR_LEVEL, ER_BINLOG_FAILED_TO_READ_REGISTER_FILE, error);
        goto err;
      }

      /* Reached EOF */
      break;
    }

    /* Get rid of the trailing '\n' */
    log_info.log_file_name[length-1]= 0;

    if (!mysql_file_stat(m_key_file_log, log_info.log_file_name, &s, MYF(0)))
    {
      if (my_errno() == ENOENT) 
      {
        /*
          It's not fatal if we can't stat a log file that does not exist;
          If we could not stat, we won't delete.
        */
        if (thd)
        {
          push_warning_printf(thd, Sql_condition::SL_WARNING,
                              ER_LOG_PURGE_NO_FILE,
                              ER_THD(thd, ER_LOG_PURGE_NO_FILE),
                              log_info.log_file_name);
        }
        LogErr(INFORMATION_LEVEL, ER_CANT_STAT_FILE, log_info.log_file_name);
        set_my_errno(0);
      }
      else
      {
        /*
          Other than ENOENT are fatal
        */
        if (thd)
        {
          push_warning_printf(thd, Sql_condition::SL_WARNING,
                              ER_BINLOG_PURGE_FATAL_ERR,
                              "a problem with getting info on being purged %s; "
                              "consider examining correspondence "
                              "of your binlog index file "
                              "to the actual binlog files",
                              log_info.log_file_name);
        }
        else
        {
          LogErr(INFORMATION_LEVEL,
                 ER_BINLOG_CANT_DELETE_LOG_FILE_DOES_INDEX_MATCH_FILES,
                 log_info.log_file_name);
        }
        error= LOG_INFO_FATAL;
        goto err;
      }
    }
    else
    {
      if ((error= find_log_pos(&check_log_info, log_info.log_file_name,
                               need_lock_index)))
      {
        if (error != LOG_INFO_EOF)
        {
          if (thd)
          {
            push_warning_printf(thd, Sql_condition::SL_WARNING,
                                ER_BINLOG_PURGE_FATAL_ERR,
                                "a problem with deleting %s and "
                                "reading the binlog index file",
                                log_info.log_file_name);
          }
          else
          {
            LogErr(INFORMATION_LEVEL,
                   ER_BINLOG_CANT_DELETE_FILE_AND_READ_BINLOG_INDEX,
                   log_info.log_file_name);
          }
          goto err;
        }

        error= 0;
        if (!need_lock_index)
        {
          /*
            This is to avoid triggering an error in NDB.

            @todo: This is weird, what does NDB errors have to do with
            need_lock_index? Explain better or refactor /Sven
          */
          ha_binlog_index_purge_file(current_thd, log_info.log_file_name);
        }

        DBUG_PRINT("info",("purging %s",log_info.log_file_name));
        if (!mysql_file_delete(key_file_binlog, log_info.log_file_name, MYF(0)))
        {
          if (decrease_log_space)
            *decrease_log_space-= s.st_size;
        }
        else
        {
          if (my_errno() == ENOENT)
          {
            if (thd)
            {
              push_warning_printf(thd, Sql_condition::SL_WARNING,
                                  ER_LOG_PURGE_NO_FILE,
                                  ER_THD(thd, ER_LOG_PURGE_NO_FILE),
                                  log_info.log_file_name);
            }
            LogErr(INFORMATION_LEVEL, ER_BINLOG_CANT_DELETE_FILE,
                   log_info.log_file_name);
            set_my_errno(0);
          }
          else
          {
            if (thd)
            {
              push_warning_printf(thd, Sql_condition::SL_WARNING,
                                  ER_BINLOG_PURGE_FATAL_ERR,
                                  "a problem with deleting %s; "
                                  "consider examining correspondence "
                                  "of your binlog index file "
                                  "to the actual binlog files",
                                  log_info.log_file_name);
            }
            else
            {
              LogErr(INFORMATION_LEVEL,
                     ER_BINLOG_CANT_DELETE_LOG_FILE_DOES_INDEX_MATCH_FILES,
                     log_info.log_file_name);
            }
            if (my_errno() == EMFILE)
            {
              DBUG_PRINT("info",
                         ("my_errno: %d, set ret = LOG_INFO_EMFILE", my_errno()));
              error= LOG_INFO_EMFILE;
              goto err;
            }
            error= LOG_INFO_FATAL;
            goto err;
          }
        }
      }
    }
  }

err:
  DBUG_RETURN(error);
}

/**
  Remove all logs before the given file date from disk and from the
  index file.

  @param purge_time	Delete all log files before given date.
  @param auto_purge     True if this is an automatic purge.

  @note
    If any of the logs before the deleted one is in use,
    only purge logs up to this one.

  @retval
    0				ok
  @retval
    LOG_INFO_PURGE_NO_ROTATE	Binary file that can't be rotated
    LOG_INFO_FATAL              if any other than ENOENT error from
                                mysql_file_stat() or mysql_file_delete()
*/

int MYSQL_BIN_LOG::purge_logs_before_date(time_t purge_time, bool auto_purge)
{
  int error;
  int no_of_threads_locking_log= 0, no_of_log_files_purged= 0;
  bool log_is_active= false, log_is_in_use= false;
  char to_log[FN_REFLEN], copy_log_in_use[FN_REFLEN];
  LOG_INFO log_info;
  MY_STAT stat_area;
  THD *thd= current_thd;

  DBUG_ENTER("purge_logs_before_date");

  mysql_mutex_lock(&LOCK_index);
  to_log[0]= 0;

  if ((error=find_log_pos(&log_info, NullS, false/*need_lock_index=false*/)))
    goto err;

  while (!(log_is_active= is_active(log_info.log_file_name)))
  {
    if ((no_of_threads_locking_log= log_in_use(log_info.log_file_name)))
    {
      if (!auto_purge)
      {
        log_is_in_use= true;
        strcpy(copy_log_in_use, log_info.log_file_name);
      }
      break;
    }
    no_of_log_files_purged++;

    if (!mysql_file_stat(m_key_file_log,
                         log_info.log_file_name, &stat_area, MYF(0)))
    {
      if (my_errno() == ENOENT)
      {
        /*
          It's not fatal if we can't stat a log file that does not exist.
        */
        set_my_errno(0);
      }
      else
      {
        /*
          Other than ENOENT are fatal
        */
        if (thd)
        {
          push_warning_printf(thd, Sql_condition::SL_WARNING,
                              ER_BINLOG_PURGE_FATAL_ERR,
                              "a problem with getting info on being purged %s; "
                              "consider examining correspondence "
                              "of your binlog index file "
                              "to the actual binlog files",
                              log_info.log_file_name);
        }
        else
        {
          LogErr(INFORMATION_LEVEL, ER_BINLOG_FAILED_TO_DELETE_LOG_FILE,
                 log_info.log_file_name);
        }
        error= LOG_INFO_FATAL;
        goto err;
      }
    }
    else
    {
      if (stat_area.st_mtime < purge_time)
        strmake(to_log, 
                log_info.log_file_name, 
                sizeof(log_info.log_file_name) - 1);
      else
        break;
    }
    if (find_next_log(&log_info, false/*need_lock_index=false*/))
      break;
  }

  if (log_is_active)
  {
    if(!auto_purge)
      push_warning_printf(thd, Sql_condition::SL_WARNING,
                          ER_WARN_PURGE_LOG_IS_ACTIVE,
                          ER_THD(thd, ER_WARN_PURGE_LOG_IS_ACTIVE),
                          log_info.log_file_name);

  }

  if (log_is_in_use)
  {
    int no_of_log_files_to_purge= no_of_log_files_purged+1;
    while (strcmp(log_file_name, log_info.log_file_name))
    {
      if (mysql_file_stat(m_key_file_log, log_info.log_file_name,
                          &stat_area, MYF(0)))
      {
        if (stat_area.st_mtime < purge_time)
          no_of_log_files_to_purge++;
        else
          break;
      }
      if (find_next_log(&log_info, false/*need_lock_index=false*/))
      {
        no_of_log_files_to_purge++;
        break;
      }
    }

    push_warning_printf(thd, Sql_condition::SL_WARNING,
                        ER_WARN_PURGE_LOG_IN_USE,
                        ER_THD(thd, ER_WARN_PURGE_LOG_IN_USE),
                        copy_log_in_use, no_of_threads_locking_log,
                        no_of_log_files_purged, no_of_log_files_to_purge);
  }

  error= (to_log[0] ? purge_logs(to_log, true,
                                 false/*need_lock_index=false*/,
                                 true/*need_update_threads=true*/,
                                 (ulonglong *) 0, auto_purge) : 0);

err:
  mysql_mutex_unlock(&LOCK_index);
  DBUG_RETURN(error);
}


/**
  Create a new log file name.

  @param[out] buf       Buffer allocated with at least FN_REFLEN bytes where
                        new name is stored.
  @param      log_ident Identity of the binary/relay log.

  @note
    If file name will be longer then FN_REFLEN it will be truncated
*/

void MYSQL_BIN_LOG::make_log_name(char* buf, const char* log_ident)
{
  size_t dir_len = dirname_length(log_file_name); 
  if (dir_len >= FN_REFLEN)
    dir_len=FN_REFLEN-1;
  my_stpnmov(buf, log_file_name, dir_len);
  strmake(buf+dir_len, log_ident, FN_REFLEN - dir_len -1);
}


/**
  Check if we are writing/reading to the given log file.
*/

bool MYSQL_BIN_LOG::is_active(const char *log_file_name_arg)
{
  return !strcmp(log_file_name, log_file_name_arg);
}


void MYSQL_BIN_LOG::inc_prep_xids(THD *thd)
{
  DBUG_ENTER("MYSQL_BIN_LOG::inc_prep_xids");
#ifndef DBUG_OFF
  int result= ++m_atomic_prep_xids;
  DBUG_PRINT("debug", ("m_atomic_prep_xids: %d", result));
#else
  m_atomic_prep_xids++;
#endif
  thd->get_transaction()->m_flags.xid_written= true;
  DBUG_VOID_RETURN;
}


void MYSQL_BIN_LOG::dec_prep_xids(THD *thd)
{
  DBUG_ENTER("MYSQL_BIN_LOG::dec_prep_xids");
  int32 result= --m_atomic_prep_xids;
  DBUG_PRINT("debug", ("m_atomic_prep_xids: %d", result));
  thd->get_transaction()->m_flags.xid_written= false;
  if (result == 0)
  {
    mysql_mutex_lock(&LOCK_xids);
    mysql_cond_signal(&m_prep_xids_cond);
    mysql_mutex_unlock(&LOCK_xids);
  }
  DBUG_VOID_RETURN;
}


/*
  Wrappers around new_file_impl to avoid using argument
  to control locking. The argument 1) less readable 2) breaks
  incapsulation 3) allows external access to the class without
  a lock (which is not possible with private new_file_without_locking
  method).
  
  @retval
    nonzero - error

*/

int MYSQL_BIN_LOG::new_file(Format_description_log_event *extra_description_event)
{
  return new_file_impl(true/*need_lock_log=true*/, extra_description_event);
}

/*
  @retval
    nonzero - error
*/
int MYSQL_BIN_LOG::new_file_without_locking(Format_description_log_event *extra_description_event)
{
  return new_file_impl(false/*need_lock_log=false*/, extra_description_event);
}


/**
  Start writing to a new log file or reopen the old file.

  @param need_lock_log If true, this function acquires LOCK_log;
  otherwise the caller should already have acquired it.

  @param extra_description_event The master's FDE to be written by the I/O
  thread while creating a new relay log file. This should be NULL for
  binary log files.

  @retval 0 success
  @retval nonzero - error

  @note The new file name is stored last in the index file
*/
int MYSQL_BIN_LOG::new_file_impl(bool need_lock_log, Format_description_log_event *extra_description_event)
{
  int error= 0;
  bool close_on_error= false;
  char new_name[FN_REFLEN], *new_name_ptr= NULL, *old_name, *file_to_open;

  DBUG_ENTER("MYSQL_BIN_LOG::new_file_impl");
  if (!is_open())
  {
    DBUG_PRINT("info",("log is closed"));
    DBUG_RETURN(error);
  }

  if (need_lock_log)
    mysql_mutex_lock(&LOCK_log);
  else
    mysql_mutex_assert_owner(&LOCK_log);
  DBUG_EXECUTE_IF("semi_sync_3-way_deadlock",
                  DEBUG_SYNC(current_thd, "before_rotate_binlog"););
  mysql_mutex_lock(&LOCK_xids);
  /*
    We need to ensure that the number of prepared XIDs are 0.

    If m_atomic_prep_xids is not zero:
    - We wait for storage engine commit, hence decrease m_atomic_prep_xids
    - We keep the LOCK_log to block new transactions from being
      written to the binary log.
   */
  while (get_prep_xids() > 0)
  {
    DEBUG_SYNC(current_thd, "before_rotate_binlog_file");
    mysql_cond_wait(&m_prep_xids_cond, &LOCK_xids);
  }
  mysql_mutex_unlock(&LOCK_xids);

  mysql_mutex_lock(&LOCK_index);

  mysql_mutex_assert_owner(&LOCK_log);
  mysql_mutex_assert_owner(&LOCK_index);


  if (DBUG_EVALUATE_IF("expire_logs_always", 0, 1)
      && (error= ha_flush_logs(NULL)))
    goto end;

  if (!is_relay_log)
  {
    /* Save set of GTIDs of the last binlog into table on binlog rotation */
    if ((error= gtid_state->save_gtids_of_last_binlog_into_table(true)))
    {
      close_on_error= true;
      goto end;
    }
  }

  /*
    If user hasn't specified an extension, generate a new log name
    We have to do this here and not in open as we want to store the
    new file name in the current binary log file.
  */
  new_name_ptr= new_name;
  if ((error= generate_new_name(new_name, name)))
  {
    // Use the old name if generation of new name fails.
    strcpy(new_name, name);
    close_on_error= TRUE;
    goto end;
  }

  /*
    Make sure that the log_file is initialized before writing
    Rotate_log_event into it.
  */
  if (log_file.alloced_buffer)
  {
    /*
      We log the whole file name for log file as the user may decide
      to change base names at some point.
    */
    Rotate_log_event r(new_name+dirname_length(new_name), 0, LOG_EVENT_OFFSET,
                       is_relay_log ? Rotate_log_event::RELAY_LOG : 0);
    /* 
      The current relay-log's closing Rotate event must have checksum
      value computed with an algorithm of the last relay-logged FD event.
    */
    if (is_relay_log)
      (r.common_footer)->checksum_alg= relay_log_checksum_alg;
    DBUG_ASSERT(!is_relay_log || relay_log_checksum_alg !=
                binary_log::BINLOG_CHECKSUM_ALG_UNDEF);
    if(DBUG_EVALUATE_IF("fault_injection_new_file_rotate_event",
                        (error=1), FALSE) ||
       (error= r.write(&log_file)))
    {
      char errbuf[MYSYS_STRERROR_SIZE];
      DBUG_EXECUTE_IF("fault_injection_new_file_rotate_event", errno=2;);
      close_on_error= true;
      my_printf_error(ER_ERROR_ON_WRITE,
                      ER_THD(current_thd, ER_CANT_OPEN_FILE),
                      MYF(ME_FATALERROR), name,
                      errno, my_strerror(errbuf, sizeof(errbuf), errno));
      goto end;
    }
    bytes_written += r.common_header->data_written;

    if ((error= flush_io_cache(&log_file)))
    {
      close_on_error= true;
      goto end;
    }
  }

  DEBUG_SYNC(current_thd, "after_rotate_event_appended");

  old_name=name;
  name=0;				// Don't free name
  close(LOG_CLOSE_TO_BE_OPENED | LOG_CLOSE_INDEX,
        false/*need_lock_log=false*/,
        false/*need_lock_index=false*/);

  if (checksum_alg_reset != binary_log::BINLOG_CHECKSUM_ALG_UNDEF)
  {
    DBUG_ASSERT(!is_relay_log);
    DBUG_ASSERT(binlog_checksum_options != checksum_alg_reset);
    binlog_checksum_options= checksum_alg_reset;
  }
  /*
     Note that at this point, atomic_log_state != LOG_CLOSED
     (important for is_open()).
  */

  DEBUG_SYNC(current_thd, "before_rotate_binlog_file");
  /*
     new_file() is only used for rotation (in FLUSH LOGS or because size >
     max_binlog_size or max_relay_log_size).
     If this is a binary log, the Format_description_log_event at the beginning of
     the new file should have created=0 (to distinguish with the
     Format_description_log_event written at server startup, which should
     trigger temp tables deletion on slaves.
  */

  /* reopen index binlog file, BUG#34582 */
  file_to_open= index_file_name;
  error= open_index_file(index_file_name, 0, false/*need_lock_index=false*/);
  if (!error)
  {
    /* reopen the binary log file. */
    file_to_open= new_name_ptr;
    error= open_binlog(old_name, new_name_ptr,
                       max_size, true/*null_created_arg=true*/,
                       false/*need_lock_index=false*/,
                       true/*need_sid_lock=true*/,
                       extra_description_event);
  }

  /* handle reopening errors */
  if (error)
  {
    char errbuf[MYSYS_STRERROR_SIZE];
    my_printf_error(ER_CANT_OPEN_FILE, ER_THD(current_thd, ER_CANT_OPEN_FILE),
                    MYF(ME_FATALERROR), file_to_open,
                    error, my_strerror(errbuf, sizeof(errbuf), error));
    close_on_error= true;
  }
  my_free(old_name);

end:

  if (error && close_on_error /* rotate, flush or reopen failed */)
  {
    /* 
      Close whatever was left opened.

      We are keeping the behavior as it exists today, ie,
      we disable logging and move on (see: BUG#51014).

      TODO: as part of WL#1790 consider other approaches:
       - kill mysql (safety);
       - try multiple locations for opening a log file;
       - switch server to protected/readonly mode
       - ...
    */
    if (binlog_error_action == ABORT_SERVER)
    {
      exec_binlog_error_action_abort("Either disk is full or file system is"
                                     " read only while rotating the binlog."
                                     " Aborting the server.");
    }
    else
      LogErr(ERROR_LEVEL, ER_BINLOG_CANT_OPEN_FOR_LOGGING,
             new_name_ptr, errno);

    close(LOG_CLOSE_INDEX, false /*need_lock_log=false*/,
          false/*need_lock_index=false*/);
  }

  mysql_mutex_unlock(&LOCK_index);
  if (need_lock_log)
    mysql_mutex_unlock(&LOCK_log);

  DEBUG_SYNC(current_thd, "after_disable_binlog");
  DBUG_RETURN(error);
}


/**
  Called after an event has been written to the relay log by the IO
  thread.  This flushes and possibly syncs the file (according to the
  sync options), rotates the file if it has grown over the limit, and
  finally calls signal_update().

  @note The caller must hold LOCK_log before invoking this function.

  @param mi Master_info for the IO thread.

  @retval false success
  @retval true error
*/
bool MYSQL_BIN_LOG::after_write_to_relay_log(Master_info *mi)
{
  DBUG_ENTER("MYSQL_BIN_LOG::after_write_to_relay_log");
  DBUG_PRINT("info",("max_size: %lu",max_size));

  // Check pre-conditions
  mysql_mutex_assert_owner(&LOCK_log);
  mysql_mutex_assert_owner(&mi->data_lock);
  DBUG_ASSERT(is_relay_log);
  DBUG_ASSERT(current_thd->system_thread == SYSTEM_THREAD_SLAVE_IO);

  /*
    We allow the relay log rotation by relay log size
    only if the trx parser is not inside a transaction.
  */
  bool can_rotate= mi->transaction_parser.is_not_inside_transaction();

#ifndef DBUG_OFF
  if ((uint) my_b_tell(&log_file) >
      DBUG_EVALUATE_IF("rotate_slave_debug_group", 500, max_size) &&
      !can_rotate)
  {
    DBUG_PRINT("info",("Postponing the rotation by size waiting for "
                       "the end of the current transaction."));
  }
#endif

  // Flush and sync
  bool error= false;
  if (flush_and_sync(0) == 0 && can_rotate)
  {
    /*
      If the last event of the transaction has been flushed, we can add
      the GTID (if it is not empty) to the logged set, or else it will
      not be available in the Previous GTIDs of the next relay log file
      if we are going to rotate the relay log.
    */
    if (!mi->get_queueing_trx_gtid()->is_empty())
    {
      mi->rli->get_sid_lock()->rdlock();
      DBUG_SIGNAL_WAIT_FOR("updating_received_transaction_set",
                           "reached_updating_received_transaction_set",
                           "continue_updating_received_transaction_set");
      mi->rli->add_logged_gtid(mi->get_queueing_trx_gtid()->sidno,
                               mi->get_queueing_trx_gtid()->gno);
      mi->rli->get_sid_lock()->unlock();
    }

    if (mi->is_queueing_trx())
    {
      mi->finished_queueing();
    }

    /*
      If relay log is too big, rotate. But only if not in the middle of a
      transaction when GTIDs are enabled.
      We now try to mimic the following master binlog behavior: "A transaction
      is written in one chunk to the binary log, so it is never split between
      several binary logs. Therefore, if you have big transactions, you might
      see binary log files larger than max_binlog_size."
    */
    if ((uint) my_b_tell(&log_file) >
        DBUG_EVALUATE_IF("rotate_slave_debug_group", 500, max_size))
    {
      error= new_file_without_locking(mi->get_mi_description_event());
    }
  }

  lock_binlog_end_pos();
  mi->rli->ign_master_log_name_end[0]= 0;
  update_binlog_end_pos(false /*need_lock*/);
  unlock_binlog_end_pos();

  DBUG_RETURN(error);
}


bool MYSQL_BIN_LOG::write_event(Log_event* ev, Master_info *mi)
{
  DBUG_ENTER("MYSQL_BIN_LOG::write_event(Log_event *, Master_info *)");

  DBUG_EXECUTE_IF("fail_to_write_ignored_event_to_relay_log",
                  {
                    DBUG_RETURN(true);
                  }
                 );
  // check preconditions
  DBUG_ASSERT(log_file.type == WRITE_CACHE);
  DBUG_ASSERT(is_relay_log);

  // acquire locks
  mysql_mutex_lock(&LOCK_log);

  // write data
  bool error = false;
  if (ev->write(&log_file) == 0)
  {
    bytes_written+= ev->common_header->data_written;
    error= after_write_to_relay_log(mi);
  }
  else
    error= true;

  mysql_mutex_unlock(&LOCK_log);
  DBUG_RETURN(error);
}


bool MYSQL_BIN_LOG::write_buffer(const char* buf, uint len, Master_info *mi)
{
  DBUG_ENTER("MYSQL_BIN_LOG::write_buffer(char *, uint, Master_info *");

  // check preconditions
  DBUG_ASSERT(log_file.type == WRITE_CACHE);
  DBUG_ASSERT(is_relay_log);
  mysql_mutex_assert_owner(&LOCK_log);

  // write data
  bool error= false;
  if (my_b_write(&log_file, (uchar*) buf, len) == 0)
  {
    bytes_written += len;
    error= after_write_to_relay_log(mi);
  }
  else
    error= true;

  DBUG_RETURN(error);
}

bool MYSQL_BIN_LOG::flush_and_sync(const bool force)
{
  mysql_mutex_assert_owner(&LOCK_log);

  if (flush_io_cache(&log_file))
    return 1;

  std::pair<bool, bool> result= sync_binlog_file(force);

  return result.first;
}

void MYSQL_BIN_LOG::start_union_events(THD *thd, query_id_t query_id_param)
{
  DBUG_ASSERT(!thd->binlog_evt_union.do_union);
  thd->binlog_evt_union.do_union= TRUE;
  thd->binlog_evt_union.unioned_events= FALSE;
  thd->binlog_evt_union.unioned_events_trans= FALSE;
  thd->binlog_evt_union.first_query_id= query_id_param;
}

void MYSQL_BIN_LOG::stop_union_events(THD *thd)
{
  DBUG_ASSERT(thd->binlog_evt_union.do_union);
  thd->binlog_evt_union.do_union= FALSE;
}

bool MYSQL_BIN_LOG::is_query_in_union(THD *thd, query_id_t query_id_param)
{
  return (thd->binlog_evt_union.do_union && 
          query_id_param >= thd->binlog_evt_union.first_query_id);
}

/*
  Updates thd's position-of-next-event variables
  after a *real* write a file.
 */
void MYSQL_BIN_LOG::update_thd_next_event_pos(THD* thd)
{
  if (likely(thd != NULL))
  {
    thd->set_next_event_pos(log_file_name,
                            my_b_tell(&log_file));
  }
}

/*
  Moves the last bunch of rows from the pending Rows event to a cache (either
  transactional cache if is_transaction is @c true, or the non-transactional
  cache otherwise. Sets a new pending event.

  @param thd               a pointer to the user thread.
  @param evt               a pointer to the row event.
  @param is_transactional  @c true indicates a transactional cache,
                           otherwise @c false a non-transactional.
*/
int
MYSQL_BIN_LOG::flush_and_set_pending_rows_event(THD *thd,
                                                Rows_log_event* event,
                                                bool is_transactional)
{
  DBUG_ENTER("MYSQL_BIN_LOG::flush_and_set_pending_rows_event(event)");
  DBUG_ASSERT(mysql_bin_log.is_open());
  DBUG_PRINT("enter", ("event: %p", event));

  int error= 0;
  binlog_cache_mngr *const cache_mngr= thd_get_cache_mngr(thd);

  DBUG_ASSERT(cache_mngr);

  binlog_cache_data *cache_data=
    cache_mngr->get_binlog_cache_data(is_transactional);

  DBUG_PRINT("info", ("cache_mngr->pending(): %p", cache_data->pending()));

  if (Rows_log_event* pending= cache_data->pending())
  {
    /*
      Write pending event to the cache.
    */
    if (cache_data->write_event(thd, pending))
    {
      set_write_error(thd, is_transactional);
      if (check_write_error(thd) && cache_data &&
          stmt_cannot_safely_rollback(thd))
        cache_data->set_incident();
      delete pending;
      cache_data->set_pending(NULL);
      DBUG_RETURN(1);
    }

    delete pending;
  }

  cache_data->set_pending(event);

  DBUG_RETURN(error);
}

/**
  Write an event to the binary log.
*/

bool MYSQL_BIN_LOG::write_event(Log_event *event_info)
{
  THD *thd= event_info->thd;
  bool error= 1;
  DBUG_ENTER("MYSQL_BIN_LOG::write_event(Log_event *)");

  if (thd->binlog_evt_union.do_union)
  {
    /*
      In Stored function; Remember that function call caused an update.
      We will log the function call to the binary log on function exit
    */
    thd->binlog_evt_union.unioned_events= TRUE;
    thd->binlog_evt_union.unioned_events_trans |=
      event_info->is_using_trans_cache();
    DBUG_RETURN(0);
  }

  /*
    We only end the statement if we are in a top-level statement.  If
    we are inside a stored function, we do not end the statement since
    this will close all tables on the slave. But there can be a special case
    where we are inside a stored function/trigger and a SAVEPOINT is being
    set in side the stored function/trigger. This SAVEPOINT execution will
    force the pending event to be flushed without an STMT_END_F flag. This
    will result in a case where following DMLs will be considered as part of
    same statement and result in data loss on slave. Hence in this case we
    force the end_stmt to be true.
  */
  bool const end_stmt= (thd->in_sub_stmt && thd->lex->sql_command ==
                        SQLCOM_SAVEPOINT)? true:
    (thd->locked_tables_mode && thd->lex->requires_prelocking());
  if (thd->binlog_flush_pending_rows_event(end_stmt,
                                           event_info->is_using_trans_cache()))
    DBUG_RETURN(error);

  /*
     In most cases this is only called if 'is_open()' is true; in fact this is
     mostly called if is_open() *was* true a few instructions before, but it
     could have changed since.
  */
  if (likely(is_open()))
  {
    /*
      In the future we need to add to the following if tests like
      "do the involved tables match (to be implemented)
      binlog_[wild_]{do|ignore}_table?" (WL#1049)"
    */
    const char *local_db= event_info->get_db();
    if ((thd && !(thd->variables.option_bits & OPTION_BIN_LOG)) ||
	(thd->lex->sql_command != SQLCOM_ROLLBACK_TO_SAVEPOINT &&
         thd->lex->sql_command != SQLCOM_SAVEPOINT &&
         (!event_info->is_no_filter_event() && 
          !binlog_filter->db_ok(local_db))))
      DBUG_RETURN(0);

    DBUG_ASSERT(event_info->is_using_trans_cache() || event_info->is_using_stmt_cache());
    
    if (binlog_start_trans_and_stmt(thd, event_info))
      DBUG_RETURN(error);

    bool is_trans_cache= event_info->is_using_trans_cache();
    binlog_cache_mngr *cache_mngr= thd_get_cache_mngr(thd);
    binlog_cache_data *cache_data= cache_mngr->get_binlog_cache_data(is_trans_cache);
    
    DBUG_PRINT("info",("event type: %d",event_info->get_type_code()));

    /*
       No check for auto events flag here - this write method should
       never be called if auto-events are enabled.

       Write first log events which describe the 'run environment'
       of the SQL command. If row-based binlogging, Insert_id, Rand
       and other kind of "setting context" events are not needed.
    */
    if (thd)
    {
      if (!thd->is_current_stmt_binlog_format_row())
      {
        if (thd->stmt_depends_on_first_successful_insert_id_in_prev_stmt)
        {
          Intvar_log_event e(thd,(uchar) binary_log::Intvar_event::LAST_INSERT_ID_EVENT,
                             thd->first_successful_insert_id_in_prev_stmt_for_binlog,
                             event_info->event_cache_type, event_info->event_logging_type);
          if (cache_data->write_event(thd, &e))
            goto err;
        }
        if (thd->auto_inc_intervals_in_cur_stmt_for_binlog.nb_elements() > 0)
        {
          DBUG_PRINT("info",("number of auto_inc intervals: %u",
                             thd->auto_inc_intervals_in_cur_stmt_for_binlog.
                             nb_elements()));
          Intvar_log_event e(thd, (uchar) binary_log::Intvar_event::INSERT_ID_EVENT,
                             thd->auto_inc_intervals_in_cur_stmt_for_binlog.
                             minimum(), event_info->event_cache_type,
                             event_info->event_logging_type);
          if (cache_data->write_event(thd, &e))
            goto err;
        }
        if (thd->rand_used)
        {
          Rand_log_event e(thd,thd->rand_saved_seed1,thd->rand_saved_seed2,
                           event_info->event_cache_type,
                           event_info->event_logging_type);
          if (cache_data->write_event(thd, &e))
            goto err;
        }
        if (!thd->user_var_events.empty())
        {
          for (size_t i= 0; i < thd->user_var_events.size(); i++)
          {
            Binlog_user_var_event *user_var_event= thd->user_var_events[i];

            /* setting flags for user var log event */
            uchar flags= User_var_log_event::UNDEF_F;
            if (user_var_event->unsigned_flag)
              flags|= User_var_log_event::UNSIGNED_F;

            User_var_log_event e(thd,
                                 user_var_event->user_var_event->entry_name.ptr(),
                                 user_var_event->user_var_event->entry_name.length(),
                                 user_var_event->value,
                                 user_var_event->length,
                                 user_var_event->type,
                                 user_var_event->charset_number, flags,
                                 event_info->event_cache_type,
                                 event_info->event_logging_type);
            if (cache_data->write_event(thd, &e))
              goto err;
          }
        }
      }
    }

    /*
      Write the event.
    */
    if (cache_data->write_event(thd, event_info))
      goto err;

    if (DBUG_EVALUATE_IF("injecting_fault_writing", 1, 0))
      goto err;

    /*
      After writing the event, if the trx-cache was used and any unsafe
      change was written into it, the cache is marked as cannot safely
      roll back.
    */
    if (is_trans_cache && stmt_cannot_safely_rollback(thd))
      cache_mngr->trx_cache.set_cannot_rollback();

    error= 0;

err:
    if (error)
    {
      set_write_error(thd, is_trans_cache);
      if (check_write_error(thd) && cache_data &&
          stmt_cannot_safely_rollback(thd))
        cache_data->set_incident();
    }
  }

  DBUG_RETURN(error);
}

/**
  The method executes rotation when LOCK_log is already acquired
  by the caller.

  @param force_rotate  caller can request the log rotation
  @param check_purge   is set to true if rotation took place

  @note
    If rotation fails, for instance the server was unable 
    to create a new log file, we still try to write an 
    incident event to the current log.

  @note The caller must hold LOCK_log when invoking this function.

  @retval
    nonzero - error in rotating routine.
*/
int MYSQL_BIN_LOG::rotate(bool force_rotate, bool* check_purge)
{
  int error= 0;
  DBUG_ENTER("MYSQL_BIN_LOG::rotate");

  DBUG_ASSERT(!is_relay_log);
  mysql_mutex_assert_owner(&LOCK_log);

  *check_purge= false;

  if (DBUG_EVALUATE_IF("force_rotate", 1, 0) || force_rotate ||
      (my_b_tell(&log_file) >= (my_off_t) max_size))
  {
    error= new_file_without_locking(NULL);
    *check_purge= true;
  }
  DBUG_RETURN(error);
}

/**
  The method executes logs purging routine.

  @retval
    nonzero - error in rotating routine.
*/
void MYSQL_BIN_LOG::purge()
{
  if (expire_logs_days || binlog_expire_logs_seconds)
  {
    DEBUG_SYNC(current_thd, "at_purge_logs_before_date");
    time_t purge_time= my_time(0) - expire_logs_days * 24 * 60 * 60 -
                       binlog_expire_logs_seconds;
    DBUG_EXECUTE_IF("expire_logs_always",
                    { purge_time= my_time(0);});
    if (purge_time >= 0)
    {
      /*
        Flush logs for storage engines, so that the last transaction
        is fsynced inside storage engines.
      */
      ha_flush_logs(NULL);
      purge_logs_before_date(purge_time, true);
    }
  }
}

/**
  Execute a FLUSH LOGS statement.

  The method is a shortcut of @c rotate() and @c purge().
  LOCK_log is acquired prior to rotate and is released after it.

  @param thd           Current session.
  @param force_rotate  caller can request the log rotation

  @retval
    nonzero - error in rotating routine.
*/
int MYSQL_BIN_LOG::rotate_and_purge(THD* thd, bool force_rotate)
{
  int error= 0;
  DBUG_ENTER("MYSQL_BIN_LOG::rotate_and_purge");
  bool check_purge= false;

  /*
    Wait for handlerton to insert any pending information into the binlog.
    For e.g. ha_ndbcluster which updates the binlog asynchronously this is
    needed so that the user see its own commands in the binlog.
  */
  ha_binlog_wait(thd);

  DBUG_ASSERT(!is_relay_log);
  mysql_mutex_lock(&LOCK_log);
  error= rotate(force_rotate, &check_purge);
  /*
    NOTE: Run purge_logs wo/ holding LOCK_log because it does not need
          the mutex. Otherwise causes various deadlocks.
  */
  mysql_mutex_unlock(&LOCK_log);

  if (!error && check_purge)
    purge();

  DBUG_RETURN(error);
}

uint MYSQL_BIN_LOG::next_file_id()
{
  uint res;
  mysql_mutex_lock(&LOCK_log);
  res = file_id++;
  mysql_mutex_unlock(&LOCK_log);
  return res;
}


int MYSQL_BIN_LOG::get_gtid_executed(Sid_map *sid_map, Gtid_set *gtid_set)
{
  DBUG_ENTER("MYSQL_BIN_LOG::get_gtid_executed");
  int error= 0;

  mysql_mutex_lock(&mysql_bin_log.LOCK_commit);
  global_sid_lock->wrlock();

  enum_return_status return_status= global_sid_map->copy(sid_map);
  if (return_status != RETURN_STATUS_OK)
  {
    error= 1;
    goto end;
  }

  return_status= gtid_set->add_gtid_set(gtid_state->get_executed_gtids());
  if (return_status != RETURN_STATUS_OK)
    error= 1;

end:
  global_sid_lock->unlock();
  mysql_mutex_unlock(&mysql_bin_log.LOCK_commit);

  DBUG_RETURN(error);
}


/**
  Auxiliary function to read a page from the cache and set the given
  buffer pointer to point to the beginning of the page and the given
  length pointer to point to the end of it.

  @param cache IO_CACHE to read from
  @param[out] buf_p Will be set to point to the beginning of the page.
  @param[out] buf_len_p Will be set to the length of the buffer.

  @retval false Success
  @retval true Error reading from the cache.
*/
static bool read_cache_page(IO_CACHE *cache, uchar **buf_p, uint32 *buf_len_p)
{
  DBUG_ASSERT(*buf_len_p == 0);
  cache->read_pos= cache->read_end;
  *buf_len_p= my_b_fill(cache);
  *buf_p= cache->read_pos;
  return cache->error ? true : false;
}


/**
  Write the contents of the given IO_CACHE to the binary log.

  The cache will be reset as a READ_CACHE to be able to read the
  contents from it.

  The data will be post-processed: see class Binlog_event_writer for
  details.

  @param cache Events will be read from this IO_CACHE.
  @param writer Events will be written to this Binlog_event_writer.

  @retval true IO error.
  @retval false Success.

  @see MYSQL_BIN_LOG::write_cache
*/
bool MYSQL_BIN_LOG::do_write_cache(IO_CACHE *cache, Binlog_event_writer *writer)
{
  DBUG_ENTER("MYSQL_BIN_LOG::do_write_cache");

  DBUG_EXECUTE_IF("simulate_do_write_cache_failure",
                  {
                    /*
                       see binlog_cache_data::write_event() that reacts on
                       @c simulate_disk_full_at_flush_pending.
                    */
                    DBUG_SET("-d,simulate_do_write_cache_failure");
                    DBUG_RETURN(true);
                  });

#ifndef DBUG_OFF
  uint64 expected_total_len= my_b_tell(cache);
#endif

  if (reinit_io_cache(cache, READ_CACHE, 0, 0, 0))
    DBUG_RETURN(true);

  uchar *buf= cache->read_pos;
  uint32 buf_len= my_b_bytes_in_cache(cache);
  DBUG_PRINT("info",("bytes in cache= %u", buf_len));
  uint32 event_len= 0;
  uchar header[LOG_EVENT_HEADER_LEN];
  uint32 header_len= 0;

  /*
    Each iteration of this loop processes all or a part of
    1) an event header or 2) an event body from the IO_CACHE.
  */
  while (true)
  {
    /**
      Nothing in cache: try to refill, and if cache was ended here,
      return success.  This code is needed even on the first iteration
      of the loop, because reinit_io_cache may or may not fill the
      first page.
    */
    if (buf_len == 0)
    {
      if (read_cache_page(cache, &buf, &buf_len))
      {
        /**
          @todo: this can happen in case of disk corruption in the
          IO_CACHE.  We may have written a half transaction (even half
          event) to the binlog.  We should rollback the transaction
          and truncate the binlog.  /Sven
        */
        DBUG_ASSERT(0);
      }
      if (buf_len == 0)
      {
        /**
          @todo: this can happen in case of disk corruption in the
          IO_CACHE.  We may have written a half transaction (even half
          event) to the binlog.  We should rollback the transaction
          and truncate the binlog.  /Sven
        */
        DBUG_ASSERT(my_b_tell(cache) == expected_total_len);
        /* Arrive the end of the cache */
        DBUG_RETURN(false);
      }
    }

    /* Write event header into binlog */
    if (event_len == 0)
    {
      /* data in the buf may be smaller than header size.*/
      uint32 header_incr =
        std::min<uint32>(LOG_EVENT_HEADER_LEN - header_len, buf_len);

      memcpy(header + header_len, buf, header_incr);
      header_len += header_incr;
      buf += header_incr;
      buf_len -= header_incr;

      if (header_len == LOG_EVENT_HEADER_LEN)
      {
        // Flush event header.
        uchar *header_p= header;
        if (writer->write_event_part(&header_p, &header_len, &event_len))
          DBUG_RETURN(true);
        DBUG_ASSERT(header_len == 0);
      }
    }
    else
    {
      /* Write all or part of the event body to binlog */
      if (writer->write_event_part(&buf, &buf_len, &event_len))
        DBUG_RETURN(true);
    }
  }
}

/**
  Writes an incident event to stmt_cache.

  @param ev Incident event to be written
  @param thd Thread variable
  @param need_lock_log If true, will acquire LOCK_log; otherwise the
  caller should already have acquired LOCK_log.
  @param err_msg Error message written to log file for the incident.
  @param do_flush_and_sync If true, will call flush_and_sync(), rotate() and
  purge().

  @retval false error
  @retval true success
*/
bool MYSQL_BIN_LOG::write_incident(Incident_log_event *ev, THD *thd,
                                   bool need_lock_log, const char* err_msg,
                                   bool do_flush_and_sync)
{
  uint error= 0;
  DBUG_ENTER("MYSQL_BIN_LOG::write_incident");
  DBUG_ASSERT(err_msg);

  if (!is_open())
    DBUG_RETURN(error);

  // @todo make this work with the group log. /sven
  binlog_cache_mngr *const cache_mngr= thd_get_cache_mngr(thd);
  if (cache_mngr == NULL)
    DBUG_RETURN(error);

  if (!cache_mngr->stmt_cache.is_binlog_empty())
  {
    /* The stmt_cache contains corruption data, so we can reset it. */
    cache_mngr->stmt_cache.reset();
  }
  if (!cache_mngr->trx_cache.is_binlog_empty())
  {
    /* The trx_cache contains corruption data, so we can reset it. */
    cache_mngr->trx_cache.reset();
  }
  /*
    Write the incident event into stmt_cache, so that a GTID is generated and
    written for it prior to flushing the stmt_cache.
  */
<<<<<<< HEAD
  if (!error)
    LogErr(ERROR_LEVEL, ER_BINLOG_LOGGING_INCIDENT_TO_STOP_SLAVES, err_msg);
=======
  binlog_cache_data *cache_data= cache_mngr->get_binlog_cache_data(false);
  if ((error= cache_data->write_event(thd, ev)))
  {
    sql_print_error("Failed to write an incident event into stmt_cache.");
    cache_mngr->stmt_cache.reset();
    DBUG_RETURN(error);
  }

  if (need_lock_log)
    mysql_mutex_lock(&LOCK_log);
  else
    mysql_mutex_assert_owner(&LOCK_log);
>>>>>>> 1adfcd4e

  if (do_flush_and_sync)
  {
    if (!error && !(error= flush_and_sync()))
    {
      bool check_purge= false;
      update_binlog_end_pos();
      is_rotating_caused_by_incident= true;
      error= rotate(true, &check_purge);
      is_rotating_caused_by_incident= false;
      if (!error && check_purge)
        purge();
    }
  }

  if (need_lock_log)
    mysql_mutex_unlock(&LOCK_log);

  /*
    Write an error to log. So that user might have a chance
    to be alerted and explore incident details.
  */
  if (!error)
    sql_print_error("%s An incident event has been written to the binary "
                    "log which will stop the slaves.", err_msg);

  DBUG_RETURN(error);
}

bool MYSQL_BIN_LOG::write_dml_directly(THD* thd, const char *stmt, size_t stmt_len)
{
  bool ret= false;
  /* backup the original command */
  enum_sql_command save_sql_command= thd->lex->sql_command;

  /* Fake it as a DELETE statement, so it can be binlogged correctly */
  thd->lex->sql_command= SQLCOM_DELETE;

  if (thd->binlog_query(THD::STMT_QUERY_TYPE, stmt, stmt_len,
                        FALSE, FALSE, FALSE, 0) ||
      commit(thd, false) != TC_LOG::RESULT_SUCCESS)
  {
    ret= true;
  }

  thd->lex->sql_command= save_sql_command;
  return ret;
}


/**
  Creates an incident event and writes it to the binary log.

  @param thd  Thread variable
  @param need_lock_log If the binary lock should be locked or not
  @param err_msg Error message written to log file for the incident.
  @param do_flush_and_sync If true, will call flush_and_sync(), rotate() and
  purge().

  @retval
    0    error
  @retval
    1    success
*/
bool MYSQL_BIN_LOG::write_incident(THD *thd, bool need_lock_log,
                                   const char* err_msg,
                                   bool do_flush_and_sync)
{
  DBUG_ENTER("MYSQL_BIN_LOG::write_incident");

  if (!is_open())
    DBUG_RETURN(0);

  LEX_STRING write_error_msg= {(char*) err_msg, strlen(err_msg)};
  binary_log::Incident_event::enum_incident incident=
                              binary_log::Incident_event::INCIDENT_LOST_EVENTS;
  Incident_log_event ev(thd, incident, write_error_msg);

  DBUG_RETURN(write_incident(&ev, thd, need_lock_log, err_msg,
                             do_flush_and_sync));
}


/**
  Write the contents of the statement or transaction cache to the binary log.

  Comparison with do_write_cache:

  - do_write_cache is a lower-level function that only performs the
    actual write.

  - write_cache is a higher-level function that calls do_write_cache
    and additionally performs some maintenance tasks, including:
    - report any errors that occurred
    - write incident event if needed
    - update gtid_state
    - update thd.binlog_next_event_pos

  @param thd Thread variable

  @param cache_data Events will be read from the IO_CACHE of this
  cache_data object.

  @param writer Events will be written to this Binlog_event_writer.

  @retval true IO error.
  @retval false Success.

  @note We only come here if there is something in the cache.
  @note Whatever is in the cache is always a complete transaction.
  @note 'cache' needs to be reinitialized after this functions returns.
*/
bool MYSQL_BIN_LOG::write_cache(THD *thd, binlog_cache_data *cache_data,
                                Binlog_event_writer *writer)
{
  DBUG_ENTER("MYSQL_BIN_LOG::write_cache(THD *, binlog_cache_data *, bool)");

  IO_CACHE *cache= &cache_data->cache_log;
  bool incident= cache_data->has_incident();

  mysql_mutex_assert_owner(&LOCK_log);

  DBUG_ASSERT(is_open());
  if (likely(is_open()))                       // Should always be true
  {
    /*
      We only bother to write to the binary log if there is anything
      to write.

      @todo Is this check redundant? Probably this is only called if
      there is anything in the cache (see @note in comment above this
      function). Check if we can replace this by an assertion. /Sven
    */
    if (my_b_tell(cache) > 0)
    {
      DBUG_EXECUTE_IF("crash_before_writing_xid",
                      {
                        if ((write_error= do_write_cache(cache, writer)))
                          DBUG_PRINT("info", ("error writing binlog cache: %d",
                                              write_error));
                        flush_and_sync(true);
                        DBUG_PRINT("info", ("crashing before writing xid"));
                        DBUG_SUICIDE();
                      });
      if ((write_error= do_write_cache(cache, writer)))
        goto err;

      const char* err_msg= "Non-transactional changes did not get into "
                           "the binlog.";
      if (incident && write_incident(thd, false/*need_lock_log=false*/,
                                     err_msg,
                                     false/*do_flush_and_sync==false*/))
        goto err;

      DBUG_EXECUTE_IF("half_binlogged_transaction", DBUG_SUICIDE(););
      if (cache->error)				// Error on read
      {
        char errbuf[MYSYS_STRERROR_SIZE];
        LogErr(ERROR_LEVEL, ER_ERROR_ON_READ, cache->file_name,
               errno, my_strerror(errbuf, sizeof(errbuf), errno));
        write_error= true; // Don't give more errors
        goto err;
      }
    }
    update_thd_next_event_pos(thd);
  }

  DBUG_RETURN(false);

err:
  if (!write_error)
  {
    char errbuf[MYSYS_STRERROR_SIZE];
    write_error= true;
    LogErr(ERROR_LEVEL, ER_ERROR_ON_WRITE, name,
           errno, my_strerror(errbuf, sizeof(errbuf), errno));
  }
  thd->commit_error= THD::CE_FLUSH_ERROR;

  DBUG_RETURN(true);
}


/**
  Wait until we get a signal that the binary log has been updated.
  Applies to master only.
     
  NOTES
  @param[in] timeout    a pointer to a timespec;
                        NULL means to wait w/o timeout.
  @retval    0          if got signalled on update
  @retval    non-0      if wait timeout elapsed
  @note
    LOCK_log must be taken before calling this function.
    LOCK_log is being released while the thread is waiting.
    LOCK_log is released by the caller.
*/

int MYSQL_BIN_LOG::wait_for_update(const struct timespec *timeout)
{
  int ret= 0;
  DBUG_ENTER("wait_for_update");

  if (!timeout)
    mysql_cond_wait(&update_cond, &LOCK_binlog_end_pos);
  else
    ret= mysql_cond_timedwait(&update_cond, &LOCK_binlog_end_pos,
                              const_cast<struct timespec *>(timeout));
  DBUG_RETURN(ret);
}


/**
  Close the log file.

  @param exiting     Bitmask for one or more of the following bits:
          - LOG_CLOSE_INDEX : if we should close the index file
          - LOG_CLOSE_TO_BE_OPENED : if we intend to call open
                                     at once after close.
          - LOG_CLOSE_STOP_EVENT : write a 'stop' event to the log

  @param need_lock_log If true, this function acquires LOCK_log;
  otherwise the caller should already have acquired it.

  @param need_lock_index If true, this function acquires LOCK_index;
  otherwise the caller should already have acquired it.

  @note
    One can do an open on the object at once after doing a close.
    The internal structures are not freed until cleanup() is called
*/

void MYSQL_BIN_LOG::close(uint exiting, bool need_lock_log,
                          bool need_lock_index)
{					// One can't set log_type here!
  DBUG_ENTER("MYSQL_BIN_LOG::close");
  DBUG_PRINT("enter",("exiting: %d", (int) exiting));
  if (need_lock_log)
    mysql_mutex_lock(&LOCK_log);
  else
    mysql_mutex_assert_owner(&LOCK_log);

  if (atomic_log_state == LOG_OPENED)
  {
    if ((exiting & LOG_CLOSE_STOP_EVENT) != 0)
    {
      /**
        TODO(WL#7546): Change the implementation to Stop_event after write() is
        moved into libbinlogevents
      */
      Stop_log_event s;
      // the checksumming rule for relay-log case is similar to Rotate
        s.common_footer->checksum_alg= is_relay_log ? relay_log_checksum_alg :
                                       static_cast<enum_binlog_checksum_alg>
                                       (binlog_checksum_options);
      DBUG_ASSERT(!is_relay_log ||
                  relay_log_checksum_alg != binary_log::BINLOG_CHECKSUM_ALG_UNDEF);
      s.write(&log_file);
      bytes_written+= s.common_header->data_written;
      flush_io_cache(&log_file);
      update_binlog_end_pos();
    }

    /* The following update should not be done in relay log files */
    if (!is_relay_log)
    {
      my_off_t offset= BIN_LOG_HEADER_SIZE + FLAGS_OFFSET;
      my_off_t org_position= mysql_file_tell(log_file.file, MYF(0));
      uchar flags= 0;            // clearing LOG_EVENT_BINLOG_IN_USE_F
      mysql_file_pwrite(log_file.file, &flags, 1, offset, MYF(0));
      /*
        Restore position so that anything we have in the IO_cache is written
        to the correct position.
        We need the seek here, as mysql_file_pwrite() is not guaranteed to keep the
        original position on system that doesn't support pwrite().
      */
      mysql_file_seek(log_file.file, org_position, MY_SEEK_SET, MYF(0));
    }

    /* this will cleanup IO_CACHE, sync and close the file */
    if (atomic_log_state == LOG_OPENED)
    {
      end_io_cache(&log_file);

      if (mysql_file_sync(log_file.file, MYF(MY_WME)) && ! write_error)
      {
        char errbuf[MYSYS_STRERROR_SIZE];
        write_error= 1;
        LogErr(ERROR_LEVEL, ER_ERROR_ON_WRITE, name, errno,
               my_strerror(errbuf, sizeof(errbuf), errno));
      }

      if (mysql_file_close(log_file.file, MYF(MY_WME)) && ! write_error)
      {
        char errbuf[MYSYS_STRERROR_SIZE];
        write_error= 1;
        LogErr(ERROR_LEVEL, ER_ERROR_ON_WRITE, name, errno,
               my_strerror(errbuf, sizeof(errbuf), errno));
      }
    }

    atomic_log_state =
      (exiting & LOG_CLOSE_TO_BE_OPENED) ? LOG_TO_BE_OPENED : LOG_CLOSED;
    my_free(name);
    name= NULL;
  }

  /*
    The following test is needed even if is_open() is not set, as we may have
    called a not complete close earlier and the index file is still open.
  */

  if (need_lock_index)
    mysql_mutex_lock(&LOCK_index);
  else
    mysql_mutex_assert_owner(&LOCK_index);

  if ((exiting & LOG_CLOSE_INDEX) && my_b_inited(&index_file))
  {
    end_io_cache(&index_file);
    if (mysql_file_close(index_file.file, MYF(0)) < 0 && ! write_error)
    {
      char errbuf[MYSYS_STRERROR_SIZE];
      write_error= 1;
      LogErr(ERROR_LEVEL, ER_ERROR_ON_WRITE, index_file_name,
             errno, my_strerror(errbuf, sizeof(errbuf), errno));
    }
  }

  if (need_lock_index)
    mysql_mutex_unlock(&LOCK_index);

  atomic_log_state =
    (exiting & LOG_CLOSE_TO_BE_OPENED) ? LOG_TO_BE_OPENED : LOG_CLOSED;
  my_free(name);
  name= NULL;

  if (need_lock_log)
    mysql_mutex_unlock(&LOCK_log);

  DBUG_VOID_RETURN;
}


void MYSQL_BIN_LOG::set_max_size(ulong max_size_arg)
{
  /*
    We need to take locks, otherwise this may happen:
    new_file() is called, calls open(old_max_size), then before open() starts,
    set_max_size() sets max_size to max_size_arg, then open() starts and
    uses the old_max_size argument, so max_size_arg has been overwritten and
    it's like if the SET command was never run.
  */
  DBUG_ENTER("MYSQL_BIN_LOG::set_max_size");
  mysql_mutex_lock(&LOCK_log);
  if (is_open())
    max_size= max_size_arg;
  mysql_mutex_unlock(&LOCK_log);
  DBUG_VOID_RETURN;
}

/****** transaction coordinator log for 2pc - binlog() based solution ******/

/**
  @todo
  keep in-memory list of prepared transactions
  (add to list in log(), remove on unlog())
  and copy it to the new binlog if rotated
  but let's check the behaviour of tc_log_page_waits first!
*/

int MYSQL_BIN_LOG::open_binlog(const char *opt_name)
{
  LOG_INFO log_info;
  int      error= 1;

  /*
    This function is used for 2pc transaction coordination.  Hence, it
    is never used for relay logs.
  */
  DBUG_ASSERT(!is_relay_log);
  DBUG_ASSERT(total_ha_2pc > 1 || (1 == total_ha_2pc && opt_bin_log));
  DBUG_ASSERT(opt_name && opt_name[0]);

  if (!my_b_inited(&index_file))
  {
    /* There was a failure to open the index file, can't open the binlog */
    cleanup();
    return 1;
  }

  if (using_heuristic_recover())
  {
    /* generate a new binlog to mask a corrupted one */
    mysql_mutex_lock(&LOCK_log);
    open_binlog(opt_name, 0, max_binlog_size, false,
                true/*need_lock_index=true*/,
                true/*need_sid_lock=true*/,
                NULL);
    mysql_mutex_unlock(&LOCK_log);
    cleanup();
    return 1;
  }

  if ((error= find_log_pos(&log_info, NullS, true/*need_lock_index=true*/)))
  {
    if (error != LOG_INFO_EOF)
      LogErr(ERROR_LEVEL, ER_BINLOG_CANT_FIND_LOG_IN_INDEX, error);
    else
      error= 0;
    goto err;
  }

  {
    const char *errmsg;
    IO_CACHE    log;
    File        file;
    Log_event  *ev=0;
    Format_description_log_event fdle(BINLOG_VERSION);
    char        log_name[FN_REFLEN];
    my_off_t    valid_pos= 0;
    my_off_t    binlog_size;
    MY_STAT     s;

    if (! fdle.is_valid())
      goto err;

    do
    {
      strmake(log_name, log_info.log_file_name, sizeof(log_name)-1);
    } while (!(error= find_next_log(&log_info, true/*need_lock_index=true*/)));

    if (error !=  LOG_INFO_EOF)
    {
      LogErr(ERROR_LEVEL, ER_BINLOG_CANT_FIND_LOG_IN_INDEX, error);
      goto err;
    }

    if ((file= open_binlog_file(&log, log_name, &errmsg)) < 0)
    {
      sql_print_error("%s", errmsg);
      goto err;
    }

    my_stat(log_name, &s, MYF(0));
    binlog_size= s.st_size;

    /*
      If the binary log was not properly closed it means that the server
      may have crashed. In that case, we need to call MYSQL_BIN_LOG::recover
      to:

        a) collect logged XIDs;
        b) complete the 2PC of the pending XIDs;
        c) collect the last valid position.

      Therefore, we do need to iterate over the binary log, even if
      total_ha_2pc == 1, to find the last valid group of events written.
      Later we will take this value and truncate the log if need be.
    */
    if ((ev= Log_event::read_log_event(&log, 0, &fdle,
                                       opt_master_verify_checksum)) &&
        ev->get_type_code() == binary_log::FORMAT_DESCRIPTION_EVENT &&
        (ev->common_header->flags & LOG_EVENT_BINLOG_IN_USE_F ||
         DBUG_EVALUATE_IF("eval_force_bin_log_recovery", true, false)))
    {
      LogErr(INFORMATION_LEVEL, ER_BINLOG_RECOVERING_AFTER_CRASH_USING,
             opt_name);
      valid_pos= my_b_tell(&log);
      error= recover(&log, (Format_description_log_event *)ev, &valid_pos);
    }
    else
      error=0;

    delete ev;
    end_io_cache(&log);
    mysql_file_close(file, MYF(MY_WME));

    if (error)
      goto err;

    /* Trim the crashed binlog file to last valid transaction
      or event (non-transaction) base on valid_pos. */
    if (valid_pos > 0)
    {
      if ((file= mysql_file_open(key_file_binlog, log_name,
                                 O_RDWR, MYF(MY_WME))) < 0)
      {
        LogErr(ERROR_LEVEL, ER_BINLOG_CANT_OPEN_CRASHED_BINLOG);
        return -1;
      }

      /* Change binlog file size to valid_pos */
      if (valid_pos < binlog_size)
      {
        if (my_chsize(file, valid_pos, 0, MYF(MY_WME)))
        {
          LogErr(ERROR_LEVEL, ER_BINLOG_CANT_TRIM_CRASHED_BINLOG);
          mysql_file_close(file, MYF(MY_WME));
          return -1;
        }
        else
        {
          LogErr(INFORMATION_LEVEL, ER_BINLOG_CRASHED_BINLOG_TRIMMED,
                 log_name, binlog_size, valid_pos, valid_pos);
        }
      }

      /* Clear LOG_EVENT_BINLOG_IN_USE_F */
      my_off_t offset= BIN_LOG_HEADER_SIZE + FLAGS_OFFSET;
      uchar flags= 0;
      if (mysql_file_pwrite(file, &flags, 1, offset, MYF(0)) != 1)
      {
        LogErr(ERROR_LEVEL,
               ER_BINLOG_CANT_CLEAR_IN_USE_FLAG_FOR_CRASHED_BINLOG);
        mysql_file_close(file, MYF(MY_WME));
        return -1;
      }

      mysql_file_close(file, MYF(MY_WME));
    } //end if
  }

err:
  return error;
}

/** This is called on shutdown, after ha_panic. */
void MYSQL_BIN_LOG::close()
{
}

/*
  Prepare the transaction in the transaction coordinator.

  This function will prepare the transaction in the storage engines
  (by calling @c ha_prepare_low) what will write a prepare record
  to the log buffers.

  @retval 0    success
  @retval 1    error
*/
int MYSQL_BIN_LOG::prepare(THD *thd, bool all)
{
  DBUG_ENTER("MYSQL_BIN_LOG::prepare");

  DBUG_ASSERT(opt_bin_log);
  /*
    The applier thread explicitly overrides the value of sql_log_bin
    with the value of log_slave_updates.
  */
  DBUG_ASSERT(thd->slave_thread ?
              opt_log_slave_updates : thd->variables.sql_log_bin);

  /*
    Set HA_IGNORE_DURABILITY to not flush the prepared record of the
    transaction to the log of storage engine (for example, InnoDB
    redo log) during the prepare phase. So that we can flush prepared
    records of transactions to the log of storage engine in a group
    right before flushing them to binary log during binlog group
    commit flush stage. Reset to HA_REGULAR_DURABILITY at the
    beginning of parsing next command.
  */
  thd->durability_property= HA_IGNORE_DURABILITY;

  int error= ha_prepare_low(thd, all);

  DBUG_RETURN(error);
}

/**
  Commit the transaction in the transaction coordinator.

  This function will commit the sessions transaction in the binary log
  and in the storage engines (by calling @c ha_commit_low). If the
  transaction was successfully logged (or not successfully unlogged)
  but the commit in the engines did not succed, there is a risk of
  inconsistency between the engines and the binary log.

  For binary log group commit, the commit is separated into three
  parts:

  1. First part consists of filling the necessary caches and
     finalizing them (if they need to be finalized). After this,
     nothing is added to any of the caches.

  2. Second part execute an ordered flush and commit. This will be
     done using the group commit functionality in ordered_commit.

  3. Third part checks any errors resulting from the ordered commit
     and handles them appropriately.

  @retval RESULT_SUCCESS   success
  @retval RESULT_ABORTED   error, transaction was neither logged nor committed
  @retval RESULT_INCONSISTENT  error, transaction was logged but not committed
*/
TC_LOG::enum_result MYSQL_BIN_LOG::commit(THD *thd, bool all)
{
  DBUG_ENTER("MYSQL_BIN_LOG::commit");
  DBUG_PRINT("info", ("query='%s'",
                      thd == current_thd ? thd->query().str : NULL));
  binlog_cache_mngr *cache_mngr= thd_get_cache_mngr(thd);
  Transaction_ctx *trn_ctx= thd->get_transaction();
  my_xid xid= trn_ctx->xid_state()->get_xid()->get_my_xid();
  bool stuff_logged= false;
  bool skip_commit= is_loggable_xa_prepare(thd);
  bool is_atomic_ddl= false;

  DBUG_PRINT("enter", ("thd: 0x%llx, all: %s, xid: %llu, cache_mngr: 0x%llx",
                       (ulonglong) thd, YESNO(all), (ulonglong) xid,
                       (ulonglong) cache_mngr));

  /*
    No cache manager means nothing to log, but we still have to commit
    the transaction.
   */
  if (cache_mngr == NULL)
  {
    if (!skip_commit && ha_commit_low(thd, all))
      DBUG_RETURN(RESULT_ABORTED);
    DBUG_RETURN(RESULT_SUCCESS);
  }

  Transaction_ctx::enum_trx_scope trx_scope=  all ? Transaction_ctx::SESSION :
                                                    Transaction_ctx::STMT;

  DBUG_PRINT("debug", ("in_transaction: %s, no_2pc: %s, rw_ha_count: %d",
                       YESNO(thd->in_multi_stmt_transaction_mode()),
                       YESNO(trn_ctx->no_2pc(trx_scope)),
                       trn_ctx->rw_ha_count(trx_scope)));
  DBUG_PRINT("debug",
             ("all.cannot_safely_rollback(): %s, trx_cache_empty: %s",
              YESNO(trn_ctx->cannot_safely_rollback(Transaction_ctx::SESSION)),
              YESNO(cache_mngr->trx_cache.is_binlog_empty())));
  DBUG_PRINT("debug",
             ("stmt.cannot_safely_rollback(): %s, stmt_cache_empty: %s",
              YESNO(trn_ctx->cannot_safely_rollback(Transaction_ctx::STMT)),
              YESNO(cache_mngr->stmt_cache.is_binlog_empty())));


  /*
    If there are no handlertons registered, there is nothing to
    commit. Note that DDLs are written earlier in this case (inside
    binlog_query).

    TODO: This can be a problem in those cases that there are no
    handlertons registered. DDLs are one example, but the other case
    is MyISAM. In this case, we could register a dummy handlerton to
    trigger the commit.

    Any statement that requires logging will call binlog_query before
    trans_commit_stmt, so an alternative is to use the condition
    "binlog_query called or stmt.ha_list != 0".
   */
  if (!all && !trn_ctx->is_active(trx_scope) &&
      cache_mngr->stmt_cache.is_binlog_empty())
    DBUG_RETURN(RESULT_SUCCESS);

  if (thd->lex->sql_command == SQLCOM_XA_COMMIT)
  {
    /* The Commit phase of the XA two phase logging. */

    DBUG_ASSERT(all || (thd->slave_thread && get_xa_opt(thd) == XA_ONE_PHASE));
    DBUG_ASSERT(!skip_commit || get_xa_opt(thd) == XA_ONE_PHASE);

    XID_STATE *xs= thd->get_transaction()->xid_state();

    if (DBUG_EVALUATE_IF("simulate_xa_commit_log_failure", true,
                         do_binlog_xa_commit_rollback(thd, xs->get_xid(),
                                                      true)))
      DBUG_RETURN(RESULT_ABORTED);
  }

  /*
    If there is anything in the stmt cache, and GTIDs are enabled,
    then this is a single statement outside a transaction and it is
    impossible that there is anything in the trx cache.  Hence, we
    write any empty group(s) to the stmt cache.

    Otherwise, we write any empty group(s) to the trx cache at the end
    of the transaction.
  */
  if (!cache_mngr->stmt_cache.is_binlog_empty())
  {
    /*
      Commit parent identification of non-transactional query has
      been deferred until now, except for the mixed transaction case.
    */
    trn_ctx->store_commit_parent(m_dependency_tracker.get_max_committed_timestamp());
    if (cache_mngr->stmt_cache.finalize(thd))
      DBUG_RETURN(RESULT_ABORTED);
    stuff_logged= true;
  }

  /*
    We commit the transaction if:
     - We are not in a transaction and committing a statement, or
     - We are in a transaction and a full transaction is committed.
    Otherwise, we accumulate the changes.
  */
  if (!cache_mngr->trx_cache.is_binlog_empty() &&
      ending_trans(thd, all))
  {
    const bool real_trans=
      (all || !trn_ctx->is_active(Transaction_ctx::SESSION));

    /*
      We are committing an XA transaction if it is a "real" transaction
      and has an XID assigned (because some handlerton registered). A
      transaction is "real" if either 'all' is true or the 'all.ha_list'
      is empty.

      Note: This is kind of strange since registering the binlog
      handlerton will then make the transaction XA, which is not really
      true. This occurs for example if a MyISAM statement is executed
      with row-based replication on.
    */
    if (is_loggable_xa_prepare(thd))
    {
      /* The prepare phase of XA transaction two phase logging. */
      int err= 0;
      bool one_phase= get_xa_opt(thd) == XA_ONE_PHASE;

      DBUG_ASSERT(thd->lex->sql_command != SQLCOM_XA_COMMIT || one_phase);

      XID_STATE *xs= thd->get_transaction()->xid_state();
      XA_prepare_log_event end_evt(thd, xs->get_xid(), one_phase);

      DBUG_ASSERT(skip_commit);

      err= cache_mngr->trx_cache.finalize(thd, &end_evt, xs);
      if (err ||
          (DBUG_EVALUATE_IF("simulate_xa_prepare_failure_in_cache_finalize",
                            true, false)))
      {
        DBUG_RETURN(RESULT_ABORTED);
      }
    }
    else if ((is_atomic_ddl= cache_mngr->trx_cache.has_xid()))
    {
      /* Cache finalization for DDL */
      if (cache_mngr->trx_cache.finalize(thd, NULL))
        DBUG_RETURN(RESULT_ABORTED);
    }
    else if (real_trans && xid && trn_ctx->rw_ha_count(trx_scope) > 1 &&
             !trn_ctx->no_2pc(trx_scope))
    {
      Xid_log_event end_evt(thd, xid);
      if (cache_mngr->trx_cache.finalize(thd, &end_evt))
        DBUG_RETURN(RESULT_ABORTED);
    }
    else
    {
      Query_log_event end_evt(thd, STRING_WITH_LEN("COMMIT"),
                              true, FALSE, TRUE, 0, TRUE);
      if (cache_mngr->trx_cache.finalize(thd, &end_evt))
        DBUG_RETURN(RESULT_ABORTED);
    }
    stuff_logged= true;
  }

  /*
    This is part of the stmt rollback.
  */
  if (!all)
    cache_mngr->trx_cache.set_prev_position(MY_OFF_T_UNDEF);

  /*
    Now all the events are written to the caches, so we will commit
    the transaction in the engines. This is done using the group
    commit logic in ordered_commit, which will return when the
    transaction is committed.

    If the commit in the engines fail, we still have something logged
    to the binary log so we have to report this as a "bad" failure
    (failed to commit, but logged something).
  */
  if (stuff_logged)
  {
    if (RUN_HOOK(transaction,
                 before_commit,
                 (thd, all,
                  thd_get_cache_mngr(thd)->get_binlog_cache_log(true),
                  thd_get_cache_mngr(thd)->get_binlog_cache_log(false),
                  max<my_off_t>(max_binlog_cache_size,
                                max_binlog_stmt_cache_size),
                  is_atomic_ddl)) ||
        DBUG_EVALUATE_IF("simulate_failure_in_before_commit_hook", true, false))
    {
      ha_rollback_low(thd, all);
      gtid_state->update_on_rollback(thd);
      thd_get_cache_mngr(thd)->reset();
      //Reset the thread OK status before changing the outcome.
      if (thd->get_stmt_da()->is_ok())
        thd->get_stmt_da()->reset_diagnostics_area();
      my_error(ER_RUN_HOOK_ERROR, MYF(0), "before_commit");
      DBUG_RETURN(RESULT_ABORTED);
    }
    /*
      Check whether the transaction should commit or abort given the
      plugin feedback.
    */
    if (thd->get_transaction()->get_rpl_transaction_ctx()->is_transaction_rollback() ||
        (DBUG_EVALUATE_IF("simulate_transaction_rollback_request", true, false)))
    {
      ha_rollback_low(thd, all);
      gtid_state->update_on_rollback(thd);
      thd_get_cache_mngr(thd)->reset();
      if (thd->get_stmt_da()->is_ok())
        thd->get_stmt_da()->reset_diagnostics_area();
      my_error(ER_TRANSACTION_ROLLBACK_DURING_COMMIT, MYF(0));
      DBUG_RETURN(RESULT_ABORTED);
    }

    if (ordered_commit(thd, all, skip_commit))
      DBUG_RETURN(RESULT_INCONSISTENT);

    /*
      Mark the flag m_is_binlogged to true only after we are done
      with checking all the error cases.
    */
    if (is_loggable_xa_prepare(thd))
      thd->get_transaction()->xid_state()->set_binlogged();
  }
  else if (!skip_commit)
  {
    if (ha_commit_low(thd, all))
      DBUG_RETURN(RESULT_INCONSISTENT);
  }

  DBUG_RETURN(RESULT_SUCCESS);
}


/**
   Flush caches for session.

   @note @c set_trans_pos is called with a pointer to the file name
   that the binary log currently use and a rotation will change the
   contents of the variable.

   The position is used when calling the after_flush, after_commit,
   and after_rollback hooks, but these have been placed so that they
   occur before a rotation is executed.

   It is the responsibility of any plugin that use this position to
   copy it if they need it after the hook has returned.

   The current "global" transaction_counter is stepped and its new value
   is assigned to the transaction.
 */
std::pair<int,my_off_t>
MYSQL_BIN_LOG::flush_thread_caches(THD *thd)
{
  binlog_cache_mngr *cache_mngr= thd_get_cache_mngr(thd);
  my_off_t bytes= 0;
  bool wrote_xid= false;
  int error= cache_mngr->flush(thd, &bytes, &wrote_xid);
  if (!error && bytes > 0)
  {
    /*
      Note that set_trans_pos does not copy the file name. See
      this function documentation for more info.
    */
    thd->set_trans_pos(log_file_name, my_b_tell(&log_file));
    if (wrote_xid)
      inc_prep_xids(thd);
  }
  DBUG_PRINT("debug", ("bytes: %llu", bytes));
  return std::make_pair(error, bytes);
}


/**
  Execute the flush stage.

  @param[out] total_bytes_var Pointer to variable that will be set to total
  number of bytes flushed, or NULL.

  @param[out] rotate_var Pointer to variable that will be set to true if
  binlog rotation should be performed after releasing locks. If rotate
  is not necessary, the variable will not be touched.

  @param[out] out_queue_var  Pointer to the sessions queue in flush stage.

  @return Error code on error, zero on success
 */

int
MYSQL_BIN_LOG::process_flush_stage_queue(my_off_t *total_bytes_var,
                                         bool *rotate_var,
                                         THD **out_queue_var)
{
  DBUG_ENTER("MYSQL_BIN_LOG::process_flush_stage_queue");
  #ifndef DBUG_OFF
  // number of flushes per group.
  int no_flushes= 0;
  #endif
  DBUG_ASSERT(total_bytes_var && rotate_var && out_queue_var);
  my_off_t total_bytes= 0;
  int flush_error= 1;
  mysql_mutex_assert_owner(&LOCK_log);

  /*
    Fetch the entire flush queue and empty it, so that the next batch
    has a leader. We must do this before invoking ha_flush_logs(...)
    for guaranteeing to flush prepared records of transactions before
    flushing them to binary log, which is required by crash recovery.
  */
  THD *first_seen= stage_manager.fetch_queue_for(Stage_manager::FLUSH_STAGE);
  DBUG_ASSERT(first_seen != NULL);
  /*
    We flush prepared records of transactions to the log of storage
    engine (for example, InnoDB redo log) in a group right before
    flushing them to binary log.
  */
  ha_flush_logs(NULL, true);
  DBUG_EXECUTE_IF("crash_after_flush_engine_log", DBUG_SUICIDE(););
  assign_automatic_gtids_to_flush_group(first_seen);
  /* Flush thread caches to binary log. */
  for (THD *head= first_seen ; head ; head = head->next_to_commit)
  {
    std::pair<int,my_off_t> result= flush_thread_caches(head);
    total_bytes+= result.second;
    if (flush_error == 1)
      flush_error= result.first;
#ifndef DBUG_OFF
    no_flushes++;
#endif
  }

  *out_queue_var= first_seen;
  *total_bytes_var= total_bytes;
  if (total_bytes > 0 && my_b_tell(&log_file) >= (my_off_t) max_size)
    *rotate_var= true;
#ifndef DBUG_OFF
  DBUG_PRINT("info",("no_flushes:= %d", no_flushes));
  no_flushes= 0;
#endif
  DBUG_RETURN(flush_error);
}

/**
  Commit a sequence of sessions.

  This function commit an entire queue of sessions starting with the
  session in @c first. If there were an error in the flushing part of
  the ordered commit, the error code is passed in and all the threads
  are marked accordingly (but not committed).

  It will also add the GTIDs of the transactions to gtid_executed.

  @see MYSQL_BIN_LOG::ordered_commit

  @param thd The "master" thread
  @param first First thread in the queue of threads to commit
 */

void
MYSQL_BIN_LOG::process_commit_stage_queue(THD *thd, THD *first)
{
  mysql_mutex_assert_owner(&LOCK_commit);
#ifndef DBUG_OFF
  thd->get_transaction()->m_flags.ready_preempt= 1; // formality by the leader
#endif
  for (THD *head= first ; head ; head = head->next_to_commit)
  {
    DBUG_PRINT("debug", ("Thread ID: %u, commit_error: %d, flags.pending: %s",
                         head->thread_id(), head->commit_error,
                         YESNO(head->get_transaction()->m_flags.pending)));
    /*
      If flushing failed, set commit_error for the session, skip the
      transaction and proceed with the next transaction instead. This
      will mark all threads as failed, since the flush failed.

      If flush succeeded, attach to the session and commit it in the
      engines.
    */
#ifndef DBUG_OFF
    stage_manager.clear_preempt_status(head);
#endif
    if (thd->get_transaction()->sequence_number != SEQ_UNINIT)
      m_dependency_tracker.update_max_committed(head);
    /*
      Flush/Sync error should be ignored and continue
      to commit phase. And thd->commit_error cannot be
      COMMIT_ERROR at this moment.
    */
    DBUG_ASSERT(head->commit_error != THD::CE_COMMIT_ERROR);
    Thd_backup_and_restore switch_thd(thd, head);
    bool all= head->get_transaction()->m_flags.real_commit;
    if (head->get_transaction()->m_flags.commit_low)
    {
      /* head is parked to have exited append() */
      DBUG_ASSERT(head->get_transaction()->m_flags.ready_preempt);
      /*
        storage engine commit
       */
      if (ha_commit_low(head, all, false))
        head->commit_error= THD::CE_COMMIT_ERROR;
    }
    DBUG_PRINT("debug", ("commit_error: %d, flags.pending: %s",
                         head->commit_error,
                         YESNO(head->get_transaction()->m_flags.pending)));
  }

  /*
    Handle the GTID of the threads.
    gtid_executed table is kept updated even though transactions fail to be
    logged. That's required by slave auto positioning.
  */
  gtid_state->update_commit_group(first);

  for (THD *head= first ; head ; head = head->next_to_commit)
  {
    /*
      Decrement the prepared XID counter after storage engine commit.
      We also need decrement the prepared XID when encountering a
      flush error or session attach error for avoiding 3-way deadlock
      among user thread, rotate thread and dump thread.
    */
    if (head->get_transaction()->m_flags.xid_written)
      dec_prep_xids(head);
  }
}

/**
  Process after commit for a sequence of sessions.

  @param thd The "master" thread
  @param first First thread in the queue of threads to commit
 */

void
MYSQL_BIN_LOG::process_after_commit_stage_queue(THD *thd, THD *first)
{
  for (THD *head= first; head; head= head->next_to_commit)
  {
    if (head->get_transaction()->m_flags.run_hooks &&
        head->commit_error != THD::CE_COMMIT_ERROR)
    {

      /*
        TODO: This hook here should probably move outside/below this
              if and be the only after_commit invocation left in the
              code.
      */
      Thd_backup_and_restore switch_thd(thd, head);
      bool all= head->get_transaction()->m_flags.real_commit;
      (void) RUN_HOOK(transaction, after_commit, (head, all));
      /*
        When after_commit finished for the transaction, clear the run_hooks flag.
        This allow other parts of the system to check if after_commit was called.
      */
      head->get_transaction()->m_flags.run_hooks= false;
    }
  }
}

#ifndef DBUG_OFF
/** Names for the stages. */
static const char* g_stage_name[] = {
  "FLUSH",
  "SYNC",
  "COMMIT",
};
#endif


/**
  Enter a stage of the ordered commit procedure.

  Entering is stage is done by:

  - Atomically enqueueing a queue of processes (which is just one for
    the first phase).

  - If the queue was empty, the thread is the leader for that stage
    and it should process the entire queue for that stage.

  - If the queue was not empty, the thread is a follower and can go
    waiting for the commit to finish.

  The function will lock the stage mutex if it was designated the
  leader for the phase.

  @param thd    Session structure
  @param stage  The stage to enter
  @param queue  Queue of threads to enqueue for the stage
  @param leave_mutex  Mutex that will be released when changing stage
  @param enter_mutex  Mutex that will be taken when changing stage

  @retval true  The thread should "bail out" and go waiting for the
                commit to finish
  @retval false The thread is the leader for the stage and should do
                the processing.
*/

bool
MYSQL_BIN_LOG::change_stage(THD *thd MY_ATTRIBUTE((unused)),
                            Stage_manager::StageID stage, THD *queue,
                            mysql_mutex_t *leave_mutex,
                            mysql_mutex_t *enter_mutex)
{
  DBUG_ENTER("MYSQL_BIN_LOG::change_stage");
  DBUG_PRINT("enter", ("thd: 0x%llx, stage: %s, queue: 0x%llx",
                       (ulonglong) thd, g_stage_name[stage], (ulonglong) queue));
  DBUG_ASSERT(0 <= stage && stage < Stage_manager::STAGE_COUNTER);
  DBUG_ASSERT(enter_mutex);
  DBUG_ASSERT(queue);
  /*
    enroll_for will release the leave_mutex once the sessions are
    queued.
  */
  if (!stage_manager.enroll_for(stage, queue, leave_mutex))
  {
    DBUG_ASSERT(!thd_get_cache_mngr(thd)->dbug_any_finalized());
    DBUG_RETURN(true);
  }

  /*
    We do not lock the enter_mutex if it is LOCK_log when rotating binlog
    caused by logging incident log event, since it is already locked.
  */
  bool need_lock_enter_mutex=
    !(is_rotating_caused_by_incident && enter_mutex == &LOCK_log);

  if (need_lock_enter_mutex)
    mysql_mutex_lock(enter_mutex);
  else
    mysql_mutex_assert_owner(enter_mutex);

  DBUG_RETURN(false);
}



/**
  Flush the I/O cache to file.

  Flush the binary log to the binlog file if any byte where written
  and signal that the binary log file has been updated if the flush
  succeeds.
*/

int
MYSQL_BIN_LOG::flush_cache_to_file(my_off_t *end_pos_var)
{
  if (flush_io_cache(&log_file))
  {
    THD *thd= current_thd;
    thd->commit_error= THD::CE_FLUSH_ERROR;
    return ER_ERROR_ON_WRITE;
  }
  *end_pos_var= my_b_tell(&log_file);
  return 0;
}


/**
  Call fsync() to sync the file to disk.
*/
std::pair<bool, bool>
MYSQL_BIN_LOG::sync_binlog_file(bool force)
{
  bool synced= false;
  unsigned int sync_period= get_sync_period();
  if (force || (sync_period && ++sync_counter >= sync_period))
  {
    sync_counter= 0;

    /**
      On *pure non-transactional* workloads there is a small window
      in time where a concurrent rotate might be able to close
      the file before the sync is actually done. In that case,
      ignore the bad file descriptor errors.

      Transactional workloads (InnoDB) are not affected since the
      the rotation will not happen until all transactions have
      committed to the storage engine, thence decreased the XID
      counters.

      TODO: fix this properly even for non-transactional storage
            engines.
     */
    if (DBUG_EVALUATE_IF("simulate_error_during_sync_binlog_file", 1,
                         mysql_file_sync(log_file.file,
                                         MYF(MY_WME | MY_IGNORE_BADFD))))
    {
      THD *thd= current_thd;
      thd->commit_error= THD::CE_SYNC_ERROR;
      return std::make_pair(true, synced);
    }
    synced= true;
  }
  return std::make_pair(false, synced);
}


/**
   Helper function executed when leaving @c ordered_commit.

   This function contain the necessary code for fetching the error
   code, doing post-commit checks, and wrapping up the commit if
   necessary.

   It is typically called when enter_stage indicates that the thread
   should bail out, and also when the ultimate leader thread finishes
   executing @c ordered_commit.

   It is typically used in this manner:
   @code
   if (enter_stage(thd, Thread_queue::FLUSH_STAGE, thd, &LOCK_log))
     return finish_commit(thd);
   @endcode

   @return Error code if the session commit failed, or zero on
   success.
 */
int
MYSQL_BIN_LOG::finish_commit(THD *thd)
{
  DBUG_ENTER("MYSQL_BIN_LOG::finish_commit");
  DEBUG_SYNC(thd, "reached_finish_commit");
  /*
    In some unlikely situations, it can happen that binary
    log is closed before the thread flushes it's cache.
    In that case, clear the caches before doing commit.
  */
  if (unlikely(!is_open()))
  {
    binlog_cache_mngr *cache_mngr= thd_get_cache_mngr(thd);
    if (cache_mngr)
      cache_mngr->reset();
  }
  if (thd->get_transaction()->sequence_number != SEQ_UNINIT)
    m_dependency_tracker.update_max_committed(thd);
  if (thd->get_transaction()->m_flags.commit_low)
  {
    const bool all= thd->get_transaction()->m_flags.real_commit;
    /*
      Now flush error and sync erros are ignored and we are continuing and
      committing. And at this time, commit_error cannot be COMMIT_ERROR.
    */
    DBUG_ASSERT(thd->commit_error != THD::CE_COMMIT_ERROR);
    /*
      storage engine commit
    */
    if (ha_commit_low(thd, all, false))
      thd->commit_error= THD::CE_COMMIT_ERROR;
    /*
      Decrement the prepared XID counter after storage engine commit
    */
    if (thd->get_transaction()->m_flags.xid_written)
      dec_prep_xids(thd);
    /*
      If commit succeeded, we call the after_commit hook

      TODO: This hook here should probably move outside/below this
            if and be the only after_commit invocation left in the
            code.
    */
    if ((thd->commit_error != THD::CE_COMMIT_ERROR) &&
        thd->get_transaction()->m_flags.run_hooks)
    {
      (void) RUN_HOOK(transaction, after_commit, (thd, all));
      thd->get_transaction()->m_flags.run_hooks= false;
    }
  }
  else if (thd->get_transaction()->m_flags.xid_written)
    dec_prep_xids(thd);

  /*
    If the ordered commit didn't updated the GTIDs for this thd yet
    at process_commit_stage_queue (i.e. --binlog-order-commits=0)
    the thd still has the ownership of a GTID and we must handle it.
  */
  if (!thd->owned_gtid.is_empty())
  {
    /*
      Gtid is added to gtid_state.executed_gtids and removed from owned_gtids
      on update_on_commit().
    */
    if (thd->commit_error == THD::CE_NONE)
    {
      gtid_state->update_on_commit(thd);
    }
    else
      gtid_state->update_on_rollback(thd);
  }

  DBUG_EXECUTE_IF("leaving_finish_commit",
                  {
                    const char act[]=
                      "now SIGNAL signal_leaving_finish_commit";
                    DBUG_ASSERT(!debug_sync_set_action(current_thd,
                                                       STRING_WITH_LEN(act)));
                  };);

  DBUG_ASSERT(thd->commit_error || !thd->get_transaction()->m_flags.run_hooks);
  DBUG_ASSERT(!thd_get_cache_mngr(thd)->dbug_any_finalized());
  DBUG_PRINT("return", ("Thread ID: %u, commit_error: %d",
                        thd->thread_id(), thd->commit_error));
  /*
    flush or sync errors are handled by the leader of the group
    (using binlog_error_action). Hence treat only COMMIT_ERRORs as errors.
  */
  DBUG_RETURN(thd->commit_error == THD::CE_COMMIT_ERROR);
}

/**
   Auxiliary function used in ordered_commit.
*/
static inline int call_after_sync_hook(THD *queue_head)
{
  const char *log_file= NULL;
  my_off_t pos= 0;

  if (NO_HOOK(binlog_storage))
    return 0;

  DBUG_ASSERT(queue_head != NULL);
  for (THD *thd= queue_head; thd != NULL; thd= thd->next_to_commit)
    if (likely(thd->commit_error == THD::CE_NONE))
      thd->get_trans_fixed_pos(&log_file, &pos);

  if (DBUG_EVALUATE_IF("simulate_after_sync_hook_error", 1, 0) ||
      RUN_HOOK(binlog_storage, after_sync, (queue_head, log_file, pos)))
  {
    LogErr(ERROR_LEVEL, ER_BINLOG_FAILED_TO_RUN_AFTER_SYNC_HOOK);
    return ER_ERROR_ON_WRITE;
  }
  return 0;
}

/**
  Helper function to handle flush or sync stage errors.
  If binlog_error_action= ABORT_SERVER, server will be aborted
  after reporting the error to the client.
  If binlog_error_action= IGNORE_ERROR, binlog will be closed
  for the reset of the life time of the server. close() call is protected
  with LOCK_log to avoid any parallel operations on binary log.

  @param thd Thread object that faced flush/sync error
  @param need_lock_log
                       > Indicates true if LOCk_log is needed before closing
                         binlog (happens when we are handling sync error)
                       > Indicates false if LOCK_log is already acquired
                         by the thread (happens when we are handling flush
                         error)
*/
void MYSQL_BIN_LOG::handle_binlog_flush_or_sync_error(THD *thd,
                                                      bool need_lock_log)
{
  char errmsg[MYSQL_ERRMSG_SIZE];
  sprintf(errmsg, "An error occurred during %s stage of the commit. "
          "'binlog_error_action' is set to '%s'.",
          thd->commit_error== THD::CE_FLUSH_ERROR ? "flush" : "sync",
          binlog_error_action == ABORT_SERVER ? "ABORT_SERVER" : "IGNORE_ERROR");
  if (binlog_error_action == ABORT_SERVER)
  {
    char err_buff[MYSQL_ERRMSG_SIZE];
    sprintf(err_buff, "%s Hence aborting the server.", errmsg);
    exec_binlog_error_action_abort(err_buff);
  }
  else
  {
    DEBUG_SYNC(thd, "before_binlog_closed_due_to_error");
    if (need_lock_log)
      mysql_mutex_lock(&LOCK_log);
    else
      mysql_mutex_assert_owner(&LOCK_log);
    /*
      It can happen that other group leader encountered
      error and already closed the binary log. So print
      error only if it is in open state. But we should
      call close() always just in case if the previous
      close did not close index file.
    */
    if (is_open())
    {
      LogErr(ERROR_LEVEL, ER_TURNING_LOGGING_OFF_FOR_THE_DURATION, errmsg);
    }
    close(LOG_CLOSE_INDEX|LOG_CLOSE_STOP_EVENT, false/*need_lock_log=false*/,
          true/*need_lock_index=true*/);
    if (need_lock_log)
      mysql_mutex_unlock(&LOCK_log);
    DEBUG_SYNC(thd, "after_binlog_closed_due_to_error");
  }
}
/**
  Flush and commit the transaction.

  This will execute an ordered flush and commit of all outstanding
  transactions and is the main function for the binary log group
  commit logic. The function performs the ordered commit in two
  phases.

  The first phase flushes the caches to the binary log and under
  LOCK_log and marks all threads that were flushed as not pending.

  The second phase executes under LOCK_commit and commits all
  transactions in order.

  The procedure is:

  1. Queue ourselves for flushing.
  2. Grab the log lock, which might result is blocking if the mutex is
     already held by another thread.
  3. If we were not committed while waiting for the lock
     1. Fetch the queue
     2. For each thread in the queue:
        a. Attach to it
        b. Flush the caches, saving any error code
     3. Flush and sync (depending on the value of sync_binlog).
     4. Signal that the binary log was updated
  4. Release the log lock
  5. Grab the commit lock
     1. For each thread in the queue:
        a. If there were no error when flushing and the transaction shall be committed:
           - Commit the transaction, saving the result of executing the commit.
  6. Release the commit lock
  7. Call purge, if any of the committed thread requested a purge.
  8. Return with the saved error code

  @todo The use of @c skip_commit is a hack that we use since the @c
  TC_LOG Interface does not contain functions to handle
  savepoints. Once the binary log is eliminated as a handlerton and
  the @c TC_LOG interface is extended with savepoint handling, this
  parameter can be removed.

  @param thd Session to commit transaction for
  @param all   This is @c true if this is a real transaction commit, and
               @c false otherwise.
  @param skip_commit
               This is @c true if the call to @c ha_commit_low should
               be skipped (it is handled by the caller somehow) and @c
               false otherwise (the normal case).
 */
int MYSQL_BIN_LOG::ordered_commit(THD *thd, bool all, bool skip_commit)
{
  DBUG_ENTER("MYSQL_BIN_LOG::ordered_commit");
  int flush_error= 0, sync_error= 0;
  my_off_t total_bytes= 0;
  bool do_rotate= false;

  DBUG_EXECUTE_IF("crash_commit_before_log", DBUG_SUICIDE(););
  /*
    These values are used while flushing a transaction, so clear
    everything.

    Notes:

    - It would be good if we could keep transaction coordinator
      log-specific data out of the THD structure, but that is not the
      case right now.

    - Everything in the transaction structure is reset when calling
      ha_commit_low since that calls Transaction_ctx::cleanup.
  */
  thd->get_transaction()->m_flags.pending= true;
  thd->commit_error= THD::CE_NONE;
  thd->next_to_commit= NULL;
  thd->durability_property= HA_IGNORE_DURABILITY;
  thd->get_transaction()->m_flags.real_commit= all;
  thd->get_transaction()->m_flags.xid_written= false;
  thd->get_transaction()->m_flags.commit_low= !skip_commit;
  thd->get_transaction()->m_flags.run_hooks= !skip_commit;
#ifndef DBUG_OFF
  /*
     The group commit Leader may have to wait for follower whose transaction
     is not ready to be preempted. Initially the status is pessimistic.
     Preemption guarding logics is necessary only when !DBUG_OFF is set.
     It won't be required for the dbug-off case as long as the follower won't
     execute any thread-specific write access code in this method, which is
     the case as of current.
  */
  thd->get_transaction()->m_flags.ready_preempt= 0;
#endif

  DBUG_PRINT("enter", ("flags.pending: %s, commit_error: %d, thread_id: %u",
                       YESNO(thd->get_transaction()->m_flags.pending),
                       thd->commit_error, thd->thread_id()));

  DEBUG_SYNC(thd, "bgc_before_flush_stage");

  /*
    Stage #1: flushing transactions to binary log

    While flushing, we allow new threads to enter and will process
    them in due time. Once the queue was empty, we cannot reap
    anything more since it is possible that a thread entered and
    appointed itself leader for the flush phase.
  */

  if (has_commit_order_manager(thd))
  {
    Slave_worker *worker= dynamic_cast<Slave_worker *>(thd->rli_slave);
    Commit_order_manager *mngr= worker->get_commit_order_manager();

    if (mngr->wait_for_its_turn(worker, all))
    {
      thd->commit_error= THD::CE_COMMIT_ERROR;
      DBUG_RETURN(thd->commit_error);
    }

    if (change_stage(thd, Stage_manager::FLUSH_STAGE, thd, NULL, &LOCK_log))
      DBUG_RETURN(finish_commit(thd));
  }
  else if (change_stage(thd, Stage_manager::FLUSH_STAGE, thd, NULL, &LOCK_log))
  {
    DBUG_PRINT("return", ("Thread ID: %u, commit_error: %d",
                          thd->thread_id(), thd->commit_error));
    DBUG_RETURN(finish_commit(thd));
  }

  THD *wait_queue= NULL, *final_queue= NULL;
  mysql_mutex_t *leave_mutex_before_commit_stage= NULL;
  my_off_t flush_end_pos= 0;
  bool update_binlog_end_pos_after_sync;
  if (unlikely(!is_open()))
  {
    final_queue= stage_manager.fetch_queue_for(Stage_manager::FLUSH_STAGE);
    leave_mutex_before_commit_stage= &LOCK_log;
    /*
      binary log is closed, flush stage and sync stage should be
      ignored. Binlog cache should be cleared, but instead of doing
      it here, do that work in 'finish_commit' function so that
      leader and followers thread caches will be cleared.
    */
    goto commit_stage;
  }
  DEBUG_SYNC(thd, "waiting_in_the_middle_of_flush_stage");
  flush_error= process_flush_stage_queue(&total_bytes, &do_rotate,
                                                 &wait_queue);

  if (flush_error == 0 && total_bytes > 0)
    flush_error= flush_cache_to_file(&flush_end_pos);
  DBUG_EXECUTE_IF("crash_after_flush_binlog", DBUG_SUICIDE(););

  update_binlog_end_pos_after_sync= (get_sync_period() == 1);

  /*
    If the flush finished successfully, we can call the after_flush
    hook. Being invoked here, we have the guarantee that the hook is
    executed before the before/after_send_hooks on the dump thread
    preventing race conditions among these plug-ins.
  */
  if (flush_error == 0)
  {
    const char *file_name_ptr= log_file_name + dirname_length(log_file_name);
    DBUG_ASSERT(flush_end_pos != 0);
    if (RUN_HOOK(binlog_storage, after_flush,
                 (thd, file_name_ptr, flush_end_pos)))
    {
      LogErr(ERROR_LEVEL, ER_BINLOG_FAILED_TO_RUN_AFTER_FLUSH_HOOK);
      flush_error= ER_ERROR_ON_WRITE;
    }

    if (!update_binlog_end_pos_after_sync)
      update_binlog_end_pos();

    DBUG_EXECUTE_IF("crash_commit_after_log", DBUG_SUICIDE(););
  }

  if (flush_error)
  {
    /*
      Handle flush error (if any) after leader finishes it's flush stage.
    */
    handle_binlog_flush_or_sync_error(thd, false /* need_lock_log */);
  }

  DEBUG_SYNC(thd, "bgc_after_flush_stage_before_sync_stage");

  /*
    Stage #2: Syncing binary log file to disk
  */

  if (change_stage(thd, Stage_manager::SYNC_STAGE, wait_queue, &LOCK_log, &LOCK_sync))
  {
    DBUG_PRINT("return", ("Thread ID: %u, commit_error: %d",
                          thd->thread_id(), thd->commit_error));
    DBUG_RETURN(finish_commit(thd));
  }

  /*
    Shall introduce a delay only if it is going to do sync
    in this ongoing SYNC stage. The "+1" used below in the
    if condition is to count the ongoing sync stage.
  */
  if (!flush_error && (sync_counter + 1 >= get_sync_period()))
    stage_manager.wait_count_or_timeout(opt_binlog_group_commit_sync_no_delay_count,
                                        opt_binlog_group_commit_sync_delay,
                                        Stage_manager::SYNC_STAGE);

  final_queue= stage_manager.fetch_queue_for(Stage_manager::SYNC_STAGE);

  if (flush_error == 0 && total_bytes > 0)
  {
    DEBUG_SYNC(thd, "before_sync_binlog_file");
    std::pair<bool, bool> result= sync_binlog_file(false);
    sync_error= result.first;
  }

  if (update_binlog_end_pos_after_sync)
  {
    THD *tmp_thd= final_queue;

    while (tmp_thd->next_to_commit != NULL)
      tmp_thd= tmp_thd->next_to_commit;
    if (flush_error == 0 && sync_error == 0)
      update_binlog_end_pos(tmp_thd->get_trans_pos());
  }

  DEBUG_SYNC(thd, "bgc_after_sync_stage_before_commit_stage");

  leave_mutex_before_commit_stage= &LOCK_sync;
  /*
    Stage #3: Commit all transactions in order.

    This stage is skipped if we do not need to order the commits and
    each thread have to execute the handlerton commit instead.

    Howver, since we are keeping the lock from the previous stage, we
    need to unlock it if we skip the stage.

    We must also step commit_clock before the ha_commit_low() is called
    either in ordered fashion(by the leader of this stage) or by the tread
    themselves.

    We are delaying the handling of sync error until
    all locks are released but we should not enter into
    commit stage if binlog_error_action is ABORT_SERVER.
  */
commit_stage:
  if (opt_binlog_order_commits &&
      (sync_error == 0 || binlog_error_action != ABORT_SERVER))
  {
    if (change_stage(thd, Stage_manager::COMMIT_STAGE,
                     final_queue, leave_mutex_before_commit_stage,
                     &LOCK_commit))
    {
      DBUG_PRINT("return", ("Thread ID: %u, commit_error: %d",
                            thd->thread_id(), thd->commit_error));
      DBUG_RETURN(finish_commit(thd));
    }
    THD *commit_queue= stage_manager.fetch_queue_for(Stage_manager::COMMIT_STAGE);
    DBUG_EXECUTE_IF("semi_sync_3-way_deadlock",
                    DEBUG_SYNC(thd, "before_process_commit_stage_queue"););

    if (flush_error == 0 && sync_error == 0)
      sync_error= call_after_sync_hook(commit_queue);

    /*
      process_commit_stage_queue will call update_on_commit or
      update_on_rollback for the GTID owned by each thd in the queue.

      This will be done this way to guarantee that GTIDs are added to
      gtid_executed in order, to avoid creating unnecessary temporary
      gaps and keep gtid_executed as a single interval at all times.

      If we allow each thread to call update_on_commit only when they
      are at finish_commit, the GTID order cannot be guaranteed and
      temporary gaps may appear in gtid_executed. When this happen,
      the server would have to add and remove intervals from the
      Gtid_set, and adding and removing intervals requires a mutex,
      which would reduce performance.
    */
    process_commit_stage_queue(thd, commit_queue);
    mysql_mutex_unlock(&LOCK_commit);
    /*
      Process after_commit after LOCK_commit is released for avoiding
      3-way deadlock among user thread, rotate thread and dump thread.
    */
    process_after_commit_stage_queue(thd, commit_queue);
    final_queue= commit_queue;
  }
  else
  {
    if (leave_mutex_before_commit_stage)
      mysql_mutex_unlock(leave_mutex_before_commit_stage);
    if (flush_error == 0 && sync_error == 0)
      sync_error= call_after_sync_hook(final_queue);
  }

  /*
    Handle sync error after we release all locks in order to avoid deadlocks
  */
  if (sync_error)
    handle_binlog_flush_or_sync_error(thd, true /* need_lock_log */);

  /* Commit done so signal all waiting threads */
  stage_manager.signal_done(final_queue);

  /*
    Finish the commit before executing a rotate, or run the risk of a
    deadlock. We don't need the return value here since it is in
    thd->commit_error, which is returned below.
  */
  (void) finish_commit(thd);

  /*
    If we need to rotate, we do it without commit error.
    Otherwise the thd->commit_error will be possibly reset.
   */
  if (DBUG_EVALUATE_IF("force_rotate", 1, 0) ||
      (do_rotate && thd->commit_error == THD::CE_NONE &&
       !is_rotating_caused_by_incident))
  {
    /*
      Do not force the rotate as several consecutive groups may
      request unnecessary rotations.

      NOTE: Run purge_logs wo/ holding LOCK_log because it does not
      need the mutex. Otherwise causes various deadlocks.
    */

    DEBUG_SYNC(thd, "ready_to_do_rotation");
    bool check_purge= false;
    mysql_mutex_lock(&LOCK_log);
    /*
      If rotate fails then depends on binlog_error_action variable
      appropriate action will be taken inside rotate call.
    */
    int error= rotate(false, &check_purge);
    mysql_mutex_unlock(&LOCK_log);

    if (error)
      thd->commit_error= THD::CE_COMMIT_ERROR;
    else if (check_purge)
      purge();
  }
  /*
    flush or sync errors are handled above (using binlog_error_action).
    Hence treat only COMMIT_ERRORs as errors.
  */
  DBUG_RETURN(thd->commit_error == THD::CE_COMMIT_ERROR);
}


/**
  MYSQLD server recovers from last crashed binlog.

  @param[in] log        IO_CACHE of the crashed binlog.
  @param[in] fdle       Format_description_log_event of the crashed binlog.
  @param[out] valid_pos The position of the last valid transaction or
                        event(non-transaction) of the crashed binlog.
                        valid_pos must be non-NULL.

  After a crash, storage engines may contain transactions that are
  prepared but not committed (in theory any engine, in practice
  InnoDB).  This function uses the binary log as the source of truth
  to determine which of these transactions should be committed and
  which should be rolled back.

  The function collects the XIDs of all transactions that are
  completely written to the binary log into a hash, and passes this
  hash to the storage engines through the ha_recover function in the
  handler interface.  This tells the storage engines to commit all
  prepared transactions that are in the set, and to roll back all
  prepared transactions that are not in the set.

  To compute the hash, this function iterates over the last binary log
  only (i.e. it assumes that 'log' is the last binary log).  It
  instantiates each event.  For XID-events (i.e. commit to InnoDB), it
  extracts the xid from the event and stores it in the hash.

  It is enough to iterate over only the last binary log because when
  the binary log is rotated we force engines to commit (and we fsync
  the old binary log).

  @retval 0 Success
  @retval 1 Out of memory, or storage engine returns error.
*/
int MYSQL_BIN_LOG::recover(IO_CACHE *log, Format_description_log_event *fdle,
                           my_off_t *valid_pos)
{
  Log_event  *ev;
  /*
    The flag is used for handling the case that a transaction
    is partially written to the binlog.
  */
  bool in_transaction= FALSE;
  int memory_page_size= my_getpagesize();

  if (! fdle->is_valid())
    goto err1;

  {
    MEM_ROOT mem_root(
      key_memory_binlog_recover_exec, memory_page_size, memory_page_size);
    memroot_unordered_set<my_xid> xids(&mem_root);

    while ((ev= Log_event::read_log_event(log, 0, fdle, TRUE))
           && ev->is_valid())
    {
      if (ev->get_type_code() == binary_log::QUERY_EVENT &&
          !strcmp(((Query_log_event*)ev)->query, "BEGIN"))
        in_transaction= TRUE;

      if (ev->get_type_code() == binary_log::QUERY_EVENT &&
          !strcmp(((Query_log_event*)ev)->query, "COMMIT"))
      {
        DBUG_ASSERT(in_transaction == TRUE);
        in_transaction= FALSE;
      }
      else if (ev->get_type_code() == binary_log::XID_EVENT ||
               is_atomic_ddl_event(ev))
      {
        my_xid xid;

        if (ev->get_type_code() == binary_log::XID_EVENT)
        {
          DBUG_ASSERT(in_transaction == TRUE);
          in_transaction= FALSE;
          Xid_log_event *xev=(Xid_log_event *)ev;
          xid= xev->xid;
        }
        else
        {
          xid= ((Query_log_event*) ev)->ddl_xid;
        }

        if (!xids.insert(xid).second)
          goto err1;
      }

      /*
        Recorded valid position for the crashed binlog file
        which did not contain incorrect events. The following
        positions increase the variable valid_pos:

        1 -
          ...
          <---> HERE IS VALID <--->
          GTID
          BEGIN
          ...
          COMMIT
          ...

        2 -
          ...
          <---> HERE IS VALID <--->
          GTID
          DDL/UTILITY
          ...

        In other words, the following positions do not increase
        the variable valid_pos:

        1 -
          GTID
          <---> HERE IS VALID <--->
          ...

        2 -
          GTID
          BEGIN
          <---> HERE IS VALID <--->
          ...
      */
      if (!log->error && !in_transaction &&
          !is_gtid_event(ev))
        *valid_pos= my_b_tell(log);

      delete ev;
    }

    /*
      Call ha_recover if and only if there is a registered engine that
      does 2PC, otherwise in DBUG builds calling ha_recover directly
      will result in an assert. (Production builds would be safe since
      ha_recover returns right away if total_ha_2pc <= opt_log_bin.)
     */
    if (total_ha_2pc > 1 && ha_recover(&xids))
      goto err1;
  }

  return 0;

err1:
  LogErr(ERROR_LEVEL, ER_BINLOG_CRASH_RECOVERY_FAILED);
  return 1;
}

bool THD::is_binlog_cache_empty(bool is_transactional)
{
  DBUG_ENTER("THD::is_binlog_cache_empty(bool)");

  // If opt_bin_log==0, it is not safe to call thd_get_cache_mngr
  // because binlog_hton has not been completely set up.
  DBUG_ASSERT(opt_bin_log);
  binlog_cache_mngr *cache_mngr= thd_get_cache_mngr(this);

  // cache_mngr is NULL until we call thd->binlog_setup_trx_data, so
  // we assert that this has been done.
  DBUG_ASSERT(cache_mngr != NULL);

  binlog_cache_data *cache_data=
    cache_mngr->get_binlog_cache_data(is_transactional);
  DBUG_ASSERT(cache_data != NULL);

  DBUG_RETURN(cache_data->is_binlog_empty());
}

/*
  These functions are placed in this file since they need access to
  binlog_hton, which has internal linkage.
*/

int THD::binlog_setup_trx_data()
{
  DBUG_ENTER("THD::binlog_setup_trx_data");
  binlog_cache_mngr *cache_mngr= thd_get_cache_mngr(this);

  if (cache_mngr)
    DBUG_RETURN(0);                             // Already set up

  cache_mngr= (binlog_cache_mngr*) my_malloc(key_memory_binlog_cache_mngr,
                                             sizeof(binlog_cache_mngr), MYF(MY_ZEROFILL));
  if (!cache_mngr ||
      open_cached_file(&cache_mngr->stmt_cache.cache_log, mysql_tmpdir,
                       LOG_PREFIX, binlog_stmt_cache_size, MYF(MY_WME)) ||
      open_cached_file(&cache_mngr->trx_cache.cache_log, mysql_tmpdir,
                       LOG_PREFIX, binlog_cache_size, MYF(MY_WME)))
  {
    my_free(cache_mngr);
    DBUG_RETURN(1);                      // Didn't manage to set it up
  }
  DBUG_PRINT("debug", ("Set ha_data slot %d to 0x%llx", binlog_hton->slot, (ulonglong) cache_mngr));
  thd_set_ha_data(this, binlog_hton, cache_mngr);

  cache_mngr= new (thd_get_cache_mngr(this))
              binlog_cache_mngr(max_binlog_stmt_cache_size,
                                &binlog_stmt_cache_use,
                                &binlog_stmt_cache_disk_use,
                                max_binlog_cache_size,
                                &binlog_cache_use,
                                &binlog_cache_disk_use);
  DBUG_RETURN(0);
}

/**

*/
void register_binlog_handler(THD *thd, bool trx)
{
  DBUG_ENTER("register_binlog_handler");
  /*
    If this is the first call to this function while processing a statement,
    the transactional cache does not have a savepoint defined. So, in what
    follows:
      . an implicit savepoint is defined;
      . callbacks are registered;
      . binary log is set as read/write.

    The savepoint allows for truncating the trx-cache transactional changes
    fail. Callbacks are necessary to flush caches upon committing or rolling
    back a statement or a transaction. However, notifications do not happen
    if the binary log is set as read/write.
  */
  binlog_cache_mngr *cache_mngr= thd_get_cache_mngr(thd);
  if (cache_mngr->trx_cache.get_prev_position() == MY_OFF_T_UNDEF)
  {
    /*
      Set an implicit savepoint in order to be able to truncate a trx-cache.
    */
    my_off_t pos= 0;
    binlog_trans_log_savepos(thd, &pos);
    cache_mngr->trx_cache.set_prev_position(pos);

    /*
      Set callbacks in order to be able to call commmit or rollback.
    */
    if (trx)
      trans_register_ha(thd, TRUE, binlog_hton, NULL);
    trans_register_ha(thd, FALSE, binlog_hton, NULL);

    /*
      Set the binary log as read/write otherwise callbacks are not called.
    */
    thd->get_ha_data(binlog_hton->slot)->ha_info[0].set_trx_read_write();
  }
  DBUG_VOID_RETURN;
}

/**
  Function to start a statement and optionally a transaction for the
  binary log.

  This function does three things:
    - Starts a transaction if not in autocommit mode or if a BEGIN
      statement has been seen.

    - Start a statement transaction to allow us to truncate the cache.

    - Save the currrent binlog position so that we can roll back the
      statement by truncating the cache.

      We only update the saved position if the old one was undefined,
      the reason is that there are some cases (e.g., for CREATE-SELECT)
      where the position is saved twice (e.g., both in
      Query_result_create::prepare() and THD::binlog_write_table_map()), but
      we should use the first. This means that calls to this function
      can be used to start the statement before the first table map
      event, to include some extra events.

  Note however that IMMEDIATE_LOGGING implies that the statement is
  written without BEGIN/COMMIT.

  @param thd         Thread variable
  @param start_event The first event requested to be written into the
                     binary log
 */
static int binlog_start_trans_and_stmt(THD *thd, Log_event *start_event)
{
  DBUG_ENTER("binlog_start_trans_and_stmt");
 
  /*
    Initialize the cache manager if this was not done yet.
  */ 
  if (thd->binlog_setup_trx_data())
    DBUG_RETURN(1);

  /*
    Retrieve the appropriated cache.
  */
  bool is_transactional= start_event->is_using_trans_cache();
  binlog_cache_mngr *cache_mngr= thd_get_cache_mngr(thd);
  binlog_cache_data *cache_data= cache_mngr->get_binlog_cache_data(is_transactional);
 
  /*
    If the event is requesting immediatly logging, there is no need to go
    further down and set savepoint and register callbacks.
  */ 
  if (start_event->is_using_immediate_logging())
    DBUG_RETURN(0);

  register_binlog_handler(thd, thd->in_multi_stmt_transaction_mode());

  /* Transactional DDL is logged traditionally without BEGIN. */
  if (is_atomic_ddl_event(start_event))
    DBUG_RETURN(0);

  /*
    If the cache is empty log "BEGIN" at the beginning of every transaction.
    Here, a transaction is either a BEGIN..COMMIT/ROLLBACK block or a single
    statement in autocommit mode.
  */
  if (cache_data->is_binlog_empty())
  {
    static const char begin[]= "BEGIN";
    const char *query= NULL;
    char buf[XID::ser_buf_size];
    char xa_start[sizeof("XA START") + 1 + sizeof(buf)];
    XID_STATE *xs= thd->get_transaction()->xid_state();
    int qlen= sizeof(begin) - 1;

    if (is_transactional && xs->has_state(XID_STATE::XA_ACTIVE))
    {
      /*
        XA-prepare logging case.
      */
      qlen= sprintf(xa_start, "XA START %s", xs->get_xid()->serialize(buf));
      query= xa_start;
    }
    else
    {
      /*
        Regular transaction case.
      */
      query= begin;
    }

    Query_log_event qinfo(thd, query, qlen,
                          is_transactional, false, true, 0, true);
    if (cache_data->write_event(thd, &qinfo))
      DBUG_RETURN(1);
  }

  DBUG_RETURN(0);
}

/**
  This function writes a table map to the binary log. 
  Note that in order to keep the signature uniform with related methods,
  we use a redundant parameter to indicate whether a transactional table
  was changed or not.
  Sometimes it will write a Rows_query_log_event into binary log before
  the table map too.
 
  @param table             a pointer to the table.
  @param is_transactional  @c true indicates a transactional table,
                           otherwise @c false a non-transactional.
  @param binlog_rows_query @c true indicates a Rows_query log event
                           will be binlogged before table map,
                           otherwise @c false indicates it will not
                           be binlogged.
  @return
    nonzero if an error pops up when writing the table map event
    or the Rows_query log event.
*/
int THD::binlog_write_table_map(TABLE *table, bool is_transactional,
                                bool binlog_rows_query)
{
  int error;
  DBUG_ENTER("THD::binlog_write_table_map");
  DBUG_PRINT("enter", ("table: %p (%s: #%llu)",
                       table, table->s->table_name.str,
                       table->s->table_map_id.id()));

  /* Pre-conditions */
  DBUG_ASSERT(is_current_stmt_binlog_format_row() && mysql_bin_log.is_open());
  DBUG_ASSERT(table->s->table_map_id.is_valid());

  Table_map_log_event
    the_event(this, table, table->s->table_map_id, is_transactional);

  binlog_start_trans_and_stmt(this, &the_event);

  binlog_cache_mngr *const cache_mngr= thd_get_cache_mngr(this);

  binlog_cache_data *cache_data=
    cache_mngr->get_binlog_cache_data(is_transactional);

  if (binlog_rows_query && this->query().str)
  {
    /* Write the Rows_query_log_event into binlog before the table map */
    Rows_query_log_event
      rows_query_ev(this, this->query().str, this->query().length);
    if ((error= cache_data->write_event(this, &rows_query_ev)))
      DBUG_RETURN(error);
  }

  if ((error= cache_data->write_event(this, &the_event)))
    DBUG_RETURN(error);

  binlog_table_maps++;
  DBUG_RETURN(0);
}

/**
  This function retrieves a pending row event from a cache which is
  specified through the parameter @c is_transactional. Respectively, when it
  is @c true, the pending event is returned from the transactional cache.
  Otherwise from the non-transactional cache.

  @param is_transactional  @c true indicates a transactional cache,
                           otherwise @c false a non-transactional.
  @return
    The row event if any. 
*/
Rows_log_event*
THD::binlog_get_pending_rows_event(bool is_transactional) const
{
  Rows_log_event* rows= NULL;
  binlog_cache_mngr *const cache_mngr= thd_get_cache_mngr(this);

  /*
    This is less than ideal, but here's the story: If there is no cache_mngr,
    prepare_pending_rows_event() has never been called (since the cache_mngr
    is set up there). In that case, we just return NULL.
   */
  if (cache_mngr)
  {
    binlog_cache_data *cache_data=
      cache_mngr->get_binlog_cache_data(is_transactional);

    rows= cache_data->pending();
  }
  return (rows);
}

/**
   @param db_param    db name c-string to be inserted into alphabetically sorted
                THD::binlog_accessed_db_names list.
                
                Note, that space for both the data and the node
                struct are allocated in THD::main_mem_root.
                The list lasts for the top-level query time and is reset
                in @c THD::cleanup_after_query().
*/
void
THD::add_to_binlog_accessed_dbs(const char *db_param)
{
  char *after_db;
  /*
    binlog_accessed_db_names list is to maintain the database
    names which are referenced in a given command.
    Prior to bug 17806014 fix, 'main_mem_root' memory root used
    to store this list. The 'main_mem_root' scope is till the end
    of the query. Hence it caused increasing memory consumption
    problem in big procedures like the ones mentioned below.
    Eg: CALL p1() where p1 is having 1,00,000 create and drop tables.
    'main_mem_root' is freed only at the end of the command CALL p1()'s
    execution. But binlog_accessed_db_names list scope is only till the
    individual statements specified the procedure(create/drop statements).
    Hence the memory allocated in 'main_mem_root' was left uncleared
    until the p1's completion, even though it is not required after
    completion of individual statements.

    Instead of using 'main_mem_root' whose scope is complete query execution,
    now the memroot is changed to use 'thd->mem_root' whose scope is until the
    individual statement in CALL p1(). 'thd->mem_root' is set to 'execute_mem_root'
    in the context of procedure and it's scope is till the individual statement
    in CALL p1() and thd->memroot is equal to 'main_mem_root' in the context
    of a normal 'top level query'.

    Eg: a) create table t1(i int); => If this function is called while
           processing this statement, thd->memroot is equal to &main_mem_root
           which will be freed immediately after executing this statement.
        b) CALL p1() -> p1 contains create table t1(i int); => If this function
           is called while processing create table statement which is inside
           a stored procedure, then thd->memroot is equal to 'execute_mem_root'
           which will be freed immediately after executing this statement.
    In both a and b case, thd->memroot will be freed immediately and will not
    increase memory consumption.

    A special case(stored functions/triggers):
    Consider the following example:
    create function f1(i int) returns int
    begin
      insert into db1.t1 values (1);
      insert into db2.t1 values (2);
    end;
    When we are processing SELECT f1(), the list should contain db1, db2 names.
    Since thd->mem_root contains 'execute_mem_root' in the context of
    stored function, the mem root will be freed after adding db1 in
    the list and when we are processing the second statement and when we try
    to add 'db2' in the db1's list, it will lead to crash as db1's memory
    is already freed. To handle this special case, if in_sub_stmt is set
    (which is true incase of stored functions/triggers), we use &main_mem_root,
    if not set we will use thd->memroot which changes it's value to
    'execute_mem_root' or '&main_mem_root' depends on the context.
   */
  MEM_ROOT *db_mem_root= in_sub_stmt ? &main_mem_root : mem_root;

  if (!binlog_accessed_db_names)
    binlog_accessed_db_names= new (db_mem_root) List<char>;

  if (binlog_accessed_db_names->elements >  MAX_DBS_IN_EVENT_MTS)
  {
    push_warning_printf(this, Sql_condition::SL_WARNING,
                        ER_MTS_UPDATED_DBS_GREATER_MAX,
                        ER_THD(this, ER_MTS_UPDATED_DBS_GREATER_MAX),
                        MAX_DBS_IN_EVENT_MTS);
    return;
  }

  after_db= strdup_root(db_mem_root, db_param);

  /* 
     sorted insertion is implemented with first rearranging data
     (pointer to char*) of the links and final appending of the least
     ordered data to create a new link in the list.
  */
  if (binlog_accessed_db_names->elements != 0)
  {
    List_iterator<char> it(*get_binlog_accessed_db_names());

    while (it++)
    {
      char *swap= NULL;
      char **ref_cur_db= it.ref();
      int cmp= strcmp(after_db, *ref_cur_db);

      DBUG_ASSERT(!swap || cmp < 0);
      
      if (cmp == 0)
      {
        after_db= NULL;  /* dup to ignore */
        break;
      }
      else if (swap || cmp > 0)
      {
        swap= *ref_cur_db;
        *ref_cur_db= after_db;
        after_db= swap;
      }
    }
  }
  if (after_db)
    binlog_accessed_db_names->push_back(after_db, db_mem_root);
}

/*
  Tells if two (or more) tables have auto_increment columns and we want to
  lock those tables with a write lock.

  SYNOPSIS
    has_two_write_locked_tables_with_auto_increment
      tables        Table list

  NOTES:
    Call this function only when you have established the list of all tables
    which you'll want to update (including stored functions, triggers, views
    inside your statement).
*/

static bool
has_write_table_with_auto_increment(TABLE_LIST *tables)
{
  for (TABLE_LIST *table= tables; table; table= table->next_global)
  {
    /* we must do preliminary checks as table->table may be NULL */
    if (!table->is_placeholder() &&
        table->table->found_next_number_field &&
        (table->lock_descriptor().type >= TL_WRITE_ALLOW_WRITE))
      return 1;
  }

  return 0;
}

/*
   checks if we have select tables in the table list and write tables
   with auto-increment column.

  SYNOPSIS
   has_two_write_locked_tables_with_auto_increment_and_select
      tables        Table list

  RETURN VALUES

   -true if the table list has atleast one table with auto-increment column


         and atleast one table to select from.
   -false otherwise
*/

static bool
has_write_table_with_auto_increment_and_select(TABLE_LIST *tables)
{
  bool has_select= false;
  bool has_auto_increment_tables = has_write_table_with_auto_increment(tables);
  for(TABLE_LIST *table= tables; table; table= table->next_global)
  {
     if (!table->is_placeholder() &&
        (table->lock_descriptor().type <= TL_READ_NO_INSERT))
      {
        has_select= true;
        break;
      }
  }
  return(has_select && has_auto_increment_tables);
}

/*
  Tells if there is a table whose auto_increment column is a part
  of a compound primary key while is not the first column in
  the table definition.

  @param tables Table list

  @return true if the table exists, fais if does not.
*/

static bool
has_write_table_auto_increment_not_first_in_pk(TABLE_LIST *tables)
{
  for (TABLE_LIST *table= tables; table; table= table->next_global)
  {
    /* we must do preliminary checks as table->table may be NULL */
    if (!table->is_placeholder() &&
        table->table->found_next_number_field &&
        (table->lock_descriptor().type >= TL_WRITE_ALLOW_WRITE)
        && table->table->s->next_number_keypart != 0)
      return 1;
  }

  return 0;
}

/*
  Function to check whether the table in query uses a fulltext parser
  plugin or not.

  @param s - table share pointer.

  @retval TRUE - The table uses fulltext parser plugin.
  @retval FALSE - Otherwise.
*/
static bool inline fulltext_unsafe_set(TABLE_SHARE *s)
{
  for (unsigned int i= 0 ; i < s->keys ; i++)
  {
    if ((s->key_info[i].flags & HA_USES_PARSER) && s->keys_in_use.is_set(i))
      return TRUE;
  }
  return FALSE;
}
#ifndef DBUG_OFF
const char * get_locked_tables_mode_name(enum_locked_tables_mode locked_tables_mode)
{
   switch (locked_tables_mode)
   {
   case LTM_NONE:
     return "LTM_NONE";
   case LTM_LOCK_TABLES:
     return "LTM_LOCK_TABLES";
   case LTM_PRELOCKED:
     return "LTM_PRELOCKED";
   case LTM_PRELOCKED_UNDER_LOCK_TABLES:
     return "LTM_PRELOCKED_UNDER_LOCK_TABLES";
   default:
     return "Unknown table lock mode";
   }
}
#endif

/**
  Decide on logging format to use for the statement and issue errors
  or warnings as needed.  The decision depends on the following
  parameters:

  - The logging mode, i.e., the value of binlog_format.  Can be
    statement, mixed, or row.

  - The type of statement.  There are three types of statements:
    "normal" safe statements; unsafe statements; and row injections.
    An unsafe statement is one that, if logged in statement format,
    might produce different results when replayed on the slave (e.g.,
    queries with a LIMIT clause).  A row injection is either a BINLOG
    statement, or a row event executed by the slave's SQL thread.

  - The capabilities of tables modified by the statement.  The
    *capabilities vector* for a table is a set of flags associated
    with the table.  Currently, it only includes two flags: *row
    capability flag* and *statement capability flag*.

    The row capability flag is set if and only if the engine can
    handle row-based logging. The statement capability flag is set if
    and only if the table can handle statement-based logging.

  Decision table for logging format
  ---------------------------------

  The following table summarizes how the format and generated
  warning/error depends on the tables' capabilities, the statement
  type, and the current binlog_format.

     Row capable        N NNNNNNNNN YYYYYYYYY YYYYYYYYY
     Statement capable  N YYYYYYYYY NNNNNNNNN YYYYYYYYY

     Statement type     * SSSUUUIII SSSUUUIII SSSUUUIII

     binlog_format      * SMRSMRSMR SMRSMRSMR SMRSMRSMR

     Logged format      - SS-S----- -RR-RR-RR SRRSRR-RR
     Warning/Error      1 --2732444 5--5--6-- ---7--6--

  Legend
  ------

  Row capable:    N - Some table not row-capable, Y - All tables row-capable
  Stmt capable:   N - Some table not stmt-capable, Y - All tables stmt-capable
  Statement type: (S)afe, (U)nsafe, or Row (I)njection
  binlog_format:  (S)TATEMENT, (M)IXED, or (R)OW
  Logged format:  (S)tatement or (R)ow
  Warning/Error:  Warnings and error messages are as follows:

  1. Error: Cannot execute statement: binlogging impossible since both
     row-incapable engines and statement-incapable engines are
     involved.

  2. Error: Cannot execute statement: binlogging impossible since
     BINLOG_FORMAT = ROW and at least one table uses a storage engine
     limited to statement-logging.

  3. Error: Cannot execute statement: binlogging of unsafe statement
     is impossible when storage engine is limited to statement-logging
     and BINLOG_FORMAT = MIXED.

  4. Error: Cannot execute row injection: binlogging impossible since
     at least one table uses a storage engine limited to
     statement-logging.

  5. Error: Cannot execute statement: binlogging impossible since
     BINLOG_FORMAT = STATEMENT and at least one table uses a storage
     engine limited to row-logging.

  6. Error: Cannot execute row injection: binlogging impossible since
     BINLOG_FORMAT = STATEMENT.

  7. Warning: Unsafe statement binlogged in statement format since
     BINLOG_FORMAT = STATEMENT.

  In addition, we can produce the following error (not depending on
  the variables of the decision diagram):

  8. Error: Cannot execute statement: binlogging impossible since more
     than one engine is involved and at least one engine is
     self-logging.

  9. Error: Do not allow users to modify a gtid_executed table
     explicitly by a XA transaction.

  For each error case above, the statement is prevented from being
  logged, we report an error, and roll back the statement.  For
  warnings, we set the thd->binlog_flags variable: the warning will be
  printed only if the statement is successfully logged.

  @see THD::binlog_query

  @param[in] tables Tables involved in the query

  @retval 0 No error; statement can be logged.
  @retval -1 One of the error conditions above applies (1, 2, 4, 5, 6 or 9).
*/

int THD::decide_logging_format(TABLE_LIST *tables)
{
  DBUG_ENTER("THD::decide_logging_format");
  DBUG_PRINT("info", ("query: %s", query().str));
  DBUG_PRINT("info", ("variables.binlog_format: %lu",
                      variables.binlog_format));
  DBUG_PRINT("info", ("lex->get_stmt_unsafe_flags(): 0x%x",
                      lex->get_stmt_unsafe_flags()));

#if defined(ENABLED_DEBUG_SYNC)
  if (!is_attachable_ro_transaction_active())
    DEBUG_SYNC(this, "begin_decide_logging_format");
#endif

  reset_binlog_local_stmt_filter();

  /*
    We should not decide logging format if the binlog is closed or
    binlogging is off, or if the statement is filtered out from the
    binlog by filtering rules.
  */
  if (mysql_bin_log.is_open() && (variables.option_bits & OPTION_BIN_LOG) &&
      !(variables.binlog_format == BINLOG_FORMAT_STMT &&
        !binlog_filter->db_ok(m_db.str)))
  {
    /*
      Compute one bit field with the union of all the engine
      capabilities, and one with the intersection of all the engine
      capabilities.
    */
    handler::Table_flags flags_write_some_set= 0;
    handler::Table_flags flags_access_some_set= 0;
    handler::Table_flags flags_write_all_set=
      HA_BINLOG_ROW_CAPABLE | HA_BINLOG_STMT_CAPABLE;

    /* 
       If different types of engines are about to be updated.
       For example: Innodb and Falcon; Innodb and MyIsam.
    */
    bool multi_write_engine= FALSE;
    /*
       If different types of engines are about to be accessed 
       and any of them is about to be updated. For example:
       Innodb and Falcon; Innodb and MyIsam.
    */
    bool multi_access_engine= FALSE;
    /*
       Identifies if a table is changed.
    */
    bool is_write= FALSE;
    /*
       A pointer to a previous table that was changed.
    */
    TABLE* prev_write_table= NULL;
    /*
       A pointer to a previous table that was accessed.
    */
    TABLE* prev_access_table= NULL;
    /*
      True if at least one table is transactional.
    */
    bool write_to_some_transactional_table= false;
    /*
      True if at least one table is non-transactional.
    */
    bool write_to_some_non_transactional_table= false;
    /*
       True if all non-transactional tables that has been updated
       are temporary.
    */
    bool write_all_non_transactional_are_tmp_tables= true;
    /**
      The number of tables used in the current statement,
      that should be replicated.
    */
    uint replicated_tables_count= 0;
    /**
      The number of tables written to in the current statement,
      that should not be replicated.
      A table should not be replicated when it is considered
      'local' to a MySQL instance.
      Currently, these tables are:
      - mysql.slow_log
      - mysql.general_log
      - mysql.slave_relay_log_info
      - mysql.slave_master_info
      - mysql.slave_worker_info
      - performance_schema.*
      - TODO: information_schema.*
      In practice, from this list, only performance_schema.* tables
      are written to by user queries.
    */
    uint non_replicated_tables_count= 0;
    /**
      Indicate whether we alreadly reported a warning
      on modifying gtid_executed table.
    */
    int warned_gtid_executed_table= 0;
#ifndef DBUG_OFF
    {
      DBUG_PRINT("debug", ("prelocked_mode: %s",
                           get_locked_tables_mode_name(locked_tables_mode)));
    }
#endif

    if (variables.binlog_format != BINLOG_FORMAT_ROW && tables)
    {
      /*
        DML statements that modify a table with an auto_increment column based on
        rows selected from a table are unsafe as the order in which the rows are
        fetched fron the select tables cannot be determined and may differ on
        master and slave.
       */
      if (has_write_table_with_auto_increment_and_select(tables))
        lex->set_stmt_unsafe(LEX::BINLOG_STMT_UNSAFE_WRITE_AUTOINC_SELECT);

      if (has_write_table_auto_increment_not_first_in_pk(tables))
        lex->set_stmt_unsafe(LEX::BINLOG_STMT_UNSAFE_AUTOINC_NOT_FIRST);

      /*
        A query that modifies autoinc column in sub-statement can make the
        master and slave inconsistent.
        We can solve these problems in mixed mode by switching to binlogging
        if at least one updated table is used by sub-statement
       */
      if (lex->requires_prelocking() &&
          has_write_table_with_auto_increment(lex->first_not_own_table()))
        lex->set_stmt_unsafe(LEX::BINLOG_STMT_UNSAFE_AUTOINC_COLUMNS);
    }

    /*
      Get the capabilities vector for all involved storage engines and
      mask out the flags for the binary log.
    */
    for (TABLE_LIST *table= tables; table; table= table->next_global)
    {
      if (table->is_placeholder())
        continue;

      handler::Table_flags const flags= table->table->file->ha_table_flags();

      DBUG_PRINT("info", ("table: %s; ha_table_flags: 0x%llx",
                          table->table_name, flags));

      if (table->table->no_replicate)
      {
        if (!warned_gtid_executed_table)
        {
          warned_gtid_executed_table=
            gtid_state->warn_or_err_on_modify_gtid_table(this, table);
          /*
            Do not allow users to modify the gtid_executed table
            explicitly by a XA transaction.
          */
          if (warned_gtid_executed_table == 2)
            DBUG_RETURN(-1);
        }
        /*
          The statement uses a table that is not replicated.
          The following properties about the table:
          - persistent / transient
          - transactional / non transactional
          - temporary / permanent
          - read or write
          - multiple engines involved because of this table
          are not relevant, as this table is completely ignored.
          Because the statement uses a non replicated table,
          using STATEMENT format in the binlog is impossible.
          Either this statement will be discarded entirely,
          or it will be logged (possibly partially) in ROW format.
        */
        lex->set_stmt_unsafe(LEX::BINLOG_STMT_UNSAFE_SYSTEM_TABLE);

        if (table->lock_descriptor().type >= TL_WRITE_ALLOW_WRITE)
        {
          non_replicated_tables_count++;
          continue;
        }
      }

      replicated_tables_count++;

      bool trans= table->table->file->has_transactions();

      if (table->lock_descriptor().type >= TL_WRITE_ALLOW_WRITE)
      {
        write_to_some_transactional_table=
          write_to_some_transactional_table || trans;

        write_to_some_non_transactional_table=
          write_to_some_non_transactional_table || !trans;

        if (prev_write_table && prev_write_table->file->ht !=
            table->table->file->ht)
          multi_write_engine= TRUE;

        if (table->table->s->tmp_table)
          lex->set_stmt_accessed_table(trans ? LEX::STMT_WRITES_TEMP_TRANS_TABLE :
                                               LEX::STMT_WRITES_TEMP_NON_TRANS_TABLE);
        else
          lex->set_stmt_accessed_table(trans ? LEX::STMT_WRITES_TRANS_TABLE :
                                               LEX::STMT_WRITES_NON_TRANS_TABLE);

        /*
         Non-transactional updates are allowed when row binlog format is
         used and all non-transactional tables are temporary.
         Binlog format is checked on THD::is_dml_gtid_compatible() method.
        */
        if (!trans)
          write_all_non_transactional_are_tmp_tables=
            write_all_non_transactional_are_tmp_tables &&
            table->table->s->tmp_table;

        flags_write_all_set &= flags;
        flags_write_some_set |= flags;
        is_write= TRUE;

        prev_write_table= table->table;

        /*
          It should be marked unsafe if a table which uses a fulltext parser
          plugin is modified. See also bug#48183.
        */
        if (!lex->is_stmt_unsafe(LEX::BINLOG_STMT_UNSAFE_FULLTEXT_PLUGIN))
        {
          if (fulltext_unsafe_set(table->table->s))
            lex->set_stmt_unsafe(LEX::BINLOG_STMT_UNSAFE_FULLTEXT_PLUGIN);
        }
        /*
          INSERT...ON DUPLICATE KEY UPDATE on a table with more than one unique keys
          can be unsafe. Check for it if the flag is already not marked for the
          given statement.
        */
        if (!lex->is_stmt_unsafe(LEX::BINLOG_STMT_UNSAFE_INSERT_TWO_KEYS) &&
            lex->sql_command == SQLCOM_INSERT && lex->duplicates == DUP_UPDATE)
        {
          uint keys= table->table->s->keys, i= 0, unique_keys= 0;
          for (KEY* keyinfo= table->table->s->key_info;
               i < keys && unique_keys <= 1; i++, keyinfo++)
          {
            if (keyinfo->flags & HA_NOSAME)
              unique_keys++;
          }
          if (unique_keys > 1 )
            lex->set_stmt_unsafe(LEX::BINLOG_STMT_UNSAFE_INSERT_TWO_KEYS);
        }
      }
      if(lex->get_using_match())
      {
        if (fulltext_unsafe_set(table->table->s))
          lex->set_stmt_unsafe(LEX::BINLOG_STMT_UNSAFE_FULLTEXT_PLUGIN);
      }

      flags_access_some_set |= flags;

      if (lex->sql_command != SQLCOM_CREATE_TABLE ||
          (lex->sql_command == SQLCOM_CREATE_TABLE &&
          (lex->create_info->options & HA_LEX_CREATE_TMP_TABLE)))
      {
        if (table->table->s->tmp_table)
          lex->set_stmt_accessed_table(trans ? LEX::STMT_READS_TEMP_TRANS_TABLE :
                                               LEX::STMT_READS_TEMP_NON_TRANS_TABLE);
        else
          lex->set_stmt_accessed_table(trans ? LEX::STMT_READS_TRANS_TABLE :
                                               LEX::STMT_READS_NON_TRANS_TABLE);
      }

      if (prev_access_table && prev_access_table->file->ht !=
          table->table->file->ht)
         multi_access_engine= TRUE;

      prev_access_table= table->table;
    }
    DBUG_ASSERT(!is_write ||
                write_to_some_transactional_table ||
                write_to_some_non_transactional_table);
    /*
      write_all_non_transactional_are_tmp_tables may be true if any
      non-transactional table was not updated, so we fix its value here.
    */
    write_all_non_transactional_are_tmp_tables=
      write_all_non_transactional_are_tmp_tables &&
      write_to_some_non_transactional_table;

    DBUG_PRINT("info", ("flags_write_all_set: 0x%llx", flags_write_all_set));
    DBUG_PRINT("info", ("flags_write_some_set: 0x%llx", flags_write_some_set));
    DBUG_PRINT("info", ("flags_access_some_set: 0x%llx", flags_access_some_set));
    DBUG_PRINT("info", ("multi_write_engine: %d", multi_write_engine));
    DBUG_PRINT("info", ("multi_access_engine: %d", multi_access_engine));

    int error= 0;
    int unsafe_flags;

    bool multi_stmt_trans= in_multi_stmt_transaction_mode();
    bool trans_table= trans_has_updated_trans_table(this);
    bool binlog_direct= variables.binlog_direct_non_trans_update;

    if (lex->is_mixed_stmt_unsafe(multi_stmt_trans, binlog_direct,
                                  trans_table, tx_isolation))
      lex->set_stmt_unsafe(LEX::BINLOG_STMT_UNSAFE_MIXED_STATEMENT);
    else if (multi_stmt_trans && trans_table && !binlog_direct &&
             lex->stmt_accessed_table(LEX::STMT_WRITES_NON_TRANS_TABLE))
      lex->set_stmt_unsafe(LEX::BINLOG_STMT_UNSAFE_NONTRANS_AFTER_TRANS);

    /*
      If more than one engine is involved in the statement and at
      least one is doing it's own logging (is *self-logging*), the
      statement cannot be logged atomically, so we generate an error
      rather than allowing the binlog to become corrupt.
    */
    if (multi_write_engine &&
        (flags_write_some_set & HA_HAS_OWN_BINLOGGING))
      my_error((error= ER_BINLOG_MULTIPLE_ENGINES_AND_SELF_LOGGING_ENGINE),
               MYF(0));
    else if (multi_access_engine && flags_access_some_set & HA_HAS_OWN_BINLOGGING)
      lex->set_stmt_unsafe(LEX::BINLOG_STMT_UNSAFE_MULTIPLE_ENGINES_AND_SELF_LOGGING_ENGINE);

    /* both statement-only and row-only engines involved */
    if ((flags_write_all_set & (HA_BINLOG_STMT_CAPABLE | HA_BINLOG_ROW_CAPABLE)) == 0)
    {
      /*
        1. Error: Binary logging impossible since both row-incapable
           engines and statement-incapable engines are involved
      */
      my_error((error= ER_BINLOG_ROW_ENGINE_AND_STMT_ENGINE), MYF(0));
    }
    /* statement-only engines involved */
    else if ((flags_write_all_set & HA_BINLOG_ROW_CAPABLE) == 0)
    {
      if (lex->is_stmt_row_injection())
      {
        /*
          4. Error: Cannot execute row injection since table uses
             storage engine limited to statement-logging
        */
        my_error((error= ER_BINLOG_ROW_INJECTION_AND_STMT_ENGINE), MYF(0));
      }
      else if (variables.binlog_format == BINLOG_FORMAT_ROW &&
               sqlcom_can_generate_row_events(this->lex->sql_command))
      {
        /*
          2. Error: Cannot modify table that uses a storage engine
             limited to statement-logging when BINLOG_FORMAT = ROW
        */
        my_error((error= ER_BINLOG_ROW_MODE_AND_STMT_ENGINE), MYF(0));
      }
      else if ((unsafe_flags= lex->get_stmt_unsafe_flags()) != 0)
      {
        /*
          3. Error: Cannot execute statement: binlogging of unsafe
             statement is impossible when storage engine is limited to
             statement-logging and BINLOG_FORMAT = MIXED.
        */
        for (int unsafe_type= 0;
             unsafe_type < LEX::BINLOG_STMT_UNSAFE_COUNT;
             unsafe_type++)
          if (unsafe_flags & (1 << unsafe_type))
            my_error((error= ER_BINLOG_UNSAFE_AND_STMT_ENGINE), MYF(0),
                     ER_THD(current_thd,
                            LEX::binlog_stmt_unsafe_errcode[unsafe_type]));
      }
      /* log in statement format! */
    }
    /* no statement-only engines */
    else
    {
      /* binlog_format = STATEMENT */
      if (variables.binlog_format == BINLOG_FORMAT_STMT)
      {
        if (lex->is_stmt_row_injection())
        {
          /*
            6. Error: Cannot execute row injection since
               BINLOG_FORMAT = STATEMENT
          */
          my_error((error= ER_BINLOG_ROW_INJECTION_AND_STMT_MODE), MYF(0));
        }
        else if ((flags_write_all_set & HA_BINLOG_STMT_CAPABLE) == 0 &&
                 sqlcom_can_generate_row_events(this->lex->sql_command))
        {
          /*
            5. Error: Cannot modify table that uses a storage engine
               limited to row-logging when binlog_format = STATEMENT
          */
          my_error((error= ER_BINLOG_STMT_MODE_AND_ROW_ENGINE), MYF(0), "");
        }
        else if (is_write && (unsafe_flags= lex->get_stmt_unsafe_flags()) != 0)
        {
          /*
            7. Warning: Unsafe statement logged as statement due to
               binlog_format = STATEMENT
          */
          binlog_unsafe_warning_flags|= unsafe_flags;
          DBUG_PRINT("info", ("Scheduling warning to be issued by "
                              "binlog_query: '%s'",
                              ER_THD(current_thd, ER_BINLOG_UNSAFE_STATEMENT)));
          DBUG_PRINT("info", ("binlog_unsafe_warning_flags: 0x%x",
                              binlog_unsafe_warning_flags));
        }
        /* log in statement format! */
      }
      /* No statement-only engines and binlog_format != STATEMENT.
         I.e., nothing prevents us from row logging if needed. */
      else
      {
        if (lex->is_stmt_unsafe() || lex->is_stmt_row_injection()
            || (flags_write_all_set & HA_BINLOG_STMT_CAPABLE) == 0)
        {
#ifndef DBUG_OFF
          int flags= lex->get_stmt_unsafe_flags();
          DBUG_PRINT("info", ("setting row format for unsafe statement"));
          for (int i= 0; i < Query_tables_list::BINLOG_STMT_UNSAFE_COUNT; i++)
          {
            if (flags & (1 << i))
              DBUG_PRINT("info", ("unsafe reason: %s",
                                  ER_THD(current_thd,
                                         Query_tables_list::binlog_stmt_unsafe_errcode[i])));
          }
          DBUG_PRINT("info", ("is_row_injection=%d",
                              lex->is_stmt_row_injection()));
          DBUG_PRINT("info", ("stmt_capable=%llu",
                              (flags_write_all_set & HA_BINLOG_STMT_CAPABLE)));
#endif
          /* log in row format! */
          set_current_stmt_binlog_format_row_if_mixed();
        }
      }
    }

    if (non_replicated_tables_count > 0)
    {
      if ((replicated_tables_count == 0) || ! is_write)
      {
        DBUG_PRINT("info", ("decision: no logging, no replicated table affected"));
        set_binlog_local_stmt_filter();
      }
      else
      {
        if (! is_current_stmt_binlog_format_row())
        {
          my_error((error= ER_BINLOG_STMT_MODE_AND_NO_REPL_TABLES), MYF(0));
        }
        else
        {
          clear_binlog_local_stmt_filter();
        }
      }
    }
    else
    {
      clear_binlog_local_stmt_filter();
    }

    if (!error &&
        !is_dml_gtid_compatible(write_to_some_transactional_table,
                                write_to_some_non_transactional_table,
                                write_all_non_transactional_are_tmp_tables))
      error= 1;

    if (error) {
      DBUG_PRINT("info", ("decision: no logging since an error was generated"));
      DBUG_RETURN(-1);
    }

    if (is_write &&
        lex->sql_command != SQLCOM_END /* rows-event applying by slave */)
    {
      /*
        Master side of DML in the STMT format events parallelization.
        All involving table db:s are stored in a abc-ordered name list.
        In case the number of databases exceeds MAX_DBS_IN_EVENT_MTS maximum
        the list gathering breaks since it won't be sent to the slave.
      */
      for (TABLE_LIST *table= tables; table; table= table->next_global)
      {
        if (table->is_placeholder())
          continue;

        DBUG_ASSERT(table->table);

        if (table->table->file->referenced_by_foreign_key())
        {
          /* 
             FK-referenced dbs can't be gathered currently. The following
             event will be marked for sequential execution on slave.
          */
          binlog_accessed_db_names= NULL;
          add_to_binlog_accessed_dbs("");
          break;
        }
        if (!is_current_stmt_binlog_format_row())
          add_to_binlog_accessed_dbs(table->db);
      }
    }
    DBUG_PRINT("info", ("decision: logging in %s format",
                        is_current_stmt_binlog_format_row() ?
                        "ROW" : "STATEMENT"));

    if (variables.binlog_format == BINLOG_FORMAT_ROW &&
        (lex->sql_command == SQLCOM_UPDATE ||
         lex->sql_command == SQLCOM_UPDATE_MULTI ||
         lex->sql_command == SQLCOM_DELETE ||
         lex->sql_command == SQLCOM_DELETE_MULTI))
    {
      String table_names;
      /*
        Generate a warning for UPDATE/DELETE statements that modify a
        BLACKHOLE table, as row events are not logged in row format.
      */
      for (TABLE_LIST *table= tables; table; table= table->next_global)
      {
        if (table->is_placeholder())
          continue;
        if (table->table->file->ht->db_type == DB_TYPE_BLACKHOLE_DB &&
            table->lock_descriptor().type >= TL_WRITE_ALLOW_WRITE)
        {
            table_names.append(table->table_name);
            table_names.append(",");
        }
      }
      if (!table_names.is_empty())
      {
        bool is_update= (lex->sql_command == SQLCOM_UPDATE ||
                         lex->sql_command == SQLCOM_UPDATE_MULTI);
        /*
          Replace the last ',' with '.' for table_names
        */
        table_names.replace(table_names.length()-1, 1, ".", 1);
        push_warning_printf(this, Sql_condition::SL_WARNING,
                            WARN_ON_BLOCKHOLE_IN_RBR,
                            ER_THD(this, WARN_ON_BLOCKHOLE_IN_RBR),
                            is_update ? "UPDATE" : "DELETE",
                            table_names.c_ptr());
      }
    }
  }
  else
  {
    DBUG_PRINT("info", ("decision: no logging since "
                        "mysql_bin_log.is_open() = %d "
                        "and (options & OPTION_BIN_LOG) = 0x%llx "
                        "and binlog_format = %lu "
                        "and binlog_filter->db_ok(db) = %d",
                        mysql_bin_log.is_open(),
                        (variables.option_bits & OPTION_BIN_LOG),
                        variables.binlog_format,
                        binlog_filter->db_ok(m_db.str)));

    for (TABLE_LIST *table= tables; table; table= table->next_global)
    {
      if (!table->is_placeholder() && table->table->no_replicate &&
          gtid_state->warn_or_err_on_modify_gtid_table(this, table))
        break;
    }
  }

#if defined(ENABLED_DEBUG_SYNC)
  if (!is_attachable_ro_transaction_active())
    DEBUG_SYNC(this, "end_decide_logging_format");
#endif

  DBUG_RETURN(0);
}


/**
  Given that a possible violation of gtid consistency has happened,
  checks if gtid-inconsistencies are forbidden by the current value of
  ENFORCE_GTID_CONSISTENCY and GTID_MODE. If forbidden, generates
  error or warning accordingly.

  @param thd The thread that has issued the GTID-violating statement.

  @param error_code The error code to use, if error or warning is to
  be generated.

  @retval false Error was generated.
  @retval true No error was generated (possibly a warning was generated).
*/
static bool handle_gtid_consistency_violation(THD *thd, int error_code)
{
  DBUG_ENTER("handle_gtid_consistency_violation");

  enum_group_type gtid_next_type= thd->variables.gtid_next.type;
  global_sid_lock->rdlock();
  enum_gtid_consistency_mode gtid_consistency_mode=
    get_gtid_consistency_mode();
  enum_gtid_mode gtid_mode= get_gtid_mode(GTID_MODE_LOCK_SID);

  DBUG_PRINT("info", ("gtid_next.type=%d gtid_mode=%s "
                      "gtid_consistency_mode=%d error=%d query=%s",
                      gtid_next_type,
                      get_gtid_mode_string(gtid_mode),
                      gtid_consistency_mode,
                      error_code,
                      thd->query().str));

  /*
    GTID violations should generate error if:
    - GTID_MODE=ON or ON_PERMISSIVE and GTID_NEXT='AUTOMATIC' (since the
      transaction is expected to commit using a GTID), or
    - GTID_NEXT='UUID:NUMBER' (since the transaction is expected to
      commit usinga GTID), or
    - ENFORCE_GTID_CONSISTENCY=ON.
  */
  if ((gtid_next_type == AUTOMATIC_GROUP &&
       gtid_mode >= GTID_MODE_ON_PERMISSIVE) ||
      gtid_next_type == GTID_GROUP ||
      gtid_consistency_mode == GTID_CONSISTENCY_MODE_ON)
  {
    global_sid_lock->unlock();
    my_error(error_code, MYF(0));
    DBUG_RETURN(false);
  }
  else
  {
    /*
      If we are not generating an error, we must increase the counter
      of GTID-violating transactions.  This will prevent a concurrent
      client from executing a SET GTID_MODE or SET
      ENFORCE_GTID_CONSISTENCY statement that would be incompatible
      with this transaction.

      If the transaction had already been accounted as a gtid violating
      transaction, then don't increment the counters, just issue the
      warning below. This prevents calling
      begin_automatic_gtid_violating_transaction or
      begin_anonymous_gtid_violating_transaction multiple times for the
      same transaction, which would make the counter go out of sync.
    */
    if (!thd->has_gtid_consistency_violation)
    {
      if (gtid_next_type == AUTOMATIC_GROUP)
        gtid_state->begin_automatic_gtid_violating_transaction();
      else
      {
        DBUG_ASSERT(gtid_next_type == ANONYMOUS_GROUP);
        gtid_state->begin_anonymous_gtid_violating_transaction();
      }

      /*
        If a transaction generates multiple GTID violation conditions,
        it must still only update the counters once.  Hence we use
        this per-thread flag to keep track of whether the thread has a
        consistency or not.  This function must only be called if the
        transaction does not already have a GTID violation.
      */
      thd->has_gtid_consistency_violation= true;
    }

    global_sid_lock->unlock();

    // Generate warning if ENFORCE_GTID_CONSISTENCY = WARN.
    if (gtid_consistency_mode == GTID_CONSISTENCY_MODE_WARN)
    {
      // Need to print to log so that replication admin knows when users
      // have adjusted their workloads.
      sql_print_warning("%s", ER_DEFAULT(error_code));
      // Need to print to client so that users can adjust their workload.
      push_warning(thd, Sql_condition::SL_WARNING, error_code,
                   ER_THD(thd, error_code));
    }
    DBUG_RETURN(true);
  }
}


bool THD::is_ddl_gtid_compatible()
{
  DBUG_ENTER("THD::is_ddl_gtid_compatible");

  // If @@session.sql_log_bin has been manually turned off (only
  // doable by SUPER), then no problem, we can execute any statement.
  if ((variables.option_bits & OPTION_BIN_LOG) == 0 ||
      mysql_bin_log.is_open() == false)
    DBUG_RETURN(true);

  DBUG_PRINT("info",
             ("SQLCOM_CREATE:%d CREATE-TMP:%d SELECT:%d SQLCOM_DROP:%d DROP-TMP:%d trx:%d",
              lex->sql_command == SQLCOM_CREATE_TABLE,
              (lex->sql_command == SQLCOM_CREATE_TABLE &&
               (lex->create_info->options & HA_LEX_CREATE_TMP_TABLE)),
              lex->select_lex->item_list.elements,
              lex->sql_command == SQLCOM_DROP_TABLE,
              (lex->sql_command == SQLCOM_DROP_TABLE && lex->drop_temporary),
              in_multi_stmt_transaction_mode()));

  if (lex->sql_command == SQLCOM_CREATE_TABLE &&
      !(lex->create_info->options & HA_LEX_CREATE_TMP_TABLE) &&
      lex->select_lex->item_list.elements)
  {
    /*
      CREATE ... SELECT (without TEMPORARY) is unsafe because if
      binlog_format=row it will be logged as a CREATE TABLE followed
      by row events, re-executed non-atomically as two transactions,
      and then written to the slave's binary log as two separate
      transactions with the same GTID.
    */
    bool ret= handle_gtid_consistency_violation(
      this, ER_GTID_UNSAFE_CREATE_SELECT);
    DBUG_RETURN(ret);
  }
  else if ((lex->sql_command == SQLCOM_CREATE_TABLE &&
            (lex->create_info->options & HA_LEX_CREATE_TMP_TABLE) != 0) ||
           (lex->sql_command == SQLCOM_DROP_TABLE && lex->drop_temporary))
  {
    /*
      [CREATE|DROP] TEMPORARY TABLE is unsafe to execute
      inside a transaction because the table will stay and the
      transaction will be written to the slave's binary log with the
      GTID even if the transaction is rolled back.
      This includes the execution inside Functions and Triggers.
    */
    if (in_multi_stmt_transaction_mode() || in_sub_stmt)
    {
      bool ret= handle_gtid_consistency_violation(
        this, ER_GTID_UNSAFE_CREATE_DROP_TEMPORARY_TABLE_IN_TRANSACTION);
      DBUG_RETURN(ret);
    }
  }
  DBUG_RETURN(true);
}


bool
THD::is_dml_gtid_compatible(bool some_transactional_table,
                            bool some_non_transactional_table,
                            bool non_transactional_tables_are_tmp)
{
  DBUG_ENTER("THD::is_dml_gtid_compatible(bool, bool, bool)");

  // If @@session.sql_log_bin has been manually turned off (only
  // doable by SUPER), then no problem, we can execute any statement.
  if ((variables.option_bits & OPTION_BIN_LOG) == 0 ||
      mysql_bin_log.is_open() == false)
    DBUG_RETURN(true);

  /*
    Single non-transactional updates are allowed when not mixed
    together with transactional statements within a transaction.
    Furthermore, writing to transactional and non-transactional
    engines in a single statement is also disallowed.
    Multi-statement transactions on non-transactional tables are
    split into single-statement transactions when
    GTID_NEXT = "AUTOMATIC".

    Non-transactional updates are allowed when row binlog format is
    used and all non-transactional tables are temporary.

    The debug symbol "allow_gtid_unsafe_non_transactional_updates"
    disables the error.  This is useful because it allows us to run
    old tests that were not written with the restrictions of GTIDs in
    mind.
  */
  DBUG_PRINT("info", ("some_non_transactional_table=%d "
                      "some_transactional_table=%d "
                      "trans_has_updated_trans_table=%d "
                      "non_transactional_tables_are_tmp=%d "
                      "is_current_stmt_binlog_format_row=%d",
                      some_non_transactional_table,
                      some_transactional_table,
                      trans_has_updated_trans_table(this),
                      non_transactional_tables_are_tmp,
                      is_current_stmt_binlog_format_row()));
  if (some_non_transactional_table &&
      (some_transactional_table || trans_has_updated_trans_table(this)) &&
      !(non_transactional_tables_are_tmp &&
        is_current_stmt_binlog_format_row()) &&
      !DBUG_EVALUATE_IF("allow_gtid_unsafe_non_transactional_updates", 1, 0))
  {
    DBUG_RETURN(handle_gtid_consistency_violation(
      this, ER_GTID_UNSAFE_NON_TRANSACTIONAL_TABLE));
  }

  DBUG_RETURN(true);
}

/*
  Implementation of interface to write rows to the binary log through the
  thread.  The thread is responsible for writing the rows it has
  inserted/updated/deleted.
*/


/*
  Template member function for ensuring that there is an rows log
  event of the apropriate type before proceeding.

  PRE CONDITION:
    - Events of type 'RowEventT' have the type code 'type_code'.
    
  POST CONDITION:
    If a non-NULL pointer is returned, the pending event for thread 'thd' will
    be an event of type 'RowEventT' (which have the type code 'type_code')
    will either empty or have enough space to hold 'needed' bytes.  In
    addition, the columns bitmap will be correct for the row, meaning that
    the pending event will be flushed if the columns in the event differ from
    the columns suppled to the function.

  RETURNS
    If no error, a non-NULL pending event (either one which already existed or
    the newly created one).
    If error, NULL.
 */

template <class RowsEventT> Rows_log_event* 
THD::binlog_prepare_pending_rows_event(TABLE* table, uint32 serv_id,
                                       size_t needed,
                                       bool is_transactional,
				       RowsEventT *hint MY_ATTRIBUTE((unused)),
                                       const uchar* extra_row_info)
{
  DBUG_ENTER("binlog_prepare_pending_rows_event");

  /* Fetch the type code for the RowsEventT template parameter */
  int const general_type_code= RowsEventT::TYPE_CODE;

  Rows_log_event* pending= binlog_get_pending_rows_event(is_transactional);

  if (unlikely(pending && !pending->is_valid()))
    DBUG_RETURN(NULL);

  /*
    Check if the current event is non-NULL and a write-rows
    event. Also check if the table provided is mapped: if it is not,
    then we have switched to writing to a new table.
    If there is no pending event, we need to create one. If there is a pending
    event, but it's not about the same table id, or not of the same type
    (between Write, Update and Delete), or not the same affected columns, or
    going to be too big, flush this event to disk and create a new pending
    event.
  */
  if (!pending ||
      pending->server_id != serv_id || 
      pending->get_table_id() != table->s->table_map_id ||
      pending->get_general_type_code() != general_type_code ||
      pending->get_data_size() + needed > opt_binlog_rows_event_max_size ||
      pending->read_write_bitmaps_cmp(table) == FALSE ||
      !binlog_row_event_extra_data_eq(pending->get_extra_row_data(),
                                      extra_row_info))
  {
    /* Create a new RowsEventT... */
    Rows_log_event* const
	ev= new RowsEventT(this, table, table->s->table_map_id,
                           is_transactional, extra_row_info);
    if (unlikely(!ev))
      DBUG_RETURN(NULL);
    ev->server_id= serv_id; // I don't like this, it's too easy to forget.
    /*
      flush the pending event and replace it with the newly created
      event...
    */
    if (unlikely(
        mysql_bin_log.flush_and_set_pending_rows_event(this, ev,
                                                       is_transactional)))
    {
      delete ev;
      DBUG_RETURN(NULL);
    }

    DBUG_RETURN(ev);               /* This is the new pending event */
  }
  DBUG_RETURN(pending);        /* This is the current pending event */
}

/* Declare in unnamed namespace. */
namespace {

  /**
     Class to handle temporary allocation of memory for row data.

     The responsibilities of the class is to provide memory for
     packing one or two rows of packed data (depending on what
     constructor is called).

     In order to make the allocation more efficient for "simple" rows,
     i.e., rows that do not contain any blobs, a pointer to the
     allocated memory is of memory is stored in the table structure
     for simple rows.  If memory for a table containing a blob field
     is requested, only memory for that is allocated, and subsequently
     released when the object is destroyed.

   */
  class Row_data_memory {
  public:
    /**
      Build an object to keep track of a block-local piece of memory
      for storing a row of data.

      @param table
      Table where the pre-allocated memory is stored.

      @param length
      Length of data that is needed, if the record contain blobs.
     */
    Row_data_memory(TABLE *table, size_t const len1)
      : m_memory(0)
    {
#ifndef DBUG_OFF
      m_alloc_checked= FALSE;
#endif
      allocate_memory(table, len1);
      m_ptr[0]= has_memory() ? m_memory : 0;
      m_ptr[1]= 0;
    }

    Row_data_memory(TABLE *table, size_t const len1, size_t const len2)
      : m_memory(0)
    {
#ifndef DBUG_OFF
      m_alloc_checked= FALSE;
#endif
      allocate_memory(table, len1 + len2);
      m_ptr[0]= has_memory() ? m_memory        : 0;
      m_ptr[1]= has_memory() ? m_memory + len1 : 0;
    }

    ~Row_data_memory()
    {
      if (m_memory != 0 && m_release_memory_on_destruction)
        my_free(m_memory);
    }

    /**
       Is there memory allocated?

       @retval true There is memory allocated
       @retval false Memory allocation failed
     */
    bool has_memory() const {
#ifndef DBUG_OFF
      m_alloc_checked= TRUE;
#endif
      return m_memory != 0;
    }

    uchar *slot(uint s)
    {
      DBUG_ASSERT(s < sizeof(m_ptr)/sizeof(*m_ptr));
      DBUG_ASSERT(m_ptr[s] != 0);
      DBUG_ASSERT(m_alloc_checked == TRUE);
      return m_ptr[s];
    }

  private:
    void allocate_memory(TABLE *const table, size_t const total_length)
    {
      if (table->s->blob_fields == 0)
      {
        /*
          The maximum length of a packed record is less than this
          length. We use this value instead of the supplied length
          when allocating memory for records, since we don't know how
          the memory will be used in future allocations.

          Since table->s->reclength is for unpacked records, we have
          to add two bytes for each field, which can potentially be
          added to hold the length of a packed field.
        */
        size_t const maxlen= table->s->reclength + 2 * table->s->fields;

        /*
          Allocate memory for two records if memory hasn't been
          allocated. We allocate memory for two records so that it can
          be used when processing update rows as well.
        */
        if (table->write_row_record == 0)
          table->write_row_record=
            (uchar *) alloc_root(&table->mem_root, 2 * maxlen);
        m_memory= table->write_row_record;
        m_release_memory_on_destruction= FALSE;
      }
      else
      {
        m_memory= (uchar *) my_malloc(key_memory_Row_data_memory_memory,
                                      total_length, MYF(MY_WME));
        m_release_memory_on_destruction= TRUE;
      }
    }

#ifndef DBUG_OFF
    mutable bool m_alloc_checked;
#endif
    bool m_release_memory_on_destruction;
    uchar *m_memory;
    uchar *m_ptr[2];
  };

} // namespace

int THD::binlog_write_row(TABLE* table, bool is_trans, 
                          uchar const *record,
                          const uchar* extra_row_info)
{ 
  DBUG_ASSERT(is_current_stmt_binlog_format_row() && mysql_bin_log.is_open());

  /*
    Pack records into format for transfer. We are allocating more
    memory than needed, but that doesn't matter.
  */
  Row_data_memory memory(table, max_row_length(table, record));
  if (!memory.has_memory())
    return HA_ERR_OUT_OF_MEM;

  uchar *row_data= memory.slot(0);

  size_t const len= pack_row(table, table->write_set, row_data, record);

  Rows_log_event* const ev=
    binlog_prepare_pending_rows_event(table, server_id, len, is_trans,
                                      static_cast<Write_rows_log_event*>(0),
                                      extra_row_info);

  if (unlikely(ev == 0))
    return HA_ERR_OUT_OF_MEM;

  return ev->add_row_data(row_data, len);
}

int THD::binlog_update_row(TABLE* table, bool is_trans,
                           const uchar *before_record,
                           const uchar *after_record,
                           const uchar* extra_row_info)
{ 
  DBUG_ASSERT(is_current_stmt_binlog_format_row() && mysql_bin_log.is_open());
  int error= 0;

  /**
    Save a reference to the original read and write set bitmaps.
    We will need this to restore the bitmaps at the end.
   */
  MY_BITMAP *old_read_set= table->read_set;
  MY_BITMAP *old_write_set= table->write_set;

  /** 
     This will remove spurious fields required during execution but
     not needed for binlogging. This is done according to the:
     binlog-row-image option.
   */
  binlog_prepare_row_images(table);

  size_t const before_maxlen = max_row_length(table, before_record);
  size_t const after_maxlen  = max_row_length(table, after_record);

  Row_data_memory row_data(table, before_maxlen, after_maxlen);
  if (!row_data.has_memory())
    return HA_ERR_OUT_OF_MEM;

  uchar *before_row= row_data.slot(0);
  uchar *after_row= row_data.slot(1);

  size_t const before_size= pack_row(table, table->read_set, before_row,
                                        before_record);
  size_t const after_size= pack_row(table, table->write_set, after_row,
                                       after_record);

  DBUG_DUMP("before_record", before_record, table->s->reclength);
  DBUG_DUMP("after_record",  after_record, table->s->reclength);
  DBUG_DUMP("before_row",    before_row, before_size);
  DBUG_DUMP("after_row",     after_row, after_size);

  Rows_log_event* const ev=
    binlog_prepare_pending_rows_event(table, server_id,
				      before_size + after_size, is_trans,
				      static_cast<Update_rows_log_event*>(0),
                                      extra_row_info);

  if (unlikely(ev == 0))
    return HA_ERR_OUT_OF_MEM;

  error= ev->add_row_data(before_row, before_size) ||
         ev->add_row_data(after_row, after_size);

  /* restore read/write set for the rest of execution */
  table->column_bitmaps_set_no_signal(old_read_set,
                                      old_write_set);
  
  bitmap_clear_all(&table->tmp_set);

  return error;
}

int THD::binlog_delete_row(TABLE* table, bool is_trans, 
                           uchar const *record,
                           const uchar* extra_row_info)
{ 
  DBUG_ASSERT(is_current_stmt_binlog_format_row() && mysql_bin_log.is_open());
  int error= 0;

  /**
    Save a reference to the original read and write set bitmaps.
    We will need this to restore the bitmaps at the end.
   */
  MY_BITMAP *old_read_set= table->read_set;
  MY_BITMAP *old_write_set= table->write_set;

  /** 
     This will remove spurious fields required during execution but
     not needed for binlogging. This is done according to the:
     binlog-row-image option.
   */
  binlog_prepare_row_images(table);

  /* 
     Pack records into format for transfer. We are allocating more
     memory than needed, but that doesn't matter.
  */
  Row_data_memory memory(table, max_row_length(table, record));
  if (unlikely(!memory.has_memory()))
    return HA_ERR_OUT_OF_MEM;

  uchar *row_data= memory.slot(0);

  DBUG_DUMP("table->read_set", (uchar*) table->read_set->bitmap, (table->s->fields + 7) / 8);
  size_t const len= pack_row(table, table->read_set, row_data, record);

  Rows_log_event* const ev=
    binlog_prepare_pending_rows_event(table, server_id, len, is_trans,
				      static_cast<Delete_rows_log_event*>(0),
                                      extra_row_info);

  if (unlikely(ev == 0))
    return HA_ERR_OUT_OF_MEM;

  error= ev->add_row_data(row_data, len);

  /* restore read/write set for the rest of execution */
  table->column_bitmaps_set_no_signal(old_read_set,
                                      old_write_set);

  bitmap_clear_all(&table->tmp_set);
  return error;
}

void THD::binlog_prepare_row_images(TABLE *table) 
{
  DBUG_ENTER("THD::binlog_prepare_row_images");
  /** 
    Remove from read_set spurious columns. The write_set has been
    handled before in table->mark_columns_needed_for_update. 
   */

  DBUG_PRINT_BITSET("debug", "table->read_set (before preparing): %s", table->read_set);
  THD *thd= table->in_use;

  /** 
    if there is a primary key in the table (ie, user declared PK or a
    non-null unique index) and we dont want to ship the entire image,
    and the handler involved supports this.
   */
  if (table->s->primary_key < MAX_KEY &&
      (thd->variables.binlog_row_image < BINLOG_ROW_IMAGE_FULL) &&
      !ha_check_storage_engine_flag(table->s->db_type(), HTON_NO_BINLOG_ROW_OPT))
  {
    /**
      Just to be sure that tmp_set is currently not in use as
      the read_set already.
    */
    DBUG_ASSERT(table->read_set != &table->tmp_set);
    // Verify it's not used
    DBUG_ASSERT(bitmap_is_clear_all(&table->tmp_set));

    switch(thd->variables.binlog_row_image)
    {
      case BINLOG_ROW_IMAGE_MINIMAL:
        /* MINIMAL: Mark only PK */
        table->mark_columns_used_by_index_no_reset(table->s->primary_key,
                                                   &table->tmp_set);
        break;
      case BINLOG_ROW_IMAGE_NOBLOB:
        /** 
          NOBLOB: Remove unnecessary BLOB fields from read_set 
                  (the ones that are not part of PK).
         */
        bitmap_union(&table->tmp_set, table->read_set);
        for (Field **ptr=table->field ; *ptr ; ptr++)
        {
          Field *field= (*ptr);
          if ((field->type() == MYSQL_TYPE_BLOB) &&
              !(field->flags & PRI_KEY_FLAG))
            bitmap_clear_bit(&table->tmp_set, field->field_index);
        }
        break;
      default:
        DBUG_ASSERT(0); // impossible.
    }

    /* set the temporary read_set */
    table->column_bitmaps_set_no_signal(&table->tmp_set,
                                        table->write_set);
  }

  DBUG_PRINT_BITSET("debug", "table->read_set (after preparing): %s", table->read_set);
  DBUG_VOID_RETURN;
}


int THD::binlog_flush_pending_rows_event(bool stmt_end, bool is_transactional)
{
  DBUG_ENTER("THD::binlog_flush_pending_rows_event");
  /*
    We shall flush the pending event even if we are not in row-based
    mode: it might be the case that we left row-based mode before
    flushing anything (e.g., if we have explicitly locked tables).
   */
  if (!mysql_bin_log.is_open())
    DBUG_RETURN(0);

  /*
    Mark the event as the last event of a statement if the stmt_end
    flag is set.
  */
  int error= 0;
  if (Rows_log_event *pending= binlog_get_pending_rows_event(is_transactional))
  {
    if (stmt_end)
    {
      pending->set_flags(Rows_log_event::STMT_END_F);
      binlog_table_maps= 0;
    }

    error= mysql_bin_log.flush_and_set_pending_rows_event(this, 0,
                                                          is_transactional);
  }

  DBUG_RETURN(error);
}


/**
   binlog_row_event_extra_data_eq

   Comparator for two binlog row event extra data
   pointers.

   It compares their significant bytes.

   Null pointers are acceptable

   @param a
     first pointer

   @param b
     first pointer

   @return
     true if the referenced structures are equal
*/
bool
THD::binlog_row_event_extra_data_eq(const uchar* a,
                                    const uchar* b)
{
  return ((a == b) ||
          ((a != NULL) &&
           (b != NULL) &&
           (a[EXTRA_ROW_INFO_LEN_OFFSET] ==
            b[EXTRA_ROW_INFO_LEN_OFFSET]) &&
           (memcmp(a, b,
                   a[EXTRA_ROW_INFO_LEN_OFFSET]) == 0)));
}

#if !defined(DBUG_OFF)
static const char *
show_query_type(THD::enum_binlog_query_type qtype)
{
  switch (qtype) {
  case THD::ROW_QUERY_TYPE:
    return "ROW";
  case THD::STMT_QUERY_TYPE:
    return "STMT";
  case THD::QUERY_TYPE_COUNT:
  default:
    DBUG_ASSERT(0 <= qtype && qtype < THD::QUERY_TYPE_COUNT);
  }
  static char buf[64];
  sprintf(buf, "UNKNOWN#%d", qtype);
  return buf;
}
#endif

/**
  Auxiliary function to reset the limit unsafety warning suppression.
*/
static void reset_binlog_unsafe_suppression()
{
  DBUG_ENTER("reset_binlog_unsafe_suppression");
  unsafe_warning_suppression_is_activated= false;
  limit_unsafe_warning_count= 0;
  limit_unsafe_suppression_start_time= my_getsystime()/10000000;
  DBUG_VOID_RETURN;
}

/**
  Auxiliary function to print warning in the error log.
*/
static void print_unsafe_warning_to_log(int unsafe_type, char* buf,
                                        const char* query)
{
  DBUG_ENTER("print_unsafe_warning_in_log");
  sprintf(buf, ER_DEFAULT(ER_BINLOG_UNSAFE_STATEMENT),
          ER_DEFAULT(LEX::binlog_stmt_unsafe_errcode[unsafe_type]));
  LogErr(WARNING_LEVEL, ER_MESSAGE_AND_STATEMENT, buf, query);
  DBUG_VOID_RETURN;
}

/**
  Auxiliary function to check if the warning for limit unsafety should be
  thrown or suppressed. Details of the implementation can be found in the
  comments inline.

  @param buf         Buffer to hold the warning message text
  @param unsafe_type The type of unsafety.
  @param query       The actual query statement.

  TODO: Remove this function and implement a general service for all warnings
  that would prevent flooding the error log. => switch to log_throttle class?
*/
static void do_unsafe_limit_checkout(char* buf, int unsafe_type, const char* query)
{
  ulonglong now;
  DBUG_ENTER("do_unsafe_limit_checkout");
  DBUG_ASSERT(unsafe_type == LEX::BINLOG_STMT_UNSAFE_LIMIT);
  limit_unsafe_warning_count++;
  /*
    INITIALIZING:
    If this is the first time this function is called with log warning
    enabled, the monitoring the unsafe warnings should start.
  */
  if (limit_unsafe_suppression_start_time == 0)
  {
    limit_unsafe_suppression_start_time= my_getsystime()/10000000;
    print_unsafe_warning_to_log(unsafe_type, buf, query);
  }
  else
  {
    if (!unsafe_warning_suppression_is_activated)
      print_unsafe_warning_to_log(unsafe_type, buf, query);

    if (limit_unsafe_warning_count >=
        LIMIT_UNSAFE_WARNING_ACTIVATION_THRESHOLD_COUNT)
    {
      now= my_getsystime()/10000000;
      if (!unsafe_warning_suppression_is_activated)
      {
        /*
          ACTIVATION:
          We got LIMIT_UNSAFE_WARNING_ACTIVATION_THRESHOLD_COUNT warnings in
          less than LIMIT_UNSAFE_WARNING_ACTIVATION_TIMEOUT we activate the
          suppression.
        */
        if ((now-limit_unsafe_suppression_start_time) <=
                       LIMIT_UNSAFE_WARNING_ACTIVATION_TIMEOUT)
        {
          unsafe_warning_suppression_is_activated= true;
          DBUG_PRINT("info",("A warning flood has been detected and the limit \
unsafety warning suppression has been activated."));
        }
        else
        {
          /*
           there is no flooding till now, therefore we restart the monitoring
          */
          limit_unsafe_suppression_start_time= my_getsystime()/10000000;
          limit_unsafe_warning_count= 0;
        }
      }
      else
      {
        /*
          Print the suppression note and the unsafe warning.
        */
        LogErr(INFORMATION_LEVEL, ER_BINLOG_WARNING_SUPPRESSED,
               limit_unsafe_warning_count,
               (int)
               (now-limit_unsafe_suppression_start_time));
        print_unsafe_warning_to_log(unsafe_type, buf, query);
        /*
          DEACTIVATION: We got LIMIT_UNSAFE_WARNING_ACTIVATION_THRESHOLD_COUNT
          warnings in more than  LIMIT_UNSAFE_WARNING_ACTIVATION_TIMEOUT, the
          suppression should be deactivated.
        */
        if ((now - limit_unsafe_suppression_start_time) >
            LIMIT_UNSAFE_WARNING_ACTIVATION_TIMEOUT)
        {
          reset_binlog_unsafe_suppression();
          DBUG_PRINT("info",("The limit unsafety warning supression has been \
deactivated"));
        }
      }
      limit_unsafe_warning_count= 0;
    }
  }
  DBUG_VOID_RETURN;
}

/**
  Auxiliary method used by @c binlog_query() to raise warnings.

  The type of warning and the type of unsafeness is stored in
  THD::binlog_unsafe_warning_flags.
*/
void THD::issue_unsafe_warnings()
{
  char buf[MYSQL_ERRMSG_SIZE * 2];
  DBUG_ENTER("issue_unsafe_warnings");
  /*
    Ensure that binlog_unsafe_warning_flags is big enough to hold all
    bits.  This is actually a constant expression.
  */
  DBUG_ASSERT(LEX::BINLOG_STMT_UNSAFE_COUNT <=
              sizeof(binlog_unsafe_warning_flags) * CHAR_BIT);

  uint32 unsafe_type_flags= binlog_unsafe_warning_flags;

  /*
    For each unsafe_type, check if the statement is unsafe in this way
    and issue a warning.
  */
  for (int unsafe_type=0;
       unsafe_type < LEX::BINLOG_STMT_UNSAFE_COUNT;
       unsafe_type++)
  {
    if ((unsafe_type_flags & (1 << unsafe_type)) != 0)
    {
      push_warning_printf(this, Sql_condition::SL_NOTE,
                          ER_BINLOG_UNSAFE_STATEMENT,
                          ER_THD(this, ER_BINLOG_UNSAFE_STATEMENT),
                          ER_THD(this, LEX::binlog_stmt_unsafe_errcode[unsafe_type]));
      if (log_error_verbosity > 1 && opt_log_unsafe_statements)
      {
        if (unsafe_type == LEX::BINLOG_STMT_UNSAFE_LIMIT)
          do_unsafe_limit_checkout( buf, unsafe_type, query().str);
        else //cases other than LIMIT unsafety
          print_unsafe_warning_to_log(unsafe_type, buf, query().str);
      }
    }
  }
  DBUG_VOID_RETURN;
}

/**
  Log the current query.

  The query will be logged in either row format or statement format
  depending on the value of @c current_stmt_binlog_format_row field and
  the value of the @c qtype parameter.

  This function must be called:

  - After the all calls to ha_*_row() functions have been issued.

  - After any writes to system tables. Rationale: if system tables
    were written after a call to this function, and the master crashes
    after the call to this function and before writing the system
    tables, then the master and slave get out of sync.

  - Before tables are unlocked and closed.

  @see decide_logging_format

  @retval 0 Success

  @retval nonzero If there is a failure when writing the query (e.g.,
  write failure), then the error code is returned.
*/
int THD::binlog_query(THD::enum_binlog_query_type qtype, const char *query_arg,
                      size_t query_len, bool is_trans, bool direct,
                      bool suppress_use, int errcode)
{
  DBUG_ENTER("THD::binlog_query");
  DBUG_PRINT("enter", ("qtype: %s  query: '%s'",
                       show_query_type(qtype), query_arg));
  DBUG_ASSERT(query_arg && mysql_bin_log.is_open());

  if (get_binlog_local_stmt_filter() == BINLOG_FILTER_SET)
  {
    /*
      The current statement is to be ignored, and not written to
      the binlog. Do not call issue_unsafe_warnings().
    */
    DBUG_RETURN(0);
  }

  /*
    If we are not in prelocked mode, mysql_unlock_tables() will be
    called after this binlog_query(), so we have to flush the pending
    rows event with the STMT_END_F set to unlock all tables at the
    slave side as well.

    If we are in prelocked mode, the flushing will be done inside the
    top-most close_thread_tables().
  */
  if (this->locked_tables_mode <= LTM_LOCK_TABLES)
    if (int error= binlog_flush_pending_rows_event(TRUE, is_trans))
      DBUG_RETURN(error);

  /*
    Warnings for unsafe statements logged in statement format are
    printed in three places instead of in decide_logging_format().
    This is because the warnings should be printed only if the statement
    is actually logged. When executing decide_logging_format(), we cannot
    know for sure if the statement will be logged:

    1 - sp_head::execute_procedure which prints out warnings for calls to
    stored procedures.

    2 - sp_head::execute_function which prints out warnings for calls
    involving functions.

    3 - THD::binlog_query (here) which prints warning for top level
    statements not covered by the two cases above: i.e., if not insided a
    procedure and a function.
 
    Besides, we should not try to print these warnings if it is not
    possible to write statements to the binary log as it happens when
    the execution is inside a function, or generaly speaking, when
    the variables.option_bits & OPTION_BIN_LOG is false.
  */
  if ((variables.option_bits & OPTION_BIN_LOG) &&
      sp_runtime_ctx == NULL && !binlog_evt_union.do_union)
    issue_unsafe_warnings();

  switch (qtype) {
    /*
      ROW_QUERY_TYPE means that the statement may be logged either in
      row format or in statement format.  If
      current_stmt_binlog_format is row, it means that the
      statement has already been logged in row format and hence shall
      not be logged again.
    */
  case THD::ROW_QUERY_TYPE:
    DBUG_PRINT("debug",
               ("is_current_stmt_binlog_format_row: %d",
                is_current_stmt_binlog_format_row()));
    if (is_current_stmt_binlog_format_row())
      DBUG_RETURN(0);
    /* Fall through */

    /*
      STMT_QUERY_TYPE means that the query must be logged in statement
      format; it cannot be logged in row format.  This is typically
      used by DDL statements.  It is an error to use this query type
      if current_stmt_binlog_format_row is row.

      @todo Currently there are places that call this method with
      STMT_QUERY_TYPE and current_stmt_binlog_format is row.  Fix those
      places and add assert to ensure correct behavior. /Sven
    */
  case THD::STMT_QUERY_TYPE:
    /*
      The MYSQL_BIN_LOG::write() function will set the STMT_END_F flag and
      flush the pending rows event if necessary.
    */
    {
      Query_log_event qinfo(this, query_arg, query_len, is_trans, direct,
                            suppress_use, errcode);
      /*
        Binlog table maps will be irrelevant after a Query_log_event
        (they are just removed on the slave side) so after the query
        log event is written to the binary log, we pretend that no
        table maps were written.
       */
      int error= mysql_bin_log.write_event(&qinfo);
      binlog_table_maps= 0;
      DBUG_RETURN(error);
    }
    break;

  case THD::QUERY_TYPE_COUNT:
  default:
    DBUG_ASSERT(0 <= qtype && qtype < QUERY_TYPE_COUNT);
  }
  DBUG_RETURN(0);
}


struct st_mysql_storage_engine binlog_storage_engine=
{ MYSQL_HANDLERTON_INTERFACE_VERSION };

/** @} */

mysql_declare_plugin(binlog)
{
  MYSQL_STORAGE_ENGINE_PLUGIN,
  &binlog_storage_engine,
  "binlog",
  "MySQL AB",
  "This is a pseudo storage engine to represent the binlog in a transaction",
  PLUGIN_LICENSE_GPL,
  binlog_init, /* Plugin Init */
  binlog_deinit, /* Plugin Deinit */
  0x0100 /* 1.0 */,
  NULL,                       /* status variables                */
  NULL,                       /* system variables                */
  NULL,                       /* config options                  */
  0,  
}
mysql_declare_plugin_end;<|MERGE_RESOLUTION|>--- conflicted
+++ resolved
@@ -7861,10 +7861,6 @@
     Write the incident event into stmt_cache, so that a GTID is generated and
     written for it prior to flushing the stmt_cache.
   */
-<<<<<<< HEAD
-  if (!error)
-    LogErr(ERROR_LEVEL, ER_BINLOG_LOGGING_INCIDENT_TO_STOP_SLAVES, err_msg);
-=======
   binlog_cache_data *cache_data= cache_mngr->get_binlog_cache_data(false);
   if ((error= cache_data->write_event(thd, ev)))
   {
@@ -7877,7 +7873,6 @@
     mysql_mutex_lock(&LOCK_log);
   else
     mysql_mutex_assert_owner(&LOCK_log);
->>>>>>> 1adfcd4e
 
   if (do_flush_and_sync)
   {
@@ -7901,8 +7896,7 @@
     to be alerted and explore incident details.
   */
   if (!error)
-    sql_print_error("%s An incident event has been written to the binary "
-                    "log which will stop the slaves.", err_msg);
+    LogErr(ERROR_LEVEL, ER_BINLOG_LOGGING_INCIDENT_TO_STOP_SLAVES, err_msg);
 
   DBUG_RETURN(error);
 }
