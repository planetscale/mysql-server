/* Copyright (c) 2016, 2017, Oracle and/or its affiliates. All rights reserved.

   This program is free software; you can redistribute it and/or modify
   it under the terms of the GNU General Public License as published by
   the Free Software Foundation; version 2 of the License.

   This program is distributed in the hope that it will be useful,
   but WITHOUT ANY WARRANTY; without even the implied warranty of
   MERCHANTABILITY or FITNESS FOR A PARTICULAR PURPOSE.  See the
   GNU General Public License for more details.

   You should have received a copy of the GNU General Public License
   along with this program; if not, write to the Free Software
   Foundation, Inc., 51 Franklin St, Fifth Floor, Boston, MA 02110-1301  USA */

#include "dd_sql_view.h"

#include <string.h>
#include <sys/types.h>
#include <set>
#include <vector>

#include "auth_common.h"
#include "dd/cache/dictionary_client.h" // dd::cache::Dictionary_client
#include "dd/dd.h"                      // dd::get_dictionary
#include "dd/dd_view.h"                 // dd::update_view_status
#include "dd/dictionary.h"              // is_dd_schema_name
#include "dd/object_id.h"
#include "dd/string_type.h"
#include "dd/types/schema.h"
#include "dd/types/view.h"
#include "derror.h"                     // ER_THD
#include "error_handler.h"              // Internal_error_handler
#include "handler.h"                    // HA_LEX_CREATE_TMP_TABLE
#include "mdl.h"
#include "my_dbug.h"
#include "my_global.h"
#include "my_inttypes.h"
#include "my_sqlcommand.h"
#include "my_sys.h"
#include "mysqld_error.h"
#include "set_var.h"
#include "sp_head.h"                    // sp_name
#include "sql_alter.h"                  // Alter_info
#include "sql_base.h"                   // open_tables
#include "sql_class.h"
#include "sql_const.h"
#include "sql_error.h"
#include "sql_lex.h"                    // LEX
#include "sql_plugin.h"
#include "sql_view.h"                   // mysql_register_view
#include "system_variables.h"
#include "table.h"                      // TABLE_LIST
#include "thr_lock.h"

namespace dd {
class View_routine;
class View_table;
}  // namespace dd

/**
  RAII class to set the context for View_metadata_updater.
*/

class View_metadata_updater_context
{
public:
  View_metadata_updater_context(THD *thd)
    : m_thd(thd)
  {
    // Save sql mode and set sql_mode to 0 in view metadata update context.
    m_saved_sql_mode= thd->variables.sql_mode;
    m_thd->variables.sql_mode= 0;

    // Save current lex and create temporary lex object.
    m_saved_lex= m_thd->lex;
    m_thd->lex= new (m_thd->mem_root)st_lex_local;
    lex_start(m_thd);
    m_thd->lex->sql_command= SQLCOM_SHOW_FIELDS;

    // Backup open tables state.
    m_thd->reset_n_backup_open_tables_state(&m_open_tables_state_backup, 0);
  }

  ~View_metadata_updater_context()
  {
    // Close all the tables which are opened till now.
    close_thread_tables(m_thd);

    // Restore sql mode.
    m_thd->variables.sql_mode= m_saved_sql_mode;

    // Restore open tables state.
    m_thd->restore_backup_open_tables_state(&m_open_tables_state_backup);

    // Restore lex.
    m_thd->lex->unit->cleanup(true);
    lex_end(m_thd->lex);
    delete static_cast<st_lex_local *>(m_thd->lex);
    m_thd->lex= m_saved_lex;

    // While opening views, there is chance of hitting deadlock error. Returning
    // error in this case and resetting transaction_rollback_request here.
    m_thd->transaction_rollback_request= false;
  }

private:
  // Thread handle
  THD *m_thd;

  // sql mode
  sql_mode_t m_saved_sql_mode;

  // LEX object.
  LEX *m_saved_lex;

  // Open_tables_backup
  Open_tables_backup m_open_tables_state_backup;
};


/**
  A error handler to convert all the errors except deadlock and lock wait
  timeout errors to ER_VIEW_INVALID while updating views metadata.

  Even a warning ER_NO_SUCH_USER generated for non-existing user is handled with
  the error handler.
*/

class View_metadata_updater_error_handler final : public Internal_error_handler
{
public:
  virtual bool handle_condition(THD*,
                                uint sql_errno,
                                const char*,
                                Sql_condition::enum_severity_level*,
                                const char*)
  {
    bool retval= true;

    switch(sql_errno)
    {
    case ER_LOCK_WAIT_TIMEOUT:
    case ER_LOCK_DEADLOCK:
      retval= false;
    case ER_NO_SUCH_USER:
      m_sql_errno= sql_errno;
      break;
    default:
      m_sql_errno= ER_VIEW_INVALID;
      break;
    }

    return retval;
  };

  // Method check if invalid view error is set.
  bool is_view_invalid() { return m_sql_errno == ER_VIEW_INVALID; }

  // Method to check if error is handler.
  bool is_view_error_handled()
  {
    /*
      Other errors apart from ER_LOCK_DEADLOCK and ER_LOCK_WAIT_TIMEOUT are
      handled as ER_VIEW_INVALID. Warning ER_NO_SUCH_USER generated but
      m_sql_errno is not set to ER_VIEW_INVALID.
    */
    return (m_sql_errno &&
            m_sql_errno != ER_LOCK_DEADLOCK &&
            m_sql_errno != ER_LOCK_WAIT_TIMEOUT);
  }

private:
  // Member to store errno.
  uint m_sql_errno= 0;
};


Uncommitted_tables_guard::~Uncommitted_tables_guard()
{
  for (const TABLE_LIST* table : m_uncommitted_tables)
  {
    tdc_remove_table(m_thd, TDC_RT_REMOVE_ALL, table->get_db_name(),
                     table->get_table_name(), false);
  }
}


/**
  Prepare TABLE_LIST object for views referencing Base Table/ View/ Stored
  routine "db.tbl_or_sf_name".

  @tparam     T               Type of object (View_table/View_routine) to fetch
                              view names from.
  @param      thd             Current thread.
  @param      db              Database name.
  @param      tbl_or_sf_name  Base table/ View/ Stored function name.
  @param[out] views           TABLE_LIST objects for views.

  @retval     false           Success.
  @retval     true            Failure.

*/

template <typename T>
static bool prepare_view_tables_list(THD *thd, const char *db,
                                     const char *tbl_or_sf_name,
                                     std::vector<TABLE_LIST *> *views)
{
  DBUG_ENTER("prepare_view_tables_list");
  std::vector<dd::Object_id> view_ids;
  std::set<dd::Object_id> prepared_view_ids;

  // Fetch all views using db.tbl_or_sf_name (Base table/ View/ Stored function)
  if (thd->dd_client()->fetch_referencing_views_object_id<T>(db, tbl_or_sf_name,
                                                             &view_ids))
    DBUG_RETURN(true);

  for (uint idx= 0; idx < view_ids.size(); idx++)
  {
    dd::cache::Dictionary_client::Auto_releaser releaser(thd->dd_client());
    dd::String_type view_name;
    dd::String_type schema_name;
    // Get schema name and view name from the object id of the view.
    {
      dd::View *view= nullptr;
      // We need to use READ_UNCOMMITTED here as the view could be changed
      // by the same statement (e.g. RENAME TABLE).
      if (thd->dd_client()->acquire_uncached_uncommitted(view_ids.at(idx),
                                                         &view))
        DBUG_RETURN(true);
      if (!view)
        continue;

      dd::Schema *schema= nullptr;
      if (thd->dd_client()->acquire_uncached_uncommitted(view->schema_id(),
                                                         &schema))
        DBUG_RETURN(true);
      if (!schema)
        continue;
      view_name= view->name();
      schema_name= schema->name();
    }

    // If TABLE_LIST object is already prepared for view name then skip it.
    if (prepared_view_ids.find(view_ids.at(idx)) == prepared_view_ids.end())
    {
      // Prepare TABLE_LIST object for the view and push_back
      TABLE_LIST *vw=
        static_cast<TABLE_LIST *>(alloc_root(thd->mem_root,
                                             sizeof(TABLE_LIST)));
      if (vw == nullptr)
        DBUG_RETURN(true);
      memset(vw, 0, sizeof(TABLE_LIST));

      const char *db_name= strmake_root(thd->mem_root, schema_name.c_str(),
                                        schema_name.length());
      if (db_name == nullptr)
        DBUG_RETURN(true);

      const char *vw_name= strmake_root(thd->mem_root, view_name.c_str(),
                                        view_name.length());
      if (vw_name == nullptr)
        DBUG_RETURN(true);

      vw->init_one_table(db_name, schema_name.length(), vw_name,
                         view_name.length(), nullptr, TL_WRITE, MDL_EXCLUSIVE);

      views->push_back(vw);
      prepared_view_ids.insert(view_ids.at(idx));

      // Fetch all views using schema_name.view_name
      if (thd->dd_client()->fetch_referencing_views_object_id<dd::View_table>(
            schema_name.c_str(),
            view_name.c_str(),
            &view_ids))
        DBUG_RETURN(true);
    }
  }

  DBUG_RETURN(false);
}


/**
  Helper method to
    - Mark view as invalid if DDL operation leaves the view in
      invalid state.
    - Open all the views from the TABLE_LIST vector and
      recreates the view metadata.

  @param          thd                 Thread handle.
  @param          views               TABLE_LIST objects of the views.
  @param          commit_dd_changes   Indicates whether changes to DD need
                                      to be committed.
  @param[in,out]  uncommitted_tables  Helper class to store list of views
                                      which shares need to be removed from
                                      TDC if we fail to commit changes to
                                      DD. Only used if commit_dd_changes
                                      is false.

  @retval     false            Success.
  @retval     true             Failure.
*/

static bool open_views_and_update_metadata(
  THD *thd,
  const std::vector<TABLE_LIST *> *views,
  bool commit_dd_changes,
  Uncommitted_tables_guard *uncommitted_tables)
{
  DBUG_ENTER("open_views_and_update_metadata");

  if (!commit_dd_changes)
  {
    /*
      If we don't plan to commit changes to the data-dictionary in this
      function we need to keep locks on views to be updated until the
      statement end. Because of this we need to acquire them before
      View_metadata_updater_context takes effect.
<<<<<<< HEAD

      QQ: Should we reuse similar code from sql_base.cc somehow?
=======
>>>>>>> 7e114949
    */
    for (auto view : *views)
    {
      MDL_request view_request, schema_request;

      MDL_REQUEST_INIT(&schema_request,
                       MDL_key::SCHEMA, view->db, "",
                       MDL_INTENTION_EXCLUSIVE,
                       MDL_STATEMENT);
      if (thd->mdl_context.acquire_lock(&schema_request,
                                        thd->variables.lock_wait_timeout))
          DBUG_RETURN(true);

      MDL_REQUEST_INIT_BY_KEY(&view_request,
                              &view->mdl_request.key,
                              MDL_EXCLUSIVE,
                              MDL_STATEMENT);
      if (thd->mdl_context.acquire_lock(&view_request,
                                        thd->variables.lock_wait_timeout))
          DBUG_RETURN(true);
    }
  }

  for (auto view : *views)
  {
    const bool mark_view_as_invalid=
      (thd->lex->sql_command == SQLCOM_DROP_TABLE    ||
       thd->lex->sql_command == SQLCOM_DROP_VIEW     ||
       thd->lex->sql_command == SQLCOM_DROP_FUNCTION ||
       thd->lex->sql_command == SQLCOM_DROP_DB);

    View_metadata_updater_context vw_metadata_udpate_context(thd);

    // If operation is drop operation then view referencing it becomes
    // invalid. Hence mark all view as invalid.
    if (mark_view_as_invalid)
    {
      // Acquire MDL lock on the table.
      if (lock_table_names(thd, view, nullptr,
                           thd->variables.lock_wait_timeout, 0))
        DBUG_RETURN(true);

      // Update Table.options.view_valid as false(invalid)
      if (dd::update_view_status(thd, view->get_db_name(),
                                 view->get_table_name(), false,
                                 commit_dd_changes))
        DBUG_RETURN(true);

      continue;
    }

    View_metadata_updater_error_handler error_handler;
    thd->push_internal_handler(&error_handler);

    /*
      Open view.

      Do not open tables which are not already in Table Cache in SE,
      as this might mean that, for example, this table is in the
      process of being ALTERed (by the thread which called our
      function), so its definition which we are going to use for
      opening is not committed/usable with SE.
    */
    uint counter= 0;
    DML_prelocking_strategy prelocking_strategy;
    view->select_lex= thd->lex->select_lex;
    if (open_tables(thd, &view, &counter, MYSQL_OPEN_NO_NEW_TABLE_IN_SE,
                    &prelocking_strategy))
    {
      thd->pop_internal_handler();
      if (error_handler.is_view_invalid())
      {
        if (view->mdl_request.ticket != NULL)
        {
          // Update view status in tables.options.view_valid.
          if (dd::update_view_status(thd, view->get_db_name(),
                                     view->get_table_name(), false,
                                     commit_dd_changes))
            DBUG_RETURN(true);
        }
      }
      else if (error_handler.is_view_error_handled() == false)
      {
        // Error is not handled by View_metadata_updater_error_handler.
        DBUG_RETURN(true);
      }
      continue;
    }
    if (view->is_view() == false)
    {
      // In between listing views and locking(opening), if view is dropped and
      // created as table then skip it.
      continue;
    }

    /* Prepare select to resolve all fields */
    LEX *view_lex= view->view_query();
    LEX *org_lex= thd->lex;
    thd->lex= view_lex;
    view_lex->context_analysis_only|= CONTEXT_ANALYSIS_ONLY_VIEW;
    if (view_lex->unit->prepare(thd, 0, 0, 0))
    {
      thd->lex= org_lex;
      thd->pop_internal_handler();
      if (error_handler.is_view_invalid())
      {
        // Update view status in tables.options.view_valid.
        if (dd::update_view_status(thd, view->get_db_name(),
                                   view->get_table_name(), false,
                                   commit_dd_changes))
          DBUG_RETURN(true);
      }
      else if (error_handler.is_view_error_handled() == false)
      {
        // Error is not handled by View_metadata_updater_error_handler.
        DBUG_RETURN(true);
      }
      continue;
    }
    thd->pop_internal_handler();

    view_lex->create_view_algorithm= view->algorithm;
    view_lex->definer= &view->definer;
    view_lex->create_view_suid= view->view_suid;
    view_lex->create_view_check= view->with_check;

    /*
      If we are not going commit changes immediately we need to ensure
      that entries for uncommitted views are removed from TDC on error/
      rollback. Add view which we about to update to the helper class
      for TDC invalidation.
    */
    if (!commit_dd_changes)
      uncommitted_tables->add_table(view);

    // Update view metadata. mysql_register_view with VIEW_ALTER mode, drops
    // old view object and recreates the new one with the new definition.
    if (mysql_register_view(thd, view, enum_view_create_mode::VIEW_ALTER,
                            commit_dd_changes))
    {
      view_lex->unit->cleanup(true);
      lex_end(view_lex);
      thd->lex= org_lex;
      DBUG_RETURN(true);
    }
    tdc_remove_table(thd, TDC_RT_REMOVE_ALL, view->get_db_name(),
                     view->get_table_name(), false);

    view_lex->unit->cleanup(true);
    lex_end(view_lex);
    thd->lex= org_lex;
  }

  DBUG_RETURN(false);
}


/**
  Helper method to check if view metadata update is required for the DDL
  operation.

  @param   thd              Thread handle.
  @param   db               Database name.
  @param   name             Base table/ View/ Stored routine name.

  @retval  true   if view metadata update is required.
  @retval  false  if view metadata update is NOT required.
*/

static bool is_view_metadata_update_needed(THD *thd, const char *db,
                                           const char *name)
{
  DBUG_ENTER("is_view_metadata_update_needed");

  // Update view metadata for only non temporary user tables.
  auto is_non_temp_user_table=
    [](THD *thd, const char *db, const char *name)
      {
        LEX_STRING lex_db= { const_cast<char*>(db), strlen(db) };
        LEX_STRING lex_name= { const_cast<char*>(name), strlen(name) };

        if (dd::get_dictionary()->is_dd_schema_name(db) ||
            get_table_category(lex_db, lex_name) != TABLE_CATEGORY_USER ||
            find_temporary_table(thd, db, name))
          return false;

        return true;
      };

  bool retval= false;
  switch(thd->lex->sql_command)
  {
  case SQLCOM_CREATE_TABLE:
    retval= is_non_temp_user_table(thd, db, name) &&
            !(thd->lex->create_info->options & HA_LEX_CREATE_TMP_TABLE);
    break;
  case SQLCOM_ALTER_TABLE:
    {
      // Alter operations which affects view column metadata.
      const uint alter_operations= (Alter_info::ALTER_ADD_COLUMN    |
                                    Alter_info::ALTER_DROP_COLUMN   |
                                    Alter_info::ALTER_CHANGE_COLUMN |
                                    Alter_info::ALTER_RENAME        |
                                    Alter_info::ALTER_OPTIONS       |
                                    Alter_info::ALTER_CHANGE_COLUMN_DEFAULT);
      retval= is_non_temp_user_table(thd, db, name) &&
        (thd->lex->alter_info.flags & alter_operations);
      break;
    }
  case SQLCOM_DROP_TABLE:
  case SQLCOM_RENAME_TABLE:
  case SQLCOM_CREATE_VIEW:
  case SQLCOM_DROP_VIEW:
  case SQLCOM_DROP_DB:
    retval= is_non_temp_user_table(thd, db, name);
    break;
  case SQLCOM_CREATE_SPFUNCTION:
  case SQLCOM_DROP_FUNCTION:
    retval= true;
    break;
  default:
    break;
  }

  DBUG_RETURN(retval);
}


/**
  Helper method to update referencing view's metadata.

  @tparam         T                   Type of object (View_table/View_routine)
                                      to fetch referencing view names.
  @param          thd                 Current thread.
  @param          db                  Database name.
  @param          tbl_or_sf_name      Base table/ View/ Stored function name.
  @param          commit_dd_changes   Indicates whether changes to DD need
                                      to be committed.
  @param[in,out]  uncommitted_tables  Helper class to store list of views
                                      which shares need to be removed from
                                      TDC if we fail to commit changes to
                                      DD. Only used if commit_dd_changes
                                      is false.

  @retval     false           Success.
  @retval     true            Failure.

*/

template <typename T>
static bool update_view_metadata(THD *thd,
                const char *db,
                const char *tbl_or_sf_name,
                bool commit_dd_changes,
                Uncommitted_tables_guard *uncommitted_tables)
{
  if (is_view_metadata_update_needed(thd, db, tbl_or_sf_name))
  {
    // Prepare list of all views referencing the db.table_name.
    std::vector<TABLE_LIST *> views;
    if (prepare_view_tables_list<T>(thd, db, tbl_or_sf_name, &views))
      return true;

    /*
       Open views and update views metadata.

       Note that these updates will be done atomically with the main part of
       DDL statement only if main part DDL statement itself is atomic (i.e.
       storage engine involved supports atomic DDL).
       Otherwise, there is a possibility of things going out of sync in fatal
       error or crash scenarios. We will consider handling this case atomically
       as part of WL#9446.
    */
    if (open_views_and_update_metadata(thd, &views, commit_dd_changes,
                                       uncommitted_tables))
      return true;
  }

  return false;
}


bool update_referencing_views_metadata(THD *thd, const TABLE_LIST *table,
        const char *new_db, const char *new_table_name,
        bool commit_dd_changes,
        Uncommitted_tables_guard *uncommitted_tables)
{
  DBUG_ENTER("update_referencing_views_metadata");
  DBUG_ASSERT(table != nullptr);

  // Update metadata for view's referencing table.
  if (is_view_metadata_update_needed(thd, table->get_db_name(),
                                     table->get_table_name()))
  {
    // Prepare list of all views referencing the table.
    if (update_view_metadata<dd::View_table>(thd, table->get_db_name(),
                                             table->get_table_name(),
                                             commit_dd_changes,
                                             uncommitted_tables))
      DBUG_RETURN(true);

    // Open views and update views metadata.
    if (new_db != nullptr && new_table_name != nullptr &&
        update_view_metadata<dd::View_table>(thd, new_db, new_table_name,
                                             commit_dd_changes,
                                             uncommitted_tables))
      DBUG_RETURN(true);
  }
  DBUG_RETURN(false);
}


bool update_referencing_views_metadata(THD *thd, const TABLE_LIST *table,
        bool commit_dd_changes,
        Uncommitted_tables_guard *uncommitted_tables)
{
  return update_referencing_views_metadata(thd, table, nullptr, nullptr,
                                           commit_dd_changes,
                                           uncommitted_tables);
}


bool update_referencing_views_metadata(THD *thd, const sp_name *spname)
{
  DBUG_ENTER("update_referencing_views_metadata");
  DBUG_ASSERT(spname);

  DBUG_RETURN(update_view_metadata<dd::View_routine>(thd,
                                                     spname->m_db.str,
                                                     spname->m_name.str,
                                                     true, nullptr));
}


void push_view_warning_or_error(THD *thd, const char *db, const char *view_name)
{
  // Report error for "SHOW FIELDS/DESCRIBE" operations.
  if (thd->lex->sql_command == SQLCOM_SHOW_FIELDS)
    my_error(ER_VIEW_INVALID, MYF(0), db, view_name);
  else
    // Push invalid view warning.
    push_warning_printf(thd, Sql_condition::SL_WARNING,
                        ER_VIEW_INVALID,
                        ER_THD(thd, ER_VIEW_INVALID),
                        db, view_name);
}<|MERGE_RESOLUTION|>--- conflicted
+++ resolved
@@ -318,11 +318,6 @@
       function we need to keep locks on views to be updated until the
       statement end. Because of this we need to acquire them before
       View_metadata_updater_context takes effect.
-<<<<<<< HEAD
-
-      QQ: Should we reuse similar code from sql_base.cc somehow?
-=======
->>>>>>> 7e114949
     */
     for (auto view : *views)
     {
