/*
  Copyright (c) 2006, 2015, Oracle and/or its affiliates. All rights reserved.

   This program is free software; you can redistribute it and/or modify
   it under the terms of the GNU General Public License as published by
   the Free Software Foundation; version 2 of the License.

   This program is distributed in the hope that it will be useful,
   but WITHOUT ANY WARRANTY; without even the implied warranty of
   MERCHANTABILITY or FITNESS FOR A PARTICULAR PURPOSE.  See the
   GNU General Public License for more details.

   You should have received a copy of the GNU General Public License
   along with this program; if not, write to the Free Software
   Foundation, Inc., 51 Franklin St, Fifth Floor, Boston, MA 02110-1301  USA
*/

#include "ha_ndbcluster_glue.h"
#include "ha_ndbcluster.h"
#include "ha_ndbcluster_connection.h"
#include "ndb_local_connection.h"
#include "ndb_thd.h"
#include "ndb_table_guard.h"
#include "ndb_global_schema_lock.h"
#include "ndb_global_schema_lock_guard.h"
#include "ndb_tdc.h"
#include <NdbSleep.h>

#include "global_threads.h"
#include "rpl_injector.h"
#include "rpl_filter.h"
#if MYSQL_VERSION_ID > 50600
#include "rpl_slave.h"
#else
#include "slave.h"
#include "log_event.h"
#endif
#include "global_threads.h"
#include "ha_ndbcluster_binlog.h"
#include <ndbapi/NdbDictionary.hpp>
#include <ndbapi/ndb_cluster_connection.hpp>

extern my_bool opt_ndb_log_orig;
extern my_bool opt_ndb_log_bin;
extern my_bool opt_ndb_log_update_as_write;
extern my_bool opt_ndb_log_updated_only;
extern my_bool opt_ndb_log_binlog_index;
extern my_bool opt_ndb_log_apply_status;
extern ulong opt_ndb_extra_logging;
extern st_ndb_slave_state g_ndb_slave_state;
extern my_bool opt_ndb_log_transaction_id;
extern my_bool log_bin_use_v1_row_events;
extern my_bool opt_ndb_log_empty_update;
extern my_bool opt_ndb_clear_apply_status;

bool ndb_log_empty_epochs(void);

void ndb_index_stat_restart();

/*
  defines for cluster replication table names
*/
#include "ha_ndbcluster_tables.h"

#include "ndb_dist_priv_util.h"
#include "ndb_anyvalue.h"
#include "ndb_binlog_extra_row_info.h"
#include "ndb_event_data.h"
#include "ndb_schema_object.h"
#include "ndb_schema_dist.h"
#include "ndb_repl_tab.h"
#include "ndb_binlog_thread.h"

/*
  Timeout for syncing schema events between
  mysql servers, and between mysql server and the binlog
*/
static const int DEFAULT_SYNC_TIMEOUT= 120;

/* Column numbers in the ndb_binlog_index table */
enum Ndb_binlog_index_cols
{
  NBICOL_START_POS                 = 0
  ,NBICOL_START_FILE               = 1
  ,NBICOL_EPOCH                    = 2
  ,NBICOL_NUM_INSERTS              = 3
  ,NBICOL_NUM_UPDATES              = 4
  ,NBICOL_NUM_DELETES              = 5
  ,NBICOL_NUM_SCHEMAOPS            = 6
  /* Following colums in schema 'v2' */
  ,NBICOL_ORIG_SERVERID            = 7
  ,NBICOL_ORIG_EPOCH               = 8
  ,NBICOL_GCI                      = 9
  /* Following columns in schema 'v3' */
  ,NBICOL_NEXT_POS                 = 10
  ,NBICOL_NEXT_FILE                = 11
};

/*
  Flag showing if the ndb binlog should be created, if so == TRUE
  FALSE if not
*/
my_bool ndb_binlog_running= FALSE;
static my_bool ndb_binlog_tables_inited= FALSE;
static my_bool ndb_binlog_is_ready= FALSE;

bool
ndb_binlog_is_read_only(void)
{
  if(!ndb_binlog_tables_inited)
  {
    /* the ndb_* system tables not setup yet */
    return true;
  }

  if (ndb_binlog_running && !ndb_binlog_is_ready)
  {
    /*
      The binlog thread is supposed to write to binlog
      but not ready (still initializing or has lost connection)
    */
    return true;
  }
  return false;
}

/*
  Global reference to the ndb injector thread THD oject

  Has one sole purpose, for setting the in_use table member variable
  in get_share(...)
*/
extern THD * injector_thd; // Declared in ha_ndbcluster.cc

/*
  Global reference to ndb injector thd object.

  Used mainly by the binlog index thread, but exposed to the client sql
  thread for one reason; to setup the events operations for a table
  to enable ndb injector thread receiving events.

  Must therefore always be used with a surrounding
  pthread_mutex_lock(&injector_mutex), when doing create/dropEventOperation
*/
static Ndb *injector_ndb= 0;
static Ndb *schema_ndb= 0;

static int ndbcluster_binlog_inited= 0;

/*
  Mutex and condition used for interacting between client sql thread
  and injector thread
*/
static pthread_mutex_t injector_mutex;
static pthread_cond_t  injector_cond;

/* NDB Injector thread (used for binlog creation) */
static ulonglong ndb_latest_applied_binlog_epoch= 0;
static ulonglong ndb_latest_handled_binlog_epoch= 0;
static ulonglong ndb_latest_received_binlog_epoch= 0;

NDB_SHARE *ndb_apply_status_share= 0;
NDB_SHARE *ndb_schema_share= 0;
static pthread_mutex_t ndb_schema_share_mutex;

extern my_bool opt_log_slave_updates;
static my_bool g_ndb_log_slave_updates;

static bool g_injector_v1_warning_emitted = false;

#ifndef DBUG_OFF
static void print_records(TABLE *table, const uchar *record)
{
  for (uint j= 0; j < table->s->fields; j++)
  {
    char buf[40];
    int pos= 0;
    Field *field= table->field[j];
    const uchar* field_ptr= field->ptr - table->record[0] + record;
    int pack_len= field->pack_length();
    int n= pack_len < 10 ? pack_len : 10;

    for (int i= 0; i < n && pos < 20; i++)
    {
      pos+= sprintf(&buf[pos]," %x", (int) (uchar) field_ptr[i]);
    }
    buf[pos]= 0;
    DBUG_PRINT("info",("[%u]field_ptr[0->%d]: %s", j, n, buf));
  }
}
#else
#define print_records(a,b)
#endif


#ifndef DBUG_OFF
static void dbug_print_table(const char *info, TABLE *table)
{
  if (table == 0)
  {
    DBUG_PRINT("info",("%s: (null)", info));
    return;
  }
  DBUG_PRINT("info",
             ("%s: %s.%s s->fields: %d  "
              "reclength: %lu  rec_buff_length: %u  record[0]: 0x%lx  "
              "record[1]: 0x%lx",
              info,
              table->s->db.str,
              table->s->table_name.str,
              table->s->fields,
              table->s->reclength,
              table->s->rec_buff_length,
              (long) table->record[0],
              (long) table->record[1]));

  for (unsigned int i= 0; i < table->s->fields; i++) 
  {
    Field *f= table->field[i];
    DBUG_PRINT("info",
               ("[%d] \"%s\"(0x%lx:%s%s%s%s%s%s) type: %d  pack_length: %d  "
                "ptr: 0x%lx[+%d]  null_bit: %u  null_ptr: 0x%lx[+%d]",
                i,
                f->field_name,
                (long) f->flags,
                (f->flags & PRI_KEY_FLAG)  ? "pri"       : "attr",
                (f->flags & NOT_NULL_FLAG) ? ""          : ",nullable",
                (f->flags & UNSIGNED_FLAG) ? ",unsigned" : ",signed",
                (f->flags & ZEROFILL_FLAG) ? ",zerofill" : "",
                (f->flags & BLOB_FLAG)     ? ",blob"     : "",
                (f->flags & BINARY_FLAG)   ? ",binary"   : "",
                f->real_type(),
                f->pack_length(),
                (long) f->ptr, (int) (f->ptr - table->record[0]),
                f->null_bit,
                (long) f->null_offset(0),
                (int) f->null_offset()));
    if (f->type() == MYSQL_TYPE_BIT)
    {
      Field_bit *g= (Field_bit*) f;
      DBUG_PRINT("MYSQL_TYPE_BIT",("field_length: %d  bit_ptr: 0x%lx[+%d] "
                                   "bit_ofs: %d  bit_len: %u",
                                   g->field_length, (long) g->bit_ptr,
                                   (int) ((uchar*) g->bit_ptr -
                                          table->record[0]),
                                   g->bit_ofs, g->bit_len));
    }
  }
}
#else
#define dbug_print_table(a,b)
#endif


static void run_query(THD *thd, char *buf, char *end,
                      const int *no_print_error)
{
  /*
    NOTE! Don't use this function for new implementation, backward
    compat. only
  */

  Ndb_local_connection mysqld(thd);

  /*
    Run the query, suppress some errors from being printed
    to log and ignore any error returned
  */
  (void)mysqld.raw_run_query(buf, (end - buf),
                             no_print_error);
}

static void
ndb_binlog_close_shadow_table(NDB_SHARE *share)
{
  DBUG_ENTER("ndb_binlog_close_shadow_table");
  Ndb_event_data *event_data= share->event_data;
  if (event_data)
  {
    delete event_data;
    share->event_data= 0;
  }
  DBUG_VOID_RETURN;
}


/*
  Open a shadow table for the table given in share.
  - The shadow table is (mainly) used when an event is
    recieved from the data nodes which need to be written
    to the binlog injector.
*/

static int
ndb_binlog_open_shadow_table(THD *thd, NDB_SHARE *share)
{
  int error;
  DBUG_ASSERT(share->event_data == 0);
  Ndb_event_data *event_data= share->event_data= new Ndb_event_data(share);
  DBUG_ENTER("ndb_binlog_open_shadow_table");

  MEM_ROOT **root_ptr=
    my_pthread_getspecific_ptr(MEM_ROOT**, THR_MALLOC);
  MEM_ROOT *old_root= *root_ptr;
  init_sql_alloc(&event_data->mem_root, 1024, 0);
  *root_ptr= &event_data->mem_root;

  TABLE_SHARE *shadow_table_share=
    (TABLE_SHARE*)alloc_root(&event_data->mem_root, sizeof(TABLE_SHARE));
  TABLE *shadow_table=
    (TABLE*)alloc_root(&event_data->mem_root, sizeof(TABLE));

  init_tmp_table_share(thd, shadow_table_share,
                       share->db, 0,
                       share->table_name,
                       share->key);
  if ((error= open_table_def(thd, shadow_table_share, 0)) ||
      (error= open_table_from_share(thd, shadow_table_share, "", 0,
                                    (uint) (OPEN_FRM_FILE_ONLY | DELAYED_OPEN | READ_ALL),
                                    0, shadow_table,
                                    false
                                    )))
  {
    DBUG_PRINT("error", ("failed to open shadow table, error: %d my_errno: %d",
                         error, my_errno));
    free_table_share(shadow_table_share);
    delete event_data;
    share->event_data= 0;
    *root_ptr= old_root;
    DBUG_RETURN(error);
  }
  event_data->shadow_table= shadow_table;

  mysql_mutex_lock(&LOCK_open);
  assign_new_table_id(shadow_table_share);
  mysql_mutex_unlock(&LOCK_open);

  shadow_table->in_use= injector_thd;
  
  shadow_table->s->db.str= share->db;
  shadow_table->s->db.length= strlen(share->db);
  shadow_table->s->table_name.str= share->table_name;
  shadow_table->s->table_name.length= strlen(share->table_name);
  /* We can't use 'use_all_columns()' as the file object is not setup yet */
  shadow_table->column_bitmaps_set_no_signal(&shadow_table->s->all_set,
                                             &shadow_table->s->all_set);

  if (shadow_table->s->primary_key == MAX_KEY)
   share->flags|= NSF_HIDDEN_PK;

  if (shadow_table->s->blob_fields != 0)
    share->flags|= NSF_BLOB_FLAG;

#ifndef DBUG_OFF
  dbug_print_table("table", shadow_table);
#endif
  *root_ptr= old_root;
  DBUG_RETURN(0);
}


/*
  Initialize the binlog part of the NDB_SHARE
*/
int ndbcluster_binlog_init_share(THD *thd, NDB_SHARE *share, TABLE *_table)
{
  DBUG_ENTER("ndbcluster_binlog_init_share");

  if (!share->need_events(ndb_binlog_running))
  {
    if (_table)
    {
      if (_table->s->primary_key == MAX_KEY)
        share->flags|= NSF_HIDDEN_PK;
      if (_table->s->blob_fields != 0)
        share->flags|= NSF_BLOB_FLAG;
    }
    else
    {
      share->flags|= NSF_NO_BINLOG;
    }
    DBUG_RETURN(0);
  }

  DBUG_RETURN(ndb_binlog_open_shadow_table(thd, share));
}

static int
get_ndb_blobs_value(TABLE* table, NdbValue* value_array,
                    uchar*& buffer, uint& buffer_size,
                    my_ptrdiff_t ptrdiff)
{
  DBUG_ENTER("get_ndb_blobs_value");

  // Field has no field number so cannot use TABLE blob_field
  // Loop twice, first only counting total buffer size
  for (int loop= 0; loop <= 1; loop++)
  {
    uint32 offset= 0;
    for (uint i= 0; i < table->s->fields; i++)
    {
      Field *field= table->field[i];
      NdbValue value= value_array[i];
      if (! (field->flags & BLOB_FLAG))
        continue;
      if (value.blob == NULL)
      {
        DBUG_PRINT("info",("[%u] skipped", i));
        continue;
      }
      Field_blob *field_blob= (Field_blob *)field;
      NdbBlob *ndb_blob= value.blob;
      int isNull;
      if (ndb_blob->getNull(isNull) != 0)
        DBUG_RETURN(-1);
      if (isNull == 0) {
        Uint64 len64= 0;
        if (ndb_blob->getLength(len64) != 0)
          DBUG_RETURN(-1);
        // Align to Uint64
        uint32 size= Uint32(len64);
        if (size % 8 != 0)
          size+= 8 - size % 8;
        if (loop == 1)
        {
          uchar *buf= buffer + offset;
          uint32 len= 0xffffffff;  // Max uint32
          if (ndb_blob->readData(buf, len) != 0)
            DBUG_RETURN(-1);
          DBUG_PRINT("info", ("[%u] offset: %u  buf: 0x%lx  len=%u  [ptrdiff=%d]",
                              i, offset, (long) buf, len, (int)ptrdiff));
          DBUG_ASSERT(len == len64);
          // Ugly hack assumes only ptr needs to be changed
          field_blob->set_ptr_offset(ptrdiff, len, buf);
        }
        offset+= size;
      }
      else if (loop == 1) // undefined or null
      {
        // have to set length even in this case
        uchar *buf= buffer + offset; // or maybe NULL
        uint32 len= 0;
        field_blob->set_ptr_offset(ptrdiff, len, buf);
        DBUG_PRINT("info", ("[%u] isNull=%d", i, isNull));
        }
    }
    if (loop == 0 && offset > buffer_size)
    {
      my_free(buffer);
      buffer_size= 0;
      DBUG_PRINT("info", ("allocate blobs buffer size %u", offset));
      buffer= (uchar*) my_malloc(offset, MYF(MY_WME));
      if (buffer == NULL)
      {
        sql_print_error("get_ndb_blobs_value: my_malloc(%u) failed", offset);
        DBUG_RETURN(-1);
      }
      buffer_size= offset;
    }
  }
  DBUG_RETURN(0);
}


/*****************************************************************
  functions called from master sql client threads
****************************************************************/

/*
  called in mysql_show_binlog_events and reset_logs to make sure we wait for
  all events originating from the 'thd' to arrive in the binlog.

  'thd' is expected to be non-NULL.

  Wait for the epoch in which the last transaction of the 'thd' is a part of.

  Wait a maximum of 30 seconds.
*/
static void ndbcluster_binlog_wait(THD *thd)
{
  if (ndb_binlog_running)
  {
    DBUG_ENTER("ndbcluster_binlog_wait");
    DBUG_ASSERT(thd);
    DBUG_ASSERT(thd_sql_command(thd) == SQLCOM_SHOW_BINLOG_EVENTS ||
                thd_sql_command(thd) == SQLCOM_FLUSH ||
                thd_sql_command(thd) == SQLCOM_RESET);
    /*
      Binlog Injector should not wait for itself
    */
    if (thd->system_thread == SYSTEM_THREAD_NDBCLUSTER_BINLOG)
      DBUG_VOID_RETURN;

    Thd_ndb *thd_ndb = get_thd_ndb(thd);
    if (!thd_ndb)
    {
      /*
       thd has not interfaced with ndb before
       so there is no need for waiting
      */
       DBUG_VOID_RETURN;
    }

    const char *save_info = thd->proc_info;
    thd->proc_info = "Waiting for ndbcluster binlog update to "
	"reach current position";

    const Uint64 start_handled_epoch = ndb_latest_handled_binlog_epoch;
   /*
     Highest epoch that a transaction against Ndb has received
     as part of commit processing *in this thread*. This is a
     per-session 'most recent change' indicator.
    */
    const Uint64 session_last_committed_epoch =
      thd_ndb->m_last_commit_epoch_session;

    /*
     * Wait until the last committed epoch from the session enters Binlog.
     * Break any possible deadlock after 30s.
     */
    int count = 30;

    pthread_mutex_lock(&injector_mutex);
    while (!thd->killed && count && ndb_binlog_running &&
           (ndb_latest_handled_binlog_epoch == 0 ||
            ndb_latest_handled_binlog_epoch < session_last_committed_epoch))
    {
      count--;
      struct timespec abstime;
      set_timespec(abstime, 1);
      pthread_cond_timedwait(&injector_cond, &injector_mutex, &abstime);
    }
    pthread_mutex_unlock(&injector_mutex);

    if (count == 0)
    {
      sql_print_warning("NDB: Thread id %llu timed out (30s) waiting for epoch %u/%u "
                        "to be handled.  Progress : %u/%u -> %u/%u.",
                        (ulonglong) thd->thread_id,
                        Uint32((session_last_committed_epoch >> 32) & 0xffffffff),
                        Uint32(session_last_committed_epoch & 0xffffffff),
                        Uint32((start_handled_epoch >> 32) & 0xffffffff),
                        Uint32(start_handled_epoch & 0xffffffff),
                        Uint32((ndb_latest_handled_binlog_epoch >> 32) & 0xffffffff),
                        Uint32(ndb_latest_handled_binlog_epoch & 0xffffffff));

      // Fail on wait/deadlock timeout in debug compile
      DBUG_ASSERT(false);
    }
    
    thd->proc_info= save_info;
    DBUG_VOID_RETURN;
  }
}

/*
 Called from MYSQL_BIN_LOG::reset_logs in log.cc when binlog is emptied
*/
static int ndbcluster_reset_logs(THD *thd)
{
  if (!ndb_binlog_running)
    return 0;

  /* only reset master should reset logs */
  if (!((thd->lex->sql_command == SQLCOM_RESET) &&
        (thd->lex->type & REFRESH_MASTER)))
    return 0;

  DBUG_ENTER("ndbcluster_reset_logs");

  /*
    Wait for all events originating from this mysql server has
    reached the binlog before continuing to reset
  */
  ndbcluster_binlog_wait(thd);

  /*
    Truncate mysql.ndb_binlog_index table, if table does not
    exist ignore the error as it is a "consistent" behavior
  */
  Ndb_local_connection mysqld(thd);
  const bool ignore_no_such_table = true;
  if(mysqld.truncate_table(STRING_WITH_LEN("mysql"),
                           STRING_WITH_LEN("ndb_binlog_index"),
                           ignore_no_such_table))
  {
    // Failed to truncate table
    DBUG_RETURN(1);
  }
  DBUG_RETURN(0);
}

/*
  Setup THD object
  'Inspired' from ha_ndbcluster.cc : ndb_util_thread_func
*/
THD *
ndb_create_thd(char * stackptr)
{
  DBUG_ENTER("ndb_create_thd");
  THD * thd= new THD; /* note that contructor of THD uses DBUG_ */
  if (thd == 0)
  {
    DBUG_RETURN(0);
  }
  THD_CHECK_SENTRY(thd);

  thd->thread_id= 0;
  thd->thread_stack= stackptr; /* remember where our stack is */
  if (thd->store_globals())
  {
    delete thd;
    DBUG_RETURN(0);
  }

  lex_start(thd);

  thd->init_for_queries();
  thd_set_command(thd, COM_DAEMON);
  thd->system_thread= SYSTEM_THREAD_NDBCLUSTER_BINLOG;
#ifndef NDB_THD_HAS_NO_VERSION
  thd->version= refresh_version;
#endif
  thd->client_capabilities= 0;
  thd->lex->start_transaction_opt= 0;
  thd->security_ctx->skip_grants();

  CHARSET_INFO *charset_connection= get_charset_by_csname("utf8",
                                                          MY_CS_PRIMARY,
                                                          MYF(MY_WME));
  thd->variables.character_set_client= charset_connection;
  thd->variables.character_set_results= charset_connection;
  thd->variables.collation_connection= charset_connection;
  thd->update_charset();
  DBUG_RETURN(thd);
}

/*
  Called from MYSQL_BIN_LOG::purge_logs in log.cc when the binlog "file"
  is removed
*/

static int
ndbcluster_binlog_index_purge_file(THD *passed_thd, const char *file)
{
  int stack_base = 0;
  int error = 0;
  DBUG_ENTER("ndbcluster_binlog_index_purge_file");
  DBUG_PRINT("enter", ("file: %s", file));

  if (!ndb_binlog_running || (passed_thd && passed_thd->slave_thread))
    DBUG_RETURN(0);

  /**
   * This function cannot safely reuse the passed thd object
   * due to the variety of places from which it is called.
   *   new/delete one...yuck!
   */
  THD* my_thd;
  if ((my_thd = ndb_create_thd((char*)&stack_base) /* stack ptr */) == 0)
  {
    /**
     * TODO return proper error code here,
     * BUT! return code is not (currently) checked in
     *      log.cc : purge_index_entry() so we settle for warning printout
     * Will sql_print_warning fail with no thd?
     */
    sql_print_warning("NDB: Unable to purge "
                      NDB_REP_DB "." NDB_REP_TABLE
                      " File=%s (failed to setup thd)", file);
    DBUG_RETURN(0);
  }


  /*
    delete rows from mysql.ndb_binlog_index table for the given
    filename, if table does not exist ignore the error as it
    is a "consistent" behavior
  */
  Ndb_local_connection mysqld(my_thd);
  const bool ignore_no_such_table = true;
  if(mysqld.delete_rows(STRING_WITH_LEN("mysql"),
                        STRING_WITH_LEN("ndb_binlog_index"),
                        ignore_no_such_table,
                        "File='", file, "'", NULL))
  {
    // Failed to delete rows from table
    error = 1;
  }

  /* Cleanup links between thread and my_thd, then delete it */ 
  my_thd->restore_globals();
  delete my_thd;
  
  if (passed_thd)
  {
    /* Relink passed THD with this thread */
    passed_thd->store_globals();
  }

  DBUG_RETURN(error);
}


// Determine if privilege tables are distributed, ie. stored in NDB
bool
Ndb_dist_priv_util::priv_tables_are_in_ndb(THD* thd)
{
  bool distributed= false;
  Ndb_dist_priv_util dist_priv;
  DBUG_ENTER("ndbcluster_distributed_privileges");

  Ndb *ndb= check_ndb_in_thd(thd);
  if (!ndb)
    DBUG_RETURN(false); // MAGNUS, error message?

  if (ndb->setDatabaseName(dist_priv.database()) != 0)
    DBUG_RETURN(false);

  const char* table_name;
  while((table_name= dist_priv.iter_next_table()))
  {
    DBUG_PRINT("info", ("table_name: %s", table_name));
    Ndb_table_guard ndbtab_g(ndb->getDictionary(), table_name);
    const NDBTAB *ndbtab= ndbtab_g.get_table();
    if (ndbtab)
    {
      distributed= true;
    }
    else if (distributed)
    {
      sql_print_error("NDB: Inconsistency detected in distributed "
                      "privilege tables. Table '%s.%s' is not distributed",
                      dist_priv.database(), table_name);
      DBUG_RETURN(false);
    }
  }
  DBUG_RETURN(distributed);
}


/*
  ndbcluster_binlog_log_query

   - callback function installed in handlerton->binlog_log_query
   - called by MySQL Server in places where no other handlerton
     function exists which can be used to notify about changes
   - used by ndbcluster to detect when
     -- databases are created or altered
     -- privilege tables have been modified
*/

static void
ndbcluster_binlog_log_query(handlerton *hton, THD *thd,
                            enum_binlog_command binlog_command,
                            const char *query, uint query_length,
                            const char *db, const char *table_name)
{
  DBUG_ENTER("ndbcluster_binlog_log_query");
  DBUG_PRINT("enter", ("db: %s  table_name: %s  query: %s",
                       db, table_name, query));
  enum SCHEMA_OP_TYPE type;
  /* Use random table_id and table_version  */
  const uint32 table_id = (uint32)rand();
  const uint32 table_version = (uint32)rand();
  switch (binlog_command)
  {
  case LOGCOM_CREATE_DB:
    DBUG_PRINT("info", ("New database '%s' created", db));
    type= SOT_CREATE_DB;
    break;

  case LOGCOM_ALTER_DB:
    DBUG_PRINT("info", ("The database '%s' was altered", db));
    type= SOT_ALTER_DB;
    break;

  case LOGCOM_ACL_NOTIFY:
    DBUG_PRINT("info", ("Privilege tables have been modified"));
    type= SOT_GRANT;
    if (!Ndb_dist_priv_util::priv_tables_are_in_ndb(thd))
    {
      DBUG_VOID_RETURN;
    }
    /*
      NOTE! Grant statements with db set to NULL is very rare but
      may be provoked by for example dropping the currently selected
      database. Since ndbcluster_log_schema_op does not allow
      db to be NULL(can't create a key for the ndb_schem_object nor
      writeNULL to ndb_schema), the situation is salvaged by setting db
      to the constant string "mysql" which should work in most cases.

      Interestingly enough this "hack" has the effect that grant statements
      are written to the remote binlog in same format as if db would have
      been NULL.
    */
    if (!db)
      db = "mysql";
    break;    

  default:
    DBUG_PRINT("info", ("Ignoring binlog_log_query notification"));
    DBUG_VOID_RETURN;
    break;

  }
  ndbcluster_log_schema_op(thd, query, query_length,
                           db, table_name, table_id, table_version, type,
                           NULL, NULL);
  DBUG_VOID_RETURN;
}

extern void ndb_util_thread_stop(void);

// Instantiate Ndb_binlog_thread component
static Ndb_binlog_thread ndb_binlog_thread;


/*
  End use of the NDB Cluster binlog
   - wait for binlog thread to shutdown
*/

int ndbcluster_binlog_end(THD *thd)
{
  DBUG_ENTER("ndbcluster_binlog_end");

  // Stop ndb_util_thread first since it uses THD(which
  // implicitly depend on binlog)
  ndb_util_thread_stop();

  if (ndbcluster_binlog_inited)
  {
    ndbcluster_binlog_inited= 0;

    ndb_binlog_thread.stop();
    ndb_binlog_thread.deinit();

    pthread_mutex_destroy(&injector_mutex);
    pthread_cond_destroy(&injector_cond);
    pthread_mutex_destroy(&ndb_schema_share_mutex);
  }

  DBUG_RETURN(0);
}

/*****************************************************************
  functions called from slave sql client threads
****************************************************************/
static void ndbcluster_reset_slave(THD *thd)
{
  if (!ndb_binlog_running)
    return;

  DBUG_ENTER("ndbcluster_reset_slave");

  /*
    delete all rows from mysql.ndb_apply_status table
    - if table does not exist ignore the error as it
      is a consistent behavior
  */
  if (opt_ndb_clear_apply_status)
  {
    Ndb_local_connection mysqld(thd);
    const bool ignore_no_such_table = true;
    if(mysqld.delete_rows(STRING_WITH_LEN("mysql"),
                          STRING_WITH_LEN("ndb_apply_status"),
                          ignore_no_such_table,
                          NULL))
    {
      // Failed to delete rows from table
    }
  }

  g_ndb_slave_state.atResetSlave();

  // pending fix for bug#59844 will make this function return int
  DBUG_VOID_RETURN;
}

/*
  Initialize the binlog part of the ndb handlerton
*/

static int ndbcluster_binlog_func(handlerton *hton, THD *thd, 
                                  enum_binlog_func fn, 
                                  void *arg)
{
  DBUG_ENTER("ndbcluster_binlog_func");
  int res= 0;
  switch(fn)
  {
  case BFN_RESET_LOGS:
    res= ndbcluster_reset_logs(thd);
    break;
  case BFN_RESET_SLAVE:
    ndbcluster_reset_slave(thd);
    break;
  case BFN_BINLOG_WAIT:
    ndbcluster_binlog_wait(thd);
    break;
  case BFN_BINLOG_END:
    res= ndbcluster_binlog_end(thd);
    break;
  case BFN_BINLOG_PURGE_FILE:
    res= ndbcluster_binlog_index_purge_file(thd, (const char *)arg);
    break;
  }
  DBUG_RETURN(res);
}

void ndbcluster_binlog_init(handlerton* h)
{
  h->binlog_func=      ndbcluster_binlog_func;
  h->binlog_log_query= ndbcluster_binlog_log_query;
}


/*
  Convert db and table name into a key to use for searching
  the ndbcluster_open_tables hash
*/
static size_t
ndb_open_tables__create_key(char* key_buf, size_t key_buf_length,
                            const char* db, size_t db_length,
                            const char* table, size_t table_length)
{
  size_t key_length =  my_snprintf(key_buf, key_buf_length,
                                   "./%*s/%*s", db_length, db,
                                   table_length, table) - 1;
  assert(key_length > 0);
  assert(key_length < key_buf_length);

  return key_length;
}


/*
  Check if table with given name is open, ie. is
  in ndbcluster_open_tables hash
*/
static bool
ndb_open_tables__is_table_open(const char* db, size_t db_length,
                               const char* table, size_t table_length)
{
  char key[FN_REFLEN + 1];
  size_t key_length = ndb_open_tables__create_key(key, sizeof(key),
                                                  db, db_length,
                                                  table, table_length);
  DBUG_ENTER("ndb_open_tables__is_table_open");
  DBUG_PRINT("enter", ("db: '%s', table: '%s', key: '%s'",
                       db, table, key));

  pthread_mutex_lock(&ndbcluster_mutex);
  bool result = my_hash_search(&ndbcluster_open_tables,
                               (const uchar*)key,
                               key_length) != NULL;
  pthread_mutex_unlock(&ndbcluster_mutex);

  DBUG_PRINT("exit", ("result: %d", result));
  DBUG_RETURN(result);
}


static bool
ndbcluster_check_ndb_schema_share()
{
  return ndb_open_tables__is_table_open(STRING_WITH_LEN("mysql"),
                                        STRING_WITH_LEN("ndb_schema"));
}


static bool
ndbcluster_check_ndb_apply_status_share()
{
  return ndb_open_tables__is_table_open(STRING_WITH_LEN("mysql"),
                                        STRING_WITH_LEN("ndb_apply_status"));
}


static bool
create_cluster_sys_table(THD *thd, const char* db, size_t db_length,
                         const char* table, size_t table_length,
                         const char* create_definitions,
                         const char* create_options)
{
  if (ndb_open_tables__is_table_open(db, db_length, table, table_length))
    return false;

  if (g_ndb_cluster_connection->get_no_ready() <= 0)
    return false;

  if (opt_ndb_extra_logging)
    sql_print_information("NDB: Creating %s.%s", db, table);

  Ndb_local_connection mysqld(thd);

  /*
    Check if table exists in MySQL "dictionary"(i.e on disk)
    if so, remove it since there is none in Ndb
  */
  {
    char path[FN_REFLEN + 1];
    build_table_filename(path, sizeof(path) - 1,
                         db, table, reg_ext, 0);
    if (my_delete(path, MYF(0)) == 0)
    {
      /*
        The .frm file existed and was deleted from disk.
        It's possible that someone has tried to use it and thus
        it might have been inserted in the table definition cache.
        It must be flushed to avoid that it exist only in the
        table definition cache.
      */
      if (opt_ndb_extra_logging)
        sql_print_information("NDB: Flushing %s.%s", db, table);

      /* Flush mysql.ndb_apply_status table, ignore all errors */
      (void)mysqld.flush_table(db, db_length,
                               table, table_length);
    }
  }

  const bool create_if_not_exists = true;
  const bool res = mysqld.create_sys_table(db, db_length,
                                           table, table_length,
                                           create_if_not_exists,
                                           create_definitions,
                                           create_options);
  return res;
}


static bool
ndb_apply_table__create(THD *thd)
{
  DBUG_ENTER("ndb_apply_table__create");

  /* NOTE! Updating this table schema must be reflected in ndb_restore */
  const bool res =
    create_cluster_sys_table(thd,
                             STRING_WITH_LEN("mysql"),
                             STRING_WITH_LEN("ndb_apply_status"),
                             // table_definition
                             "server_id INT UNSIGNED NOT NULL,"
                             "epoch BIGINT UNSIGNED NOT NULL, "
                             "log_name VARCHAR(255) BINARY NOT NULL, "
                             "start_pos BIGINT UNSIGNED NOT NULL, "
                             "end_pos BIGINT UNSIGNED NOT NULL, "
                             "PRIMARY KEY USING HASH (server_id)",
                             // table_options
                             "ENGINE=NDB CHARACTER SET latin1");
  DBUG_RETURN(res);
}


static bool
ndb_schema_table__create(THD *thd)
{
  DBUG_ENTER("ndb_schema_table__create");

  /* NOTE! Updating this table schema must be reflected in ndb_restore */
  const bool res =
    create_cluster_sys_table(thd,
                             STRING_WITH_LEN("mysql"),
                             STRING_WITH_LEN("ndb_schema"),
                             // table_definition
                             "db VARBINARY("
                             NDB_MAX_DDL_NAME_BYTESIZE_STR
                             ") NOT NULL,"
                             "name VARBINARY("
                             NDB_MAX_DDL_NAME_BYTESIZE_STR
                             ") NOT NULL,"
                             "slock BINARY(32) NOT NULL,"
                             "query BLOB NOT NULL,"
                             "node_id INT UNSIGNED NOT NULL,"
                             "epoch BIGINT UNSIGNED NOT NULL,"
                             "id INT UNSIGNED NOT NULL,"
                             "version INT UNSIGNED NOT NULL,"
                             "type INT UNSIGNED NOT NULL,"
                             "PRIMARY KEY USING HASH (db,name)",
                             // table_options
                             "ENGINE=NDB CHARACTER SET latin1");
  DBUG_RETURN(res);
}

class Thd_ndb_options_guard
{
public:
  Thd_ndb_options_guard(Thd_ndb *thd_ndb)
    : m_val(thd_ndb->options), m_save_val(thd_ndb->options) {}
  ~Thd_ndb_options_guard() { m_val= m_save_val; }
  void set(uint32 flag) { m_val|= flag; }
private:
  uint32 &m_val;
  uint32 m_save_val;
};

extern int ndb_setup_complete;
extern pthread_cond_t COND_ndb_setup_complete;

/*
   ndb_notify_tables_writable
   
   Called to notify any waiting threads that Ndb tables are
   now writable
*/ 
static void ndb_notify_tables_writable()
{
  pthread_mutex_lock(&ndbcluster_mutex);
  ndb_setup_complete= 1;
  pthread_cond_broadcast(&COND_ndb_setup_complete);
  pthread_mutex_unlock(&ndbcluster_mutex);
}


/*
  Clean-up any stray files for non-existing NDB tables
  - "stray" means that there is a .frm + .ndb file on disk
    but there exists no such table in NDB. The two files
    can then be deleted from disk to get in synch with
    what's in NDB.
*/
static
void clean_away_stray_files(THD *thd)
{
  DBUG_ENTER("clean_away_stray_files");
  // Populate list of databases
  List<LEX_STRING> db_names;
  if (find_files(thd, &db_names, NULL,
                 mysql_data_home, NULL, 1, NULL) != FIND_FILES_OK)
  {
    thd->clear_error();
    DBUG_PRINT("info", ("Failed to find databases"));
    DBUG_VOID_RETURN;
  }

  LEX_STRING *db_name;
  List_iterator_fast<LEX_STRING> it(db_names);
  while ((db_name= it++))
  {
    DBUG_PRINT("info", ("Found database %s", db_name->str));
    if (strcmp(NDB_REP_DB, db_name->str)) /* Skip system database */
    {

      sql_print_information("NDB: Cleaning stray tables from database '%s'",
                            db_name->str);

      char path[FN_REFLEN + 1];
      build_table_filename(path, sizeof(path) - 1, db_name->str, "", "", 0);
      
      /* Require that no binlog setup is attempted yet, that will come later
       * right now we just want to get rid of stray frms et al
       */

      Thd_ndb *thd_ndb= get_thd_ndb(thd);
      thd_ndb->set_skip_binlog_setup_in_find_files(true);
      List<LEX_STRING> tab_names;
      if (find_files(thd, &tab_names, db_name->str, path, NullS, 0, NULL)
          != FIND_FILES_OK)
      {
        thd->clear_error();
        DBUG_PRINT("info", ("Failed to find tables"));
      }
      thd_ndb->set_skip_binlog_setup_in_find_files(false);
    }
  }
  DBUG_VOID_RETURN;
}

/*
  Ndb has no representation of the database schema objects.
  The mysql.ndb_schema table contains the latest schema operations
  done via a mysqld, and thus reflects databases created/dropped/altered
  while a mysqld was disconnected.  This function tries to recover
  the correct state w.r.t created databases using the information in
  that table.


*/
static int ndbcluster_find_all_databases(THD *thd)
{
  Ndb *ndb= check_ndb_in_thd(thd);
  Thd_ndb *thd_ndb= get_thd_ndb(thd);
  Thd_ndb_options_guard thd_ndb_options(thd_ndb);
  NDBDICT *dict= ndb->getDictionary();
  NdbTransaction *trans= NULL;
  NdbError ndb_error;
  int retries= 100;
  int retry_sleep= 30; /* 30 milliseconds, transaction */
  DBUG_ENTER("ndbcluster_find_all_databases");

  /*
    Function should only be called while ndbcluster_global_schema_lock
    is held, to ensure that ndb_schema table is not being updated while
    scanning.
  */
  if (!thd_ndb->has_required_global_schema_lock("ndbcluster_find_all_databases"))
    DBUG_RETURN(1);

  ndb->setDatabaseName(NDB_REP_DB);
  thd_ndb_options.set(TNO_NO_LOG_SCHEMA_OP);
  thd_ndb_options.set(TNO_NO_LOCK_SCHEMA_OP);
  while (1)
  {
    char db_buffer[FN_REFLEN];
    char *db= db_buffer+1;
    char name[FN_REFLEN];
    char query[64000];
    Ndb_table_guard ndbtab_g(dict, NDB_SCHEMA_TABLE);
    const NDBTAB *ndbtab= ndbtab_g.get_table();
    NdbScanOperation *op;
    NdbBlob *query_blob_handle;
    int r= 0;
    if (ndbtab == NULL)
    {
      ndb_error= dict->getNdbError();
      goto error;
    }
    trans= ndb->startTransaction();
    if (trans == NULL)
    {
      ndb_error= ndb->getNdbError();
      goto error;
    }
    op= trans->getNdbScanOperation(ndbtab);
    if (op == NULL)
    {
      ndb_error= trans->getNdbError();
      goto error;
    }

    op->readTuples(NdbScanOperation::LM_Read,
                   NdbScanOperation::SF_TupScan, 1);
    
    r|= op->getValue("db", db_buffer) == NULL;
    r|= op->getValue("name", name) == NULL;
    r|= (query_blob_handle= op->getBlobHandle("query")) == NULL;
    r|= query_blob_handle->getValue(query, sizeof(query));

    if (r)
    {
      ndb_error= op->getNdbError();
      goto error;
    }

    if (trans->execute(NdbTransaction::NoCommit))
    {
      ndb_error= trans->getNdbError();
      goto error;
    }

    while ((r= op->nextResult()) == 0)
    {
      unsigned db_len= db_buffer[0];
      unsigned name_len= name[0];
      /*
        name_len == 0 means no table name, hence the row
        is for a database
      */
      if (db_len > 0 && name_len == 0)
      {
        /* database found */
        db[db_len]= 0;

	/* find query */
        Uint64 query_length= 0;
        if (query_blob_handle->getLength(query_length))
        {
          ndb_error= query_blob_handle->getNdbError();
          goto error;
        }
        query[query_length]= 0;
        build_table_filename(name, sizeof(name), db, "", "", 0);
        int database_exists= !my_access(name, F_OK);
        if (strncasecmp("CREATE", query, 6) == 0)
        {
          /* Database should exist */
          if (!database_exists)
          {
            /* create missing database */
            sql_print_information("NDB: Discovered missing database '%s'", db);
            const int no_print_error[1]= {0};
            run_query(thd, query, query + query_length,
                      no_print_error);
          }
        }
        else if (strncasecmp("ALTER", query, 5) == 0)
        {
          /* Database should exist */
          if (!database_exists)
          {
            /* create missing database */
            sql_print_information("NDB: Discovered missing database '%s'", db);
            const int no_print_error[1]= {0};
            name_len= (unsigned)my_snprintf(name, sizeof(name), "CREATE DATABASE %s", db);
            run_query(thd, name, name + name_len,
                      no_print_error);
            run_query(thd, query, query + query_length,
                      no_print_error);
          }
        }
        else if (strncasecmp("DROP", query, 4) == 0)
        {
          /* Database should not exist */
          if (database_exists)
          {
            /* drop missing database */
            sql_print_information("NDB: Discovered remaining database '%s'", db);
          }
        }
      }
    }
    if (r == -1)
    {
      ndb_error= op->getNdbError();
      goto error;
    }
    ndb->closeTransaction(trans);
    trans= NULL;
    DBUG_RETURN(0); // success
  error:
    if (trans)
    {
      ndb->closeTransaction(trans);
      trans= NULL;
    }
    if (ndb_error.status == NdbError::TemporaryError && !thd->killed)
    {
      if (retries--)
      {
        sql_print_warning("NDB: ndbcluster_find_all_databases retry: %u - %s",
                          ndb_error.code,
                          ndb_error.message);
        do_retry_sleep(retry_sleep);
        continue; // retry
      }
    }
    if (!thd->killed)
    {
      sql_print_error("NDB: ndbcluster_find_all_databases fail: %u - %s",
                      ndb_error.code,
                      ndb_error.message);
    }

    DBUG_RETURN(1); // not temp error or too many retries
  }
}


/*
  find all tables in ndb and discover those needed
*/
static
int ndbcluster_find_all_files(THD *thd)
{
  Ndb* ndb;
  char key[FN_REFLEN + 1];
  NDBDICT *dict;
  int unhandled, retries= 5, skipped;
  DBUG_ENTER("ndbcluster_find_all_files");

  if (!(ndb= check_ndb_in_thd(thd)))
    DBUG_RETURN(HA_ERR_NO_CONNECTION);

  dict= ndb->getDictionary();

  do
  {
    NdbDictionary::Dictionary::List list;
    if (dict->listObjects(list, NdbDictionary::Object::UserTable) != 0)
      DBUG_RETURN(1);
    unhandled= 0;
    skipped= 0;
    retries--;
    for (uint i= 0 ; i < list.count ; i++)
    {
      NDBDICT::List::Element& elmt= list.elements[i];
      if (IS_TMP_PREFIX(elmt.name) || IS_NDB_BLOB_PREFIX(elmt.name))
      {
        DBUG_PRINT("info", ("Skipping %s.%s in NDB", elmt.database, elmt.name));
        continue;
      }
      DBUG_PRINT("info", ("Found %s.%s in NDB", elmt.database, elmt.name));
      if (elmt.state != NDBOBJ::StateOnline &&
          elmt.state != NDBOBJ::StateBackup &&
          elmt.state != NDBOBJ::StateBuilding)
      {
        sql_print_information("NDB: skipping setup table %s.%s, in state %d",
                              elmt.database, elmt.name, elmt.state);
        skipped++;
        continue;
      }

      ndb->setDatabaseName(elmt.database);
      Ndb_table_guard ndbtab_g(dict, elmt.name);
      const NDBTAB *ndbtab= ndbtab_g.get_table();
      if (!ndbtab)
      {
        if (retries == 0)
          sql_print_error("NDB: failed to setup table %s.%s, error: %d, %s",
                          elmt.database, elmt.name,
                          dict->getNdbError().code,
                          dict->getNdbError().message);
        unhandled++;
        continue;
      }

      if (ndbtab->getFrmLength() == 0)
        continue;

      /* check if database exists */
      char *end= key +
        build_table_filename(key, sizeof(key) - 1, elmt.database, "", "", 0);
      if (my_access(key, F_OK))
      {
        /* no such database defined, skip table */
        continue;
      }
      /* finalize construction of path */
      end+= tablename_to_filename(elmt.name, end,
                                  (uint)(sizeof(key)-(end-key)));
      uchar *data= 0, *pack_data= 0;
      size_t length, pack_length;
      int discover= 0;
      if (readfrm(key, &data, &length) ||
          packfrm(data, length, &pack_data, &pack_length))
      {
        discover= 1;
        sql_print_information("NDB: missing frm for %s.%s, discovering...",
                              elmt.database, elmt.name);
      }
      else if (cmp_frm(ndbtab, pack_data, pack_length))
      {
        /* ndb_share reference temporary */
        NDB_SHARE *share= get_share(key, 0, FALSE);
        if (share)
        {
          DBUG_PRINT("NDB_SHARE", ("%s temporary  use_count: %u",
                                   share->key, share->use_count));
        }
        if (!share || get_ndb_share_state(share) != NSS_ALTERED)
        {
          discover= 1;
          sql_print_information("NDB: mismatch in frm for %s.%s,"
                                " discovering...",
                                elmt.database, elmt.name);
        }
        if (share)
        {
          /* ndb_share reference temporary free */
          DBUG_PRINT("NDB_SHARE", ("%s temporary free  use_count: %u",
                                   share->key, share->use_count));
          free_share(&share);
        }
      }
      my_free((char*) data, MYF(MY_ALLOW_ZERO_PTR));
      my_free((char*) pack_data, MYF(MY_ALLOW_ZERO_PTR));

      if (discover)
      {
        /* ToDo 4.1 database needs to be created if missing */
        if (ndb_create_table_from_engine(thd, elmt.database, elmt.name))
        {
          /* ToDo 4.1 handle error */
        }
      }
      else
      {
        /* set up replication for this table */
        ndbcluster_create_binlog_setup(thd, ndb, key, (uint)(end-key),
                                       elmt.database, elmt.name,
                                       0);
      }
    }
  }
  while (unhandled && retries);

  DBUG_RETURN(-(skipped + unhandled));
}


bool
ndb_binlog_setup(THD *thd)
{
  if (ndb_binlog_tables_inited)
    return true; // Already setup -> OK

  /*
    Can't proceed unless ndb binlog thread has setup
    the schema_ndb pointer(since that pointer is used for
    creating the event operations owned by ndb_schema_share)
  */
  pthread_mutex_lock(&injector_mutex);
  if (!schema_ndb)
  {
    pthread_mutex_unlock(&injector_mutex);
    return false;
  }
  pthread_mutex_unlock(&injector_mutex);

  /*
    Take the global schema lock to make sure that
    the schema is not changed in the cluster while
    running setup.
  */
  Ndb_global_schema_lock_guard global_schema_lock_guard(thd);
  if (global_schema_lock_guard.lock(false, false))
    return false;

  if (!ndb_schema_share &&
      ndbcluster_check_ndb_schema_share() == 0)
  {
    ndb_create_table_from_engine(thd, NDB_REP_DB, NDB_SCHEMA_TABLE);
    if (!ndb_schema_share)
    {
      ndb_schema_table__create(thd);
      // always make sure we create the 'schema' first
      if (!ndb_schema_share)
        return false;
    }
  }
  if (!ndb_apply_status_share &&
      ndbcluster_check_ndb_apply_status_share() == 0)
  {
    ndb_create_table_from_engine(thd, NDB_REP_DB, NDB_APPLY_TABLE);
    if (!ndb_apply_status_share)
    {
      ndb_apply_table__create(thd);
      if (!ndb_apply_status_share)
        return false;
    }
  }

  clean_away_stray_files(thd);

  if (ndbcluster_find_all_databases(thd))
  {
    return false;
  }

  if (ndbcluster_find_all_files(thd))
  {
    return false;
  }

  ndb_binlog_tables_inited= TRUE;

  if (ndb_binlog_running && ndb_binlog_is_ready)
  {
    if (opt_ndb_extra_logging)
      sql_print_information("NDB Binlog: ndb tables writable");

    ndb_tdc_close_cached_tables();

    /*
       Signal any waiting thread that ndb table setup is
       now complete
    */
    ndb_notify_tables_writable();
  }

  /* Signal injector thread that all is setup */
  pthread_cond_signal(&injector_cond);

  return true; // Setup completed -> OK
}

/*
  Defines and struct for schema table.
  Should reflect table definition above.
*/
#define SCHEMA_DB_I 0u
#define SCHEMA_NAME_I 1u
#define SCHEMA_SLOCK_I 2u
#define SCHEMA_QUERY_I 3u
#define SCHEMA_NODE_ID_I 4u
#define SCHEMA_EPOCH_I 5u
#define SCHEMA_ID_I 6u
#define SCHEMA_VERSION_I 7u
#define SCHEMA_TYPE_I 8u
#define SCHEMA_SIZE 9u
#define SCHEMA_SLOCK_SIZE 32u


/*
  log query in schema table
*/
static void ndb_report_waiting(const char *key,
                               int the_time,
                               const char *op,
                               const char *obj,
                               const MY_BITMAP * map)
{
  ulonglong ndb_latest_epoch= 0;
  const char *proc_info= "<no info>";
  pthread_mutex_lock(&injector_mutex);
  if (injector_ndb)
    ndb_latest_epoch= injector_ndb->getLatestGCI();
  if (injector_thd)
    proc_info= injector_thd->proc_info;
  pthread_mutex_unlock(&injector_mutex);
  if (map == 0)
  {
    sql_print_information("NDB %s:"
                          " waiting max %u sec for %s %s."
                          "  epochs: (%u/%u,%u/%u,%u/%u)"
                          "  injector proc_info: %s"
                          ,key, the_time, op, obj
                          ,(uint)(ndb_latest_handled_binlog_epoch >> 32)
                          ,(uint)(ndb_latest_handled_binlog_epoch)
                          ,(uint)(ndb_latest_received_binlog_epoch >> 32)
                          ,(uint)(ndb_latest_received_binlog_epoch)
                          ,(uint)(ndb_latest_epoch >> 32)
                          ,(uint)(ndb_latest_epoch)
                          ,proc_info
                          );
  }
  else
  {
    sql_print_information("NDB %s:"
                          " waiting max %u sec for %s %s."
                          "  epochs: (%u/%u,%u/%u,%u/%u)"
                          "  injector proc_info: %s map: %x%x"
                          ,key, the_time, op, obj
                          ,(uint)(ndb_latest_handled_binlog_epoch >> 32)
                          ,(uint)(ndb_latest_handled_binlog_epoch)
                          ,(uint)(ndb_latest_received_binlog_epoch >> 32)
                          ,(uint)(ndb_latest_received_binlog_epoch)
                          ,(uint)(ndb_latest_epoch >> 32)
                          ,(uint)(ndb_latest_epoch)
                          ,proc_info
                          ,map->bitmap[0]
                          ,map->bitmap[1]
                          );
  }
}


extern void update_slave_api_stats(Ndb*);

int ndbcluster_log_schema_op(THD *thd,
                             const char *query, int query_length,
                             const char *db, const char *table_name,
                             uint32 ndb_table_id,
                             uint32 ndb_table_version,
                             enum SCHEMA_OP_TYPE type,
                             const char *new_db, const char *new_table_name)
{
  DBUG_ENTER("ndbcluster_log_schema_op");
  Thd_ndb *thd_ndb= get_thd_ndb(thd);
  if (!thd_ndb)
  {
    if (!(thd_ndb= Thd_ndb::seize(thd)))
    {
      sql_print_error("Could not allocate Thd_ndb object");
      DBUG_RETURN(1);
    }
    thd_set_thd_ndb(thd, thd_ndb);
  }

  DBUG_PRINT("enter",
             ("query: %s  db: %s  table_name: %s  thd_ndb->options: %d",
              query, db, table_name, thd_ndb->options));
  if (!ndb_schema_share || thd_ndb->options & TNO_NO_LOG_SCHEMA_OP)
  {
    if (thd->slave_thread)
      update_slave_api_stats(thd_ndb->ndb);

    DBUG_RETURN(0);
  }

  /* Check that the database name will fit within limits */
  if(strlen(db) > NDB_MAX_DDL_NAME_BYTESIZE)
  {
    // Catch unexpected commands with too long db length
    DBUG_ASSERT(type == SOT_CREATE_DB ||
                type == SOT_ALTER_DB ||
                type == SOT_DROP_DB);
    push_warning_printf(thd, Sql_condition::WARN_LEVEL_WARN,
                        ER_TOO_LONG_IDENT,
                        "Ndb has an internal limit of %u bytes on the size of schema identifiers",
                        NDB_MAX_DDL_NAME_BYTESIZE);
    DBUG_RETURN(ER_TOO_LONG_IDENT);
  }

  char tmp_buf2[FN_REFLEN];
  char quoted_table1[2 + 2 * FN_REFLEN + 1];
  char quoted_db1[2 + 2 * FN_REFLEN + 1];
  char quoted_db2[2 + 2 * FN_REFLEN + 1];
  char quoted_table2[2 + 2 * FN_REFLEN + 1];
  size_t id_length= 0;
  const char *type_str;
  uint32 log_type= (uint32)type;
  switch (type)
  {
  case SOT_DROP_TABLE:
    /* drop database command, do not log at drop table */
    if (thd->lex->sql_command ==  SQLCOM_DROP_DB)
      DBUG_RETURN(0);
    /* redo the drop table query as is may contain several tables */
    query= tmp_buf2;
    id_length= my_strmov_quoted_identifier (thd, (char *) quoted_table1,
                                            table_name, 0);
    quoted_table1[id_length]= '\0';
    id_length= my_strmov_quoted_identifier (thd, (char *) quoted_db1,
                                            db, 0);
    quoted_db1[id_length]= '\0';
    query_length= (uint) (strxmov(tmp_buf2, "drop table ", quoted_db1, ".",
                                  quoted_table1, NullS) - tmp_buf2);
    type_str= "drop table";
    break;
  case SOT_RENAME_TABLE_PREPARE:
    type_str= "rename table prepare";
    break;
  case SOT_RENAME_TABLE:
    /* redo the rename table query as is may contain several tables */
    query= tmp_buf2;
    id_length= my_strmov_quoted_identifier (thd, (char *) quoted_db1,
                                            db, 0);
    quoted_db1[id_length]= '\0';
    id_length= my_strmov_quoted_identifier (thd, (char *) quoted_table1,
                                            table_name, 0);
    quoted_table1[id_length]= '\0';
    id_length= my_strmov_quoted_identifier (thd, (char *) quoted_db2,
                                            new_db, 0);
    quoted_db2[id_length]= '\0';
    id_length= my_strmov_quoted_identifier (thd, (char *) quoted_table2,
                                            new_table_name, 0);
    quoted_table2[id_length]= '\0';
    query_length= (uint) (strxmov(tmp_buf2, "rename table ",
                                  quoted_db1, ".", quoted_table1, " to ",
                                  quoted_db2, ".", quoted_table2, NullS) - tmp_buf2);
    type_str= "rename table";
    break;
  case SOT_CREATE_TABLE:
    type_str= "create table";
    break;
  case SOT_ALTER_TABLE_COMMIT:
    type_str= "alter table";
    break;
  case SOT_ONLINE_ALTER_TABLE_PREPARE:
    type_str= "online alter table prepare";
    break;
  case SOT_ONLINE_ALTER_TABLE_COMMIT:
    type_str= "online alter table commit";
    break;
  case SOT_DROP_DB:
    type_str= "drop db";
    break;
  case SOT_CREATE_DB:
    type_str= "create db";
    break;
  case SOT_ALTER_DB:
    type_str= "alter db";
    break;
  case SOT_TABLESPACE:
    type_str= "tablespace";
    break;
  case SOT_LOGFILE_GROUP:
    type_str= "logfile group";
    break;
  case SOT_TRUNCATE_TABLE:
    type_str= "truncate table";
    break;
  case SOT_CREATE_USER:
    type_str= "create user";
    break;
  case SOT_DROP_USER:
    type_str= "drop user";
    break;
  case SOT_RENAME_USER:
    type_str= "rename user";
    break;
  case SOT_GRANT:
    type_str= "grant/revoke";
    break;
  case SOT_REVOKE:
    type_str= "revoke all";
    break;
  default:
    abort(); /* should not happen, programming error */
  }

  NDB_SCHEMA_OBJECT *ndb_schema_object;
  {
    char key[FN_REFLEN + 1];
    build_table_filename(key, sizeof(key) - 1, db, table_name, "", 0);
    ndb_schema_object= ndb_get_schema_object(key, true);
    ndb_schema_object->table_id= ndb_table_id;
    ndb_schema_object->table_version= ndb_table_version;
  }

  const NdbError *ndb_error= 0;
  // Use nodeid of the primary cluster connection since that is
  // the nodeid which the coordinator and participants listen to
  const uint32 node_id= g_ndb_cluster_connection->node_id();
  Uint64 epoch= 0;
  {
    /* begin protect ndb_schema_share */
    pthread_mutex_lock(&ndb_schema_share_mutex);
    if (ndb_schema_share == 0)
    {
      pthread_mutex_unlock(&ndb_schema_share_mutex);
      ndb_free_schema_object(&ndb_schema_object);
      DBUG_RETURN(0);
    }
    pthread_mutex_unlock(&ndb_schema_share_mutex);
  }

  Ndb *ndb= thd_ndb->ndb;
  char save_db[FN_REFLEN];
  strcpy(save_db, ndb->getDatabaseName());

  char tmp_buf[FN_REFLEN];
  NDBDICT *dict= ndb->getDictionary();
  ndb->setDatabaseName(NDB_REP_DB);
  Ndb_table_guard ndbtab_g(dict, NDB_SCHEMA_TABLE);
  const NDBTAB *ndbtab= ndbtab_g.get_table();
  NdbTransaction *trans= 0;
  int retries= 100;
  int retry_sleep= 30; /* 30 milliseconds, transaction */
  const NDBCOL *col[SCHEMA_SIZE];
  unsigned sz[SCHEMA_SIZE];

  if (ndbtab == 0)
  {
    if (strcmp(NDB_REP_DB, db) != 0 ||
        strcmp(NDB_SCHEMA_TABLE, table_name))
    {
      ndb_error= &dict->getNdbError();
    }
    goto end;
  }

  {
    uint i;
    for (i= 0; i < SCHEMA_SIZE; i++)
    {
      col[i]= ndbtab->getColumn(i);
      if (i != SCHEMA_QUERY_I)
      {
        sz[i]= col[i]->getLength();
        DBUG_ASSERT(sz[i] <= sizeof(tmp_buf));
      }
    }
  }

  while (1)
  {
    const char *log_db= db;
    const char *log_tab= table_name;
    const char *log_subscribers= (char*)ndb_schema_object->slock;
    if ((trans= ndb->startTransaction()) == 0)
      goto err;
    while (1)
    {
      NdbOperation *op= 0;
      int r= 0;
      r|= (op= trans->getNdbOperation(ndbtab)) == 0;
      DBUG_ASSERT(r == 0);
      r|= op->writeTuple();
      DBUG_ASSERT(r == 0);
      
      /* db */
      ndb_pack_varchar(col[SCHEMA_DB_I], tmp_buf, log_db, (int)strlen(log_db));
      r|= op->equal(SCHEMA_DB_I, tmp_buf);
      DBUG_ASSERT(r == 0);
      /* name */
      ndb_pack_varchar(col[SCHEMA_NAME_I], tmp_buf, log_tab,
                       (int)strlen(log_tab));
      r|= op->equal(SCHEMA_NAME_I, tmp_buf);
      DBUG_ASSERT(r == 0);
      /* slock */
      DBUG_ASSERT(sz[SCHEMA_SLOCK_I] ==
                  no_bytes_in_map(&ndb_schema_object->slock_bitmap));
      r|= op->setValue(SCHEMA_SLOCK_I, log_subscribers);
      DBUG_ASSERT(r == 0);
      /* query */
      {
        NdbBlob *ndb_blob= op->getBlobHandle(SCHEMA_QUERY_I);
        DBUG_ASSERT(ndb_blob != 0);
        uint blob_len= query_length;
        const char* blob_ptr= query;
        r|= ndb_blob->setValue(blob_ptr, blob_len);
        DBUG_ASSERT(r == 0);
      }
      /* node_id */
      r|= op->setValue(SCHEMA_NODE_ID_I, node_id);
      DBUG_ASSERT(r == 0);
      /* epoch */
      r|= op->setValue(SCHEMA_EPOCH_I, epoch);
      DBUG_ASSERT(r == 0);
      /* id */
      r|= op->setValue(SCHEMA_ID_I, ndb_table_id);
      DBUG_ASSERT(r == 0);
      /* version */
      r|= op->setValue(SCHEMA_VERSION_I, ndb_table_version);
      DBUG_ASSERT(r == 0);
      /* type */
      r|= op->setValue(SCHEMA_TYPE_I, log_type);
      DBUG_ASSERT(r == 0);
      /* any value */
      Uint32 anyValue = 0;
      if (! thd->slave_thread)
      {
        /* Schema change originating from this MySQLD, check SQL_LOG_BIN
         * variable and pass 'setting' to all logging MySQLDs via AnyValue  
         */
        if (thd_options(thd) & OPTION_BIN_LOG) /* e.g. SQL_LOG_BIN == on */
        {
          DBUG_PRINT("info", ("Schema event for binlogging"));
          ndbcluster_anyvalue_set_normal(anyValue);
        }
        else
        {
          DBUG_PRINT("info", ("Schema event not for binlogging")); 
          ndbcluster_anyvalue_set_nologging(anyValue);
        }
      }
      else
      {
        /* 
           Slave propagating replicated schema event in ndb_schema
           In case replicated serverId is composite 
           (server-id-bits < 31) we copy it into the 
           AnyValue as-is
           This is for 'future', as currently Schema operations
           do not have composite AnyValues.
           In future it may be useful to support *not* mapping composite
           AnyValues to/from Binlogged server-ids.
        */
        DBUG_PRINT("info", ("Replicated schema event with original server id %d",
                            thd->server_id));
        anyValue = thd_unmasked_server_id(thd);
      }

#ifndef DBUG_OFF
      /*
        MySQLD will set the user-portion of AnyValue (if any) to all 1s
        This tests code filtering ServerIds on the value of server-id-bits.
      */
      const char* p = getenv("NDB_TEST_ANYVALUE_USERDATA");
      if (p != 0  && *p != 0 && *p != '0' && *p != 'n' && *p != 'N')
      {
        dbug_ndbcluster_anyvalue_set_userbits(anyValue);
      }
#endif  
      r|= op->setAnyValue(anyValue);
      DBUG_ASSERT(r == 0);
      break;
    }
    if (trans->execute(NdbTransaction::Commit, NdbOperation::DefaultAbortOption,
                       1 /* force send */) == 0)
    {
      DBUG_PRINT("info", ("logged: %s", query));
      dict->forceGCPWait(1);
      break;
    }
err:
    const NdbError *this_error= trans ?
      &trans->getNdbError() : &ndb->getNdbError();
    if (this_error->status == NdbError::TemporaryError && !thd->killed)
    {
      if (retries--)
      {
        if (trans)
          ndb->closeTransaction(trans);
        do_retry_sleep(retry_sleep);
        continue; // retry
      }
    }
    ndb_error= this_error;
    break;
  }
end:
  if (ndb_error)
    push_warning_printf(thd, Sql_condition::WARN_LEVEL_WARN,
                        ER_GET_ERRMSG, ER(ER_GET_ERRMSG),
                        ndb_error->code,
                        ndb_error->message,
                        "Could not log query '%s' on other mysqld's");
          
  if (trans)
    ndb->closeTransaction(trans);
  ndb->setDatabaseName(save_db);

  if (opt_ndb_extra_logging > 19)
  {
    sql_print_information("NDB: distributed %s.%s(%u/%u) type: %s(%u) query: \'%s\' to %x%x",
                          db,
                          table_name,
                          ndb_table_id,
                          ndb_table_version,
                          get_schema_type_name(log_type),
                          log_type,
                          query,
                          ndb_schema_object->slock_bitmap.bitmap[0],
                          ndb_schema_object->slock_bitmap.bitmap[1]);
  }

  /*
    Wait for other mysqld's to acknowledge the table operation
  */
  if (ndb_error == 0 && !bitmap_is_clear_all(&ndb_schema_object->slock_bitmap))
  {
    int max_timeout= DEFAULT_SYNC_TIMEOUT;
    pthread_mutex_lock(&ndb_schema_object->mutex);
    while (true)
    {
      struct timespec abstime;
      set_timespec(abstime, 1);

      // Wait for operation on ndb_schema_object to complete.
      // Condition for completion is that 'slock_bitmap' is cleared,
      // which is signaled by ::handle_clear_slock() on
      // 'ndb_schema_object->cond'
      const int ret= pthread_cond_timedwait(&ndb_schema_object->cond,
                                            &ndb_schema_object->mutex,
                                            &abstime);

      if (thd->killed)
        break;

      /* begin protect ndb_schema_share */
      pthread_mutex_lock(&ndb_schema_share_mutex);
      if (ndb_schema_share == 0)
      {
        pthread_mutex_unlock(&ndb_schema_share_mutex);
        break;
      }
      pthread_mutex_unlock(&ndb_schema_share_mutex);
      /* end protect ndb_schema_share */

      if (bitmap_is_clear_all(&ndb_schema_object->slock_bitmap))
        break; //Done, normal completion

      if (ret)
      {
        max_timeout--;
        if (max_timeout == 0)
        {
          sql_print_error("NDB %s: distributing %s timed out. Ignoring...",
                          type_str, ndb_schema_object->key);
          DBUG_ASSERT(false);
          break;
        }
        if (opt_ndb_extra_logging)
          ndb_report_waiting(type_str, max_timeout,
                             "distributing", ndb_schema_object->key,
                             &ndb_schema_object->slock_bitmap);
      }
    }
    pthread_mutex_unlock(&ndb_schema_object->mutex);
  }
  else if (ndb_error)
  {
    sql_print_error("NDB %s: distributing %s err: %u",
                    type_str, ndb_schema_object->key,
                    ndb_error->code);
  }
  else if (opt_ndb_extra_logging > 19)
  {
    sql_print_information("NDB %s: not waiting for distributing %s",
                          type_str, ndb_schema_object->key);
  }

  ndb_free_schema_object(&ndb_schema_object);

  if (opt_ndb_extra_logging > 19)
  {
    sql_print_information("NDB: distribution of %s.%s(%u/%u) type: %s(%u) query: \'%s\'"
                          " - complete!",
                          db,
                          table_name,
                          ndb_table_id,
                          ndb_table_version,
                          get_schema_type_name(log_type),
                          log_type,
                          query);
  }

  if (thd->slave_thread)
    update_slave_api_stats(ndb);

  DBUG_RETURN(0);
}

/*
  Handle _non_ data events from the storage nodes
*/

static
int
ndb_handle_schema_change(THD *thd, Ndb *is_ndb, NdbEventOperation *pOp,
                         const Ndb_event_data *event_data)
{
  DBUG_ENTER("ndb_handle_schema_change");

  if (pOp->getEventType() == NDBEVENT::TE_ALTER)
  {
    DBUG_PRINT("exit", ("Event type is TE_ALTER"));
    DBUG_RETURN(0);
  }

  DBUG_ASSERT(event_data);
  DBUG_ASSERT(pOp->getEventType() == NDBEVENT::TE_DROP ||
              pOp->getEventType() == NDBEVENT::TE_CLUSTER_FAILURE);

  NDB_SHARE *share= event_data->share;
  TABLE *shadow_table= event_data->shadow_table;
  const char *tabname= shadow_table->s->table_name.str;
  const char *dbname= shadow_table->s->db.str;
  {
    Thd_ndb *thd_ndb= get_thd_ndb(thd);
    Ndb *ndb= thd_ndb->ndb;
    NDBDICT *dict= ndb->getDictionary();
    ndb->setDatabaseName(dbname);
    Ndb_table_guard ndbtab_g(dict, tabname);
    const NDBTAB *ev_tab= pOp->getTable();
    const NDBTAB *cache_tab= ndbtab_g.get_table();
    if (cache_tab &&
        cache_tab->getObjectId() == ev_tab->getObjectId() &&
        cache_tab->getObjectVersion() <= ev_tab->getObjectVersion())
      ndbtab_g.invalidate();
  }

  pthread_mutex_lock(&share->mutex);
  DBUG_ASSERT(share->state == NSS_DROPPED || 
              share->op == pOp || share->new_op == pOp);
  if (share->new_op)
  {
    share->new_op= 0;
  }
  if (share->op)
  {
    share->op= 0;
  }
  pthread_mutex_unlock(&share->mutex);

  /* Signal ha_ndbcluster::delete/rename_table that drop is done */
  DBUG_PRINT("info", ("signal that drop is done"));
  (void) pthread_cond_signal(&injector_cond);

  pthread_mutex_lock(&ndbcluster_mutex);
  /* ndb_share reference binlog free */
  DBUG_PRINT("NDB_SHARE", ("%s binlog free  use_count: %u",
                           share->key, share->use_count));
  free_share(&share, TRUE);

  bool do_close_cached_tables= FALSE;
  bool is_remote_change= !ndb_has_node_id(pOp->getReqNodeId());
  if (is_remote_change && share && share->state != NSS_DROPPED)
  {
    DBUG_PRINT("info", ("remote change"));
    ndbcluster_mark_share_dropped(share);
    if (share->use_count != 1)
    {
      /* open handler holding reference */
      /* wait with freeing create ndb_share to below */
      do_close_cached_tables= TRUE;
    }
    else
    {
      /* ndb_share reference create free */
      DBUG_PRINT("NDB_SHARE", ("%s create free  use_count: %u",
                               share->key, share->use_count));
      free_share(&share, TRUE);
      share= 0;
    }
  }
  else
    share= 0;
  pthread_mutex_unlock(&ndbcluster_mutex);

  DBUG_PRINT("info", ("Deleting event_data"));
  delete event_data;
  pOp->setCustomData(NULL);

  DBUG_PRINT("info", ("Dropping event operation"));
  pthread_mutex_lock(&injector_mutex);
  is_ndb->dropEventOperation(pOp);
  pthread_mutex_unlock(&injector_mutex);

  if (do_close_cached_tables)
  {
    ndb_tdc_close_cached_table(thd, dbname, tabname);
    /* ndb_share reference create free */
    DBUG_PRINT("NDB_SHARE", ("%s create free  use_count: %u",
                             share->key, share->use_count));
    free_share(&share);
  }
  DBUG_RETURN(0);
}


class Mutex_guard
{
public:
  Mutex_guard(pthread_mutex_t &mutex) : m_mutex(mutex)
  {
    pthread_mutex_lock(&m_mutex);
  };
  ~Mutex_guard()
  {
    pthread_mutex_unlock(&m_mutex);
  };
private:
  pthread_mutex_t &m_mutex;
};


/*
  Data used by the Ndb_schema_event_handler which lives
  as long as the NDB Binlog thread is connected to the cluster.

  NOTE! An Ndb_schema_event_handler instance only lives for one epoch

 */
class Ndb_schema_dist_data {
  static const uint max_ndb_nodes= 256; /* multiple of 32 */
  uchar m_data_node_id_list[max_ndb_nodes];
  /*
    The subscribers to ndb_schema are tracked separately for each
    data node. This avoids the need to know which data nodes are
    connected.
    An api counts as subscribed as soon as one of the data nodes
    report it as subscibed.
  */
  MY_BITMAP *subscriber_bitmap;
  unsigned m_num_bitmaps;
public:
  Ndb_schema_dist_data(const Ndb_schema_dist_data&); // Not implemented
  Ndb_schema_dist_data() :
    subscriber_bitmap(NULL),
    m_num_bitmaps(0)
  {}

  void init(Ndb_cluster_connection* cluster_connection)
  {
    // Initialize "g_node_id_map" which maps from nodeid to index in
    // subscriber bitmaps array. The mapping array is only used when
    // the NDB binlog thread handles events on the mysql.ndb_schema table
    uint node_id, i= 0;
    Ndb_cluster_connection_node_iter node_iter;
    memset((void *)m_data_node_id_list, 0xFFFF, sizeof(m_data_node_id_list));
    while ((node_id= cluster_connection->get_next_node(node_iter)))
      m_data_node_id_list[node_id]= i++;

    {
      // Create array of bitmaps for keeping track of subscribed nodes
      unsigned no_nodes= cluster_connection->no_db_nodes();
      subscriber_bitmap= (MY_BITMAP*)my_malloc(no_nodes * sizeof(MY_BITMAP), MYF(MY_WME));
      for (unsigned i= 0; i < no_nodes; i++)
      {
        bitmap_init(&subscriber_bitmap[i],
                    (Uint32*)my_malloc(max_ndb_nodes/8, MYF(MY_WME)),
                    max_ndb_nodes, FALSE);
        bitmap_clear_all(&subscriber_bitmap[i]);
      }
      // Remember the number of bitmaps allocated
      m_num_bitmaps = no_nodes;
    }
  }

  void release(void)
  {
    if (!m_num_bitmaps)
    {
      // Allow release without init(), happens when binlog thread
      // is terminated before connection to cluster has been made
      // NOTE! Should be possible to use static memory for the arrays
      return;
    }

    for (unsigned i= 0; i < m_num_bitmaps; i++)
    {
      // Free memory allocated for the bitmap
      // allocated by my_malloc() and passed as "buf" to bitmap_init()
      bitmap_free(&subscriber_bitmap[i]);
    }
    // Free memory allocated for the bitmap array
    my_free(subscriber_bitmap);
    m_num_bitmaps = 0;
  }

  // Map from nodeid to position in subscriber bitmaps array
  uint8 map2subscriber_bitmap_index(uint data_node_id) const
  {
    DBUG_ASSERT(data_node_id <
                (sizeof(m_data_node_id_list)/sizeof(m_data_node_id_list[0])));
    const uint8 bitmap_index = m_data_node_id_list[data_node_id];
    DBUG_ASSERT(bitmap_index != 0xFF);
    DBUG_ASSERT(bitmap_index < m_num_bitmaps);
    return bitmap_index;
  }

  void report_data_node_failure(unsigned data_node_id)
  {
    uint8 idx= map2subscriber_bitmap_index(data_node_id);
    bitmap_clear_all(&subscriber_bitmap[idx]);
    DBUG_PRINT("info",("Data node %u failure", data_node_id));
    if (opt_ndb_extra_logging)
    {
      sql_print_information("NDB Schema dist: Data node: %d failed,"
                            " subscriber bitmask %x%x",
                            data_node_id,
                            subscriber_bitmap[idx].bitmap[1],
                            subscriber_bitmap[idx].bitmap[0]);
    }
    check_wakeup_clients();
  }

  void report_subscribe(unsigned data_node_id, unsigned subscriber_node_id)
  {
    uint8 idx= map2subscriber_bitmap_index(data_node_id);
    DBUG_ASSERT(subscriber_node_id != 0);
    bitmap_set_bit(&subscriber_bitmap[idx], subscriber_node_id);
    DBUG_PRINT("info",("Data node %u reported node %u subscribed ",
                       data_node_id, subscriber_node_id));
    if (opt_ndb_extra_logging)
    {
      sql_print_information("NDB Schema dist: Data node: %d reports "
                            "subscribe from node %d, subscriber bitmask %x%x",
                            data_node_id,
                            subscriber_node_id,
                            subscriber_bitmap[idx].bitmap[1],
                            subscriber_bitmap[idx].bitmap[0]);
    }
    check_wakeup_clients();
  }

  void report_unsubscribe(unsigned data_node_id, unsigned subscriber_node_id)
  {
    uint8 idx= map2subscriber_bitmap_index(data_node_id);
    DBUG_ASSERT(subscriber_node_id != 0);
    bitmap_clear_bit(&subscriber_bitmap[idx], subscriber_node_id);
    DBUG_PRINT("info",("Data node %u reported node %u unsubscribed ",
                       data_node_id, subscriber_node_id));
    if (opt_ndb_extra_logging)
    {
      sql_print_information("NDB Schema dist: Data node: %d reports "
                            "unsubscribe from node %d, subscriber bitmask %x%x",
                            data_node_id,
                            subscriber_node_id,
                            subscriber_bitmap[idx].bitmap[1],
                            subscriber_bitmap[idx].bitmap[0]);
    }
    check_wakeup_clients();
  }

  void check_wakeup_clients()
  {
    // Build bitmask of current participants
     uint32 participants_buf[256/32];
     MY_BITMAP participants;
     bitmap_init(&participants, participants_buf, 256, FALSE);
     get_subscriber_bitmask(&participants);

     // Check all Client's for wakeup
     NDB_SCHEMA_OBJECT::check_waiters(participants);
  }

  void get_subscriber_bitmask(MY_BITMAP* servers)
  {
    for (unsigned i= 0; i < m_num_bitmaps; i++)
    {
      bitmap_union(servers, &subscriber_bitmap[i]);
    }
  }


};

#include "ndb_local_schema.h"

class Ndb_schema_event_handler {

  class Ndb_schema_op
  {
    // Unpack Ndb_schema_op from event_data pointer
    void unpack_event(const Ndb_event_data *event_data)
    {
      TABLE *table= event_data->shadow_table;
      Field **field;
      /* unpack blob values */
      uchar* blobs_buffer= 0;
      uint blobs_buffer_size= 0;
      my_bitmap_map *old_map= dbug_tmp_use_all_columns(table, table->read_set);
      {
        ptrdiff_t ptrdiff= 0;
        int ret= get_ndb_blobs_value(table, event_data->ndb_value[0],
                                     blobs_buffer, blobs_buffer_size,
                                     ptrdiff);
        if (ret != 0)
        {
          my_free(blobs_buffer, MYF(MY_ALLOW_ZERO_PTR));
          DBUG_PRINT("info", ("blob read error"));
          DBUG_ASSERT(FALSE);
        }
      }
      /* db varchar 1 length uchar */
      field= table->field;
      db_length= *(uint8*)(*field)->ptr;
      DBUG_ASSERT(db_length <= (*field)->field_length);
      DBUG_ASSERT((*field)->field_length + 1 == sizeof(db));
      memcpy(db, (*field)->ptr + 1, db_length);
      db[db_length]= 0;
      /* name varchar 1 length uchar */
      field++;
      name_length= *(uint8*)(*field)->ptr;
      DBUG_ASSERT(name_length <= (*field)->field_length);
      DBUG_ASSERT((*field)->field_length + 1 == sizeof(name));
      memcpy(name, (*field)->ptr + 1, name_length);
      name[name_length]= 0;
      /* slock fixed length */
      field++;
      slock_length= (*field)->field_length;
      DBUG_ASSERT((*field)->field_length == sizeof(slock_buf));
      memcpy(slock_buf, (*field)->ptr, slock_length);
      /* query blob */
      field++;
      {
        Field_blob *field_blob= (Field_blob*)(*field);
        uint blob_len= field_blob->get_length((*field)->ptr);
        uchar *blob_ptr= 0;
        field_blob->get_ptr(&blob_ptr);
        DBUG_ASSERT(blob_len == 0 || blob_ptr != 0);
        query_length= blob_len;
        query= sql_strmake((char*) blob_ptr, blob_len);
      }
      /* node_id */
      field++;
      node_id= (Uint32)((Field_long *)*field)->val_int();
      /* epoch */
      field++;
      epoch= ((Field_long *)*field)->val_int();
      /* id */
      field++;
      id= (Uint32)((Field_long *)*field)->val_int();
      /* version */
      field++;
      version= (Uint32)((Field_long *)*field)->val_int();
      /* type */
      field++;
      type= (Uint32)((Field_long *)*field)->val_int();
      /* free blobs buffer */
      my_free(blobs_buffer, MYF(MY_ALLOW_ZERO_PTR));
      dbug_tmp_restore_column_map(table->read_set, old_map);
    }

  public:
    uchar db_length;
    char db[64];
    uchar name_length;
    char name[64];
    uchar slock_length;
    uint32 slock_buf[SCHEMA_SLOCK_SIZE/4];
    MY_BITMAP slock;
    unsigned short query_length;
    char *query;
    Uint64 epoch;
    uint32 node_id;
    uint32 id;
    uint32 version;
    uint32 type;
    uint32 any_value;

    /**
      Create a Ndb_schema_op from event_data
    */
    static Ndb_schema_op*
    create(const Ndb_event_data* event_data,
           Uint32 any_value)
    {
      DBUG_ENTER("Ndb_schema_op::create");
      Ndb_schema_op* schema_op=
        (Ndb_schema_op*)sql_alloc(sizeof(Ndb_schema_op));
      bitmap_init(&schema_op->slock,
                  schema_op->slock_buf, 8*SCHEMA_SLOCK_SIZE, FALSE);
      schema_op->unpack_event(event_data);
      schema_op->any_value= any_value;
      DBUG_PRINT("exit", ("%s.%s: query: '%s'  type: %d",
                          schema_op->db, schema_op->name,
                          schema_op->query,
                          schema_op->type));
      DBUG_RETURN(schema_op);
    }
  };

  static void
  print_could_not_discover_error(THD *thd,
                                 const Ndb_schema_op *schema)
  {
    sql_print_error("NDB Binlog: Could not discover table '%s.%s' from "
                    "binlog schema event '%s' from node %d. "
                    "my_errno: %d",
                     schema->db, schema->name, schema->query,
                     schema->node_id, my_errno);
    thd_print_warning_list(thd, "NDB Binlog");
  }


  static void
  write_schema_op_to_binlog(THD *thd, Ndb_schema_op *schema)
  {

    if (!ndb_binlog_running)
    {
      // This mysqld is not writing a binlog
      return;
    }

    /* any_value == 0 means local cluster sourced change that
     * should be logged
     */
    if (ndbcluster_anyvalue_is_reserved(schema->any_value))
    {
      /* Originating SQL node did not want this query logged */
      if (!ndbcluster_anyvalue_is_nologging(schema->any_value))
        sql_print_warning("NDB: unknown value for binlog signalling 0x%X, "
                          "query not logged",
                          schema->any_value);
      return;
    }

    Uint32 queryServerId = ndbcluster_anyvalue_get_serverid(schema->any_value);
    /*
       Start with serverId as received AnyValue, in case it's a composite
       (server_id_bits < 31).
       This is for 'future', as currently schema ops do not have composite
       AnyValues.
       In future it may be useful to support *not* mapping composite
       AnyValues to/from Binlogged server-ids.
    */
    Uint32 loggedServerId = schema->any_value;

    if (queryServerId)
    {
      /*
         AnyValue has non-zero serverId, must be a query applied by a slave
         mysqld.
         TODO : Assert that we are running in the Binlog injector thread?
      */
      if (! g_ndb_log_slave_updates)
      {
        /* This MySQLD does not log slave updates */
        return;
      }
    }
    else
    {
      /* No ServerId associated with this query, mark it as ours */
      ndbcluster_anyvalue_set_serverid(loggedServerId, ::server_id);
    }

    uint32 thd_server_id_save= thd->server_id;
    DBUG_ASSERT(sizeof(thd_server_id_save) == sizeof(thd->server_id));
    char *thd_db_save= thd->db;
    thd->server_id = loggedServerId;
    thd->db= schema->db;
    int errcode = query_error_code(thd, thd->killed == THD::NOT_KILLED);
    thd->binlog_query(THD::STMT_QUERY_TYPE, schema->query,
                      schema->query_length, FALSE,
  #ifdef NDB_THD_BINLOG_QUERY_HAS_DIRECT
                      TRUE,
  #endif
                      schema->name[0] == 0 || thd->db[0] == 0,
                      errcode);
    thd->server_id= thd_server_id_save;
    thd->db= thd_db_save;

    // Commit the binlog write
    (void)trans_commit_stmt(thd);
  }



  /*
    Acknowledge handling of schema operation
    - Inform the other nodes that schema op has
      been completed by this node (by updating the
      row for this op in ndb_schema table)
  */
  int
  ack_schema_op(const char *db, const char *table_name,
                uint32 table_id, uint32 table_version)
  {
    DBUG_ENTER("ack_schema_op");

    const NdbError *ndb_error= 0;
    Ndb *ndb= check_ndb_in_thd(m_thd);
    char save_db[FN_HEADLEN];
    strcpy(save_db, ndb->getDatabaseName());

    char tmp_buf[FN_REFLEN];
    NDBDICT *dict= ndb->getDictionary();
    ndb->setDatabaseName(NDB_REP_DB);
    Ndb_table_guard ndbtab_g(dict, NDB_SCHEMA_TABLE);
    const NDBTAB *ndbtab= ndbtab_g.get_table();
    NdbTransaction *trans= 0;
    int retries= 100;
    int retry_sleep= 30; /* 30 milliseconds, transaction */
    const NDBCOL *col[SCHEMA_SIZE];

    MY_BITMAP slock;
    uint32 bitbuf[SCHEMA_SLOCK_SIZE/4];
    bitmap_init(&slock, bitbuf, sizeof(bitbuf)*8, false);

    if (ndbtab == 0)
    {
      if (dict->getNdbError().code != 4009)
        abort();
      DBUG_RETURN(0);
    }

    {
      uint i;
      for (i= 0; i < SCHEMA_SIZE; i++)
      {
        col[i]= ndbtab->getColumn(i);
        if (i != SCHEMA_QUERY_I)
        {
          DBUG_ASSERT(col[i]->getLength() <= (int)sizeof(tmp_buf));
        }
      }
    }

    while (1)
    {
      if ((trans= ndb->startTransaction()) == 0)
        goto err;
      {
        NdbOperation *op= 0;
        int r= 0;

        /* read the bitmap exlusive */
        r|= (op= trans->getNdbOperation(ndbtab)) == 0;
        DBUG_ASSERT(r == 0);
        r|= op->readTupleExclusive();
        DBUG_ASSERT(r == 0);

        /* db */
        ndb_pack_varchar(col[SCHEMA_DB_I], tmp_buf, db, (int)strlen(db));
        r|= op->equal(SCHEMA_DB_I, tmp_buf);
        DBUG_ASSERT(r == 0);
        /* name */
        ndb_pack_varchar(col[SCHEMA_NAME_I], tmp_buf, table_name,
                         (int)strlen(table_name));
        r|= op->equal(SCHEMA_NAME_I, tmp_buf);
        DBUG_ASSERT(r == 0);
        /* slock */
        r|= op->getValue(SCHEMA_SLOCK_I, (char*)slock.bitmap) == 0;
        DBUG_ASSERT(r == 0);
      }
      if (trans->execute(NdbTransaction::NoCommit))
        goto err;

      if (opt_ndb_extra_logging > 19)
      {
        uint32 copy[SCHEMA_SLOCK_SIZE/4];
        memcpy(copy, bitbuf, sizeof(copy));
        bitmap_clear_bit(&slock, own_nodeid());
        sql_print_information("NDB: reply to %s.%s(%u/%u) from %x%x to %x%x",
                              db, table_name,
                              table_id, table_version,
                              copy[0], copy[1],
                              slock.bitmap[0],
                              slock.bitmap[1]);
      }
      else
      {
        bitmap_clear_bit(&slock, own_nodeid());
      }

      {
        NdbOperation *op= 0;
        int r= 0;

        /* now update the tuple */
        r|= (op= trans->getNdbOperation(ndbtab)) == 0;
        DBUG_ASSERT(r == 0);
        r|= op->updateTuple();
        DBUG_ASSERT(r == 0);

        /* db */
        ndb_pack_varchar(col[SCHEMA_DB_I], tmp_buf, db, (int)strlen(db));
        r|= op->equal(SCHEMA_DB_I, tmp_buf);
        DBUG_ASSERT(r == 0);
        /* name */
        ndb_pack_varchar(col[SCHEMA_NAME_I], tmp_buf, table_name,
                         (int)strlen(table_name));
        r|= op->equal(SCHEMA_NAME_I, tmp_buf);
        DBUG_ASSERT(r == 0);
        /* slock */
        r|= op->setValue(SCHEMA_SLOCK_I, (char*)slock.bitmap);
        DBUG_ASSERT(r == 0);
        /* node_id */
        r|= op->setValue(SCHEMA_NODE_ID_I, own_nodeid());
        DBUG_ASSERT(r == 0);
        /* type */
        r|= op->setValue(SCHEMA_TYPE_I, (uint32)SOT_CLEAR_SLOCK);
        DBUG_ASSERT(r == 0);
      }
      if (trans->execute(NdbTransaction::Commit,
                         NdbOperation::DefaultAbortOption, 1 /*force send*/) == 0)
      {
        DBUG_PRINT("info", ("node %d cleared lock on '%s.%s'",
                            own_nodeid(), db, table_name));
        dict->forceGCPWait(1);
        break;
      }
    err:
      const NdbError *this_error= trans ?
        &trans->getNdbError() : &ndb->getNdbError();
      if (this_error->status == NdbError::TemporaryError &&
          !thd_killed(m_thd))
      {
        if (retries--)
        {
          if (trans)
            ndb->closeTransaction(trans);
          do_retry_sleep(retry_sleep);
          continue; // retry
        }
      }
      ndb_error= this_error;
      break;
    }

    if (ndb_error)
    {
      sql_print_warning("NDB: Could not release slock on '%s.%s', "
                        "Error code: %d Message: %s",
                        db, table_name,
                        ndb_error->code, ndb_error->message);
    }
    if (trans)
      ndb->closeTransaction(trans);
    ndb->setDatabaseName(save_db);
    DBUG_RETURN(0);
  }


  bool check_is_ndb_schema_event(const Ndb_event_data* event_data) const
  {
    if (!event_data)
    {
      // Received event without event data pointer
      assert(false);
      return false;
    }

    NDB_SHARE *share= event_data->share;
    if (!share)
    {
      // Received event where the event_data is not properly initialized
      assert(false);
      return false;
    }
    assert(event_data->shadow_table);
    assert(event_data->ndb_value[0]);
    assert(event_data->ndb_value[1]);

    pthread_mutex_lock(&ndb_schema_share_mutex);
    if (share != ndb_schema_share)
    {
      // Received event from s_ndb not pointing at the ndb_schema_share
      pthread_mutex_unlock(&ndb_schema_share_mutex);
      assert(false);
      return false;
    }
    assert(!strncmp(share->db, STRING_WITH_LEN(NDB_REP_DB)));
    assert(!strncmp(share->table_name, STRING_WITH_LEN(NDB_SCHEMA_TABLE)));
    pthread_mutex_unlock(&ndb_schema_share_mutex);
    return true;
  }


  void
  handle_after_epoch(Ndb_schema_op* schema)
  {
    DBUG_ENTER("handle_after_epoch");
    DBUG_PRINT("info", ("Pushing Ndb_schema_op on list to be "
                        "handled after epoch"));
    assert(!is_post_epoch()); // Only before epoch
    m_post_epoch_handle_list.push_back(schema, m_mem_root);
    DBUG_VOID_RETURN;
  }


  void
  ack_after_epoch(Ndb_schema_op* schema)
  {
    DBUG_ENTER("ack_after_epoch");
    assert(!is_post_epoch()); // Only before epoch
    m_post_epoch_ack_list.push_back(schema, m_mem_root);
    DBUG_VOID_RETURN;
  }


  uint own_nodeid(void) const
  {
    return m_own_nodeid;
  }


  void
  ndbapi_invalidate_table(const char* db_name, const char* table_name) const
  {
    DBUG_ENTER("ndbapi_invalidate_table");
    Thd_ndb *thd_ndb= get_thd_ndb(m_thd);
    Ndb *ndb= thd_ndb->ndb;

    ndb->setDatabaseName(db_name);
    Ndb_table_guard ndbtab_g(ndb->getDictionary(), table_name);
    ndbtab_g.invalidate();
    DBUG_VOID_RETURN;
  }


  void
  mysqld_close_cached_table(const char* db_name, const char* table_name) const
  {
    DBUG_ENTER("mysqld_close_cached_table");
     // Just mark table as "need reopen"
    const bool wait_for_refresh = false;
    // Not waiting -> no timeout needed
    const ulong timeout = 0;

    TABLE_LIST table_list;
    memset(&table_list, 0, sizeof(table_list));
    table_list.db= (char*)db_name;
    table_list.alias= table_list.table_name= (char*)table_name;

    close_cached_tables(m_thd, &table_list,
                        wait_for_refresh, timeout);
    DBUG_VOID_RETURN;
  }


  void
  mysqld_write_frm_from_ndb(const char* db_name,
                            const char* table_name) const
  {
    DBUG_ENTER("mysqld_write_frm_from_ndb");
    Thd_ndb *thd_ndb= get_thd_ndb(m_thd);
    Ndb *ndb= thd_ndb->ndb;
    Ndb_table_guard ndbtab_g(ndb->getDictionary(), table_name);
    const NDBTAB *ndbtab= ndbtab_g.get_table();
    if (!ndbtab)
    {
      /*
        Bug#14773491 reports crash in 'cmp_frm' due to
        ndbtab* being NULL -> bail out here
      */
      sql_print_error("NDB schema: Could not find table '%s.%s' in NDB",
                      db_name, table_name);
      DBUG_ASSERT(false);
      DBUG_VOID_RETURN;
    }

    char key[FN_REFLEN];
    build_table_filename(key, sizeof(key)-1,
                         db_name, table_name, NullS, 0);

    uchar *data= 0, *pack_data= 0;
    size_t length, pack_length;

    if (readfrm(key, &data, &length) == 0 &&
        packfrm(data, length, &pack_data, &pack_length) == 0 &&
        cmp_frm(ndbtab, pack_data, pack_length))
    {
      DBUG_PRINT("info", ("Detected frm change of table %s.%s",
                          db_name, table_name));

      DBUG_DUMP("frm", (uchar*) ndbtab->getFrmData(),
                        ndbtab->getFrmLength());
      my_free(data);
      data= NULL;

      int error;
      if ((error= unpackfrm(&data, &length,
                            (const uchar*) ndbtab->getFrmData())) ||
          (error= writefrm(key, data, length)))
      {
        sql_print_error("NDB: Failed write frm for %s.%s, error %d",
                        db_name, table_name, error);
      }
    }
    my_free(data);
    my_free(pack_data);
    DBUG_VOID_RETURN;
  }


  NDB_SHARE* get_share(Ndb_schema_op* schema) const
  {
    DBUG_ENTER("get_share(Ndb_schema_op*)");
    char key[FN_REFLEN + 1];
    build_table_filename(key, sizeof(key) - 1,
                         schema->db, schema->name, "", 0);
    NDB_SHARE *share= ndbcluster_get_share(key, 0, FALSE, FALSE);
    if (share)
    {
      DBUG_PRINT("NDB_SHARE", ("%s temporary  use_count: %u",
                               share->key, share->use_count));
    }
    DBUG_RETURN(share);
  }


  bool
  check_if_local_tables_in_db(const char *dbname) const
  {
    DBUG_ENTER("check_if_local_tables_in_db");
    DBUG_PRINT("info", ("Looking for files in directory %s", dbname));
    List<LEX_STRING> files;
    char path[FN_REFLEN + 1];

    /*
      The schema distribution participant has full permissions
      to drop or create any database. When determining if a database
      should be dropped on participating mysqld it will thus need
      full permissions also when listing the tables in the database.
      Such permission is controlled by the "magic" THD::col_access variable
      and need to be set high enough so that find_files() returns all
      files in the database(without checking any grants).

      Without full permission no tables would  be returned for databases
      which have special access rights(like performance_schema and
      information_schema). Those would thus appear empty and a faulty
      decision to drop them would be taken.

      Fix by setting the "magic" THD::col_access member in order to skip
      the access control check in find_files().
    */
    const ulong saved_col_access= m_thd->col_access;
    assert(sizeof(saved_col_access) == sizeof(m_thd->col_access));
    m_thd->col_access|= TABLE_ACLS;

    build_table_filename(path, sizeof(path) - 1, dbname, "", "", 0);
    if (find_files(m_thd, &files, dbname, path, NullS, 0, NULL) != FIND_FILES_OK)
    {
      m_thd->clear_error();
      DBUG_PRINT("info", ("Failed to find files"));
      // Restore column access rights
      m_thd->col_access= saved_col_access;
      DBUG_RETURN(true);
    }
    // Restore column access rights
    m_thd->col_access= saved_col_access;
    DBUG_PRINT("info",("found: %d files", files.elements));

    LEX_STRING *tabname;
    while ((tabname= files.pop()))
    {
      DBUG_PRINT("info", ("Found table %s", tabname->str));
      if (ndbcluster_check_if_local_table(dbname, tabname->str))
        DBUG_RETURN(true);
    }

    DBUG_RETURN(false);
  }


  bool is_local_table(const char* db_name, const char* table_name) const
  {
    return ndbcluster_check_if_local_table(db_name, table_name);
  }


  void handle_clear_slock(Ndb_schema_op* schema)
  {
    DBUG_ENTER("handle_clear_slock");

    assert(is_post_epoch());

    char key[FN_REFLEN + 1];
    build_table_filename(key, sizeof(key) - 1, schema->db, schema->name, "", 0);

    /* Ack to any SQL thread waiting for schema op to complete */
    NDB_SCHEMA_OBJECT *ndb_schema_object= ndb_get_schema_object(key, false);
    if (!ndb_schema_object)
    {
      /* Noone waiting for this schema op in this mysqld */
      if (opt_ndb_extra_logging > 19)
        sql_print_information("NDB: Discarding event...no obj: %s (%u/%u)",
                              key, schema->id, schema->version);
      DBUG_VOID_RETURN;
    }

    if (ndb_schema_object->table_id != schema->id ||
        ndb_schema_object->table_version != schema->version)
    {
      /* Someone waiting, but for another id/version... */
      if (opt_ndb_extra_logging > 19)
        sql_print_information("NDB: Discarding event...key: %s "
                              "non matching id/version [%u/%u] != [%u/%u]",
                              key,
                              ndb_schema_object->table_id,
                              ndb_schema_object->table_version,
                              schema->id,
                              schema->version);
      ndb_free_schema_object(&ndb_schema_object);
      DBUG_VOID_RETURN;
    }

    // Build bitmask of subscribers
    MY_BITMAP servers;
    bitmap_init(&servers, 0, 256, FALSE);
    bitmap_clear_all(&servers);
    bitmap_set_bit(&servers, own_nodeid()); // "we" are always alive
    m_schema_dist_data.get_subscriber_bitmask(&servers);
    assert(bitmap_is_set(&servers, schema->node_id)); // From known subscriber?

    /*
      Copy the latest slock info into the ndb_schema_object so that
      waiter can check if all nodes it's waiting for has answered
    */
    pthread_mutex_lock(&ndb_schema_object->mutex);
    if (opt_ndb_extra_logging > 19)
    {
      sql_print_information("NDB: CLEAR_SLOCK key: %s(%u/%u) from"
                            " %x%x to %x%x",
                            key, schema->id, schema->version,
                            ndb_schema_object->slock[0],
                            ndb_schema_object->slock[1],
                            schema->slock_buf[0],
                            schema->slock_buf[1]);
    }
    memcpy(ndb_schema_object->slock, schema->slock_buf,
           sizeof(ndb_schema_object->slock));
    DBUG_DUMP("ndb_schema_object->slock_bitmap.bitmap",
              (uchar*)ndb_schema_object->slock_bitmap.bitmap,
              no_bytes_in_map(&ndb_schema_object->slock_bitmap));

    /* remove any unsubscribed from ndb_schema_object->slock */
    bitmap_intersect(&ndb_schema_object->slock_bitmap, &servers);
    bitmap_free(&servers);

    DBUG_DUMP("ndb_schema_object->slock_bitmap.bitmap",
              (uchar*)ndb_schema_object->slock_bitmap.bitmap,
              no_bytes_in_map(&ndb_schema_object->slock_bitmap));

    /* Wake up the waiter */
    pthread_mutex_unlock(&ndb_schema_object->mutex);
    pthread_cond_signal(&ndb_schema_object->cond);

    ndb_free_schema_object(&ndb_schema_object);
    DBUG_VOID_RETURN;
  }


  void
  handle_offline_alter_table_commit(Ndb_schema_op* schema)
  {
    DBUG_ENTER("handle_offline_alter_table_commit");

    assert(is_post_epoch()); // Always after epoch

    if (schema->node_id == own_nodeid())
      DBUG_VOID_RETURN;

    write_schema_op_to_binlog(m_thd, schema);
    ndbapi_invalidate_table(schema->db, schema->name);
    mysqld_close_cached_table(schema->db, schema->name);

    /**
     * Note about get_share() / free_share() referrences:
     *
     *  1) All shares have a ref count related to their 'discovery' by dictionary.
     *     (Until they are 'dropped')
     *  2) All shares are referred by the binlog thread if its DDL operations 
     *     should be replicated with schema events ('share->op != NULL')
     *  3) All shares are ref counted when they are temporarily referred
     *     inside a function. (as below)
     */
    NDB_SHARE *share= get_share(schema);  // 3) Temporary pin 'share'
    if (share)
    {
      pthread_mutex_lock(&share->mutex);
      if (share->op)
      {
        Ndb_event_data *event_data=
          (Ndb_event_data *) share->op->getCustomData();
        if (event_data)
          delete event_data;
        share->op->setCustomData(NULL);
        {
          Mutex_guard injector_mutex_g(injector_mutex);
          injector_ndb->dropEventOperation(share->op);
        }
        share->op= 0;
        free_share(&share);   // Free binlog ref, 2)
        DBUG_ASSERT(share);   // Still ref'ed by 1) & 3)
      }
      pthread_mutex_unlock(&share->mutex);
      free_share(&share);   // Free temporary ref, 3)
      DBUG_ASSERT(share);   // Still ref'ed by dict, 1)

      /**
       * Finaly unref. from dictionary, 1). 
       * If this was the last share ref, it will be deleted.
       * If there are more (trailing) references, the share will remain as an
       * unvisible instance in the share-hash until remaining references are dropped.
       */
      pthread_mutex_lock(&ndbcluster_mutex);
      handle_trailing_share(m_thd, share); // Unref my 'share', and make any pending refs 'trailing'
      share= 0;                            // It's gone
      pthread_mutex_unlock(&ndbcluster_mutex);
    } // if (share)

    if (is_local_table(schema->db, schema->name) &&
       !Ndb_dist_priv_util::is_distributed_priv_table(schema->db,
                                                      schema->name))
    {
      sql_print_error("NDB Binlog: Skipping locally defined table '%s.%s' "
                      "from binlog schema event '%s' from node %d.",
                      schema->db, schema->name, schema->query,
                      schema->node_id);
      DBUG_VOID_RETURN;
    }

    // Instantiate a new 'share' for the altered table.
    if (ndb_create_table_from_engine(m_thd, schema->db, schema->name))
    {
      print_could_not_discover_error(m_thd, schema);
    }
    DBUG_VOID_RETURN;
  }


  void
  handle_online_alter_table_prepare(Ndb_schema_op* schema)
  {
    assert(is_post_epoch()); // Always after epoch

    ndbapi_invalidate_table(schema->db, schema->name);
    mysqld_close_cached_table(schema->db, schema->name);

    if (schema->node_id != own_nodeid())
    {
      write_schema_op_to_binlog(m_thd, schema);
      if (!is_local_table(schema->db, schema->name))
      {
        mysqld_write_frm_from_ndb(schema->db, schema->name);
      }
    }
  }


  void
  handle_online_alter_table_commit(Ndb_schema_op* schema)
  {
    assert(is_post_epoch()); // Always after epoch

    NDB_SHARE *share= get_share(schema);
    if (share)
    {
      if (opt_ndb_extra_logging > 9)
        sql_print_information("NDB Binlog: handling online alter/rename");

      pthread_mutex_lock(&share->mutex);
      ndb_binlog_close_shadow_table(share);

      if (ndb_binlog_open_shadow_table(m_thd, share))
      {
        sql_print_error("NDB Binlog: Failed to re-open shadow table %s.%s",
                        schema->db, schema->name);
        pthread_mutex_unlock(&share->mutex);
      }
      else
      {
        /*
          Start subscribing to data changes to the new table definition
        */
        String event_name(INJECTOR_EVENT_LEN);
        ndb_rep_event_name(&event_name, schema->db, schema->name,
                           get_binlog_full(share));
        NdbEventOperation *tmp_op= share->op;
        share->new_op= 0;
        share->op= 0;

        Thd_ndb *thd_ndb= get_thd_ndb(m_thd);
        Ndb *ndb= thd_ndb->ndb;
        Ndb_table_guard ndbtab_g(ndb->getDictionary(), schema->name);
        const NDBTAB *ndbtab= ndbtab_g.get_table();
        if (ndbcluster_create_event_ops(m_thd, share, ndbtab,
                                        event_name.c_ptr()))
        {
          sql_print_error("NDB Binlog:"
                          "FAILED CREATE (DISCOVER) EVENT OPERATIONS Event: %s",
                          event_name.c_ptr());
        }
        else
        {
          share->new_op= share->op;
        }
        share->op= tmp_op;
        pthread_mutex_unlock(&share->mutex);

        if (opt_ndb_extra_logging > 9)
          sql_print_information("NDB Binlog: handling online "
                                "alter/rename done");
      }
      pthread_mutex_lock(&share->mutex);
      if (share->op && share->new_op)
      {
        Ndb_event_data *event_data=
          (Ndb_event_data *) share->op->getCustomData();
        if (event_data)
          delete event_data;
        share->op->setCustomData(NULL);
        {
          Mutex_guard injector_mutex_g(injector_mutex);
          injector_ndb->dropEventOperation(share->op);
        }
        share->op= share->new_op;
        share->new_op= 0;
        free_share(&share);
        DBUG_ASSERT(share);   // Should still be ref'ed
      }
      pthread_mutex_unlock(&share->mutex);

      free_share(&share);
    }
  }


  void
  handle_drop_table(Ndb_schema_op* schema)
  {
    DBUG_ENTER("handle_drop_table");

    assert(is_post_epoch()); // Always after epoch

    if (schema->node_id == own_nodeid())
      DBUG_VOID_RETURN;

    write_schema_op_to_binlog(m_thd, schema);

    Ndb_local_schema::Table tab(m_thd, schema->db, schema->name);
    if (tab.is_local_table())
    {
      /* Table is not a NDB table in this mysqld -> leave it */
      sql_print_error("NDB Binlog: Skipping drop of locally "
                      "defined table '%s.%s' from binlog schema "
                      "event '%s' from node %d. ",
                      schema->db, schema->name, schema->query,
                      schema->node_id);

      // There should be no NDB_SHARE for this table
      assert(!get_share(schema));

      DBUG_VOID_RETURN;
    }

    tab.remove_table();

    NDB_SHARE *share= get_share(schema); // temporary ref.
    if (!share || !share->op)
    {
      ndbapi_invalidate_table(schema->db, schema->name);
      mysqld_close_cached_table(schema->db, schema->name);
    }
    if (share)
    {
      free_share(&share); // temporary ref.
      DBUG_ASSERT(share); // Should still be ref'ed
      free_share(&share); // server ref.
    }

    ndbapi_invalidate_table(schema->db, schema->name);
    mysqld_close_cached_table(schema->db, schema->name);

    DBUG_VOID_RETURN;
  }


  /*
    The RENAME is performed in two steps.
    1) PREPARE_RENAME - sends the new table key to participants
    2) RENAME - perform the actual rename
  */

  void
  handle_rename_table_prepare(Ndb_schema_op* schema)
  {
    DBUG_ENTER("handle_rename_table_prepare");

    assert(is_post_epoch()); // Always after epoch

    if (schema->node_id == own_nodeid())
      DBUG_VOID_RETURN;

    const char* new_key_for_table= schema->query;
    DBUG_PRINT("info", ("new_key_for_table: '%s'", new_key_for_table));

    NDB_SHARE *share= get_share(schema); // temporary ref.
    if (!share)
     {
      // The RENAME_PREPARE needs the share as a place to
      // save the new key. Normally it should find the
      // share, but just to be safe... but for example
      // in ndb_share.test there are no share after restore
      // of backup
      // DBUG_ASSERT(share);
      DBUG_VOID_RETURN;
    }

    // Save the new key in the share and hope for the best(i.e
    // that it can be found later when the RENAME arrives)
    ndbcluster_prepare_rename_share(share, new_key_for_table);
    free_share(&share); // temporary ref.

    DBUG_VOID_RETURN;
  }


  void
  handle_rename_table(Ndb_schema_op* schema)
  {
    DBUG_ENTER("handle_rename_table");

    assert(is_post_epoch()); // Always after epoch

    if (schema->node_id == own_nodeid())
      DBUG_VOID_RETURN;

    write_schema_op_to_binlog(m_thd, schema);

    Ndb_local_schema::Table from(m_thd, schema->db, schema->name);
    if (from.is_local_table())
    {
      /* Tables exists as a local table, print error and leave it */
      sql_print_error("NDB Binlog: Skipping renaming locally "
                      "defined table '%s.%s' from binlog schema "
                      "event '%s' from node %d. ",
                      schema->db, schema->name, schema->query,
                      schema->node_id);
      DBUG_VOID_RETURN;
    }

    NDB_SHARE *share= get_share(schema); // temporary ref.
    if (!share || !share->op)
    {
      ndbapi_invalidate_table(schema->db, schema->name);
      mysqld_close_cached_table(schema->db, schema->name);
    }
    if (share)
      free_share(&share);  // temporary ref.

    share= get_share(schema);  // temporary ref.
    if (!share)
    {
      // The RENAME need to find share, since that's where
      // the RENAME_PREPARE has saved the new name
      DBUG_ASSERT(share);
      DBUG_VOID_RETURN;
    }

    const char* new_key_for_table= share->new_key;
    if (!new_key_for_table)
    {
      // The rename need the share to have new_key set
      // by a previous RENAME_PREPARE
      DBUG_ASSERT(new_key_for_table);
      DBUG_VOID_RETURN;
    }

    // Split the new key into db and table name
    char new_db[FN_REFLEN + 1], new_name[FN_REFLEN + 1];
    ha_ndbcluster::set_dbname(new_key_for_table, new_db);
    ha_ndbcluster::set_tabname(new_key_for_table, new_name);
    from.rename_table(new_db, new_name);
    ndbcluster_rename_share(m_thd, share);
    free_share(&share);  // temporary ref.

    ndbapi_invalidate_table(schema->db, schema->name);
    mysqld_close_cached_table(schema->db, schema->name);

    DBUG_VOID_RETURN;
  }


  void
  handle_drop_db(Ndb_schema_op* schema)
  {
    DBUG_ENTER("handle_drop_db");

    assert(is_post_epoch()); // Always after epoch

    if (schema->node_id == own_nodeid())
      DBUG_VOID_RETURN;

    write_schema_op_to_binlog(m_thd, schema);

    Thd_ndb *thd_ndb= get_thd_ndb(m_thd);
    Thd_ndb_options_guard thd_ndb_options(thd_ndb);
    // Set NO_LOCK_SCHEMA_OP before 'check_if_local_tables_indb'
    // until ndbcluster_find_files does not take GSL
    thd_ndb_options.set(TNO_NO_LOCK_SCHEMA_OP);

    if (check_if_local_tables_in_db(schema->db))
    {
      /* Tables exists as a local table, print error and leave it */
      sql_print_error("NDB Binlog: Skipping drop database '%s' since "
                      "it contained local tables "
                      "binlog schema event '%s' from node %d. ",
                      schema->db, schema->query,
                      schema->node_id);
      DBUG_VOID_RETURN;
    }

    const int no_print_error[1]= {0};
    run_query(m_thd, schema->query,
              schema->query + schema->query_length,
              no_print_error);

    DBUG_VOID_RETURN;
  }


  void
  handle_truncate_table(Ndb_schema_op* schema)
  {
    DBUG_ENTER("handle_truncate_table");

    assert(!is_post_epoch()); // Always directly

    if (schema->node_id == own_nodeid())
      DBUG_VOID_RETURN;

    write_schema_op_to_binlog(m_thd, schema);

    NDB_SHARE *share= get_share(schema);
    // invalidation already handled by binlog thread
    if (!share || !share->op)
    {
      ndbapi_invalidate_table(schema->db, schema->name);
      mysqld_close_cached_table(schema->db, schema->name);
    }
    if (share)
      free_share(&share);

    if (is_local_table(schema->db, schema->name))
    {
      sql_print_error("NDB Binlog: Skipping locally defined table "
                      "'%s.%s' from binlog schema event '%s' from "
                      "node %d. ",
                      schema->db, schema->name, schema->query,
                      schema->node_id);
      DBUG_VOID_RETURN;
    }

    if (ndb_create_table_from_engine(m_thd, schema->db, schema->name))
    {
      print_could_not_discover_error(m_thd, schema);
    }

    DBUG_VOID_RETURN;
  }


  void
  handle_create_table(Ndb_schema_op* schema)
  {
    DBUG_ENTER("handle_create_table");

    assert(!is_post_epoch()); // Always directly

    if (schema->node_id == own_nodeid())
      DBUG_VOID_RETURN;

    write_schema_op_to_binlog(m_thd, schema);

    if (is_local_table(schema->db, schema->name))
    {
      sql_print_error("NDB Binlog: Skipping locally defined table '%s.%s' from "
                          "binlog schema event '%s' from node %d. ",
                          schema->db, schema->name, schema->query,
                          schema->node_id);
      DBUG_VOID_RETURN;
    }

    if (ndb_create_table_from_engine(m_thd, schema->db, schema->name))
    {
      print_could_not_discover_error(m_thd, schema);
    }

    DBUG_VOID_RETURN;
  }


  void
  handle_create_db(Ndb_schema_op* schema)
  {
    DBUG_ENTER("handle_create_db");

    assert(!is_post_epoch()); // Always directly

    if (schema->node_id == own_nodeid())
      DBUG_VOID_RETURN;

    write_schema_op_to_binlog(m_thd, schema);

    Thd_ndb *thd_ndb= get_thd_ndb(m_thd);
    Thd_ndb_options_guard thd_ndb_options(thd_ndb);
    thd_ndb_options.set(TNO_NO_LOCK_SCHEMA_OP);
    const int no_print_error[1]= {0};
    run_query(m_thd, schema->query,
              schema->query + schema->query_length,
              no_print_error);

    DBUG_VOID_RETURN;
  }


  void
  handle_alter_db(Ndb_schema_op* schema)
  {
    DBUG_ENTER("handle_alter_db");

    assert(!is_post_epoch()); // Always directly

    if (schema->node_id == own_nodeid())
      DBUG_VOID_RETURN;

    write_schema_op_to_binlog(m_thd, schema);

    Thd_ndb *thd_ndb= get_thd_ndb(m_thd);
    Thd_ndb_options_guard thd_ndb_options(thd_ndb);
    thd_ndb_options.set(TNO_NO_LOCK_SCHEMA_OP);
    const int no_print_error[1]= {0};
    run_query(m_thd, schema->query,
              schema->query + schema->query_length,
              no_print_error);

    DBUG_VOID_RETURN;
  }


  void
  handle_grant_op(Ndb_schema_op* schema)
  {
    DBUG_ENTER("handle_grant_op");

    assert(!is_post_epoch()); // Always directly

    if (schema->node_id == own_nodeid())
      DBUG_VOID_RETURN;

    write_schema_op_to_binlog(m_thd, schema);

    if (opt_ndb_extra_logging > 9)
      sql_print_information("Got dist_priv event: %s, "
                            "flushing privileges",
                            get_schema_type_name(schema->type));

    Thd_ndb *thd_ndb= get_thd_ndb(m_thd);
    Thd_ndb_options_guard thd_ndb_options(thd_ndb);
    thd_ndb_options.set(TNO_NO_LOCK_SCHEMA_OP);
    const int no_print_error[1]= {0};
    char *cmd= (char *) "flush privileges";
    run_query(m_thd, cmd,
              cmd + strlen(cmd),
              no_print_error);

    DBUG_VOID_RETURN;
  }


  int
  handle_schema_op(Ndb_schema_op* schema)
  {
    DBUG_ENTER("handle_schema_op");
    {
      const SCHEMA_OP_TYPE schema_type= (SCHEMA_OP_TYPE)schema->type;

      if (opt_ndb_extra_logging > 19)
      {
        sql_print_information("NDB: got schema event on %s.%s(%u/%u) query: '%s' type: %s(%d) node: %u slock: %x%x",
                              schema->db, schema->name,
                              schema->id, schema->version,
                              schema->query,
                              get_schema_type_name(schema_type),
                              schema_type,
                              schema->node_id,
                              schema->slock.bitmap[0],
                              schema->slock.bitmap[1]);
      }

      if ((schema->db[0] == 0) && (schema->name[0] == 0))
      {
        /**
         * This happens if there is a schema event on a table (object)
         *   that this mysqld does not know about.
         *   E.g it had a local table shadowing a ndb table...
         */
        DBUG_RETURN(0);
      }

      switch (schema_type)
      {
      case SOT_CLEAR_SLOCK:
        /*
          handle slock after epoch is completed to ensure that
          schema events get inserted in the binlog after any data
          events
        */
        handle_after_epoch(schema);
        DBUG_RETURN(0);

      case SOT_ALTER_TABLE_COMMIT:
      case SOT_RENAME_TABLE_PREPARE:
      case SOT_ONLINE_ALTER_TABLE_PREPARE:
      case SOT_ONLINE_ALTER_TABLE_COMMIT:
      case SOT_RENAME_TABLE:
      case SOT_DROP_TABLE:
      case SOT_DROP_DB:
        handle_after_epoch(schema);
        ack_after_epoch(schema);
        DBUG_RETURN(0);

      case SOT_TRUNCATE_TABLE:
        handle_truncate_table(schema);
        break;

      case SOT_CREATE_TABLE:
        handle_create_table(schema);
        break;

      case SOT_CREATE_DB:
        handle_create_db(schema);
        break;

      case SOT_ALTER_DB:
        handle_alter_db(schema);
        break;

      case SOT_CREATE_USER:
      case SOT_DROP_USER:
      case SOT_RENAME_USER:
      case SOT_GRANT:
      case SOT_REVOKE:
        handle_grant_op(schema);
        break;

      case SOT_TABLESPACE:
      case SOT_LOGFILE_GROUP:
        if (schema->node_id == own_nodeid())
          break;
        write_schema_op_to_binlog(m_thd, schema);
        break;

      case SOT_RENAME_TABLE_NEW:
        /*
          Only very old MySQL Server connected to the cluster may
          send this schema operation, ignore it
        */
        sql_print_error("NDB schema: Skipping old schema operation"
                        "(RENAME_TABLE_NEW) on %s.%s",
                        schema->db, schema->name);
        DBUG_ASSERT(false);
        break;

      }

      /* signal that schema operation has been handled */
      DBUG_DUMP("slock", (uchar*) schema->slock_buf, schema->slock_length);
      if (bitmap_is_set(&schema->slock, own_nodeid()))
      {
        ack_schema_op(schema->db, schema->name,
                      schema->id, schema->version);
      }
    }
    DBUG_RETURN(0);
  }


  void
  handle_schema_op_post_epoch(Ndb_schema_op* schema)
  {
    DBUG_ENTER("handle_schema_op_post_epoch");
    DBUG_PRINT("enter", ("%s.%s: query: '%s'  type: %d",
                         schema->db, schema->name,
                         schema->query, schema->type));

    {
      const SCHEMA_OP_TYPE schema_type= (SCHEMA_OP_TYPE)schema->type;
      if (opt_ndb_extra_logging > 9)
        sql_print_information("%s - %s.%s",
                              get_schema_type_name(schema_type),
                              schema->db ? schema->db : "(null)",
                              schema->name ? schema->name : "(null)");

      switch (schema_type)
      {
      case SOT_CLEAR_SLOCK:
        handle_clear_slock(schema);
        break;

      case SOT_DROP_DB:
        handle_drop_db(schema);
        break;

      case SOT_DROP_TABLE:
        handle_drop_table(schema);
        break;

      case SOT_RENAME_TABLE_PREPARE:
        handle_rename_table_prepare(schema);
        break;

      case SOT_RENAME_TABLE:
        handle_rename_table(schema);
        break;

      case SOT_ALTER_TABLE_COMMIT:
        handle_offline_alter_table_commit(schema);
        break;

      case SOT_ONLINE_ALTER_TABLE_PREPARE:
        handle_online_alter_table_prepare(schema);
        break;

      case SOT_ONLINE_ALTER_TABLE_COMMIT:
        handle_online_alter_table_commit(schema);
        break;

      default:
        DBUG_ASSERT(FALSE);
      }
    }

    DBUG_VOID_RETURN;
  }

  THD* m_thd;
  MEM_ROOT* m_mem_root;
  uint m_own_nodeid;
  Ndb_schema_dist_data& m_schema_dist_data;
  bool m_post_epoch;

  bool is_post_epoch(void) const { return m_post_epoch; }

  List<Ndb_schema_op> m_post_epoch_handle_list;
  List<Ndb_schema_op> m_post_epoch_ack_list;

public:
  Ndb_schema_event_handler(); // Not implemented
  Ndb_schema_event_handler(const Ndb_schema_event_handler&); // Not implemented

  Ndb_schema_event_handler(THD* thd, MEM_ROOT* mem_root, uint own_nodeid,
                           Ndb_schema_dist_data& schema_dist_data):
    m_thd(thd), m_mem_root(mem_root), m_own_nodeid(own_nodeid),
    m_schema_dist_data(schema_dist_data),
    m_post_epoch(false)
  {
  }


  ~Ndb_schema_event_handler()
  {
    // There should be no work left todo...
    DBUG_ASSERT(m_post_epoch_handle_list.elements == 0);
    DBUG_ASSERT(m_post_epoch_ack_list.elements == 0);
  }


  void handle_event(Ndb* s_ndb, NdbEventOperation *pOp)
  {
    DBUG_ENTER("handle_event");

    const Ndb_event_data *event_data=
      static_cast<const Ndb_event_data*>(pOp->getCustomData());

    if (!check_is_ndb_schema_event(event_data))
      DBUG_VOID_RETURN;

    const NDBEVENT::TableEvent ev_type= pOp->getEventType();
    switch (ev_type)
    {
    case NDBEVENT::TE_INSERT:
    case NDBEVENT::TE_UPDATE:
    {
      /* ndb_schema table, row INSERTed or UPDATEed*/
      Ndb_schema_op* schema_op=
        Ndb_schema_op::create(event_data, pOp->getAnyValue());
      handle_schema_op(schema_op);
      break;
    }

    case NDBEVENT::TE_DELETE:
      /* ndb_schema table, row DELETEd */
      break;

    case NDBEVENT::TE_CLUSTER_FAILURE:
      if (opt_ndb_extra_logging)
        sql_print_information("NDB Schema dist: cluster failure "
                              "at epoch %u/%u.",
                              (uint)(pOp->getGCI() >> 32),
                              (uint)(pOp->getGCI()));
      // fall through
    case NDBEVENT::TE_DROP:
      /* ndb_schema table DROPped */
      if (opt_ndb_extra_logging &&
          ndb_binlog_tables_inited && ndb_binlog_running)
        sql_print_information("NDB Binlog: ndb tables initially "
                              "read only on reconnect.");

      /* release the ndb_schema_share */
      pthread_mutex_lock(&ndb_schema_share_mutex);
      free_share(&ndb_schema_share);
      ndb_schema_share= 0;
      ndb_binlog_tables_inited= FALSE;
      ndb_binlog_is_ready= FALSE;
      pthread_mutex_unlock(&ndb_schema_share_mutex);

      ndb_tdc_close_cached_tables();
      // fall through
    case NDBEVENT::TE_ALTER:
      /* ndb_schema table ALTERed */
      ndb_handle_schema_change(m_thd, s_ndb, pOp, event_data);
      break;

    case NDBEVENT::TE_NODE_FAILURE:
    {
      /* Remove all subscribers for node */
      m_schema_dist_data.report_data_node_failure(pOp->getNdbdNodeId());
      break;
    }

    case NDBEVENT::TE_SUBSCRIBE:
    {
      /* Add node as subscriber */
      m_schema_dist_data.report_subscribe(pOp->getNdbdNodeId(), pOp->getReqNodeId());
      break;
    }

    case NDBEVENT::TE_UNSUBSCRIBE:
    {
      /* Remove node as subscriber */
      m_schema_dist_data.report_unsubscribe(pOp->getNdbdNodeId(), pOp->getReqNodeId());
      break;
    }

    default:
    {
      sql_print_error("NDB Schema dist: unknown event %u, ignoring...",
                      ev_type);
    }
    }

    DBUG_VOID_RETURN;
  }


  void post_epoch()
  {
    if (unlikely(m_post_epoch_handle_list.elements > 0))
    {
      // Set the flag used to check that functions are called at correct time
      m_post_epoch= true;

      /*
       process any operations that should be done after
       the epoch is complete
      */
      Ndb_schema_op* schema;
      while ((schema= m_post_epoch_handle_list.pop()))
      {
        handle_schema_op_post_epoch(schema);
      }

      /*
       process any operations that should be unlocked/acked after
       the epoch is complete
      */
      while ((schema= m_post_epoch_ack_list.pop()))
      {
        ack_schema_op(schema->db, schema->name,
                      schema->id, schema->version);
      }
    }
    // There should be no work left todo...
    DBUG_ASSERT(m_post_epoch_handle_list.elements == 0);
    DBUG_ASSERT(m_post_epoch_ack_list.elements == 0);
  }
};

/*********************************************************************
  Internal helper functions for handling of the cluster replication tables
  - ndb_binlog_index
  - ndb_apply_status
*********************************************************************/

/*
  struct to hold the data to be inserted into the
  ndb_binlog_index table
*/
struct ndb_binlog_index_row {
  ulonglong epoch;
  const char *start_master_log_file;
  ulonglong start_master_log_pos;
  ulong n_inserts;
  ulong n_updates;
  ulong n_deletes;
  ulong n_schemaops;

  ulong orig_server_id;
  ulonglong orig_epoch;

  ulong gci;

  const char *next_master_log_file;
  ulonglong next_master_log_pos;

  struct ndb_binlog_index_row *next;
};


/*
  Open the ndb_binlog_index table for writing
*/
static int
ndb_binlog_index_table__open(THD *thd,
                             TABLE **ndb_binlog_index)
{
  const char *save_proc_info=
    thd_proc_info(thd, "Opening " NDB_REP_DB "." NDB_REP_TABLE);

  TABLE_LIST tables;
  tables.init_one_table(STRING_WITH_LEN(NDB_REP_DB),    // db
                        STRING_WITH_LEN(NDB_REP_TABLE), // name
                        NDB_REP_TABLE,                  // alias
                        TL_WRITE);                      // for write

  /* Only allow real table to be opened */
  tables.required_type= FRMTYPE_TABLE;

  const bool derived = false;
  const uint flags =
    MYSQL_LOCK_IGNORE_TIMEOUT; /* Wait for lock "infinitely" */
  if (open_and_lock_tables(thd, &tables, derived, flags))
  {
    if (thd->killed)
      DBUG_PRINT("error", ("NDB Binlog: Opening ndb_binlog_index: killed"));
    else
      sql_print_error("NDB Binlog: Opening ndb_binlog_index: %d, '%s'",
                      thd->get_stmt_da()->sql_errno(),
                      thd->get_stmt_da()->message());
    thd_proc_info(thd, save_proc_info);
    return -1;
  }
  *ndb_binlog_index= tables.table;
  thd_proc_info(thd, save_proc_info);
  return 0;
}


/*
  Write rows to the ndb_binlog_index table
*/
static int
ndb_binlog_index_table__write_rows(THD *thd,
                                   ndb_binlog_index_row *row)
{
  int error= 0;
  ndb_binlog_index_row *first= row;
  TABLE *ndb_binlog_index= 0;

  /*
    Assume this function is not called with an error set in thd
    (but clear for safety in release version)
   */
  assert(!thd->is_error());
  thd->clear_error();

  /*
    Turn of binlogging to prevent the table changes to be written to
    the binary log.
  */
  tmp_disable_binlog(thd);

  if (ndb_binlog_index_table__open(thd, &ndb_binlog_index))
  {
    if (thd->killed)
      DBUG_PRINT("error", ("NDB Binlog: Unable to lock table ndb_binlog_index, killed"));
    else
      sql_print_error("NDB Binlog: Unable to lock table ndb_binlog_index");
    error= -1;
    goto add_ndb_binlog_index_err;
  }

  // Set all columns to be written
  ndb_binlog_index->use_all_columns();

  do
  {
    ulonglong epoch= 0, orig_epoch= 0;
    uint orig_server_id= 0;

    // Intialize ndb_binlog_index->record[0]
    empty_record(ndb_binlog_index);

    ndb_binlog_index->field[NBICOL_START_POS]
      ->store(first->start_master_log_pos, true);
    ndb_binlog_index->field[NBICOL_START_FILE]
      ->store(first->start_master_log_file,
              (uint)strlen(first->start_master_log_file),
              &my_charset_bin);
    ndb_binlog_index->field[NBICOL_EPOCH]
      ->store(epoch= first->epoch, true);
    if (ndb_binlog_index->s->fields > NBICOL_ORIG_SERVERID)
    {
      /* Table has ORIG_SERVERID / ORIG_EPOCH columns.
       * Write rows with different ORIG_SERVERID / ORIG_EPOCH
       * separately
       */
      ndb_binlog_index->field[NBICOL_NUM_INSERTS]
        ->store(row->n_inserts, true);
      ndb_binlog_index->field[NBICOL_NUM_UPDATES]
        ->store(row->n_updates, true);
      ndb_binlog_index->field[NBICOL_NUM_DELETES]
        ->store(row->n_deletes, true);
      ndb_binlog_index->field[NBICOL_NUM_SCHEMAOPS]
        ->store(row->n_schemaops, true);
      ndb_binlog_index->field[NBICOL_ORIG_SERVERID]
        ->store(orig_server_id= row->orig_server_id, true);
      ndb_binlog_index->field[NBICOL_ORIG_EPOCH]
        ->store(orig_epoch= row->orig_epoch, true);
      ndb_binlog_index->field[NBICOL_GCI]
        ->store(first->gci, true);

      if (ndb_binlog_index->s->fields > NBICOL_NEXT_POS)
      {
        /* Table has next log pos fields, fill them in */
        ndb_binlog_index->field[NBICOL_NEXT_POS]
          ->store(first->next_master_log_pos, true);
        ndb_binlog_index->field[NBICOL_NEXT_FILE]
          ->store(first->next_master_log_file,
                  (uint)strlen(first->next_master_log_file),
                  &my_charset_bin);
      }
      row= row->next;
    }
    else
    {
      /* Old schema : Table has no separate
       * ORIG_SERVERID / ORIG_EPOCH columns.
       * Merge operation counts and write one row
       */
      while ((row= row->next))
      {
        first->n_inserts+= row->n_inserts;
        first->n_updates+= row->n_updates;
        first->n_deletes+= row->n_deletes;
        first->n_schemaops+= row->n_schemaops;
      }
      ndb_binlog_index->field[NBICOL_NUM_INSERTS]
        ->store((ulonglong)first->n_inserts, true);
      ndb_binlog_index->field[NBICOL_NUM_UPDATES]
        ->store((ulonglong)first->n_updates, true);
      ndb_binlog_index->field[NBICOL_NUM_DELETES]
        ->store((ulonglong)first->n_deletes, true);
      ndb_binlog_index->field[NBICOL_NUM_SCHEMAOPS]
        ->store((ulonglong)first->n_schemaops, true);
    }

    error= ndb_binlog_index->file->ha_write_row(ndb_binlog_index->record[0]);

    /* Fault injection to test logging */
    DBUG_EXECUTE_IF("ndb_injector_binlog_index_write_fail_random",
                    {
                      if ((((uint32) rand()) % 10) == 9)
                      {
                        sql_print_error("NDB Binlog: Injecting random write failure");
                        error= ndb_binlog_index->file->ha_write_row(ndb_binlog_index->record[0]);
                      }
                    });
    
    if (error)
    {
      sql_print_error("NDB Binlog: Failed writing to ndb_binlog_index for epoch %u/%u "
                      " orig_server_id %u orig_epoch %u/%u "
                      "with error %d.",
                      uint(epoch >> 32), uint(epoch),
                      orig_server_id,
                      uint(orig_epoch >> 32), uint(orig_epoch),
                      error);
      
      bool seen_error_row = false;
      ndb_binlog_index_row* cursor= first;
      do
      {
        char tmp[128];
        if (ndb_binlog_index->s->fields > NBICOL_ORIG_SERVERID)
          my_snprintf(tmp, sizeof(tmp), "%u/%u,%u,%u/%u",
                      uint(epoch >> 32), uint(epoch),
                      uint(cursor->orig_server_id),
                      uint(cursor->orig_epoch >> 32), 
                      uint(cursor->orig_epoch));
        
        else
          my_snprintf(tmp, sizeof(tmp), "%u/%u", uint(epoch >> 32), uint(epoch));
        
        bool error_row = (row == (cursor->next));
        sql_print_error("NDB Binlog: Writing row (%s) to ndb_binlog_index - %s",
                        tmp,
                        (error_row?"ERROR":
                         (seen_error_row?"Discarded":
                          "OK")));
        seen_error_row |= error_row;

      } while ((cursor = cursor->next));
      
      error= -1;
      goto add_ndb_binlog_index_err;
    }
  } while (row);

add_ndb_binlog_index_err:
  /*
    Explicitly commit or rollback the writes(although we normally
    use a non transactional engine for the ndb_binlog_index table)
  */
  thd->get_stmt_da()->set_overwrite_status(true);
  thd->is_error() ? trans_rollback_stmt(thd) : trans_commit_stmt(thd);
  thd->get_stmt_da()->set_overwrite_status(false);

  // Close the tables this thread has opened
  close_thread_tables(thd);

  /*
    There should be no need for rolling back transaction due to deadlock
    (since ndb_binlog_index is non transactional).
  */
  DBUG_ASSERT(! thd->transaction_rollback_request);

  // Release MDL locks on the opened table
  thd->mdl_context.release_transactional_locks();

  reenable_binlog(thd);
  return error;
}

/*********************************************************************
  Functions for start, stop, wait for ndbcluster binlog thread
*********************************************************************/

int ndbcluster_binlog_start()
{
  DBUG_ENTER("ndbcluster_binlog_start");

  if (::server_id == 0)
  {
    sql_print_warning("NDB: server id set to zero - changes logged to "
                      "bin log with server id zero will be logged with "
                      "another server id by slave mysqlds");
  }

  /* 
     Check that ServerId is not using the reserved bit or bits reserved
     for application use
  */
  if ((::server_id & 0x1 << 31) ||                             // Reserved bit
      !ndbcluster_anyvalue_is_serverid_in_range(::server_id))  // server_id_bits
  {
    sql_print_error("NDB: server id provided is too large to be represented in "
                    "opt_server_id_bits or is reserved");
    DBUG_RETURN(-1);
  }

  /*
     Check that v2 events are enabled if log-transaction-id is set
  */
  if (opt_ndb_log_transaction_id &&
      log_bin_use_v1_row_events)
  {
    sql_print_error("NDB: --ndb-log-transaction-id requires v2 Binlog row events "
                    "but server is using v1.");
    DBUG_RETURN(-1);
  }

  ndb_binlog_thread.init();

  pthread_mutex_init(&injector_mutex, MY_MUTEX_INIT_FAST);
  pthread_cond_init(&injector_cond, NULL);
  pthread_mutex_init(&ndb_schema_share_mutex, MY_MUTEX_INIT_FAST);

  // The binlog thread globals has been initied and should be freed
  ndbcluster_binlog_inited= 1;

  /* Start ndb binlog thread */
  if (ndb_binlog_thread.start())
  {
    DBUG_PRINT("error", ("Could not start ndb binlog thread"));
    DBUG_RETURN(-1);
  }

  DBUG_RETURN(0);
}


/**************************************************************
  Internal helper functions for creating/dropping ndb events
  used by the client sql threads
**************************************************************/
void
ndb_rep_event_name(String *event_name,const char *db, const char *tbl,
                   bool full, bool allow_hardcoded_name)
{
  if (allow_hardcoded_name &&
      strcmp(db,  NDB_REP_DB) == 0 &&
      strcmp(tbl, NDB_SCHEMA_TABLE) == 0)
  {
    // Always use REPL$ as prefix for the event on mysql.ndb_schema
    // (unless when dropping events and allow_hardcoded_name is set to false)
    full = false;
  }
 
  if (full)
    event_name->set_ascii("REPLF$", 6);
  else
    event_name->set_ascii("REPL$", 5);
  event_name->append(db);
#ifdef NDB_WIN32
  /*
   * Some bright spark decided that we should sometimes have backslashes.
   * This causes us pain as the event is db/table and not db\table so trying
   * to drop db\table when we meant db/table ends in the event lying around
   * after drop table, leading to all sorts of pain.
  */
  String backslash_sep(1);
  backslash_sep.set_ascii("\\",1);

  int bsloc;
  if((bsloc= event_name->strstr(backslash_sep,0))!=-1)
	  event_name->replace(bsloc, 1, "/", 1);
#endif
  if (tbl)
  {
    event_name->append('/');
    event_name->append(tbl);
  }
  DBUG_PRINT("info", ("ndb_rep_event_name: %s", event_name->c_ptr()));
}

#ifdef HAVE_NDB_BINLOG
static void 
set_binlog_flags(NDB_SHARE *share,
                 Ndb_binlog_type ndb_binlog_type)
{
  DBUG_ENTER("set_binlog_flags");
  switch (ndb_binlog_type)
  {
  case NBT_NO_LOGGING:
    DBUG_PRINT("info", ("NBT_NO_LOGGING"));
    set_binlog_nologging(share);
    DBUG_VOID_RETURN;
  case NBT_DEFAULT:
    DBUG_PRINT("info", ("NBT_DEFAULT"));
    if (opt_ndb_log_updated_only)
    {
      set_binlog_updated_only(share);
    }
    else
    {
      set_binlog_full(share);
    }
    if (opt_ndb_log_update_as_write)
    {
      set_binlog_use_write(share);
    }
    else
    {
      set_binlog_use_update(share);
    }
    break;
  case NBT_UPDATED_ONLY:
    DBUG_PRINT("info", ("NBT_UPDATED_ONLY"));
    set_binlog_updated_only(share);
    set_binlog_use_write(share);
    break;
  case NBT_USE_UPDATE:
    DBUG_PRINT("info", ("NBT_USE_UPDATE"));
  case NBT_UPDATED_ONLY_USE_UPDATE:
    DBUG_PRINT("info", ("NBT_UPDATED_ONLY_USE_UPDATE"));
    set_binlog_updated_only(share);
    set_binlog_use_update(share);
    break;
  case NBT_FULL:
    DBUG_PRINT("info", ("NBT_FULL"));
    set_binlog_full(share);
    set_binlog_use_write(share);
    break;
  case NBT_FULL_USE_UPDATE:
    DBUG_PRINT("info", ("NBT_FULL_USE_UPDATE"));
    set_binlog_full(share);
    set_binlog_use_update(share);
    break;
  }
  set_binlog_logging(share);
  DBUG_VOID_RETURN;
}


/*
  ndbcluster_get_binlog_replication_info

  This function retrieves the data for the given table
  from the ndb_replication table.

  If the table is not found, or the table does not exist,
  then defaults are returned.
*/
int
ndbcluster_get_binlog_replication_info(THD *thd, Ndb *ndb,
                                       const char* db,
                                       const char* table_name,
                                       uint server_id,
                                       Uint32* binlog_flags,
                                       const st_conflict_fn_def** conflict_fn,
                                       st_conflict_fn_arg* args,
                                       Uint32* num_args)
{
  DBUG_ENTER("ndbcluster_get_binlog_replication_info");

  /* Override for ndb_apply_status when logging */
  if (opt_ndb_log_apply_status)
  {
    if (strcmp(db, NDB_REP_DB) == 0 &&
        strcmp(table_name, NDB_APPLY_TABLE) == 0)
    {
      /*
        Ensure that we get all columns from ndb_apply_status updates
        by forcing FULL event type
        Also, ensure that ndb_apply_status events are always logged as
        WRITES.
      */
      DBUG_PRINT("info", ("ndb_apply_status defaulting to FULL, USE_WRITE"));
      sql_print_information("NDB: ndb-log-apply-status forcing "
                            "%s.%s to FULL USE_WRITE",
                            NDB_REP_DB, NDB_APPLY_TABLE);
      *binlog_flags = NBT_FULL;
      *conflict_fn = NULL;
      *num_args = 0;
      DBUG_RETURN(0);
    }
  }

  Ndb_rep_tab_reader rep_tab_reader;

  int rc = rep_tab_reader.lookup(ndb,
                                 db,
                                 table_name,
                                 server_id);

  const char* msg = rep_tab_reader.get_warning_message();
  if (msg != NULL)
  {
    push_warning_printf(thd, Sql_condition::WARN_LEVEL_WARN,
                        ER_NDB_REPLICATION_SCHEMA_ERROR,
                        ER(ER_NDB_REPLICATION_SCHEMA_ERROR),
                        msg);
    sql_print_warning("NDB Binlog: %s",
                      msg);
  }

  if (rc != 0)
    DBUG_RETURN(ER_NDB_REPLICATION_SCHEMA_ERROR);

  *binlog_flags= rep_tab_reader.get_binlog_flags();
  const char* conflict_fn_spec= rep_tab_reader.get_conflict_fn_spec();

  if (conflict_fn_spec != NULL)
  {
    char msgbuf[ FN_REFLEN ];
    if (parse_conflict_fn_spec(conflict_fn_spec,
                               conflict_fn,
                               args,
                               num_args,
                               msgbuf,
                               sizeof(msgbuf)) != 0)
    {
        push_warning_printf(thd, Sql_condition::WARN_LEVEL_WARN,
                          ER_CONFLICT_FN_PARSE_ERROR,
                          ER(ER_CONFLICT_FN_PARSE_ERROR),
                          msgbuf);

      /*
        Log as well, useful for contexts where the thd's stack of
        warnings are ignored
      */
      if (opt_ndb_extra_logging)
      {
        sql_print_warning("NDB Slave: Table %s.%s : Parse error on conflict fn : %s",
                          db, table_name,
                          msgbuf);
      }

      DBUG_RETURN(ER_CONFLICT_FN_PARSE_ERROR);
    }
  }
  else
  {
    /* No conflict function specified */
    conflict_fn= NULL;
    num_args= 0;
  }

  DBUG_RETURN(0);
}

int
ndbcluster_apply_binlog_replication_info(THD *thd,
                                         NDB_SHARE *share,
                                         const NDBTAB* ndbtab,
                                         const st_conflict_fn_def* conflict_fn,
                                         const st_conflict_fn_arg* args,
                                         Uint32 num_args,
                                         bool do_set_binlog_flags,
                                         Uint32 binlog_flags)
{
  DBUG_ENTER("ndbcluster_apply_binlog_replication_info");
  char tmp_buf[FN_REFLEN];

  if (do_set_binlog_flags)
  {
    DBUG_PRINT("info", ("Setting binlog flags to %u", binlog_flags));
    set_binlog_flags(share, (enum Ndb_binlog_type)binlog_flags);
  }

  if (conflict_fn != NULL)
  {
    if (setup_conflict_fn(get_thd_ndb(thd)->ndb, 
                          &share->m_cfn_share,
                          &share->mem_root,
                          share->db,
                          share->table_name,
                          ((share->flags & NSF_BLOB_FLAG) != 0),
                          get_binlog_use_update(share),
                          ndbtab,
                          tmp_buf, sizeof(tmp_buf),
                          conflict_fn,
                          args,
                          num_args) == 0)
    {
      if (opt_ndb_extra_logging)
      {
        sql_print_information("%s", tmp_buf);
      }
    }
    else
    {
      /*
        Dump setup failure message to error log
        for cases where thd warning stack is
        ignored
      */
      sql_print_warning("NDB Slave: Table %s.%s : %s",
                        share->db,
                        share->table_name,
                        tmp_buf);

      push_warning_printf(thd, Sql_condition::WARN_LEVEL_WARN,
                          ER_CONFLICT_FN_PARSE_ERROR,
                          ER(ER_CONFLICT_FN_PARSE_ERROR),
                          tmp_buf);

      DBUG_RETURN(-1);
    }
  }
  else
  {
    /* No conflict function specified */
    slave_reset_conflict_fn(share->m_cfn_share);
  }

  DBUG_RETURN(0);
}

int
ndbcluster_read_binlog_replication(THD *thd, Ndb *ndb,
                                   NDB_SHARE *share,
                                   const NDBTAB *ndbtab,
                                   uint server_id,
                                   bool do_set_binlog_flags)
{
  DBUG_ENTER("ndbcluster_read_binlog_replication");
  Uint32 binlog_flags;
  const st_conflict_fn_def* conflict_fn= NULL;
  st_conflict_fn_arg args[MAX_CONFLICT_ARGS];
  Uint32 num_args = MAX_CONFLICT_ARGS;

  if ((ndbcluster_get_binlog_replication_info(thd, ndb,
                                              share->db,
                                              share->table_name,
                                              server_id,
                                              &binlog_flags,
                                              &conflict_fn,
                                              args,
                                              &num_args) != 0) ||
      (ndbcluster_apply_binlog_replication_info(thd,
                                                share,
                                                ndbtab,
                                                conflict_fn,
                                                args,
                                                num_args,
                                                do_set_binlog_flags,
                                                binlog_flags) != 0))
  {
    DBUG_RETURN(-1);
  }

  DBUG_RETURN(0);
}
#endif /* HAVE_NDB_BINLOG */

bool
ndbcluster_check_if_local_table(const char *dbname, const char *tabname)
{
  char key[FN_REFLEN + 1];
  char ndb_file[FN_REFLEN + 1];

  DBUG_ENTER("ndbcluster_check_if_local_table");
  build_table_filename(key, sizeof(key)-1, dbname, tabname, reg_ext, 0);
  build_table_filename(ndb_file, sizeof(ndb_file)-1,
                       dbname, tabname, ha_ndb_ext, 0);
  /* Check that any defined table is an ndb table */
  DBUG_PRINT("info", ("Looking for file %s and %s", key, ndb_file));
  if ((! my_access(key, F_OK)) && my_access(ndb_file, F_OK))
  {
    DBUG_PRINT("info", ("table file %s not on disk, local table", ndb_file));   
  
  
    DBUG_RETURN(true);
  }

  DBUG_RETURN(false);
}


/*
  Common function for setting up everything for logging a table at
  create/discover.
*/
int ndbcluster_create_binlog_setup(THD *thd, Ndb *ndb, const char *key,
                                   uint key_len,
                                   const char *db,
                                   const char *table_name,
                                   TABLE * table)
{
  DBUG_ENTER("ndbcluster_create_binlog_setup");
  DBUG_PRINT("enter",("key: %s  key_len: %d  %s.%s",
                      key, key_len, db, table_name));
  DBUG_ASSERT(! IS_NDB_BLOB_PREFIX(table_name));
  DBUG_ASSERT(strlen(key) == key_len);

  NDB_SHARE* share= get_share(key, table, true, false);
  if (share == 0)
  {
    /**
     * Failed to create share
     */
    DBUG_RETURN(-1);
  }

  pthread_mutex_lock(&share->mutex);
  if (get_binlog_nologging(share) || share->op != 0 || share->new_op != 0)
  {
    pthread_mutex_unlock(&share->mutex);
    free_share(&share);
    DBUG_RETURN(0); // replication already setup, or should not
  }

  if (!share->need_events(ndb_binlog_running))
  {
    set_binlog_nologging(share);
    pthread_mutex_unlock(&share->mutex);
    DBUG_RETURN(0);
  }

  while (share && !IS_TMP_PREFIX(table_name))
  {
    /*
      ToDo make sanity check of share so that the table is actually the same
      I.e. we need to do open file from frm in this case
      Currently awaiting this to be fixed in the 4.1 tree in the general
      case
    */

    /* Create the event in NDB */
    ndb->setDatabaseName(db);

    NDBDICT *dict= ndb->getDictionary();
    Ndb_table_guard ndbtab_g(dict, table_name);
    const NDBTAB *ndbtab= ndbtab_g.get_table();
    if (ndbtab == 0)
    {
      if (opt_ndb_extra_logging)
        sql_print_information("NDB Binlog: Failed to get table %s from ndb: "
                              "%s, %d", key, dict->getNdbError().message,
                              dict->getNdbError().code);
      break; // error
    }
#ifdef HAVE_NDB_BINLOG
    /*
     */
    ndbcluster_read_binlog_replication(thd, ndb, share, ndbtab,
                                       ::server_id, TRUE);
#endif
    /*
      check if logging turned off for this table
    */
    if ((share->flags & NSF_HIDDEN_PK) &&
        (share->flags & NSF_BLOB_FLAG) &&
        !(share->flags & NSF_NO_BINLOG))
    {
      DBUG_PRINT("NDB_SHARE", ("NSF_HIDDEN_PK && NSF_BLOB_FLAG -> NSF_NO_BINLOG"));
      share->flags |= NSF_NO_BINLOG;
    }
    if (get_binlog_nologging(share))
    {
      if (opt_ndb_extra_logging)
        sql_print_information("NDB Binlog: NOT logging %s", share->key);
      pthread_mutex_unlock(&share->mutex);
      DBUG_RETURN(0);
    }

    String event_name(INJECTOR_EVENT_LEN);
    ndb_rep_event_name(&event_name, db, table_name, get_binlog_full(share));
    /*
      event should have been created by someone else,
      but let's make sure, and create if it doesn't exist
    */
    const NDBEVENT *ev= dict->getEvent(event_name.c_ptr());
    if (!ev)
    {
      if (ndbcluster_create_event(thd, ndb, ndbtab, event_name.c_ptr(), share))
      {
        sql_print_error("NDB Binlog: "
                        "FAILED CREATE (DISCOVER) TABLE Event: %s",
                        event_name.c_ptr());
        break; // error
      }
      if (opt_ndb_extra_logging)
        sql_print_information("NDB Binlog: "
                              "CREATE (DISCOVER) TABLE Event: %s",
                              event_name.c_ptr());
    }
    else
    {
      delete ev;
      if (opt_ndb_extra_logging)
        sql_print_information("NDB Binlog: DISCOVER TABLE Event: %s",
                              event_name.c_ptr());
    }

    /*
      create the event operations for receiving logging events
    */
    if (ndbcluster_create_event_ops(thd, share,
                                    ndbtab, event_name.c_ptr()))
    {
      sql_print_error("NDB Binlog:"
                      "FAILED CREATE (DISCOVER) EVENT OPERATIONS Event: %s",
                      event_name.c_ptr());
      /* a warning has been issued to the client */
      break;
    }
    pthread_mutex_unlock(&share->mutex);
    DBUG_RETURN(0);
  }

  pthread_mutex_unlock(&share->mutex);
  free_share(&share);
  DBUG_RETURN(-1);
}

int
ndbcluster_create_event(THD *thd, Ndb *ndb, const NDBTAB *ndbtab,
                        const char *event_name, NDB_SHARE *share,
                        int push_warning)
{
  DBUG_ENTER("ndbcluster_create_event");
  DBUG_PRINT("info", ("table=%s version=%d event=%s share=%s",
                      ndbtab->getName(), ndbtab->getObjectVersion(),
                      event_name, share ? share->key : "(nil)"));
  DBUG_ASSERT(! IS_NDB_BLOB_PREFIX(ndbtab->getName()));
  DBUG_ASSERT(share);

  if (get_binlog_nologging(share))
  {
    if (opt_ndb_extra_logging && ndb_binlog_running)
      sql_print_information("NDB Binlog: NOT logging %s", share->key);
    DBUG_PRINT("info", ("share->flags & NSF_NO_BINLOG, flags: %x %d",
                        share->flags, share->flags & NSF_NO_BINLOG));
    DBUG_RETURN(0);
  }

  ndb->setDatabaseName(share->db);
  NDBDICT *dict= ndb->getDictionary();
  NDBEVENT my_event(event_name);
  my_event.setTable(*ndbtab);
  my_event.addTableEvent(NDBEVENT::TE_ALL);
  if (share->flags & NSF_HIDDEN_PK)
  {
    if (share->flags & NSF_BLOB_FLAG)
    {
      sql_print_error("NDB Binlog: logging of table %s "
                      "with BLOB attribute and no PK is not supported",
                      share->key);
      if (push_warning)
        push_warning_printf(thd, Sql_condition::WARN_LEVEL_WARN,
                            ER_ILLEGAL_HA_CREATE_OPTION,
                            ER(ER_ILLEGAL_HA_CREATE_OPTION),
                            ndbcluster_hton_name,
                            "Binlog of table with BLOB attribute and no PK");

      share->flags|= NSF_NO_BINLOG;
      DBUG_RETURN(-1);
    }
    /* No primary key, subscribe for all attributes */
    my_event.setReport((NDBEVENT::EventReport)
                       (NDBEVENT::ER_ALL | NDBEVENT::ER_DDL));
    DBUG_PRINT("info", ("subscription all"));
  }
  else
  {
    if (strcmp(share->db, NDB_REP_DB) == 0 &&
        strcmp(share->table_name, NDB_SCHEMA_TABLE) == 0)
    {
      /**
       * ER_SUBSCRIBE is only needed on NDB_SCHEMA_TABLE
       */
      my_event.setReport((NDBEVENT::EventReport)
                         (NDBEVENT::ER_ALL |
                          NDBEVENT::ER_SUBSCRIBE |
                          NDBEVENT::ER_DDL));
      DBUG_PRINT("info", ("subscription all and subscribe"));
    }
    else
    {
      if (get_binlog_full(share))
      {
        my_event.setReport((NDBEVENT::EventReport)
                           (NDBEVENT::ER_ALL | NDBEVENT::ER_DDL));
        DBUG_PRINT("info", ("subscription all"));
      }
      else
      {
        my_event.setReport((NDBEVENT::EventReport)
                           (NDBEVENT::ER_UPDATED | NDBEVENT::ER_DDL));
        DBUG_PRINT("info", ("subscription only updated"));
      }
    }
  }
  if (share->flags & NSF_BLOB_FLAG)
    my_event.mergeEvents(TRUE);

  /* add all columns to the event */
  int n_cols= ndbtab->getNoOfColumns();
  for(int a= 0; a < n_cols; a++)
    my_event.addEventColumn(a);

  if (dict->createEvent(my_event)) // Add event to database
  {
    if (dict->getNdbError().classification != NdbError::SchemaObjectExists)
    {
      /*
        failed, print a warning
      */
      if (push_warning > 1)
        push_warning_printf(thd, Sql_condition::WARN_LEVEL_WARN,
                            ER_GET_ERRMSG, ER(ER_GET_ERRMSG),
                            dict->getNdbError().code,
                            dict->getNdbError().message, "NDB");
      sql_print_error("NDB Binlog: Unable to create event in database. "
                      "Event: %s  Error Code: %d  Message: %s", event_name,
                      dict->getNdbError().code, dict->getNdbError().message);
      DBUG_RETURN(-1);
    }

    /*
      try retrieving the event, if table version/id matches, we will get
      a valid event.  Otherwise we have a trailing event from before
    */
    const NDBEVENT *ev;
    if ((ev= dict->getEvent(event_name)))
    {
      delete ev;
      DBUG_RETURN(0);
    }

    /*
      trailing event from before; an error, but try to correct it
    */
    if (dict->getNdbError().code == NDB_INVALID_SCHEMA_OBJECT &&
        dict->dropEvent(my_event.getName(), 1))
    {
      if (push_warning > 1)
        push_warning_printf(thd, Sql_condition::WARN_LEVEL_WARN,
                            ER_GET_ERRMSG, ER(ER_GET_ERRMSG),
                            dict->getNdbError().code,
                            dict->getNdbError().message, "NDB");
      sql_print_error("NDB Binlog: Unable to create event in database. "
                      " Attempt to correct with drop failed. "
                      "Event: %s Error Code: %d Message: %s",
                      event_name,
                      dict->getNdbError().code,
                      dict->getNdbError().message);
      DBUG_RETURN(-1);
    }

    /*
      try to add the event again
    */
    if (dict->createEvent(my_event))
    {
      if (push_warning > 1)
        push_warning_printf(thd, Sql_condition::WARN_LEVEL_WARN,
                            ER_GET_ERRMSG, ER(ER_GET_ERRMSG),
                            dict->getNdbError().code,
                            dict->getNdbError().message, "NDB");
      sql_print_error("NDB Binlog: Unable to create event in database. "
                      " Attempt to correct with drop ok, but create failed. "
                      "Event: %s Error Code: %d Message: %s",
                      event_name,
                      dict->getNdbError().code,
                      dict->getNdbError().message);
      DBUG_RETURN(-1);
    }
#ifdef NDB_BINLOG_EXTRA_WARNINGS
    push_warning_printf(thd, Sql_condition::WARN_LEVEL_WARN,
                        ER_GET_ERRMSG, ER(ER_GET_ERRMSG),
                        0, "NDB Binlog: Removed trailing event",
                        "NDB");
#endif
  }

  DBUG_RETURN(0);
}

inline int is_ndb_compatible_type(Field *field)
{
  return
    !(field->flags & BLOB_FLAG) &&
    field->type() != MYSQL_TYPE_BIT &&
    field->pack_length() != 0;
}

/*
  - create eventOperations for receiving log events
  - setup ndb recattrs for reception of log event data
  - "start" the event operation

  used at create/discover of tables
*/
int
ndbcluster_create_event_ops(THD *thd, NDB_SHARE *share,
                            const NDBTAB *ndbtab, const char *event_name)
{
  /*
    we are in either create table or rename table so table should be
    locked, hence we can work with the share without locks
  */

  DBUG_ENTER("ndbcluster_create_event_ops");
  DBUG_PRINT("enter", ("table: %s event: %s", ndbtab->getName(), event_name));
  DBUG_ASSERT(! IS_NDB_BLOB_PREFIX(ndbtab->getName()));
  DBUG_ASSERT(share);

  if (get_binlog_nologging(share))
  {
    DBUG_PRINT("info", ("share->flags & NSF_NO_BINLOG, flags: %x",
                        share->flags));
    DBUG_RETURN(0);
  }

  // Don't allow event ops to be created on distributed priv tables
  // they are distributed via ndb_schema
  assert(!Ndb_dist_priv_util::is_distributed_priv_table(share->db,
                                                        share->table_name));

  int do_ndb_schema_share= 0, do_ndb_apply_status_share= 0;
  if (!ndb_schema_share && strcmp(share->db, NDB_REP_DB) == 0 &&
      strcmp(share->table_name, NDB_SCHEMA_TABLE) == 0)
    do_ndb_schema_share= 1;
  else if (!ndb_apply_status_share && strcmp(share->db, NDB_REP_DB) == 0 &&
           strcmp(share->table_name, NDB_APPLY_TABLE) == 0)
    do_ndb_apply_status_share= 1;
  else
#ifdef HAVE_NDB_BINLOG
    if (!binlog_filter->db_ok(share->db) ||
        !ndb_binlog_running ||
        is_exceptions_table(share->table_name))
#endif
  {
    share->flags|= NSF_NO_BINLOG;
    DBUG_RETURN(0);
  }

  // Check that the share agrees
  DBUG_ASSERT(share->need_events(ndb_binlog_running));

  Ndb_event_data *event_data= share->event_data;
  if (share->op)
  {
    event_data= (Ndb_event_data *) share->op->getCustomData();
    assert(event_data->share == share);
    assert(share->event_data == 0);

    DBUG_ASSERT(share->use_count > 1);
    sql_print_error("NDB Binlog: discover reusing old ev op");
    /* ndb_share reference ToDo free */
    DBUG_PRINT("NDB_SHARE", ("%s ToDo free  use_count: %u",
                             share->key, share->use_count));
    free_share(&share); // old event op already has reference
    DBUG_RETURN(0);
  }

  DBUG_ASSERT(event_data != 0);
  TABLE *table= event_data->shadow_table;

  int retries= 100;
  int retry_sleep= 0;
  while (1)
  {
    if (retry_sleep > 0)
    {
      do_retry_sleep(retry_sleep);
    }
    Mutex_guard injector_mutex_g(injector_mutex);
    Ndb *ndb= injector_ndb;
    if (do_ndb_schema_share)
      ndb= schema_ndb;

    if (ndb == 0)
      DBUG_RETURN(-1);

    NdbEventOperation* op;
    if (do_ndb_schema_share)
      op= ndb->createEventOperation(event_name);
    else
    {
      // set injector_ndb database/schema from table internal name
      int ret= ndb->setDatabaseAndSchemaName(ndbtab);
      assert(ret == 0); NDB_IGNORE_VALUE(ret);
      op= ndb->createEventOperation(event_name);
      // reset to catch errors
      ndb->setDatabaseName("");
    }
    if (!op)
    {
      sql_print_error("NDB Binlog: Creating NdbEventOperation failed for"
                      " %s",event_name);
      push_warning_printf(thd, Sql_condition::WARN_LEVEL_WARN,
                          ER_GET_ERRMSG, ER(ER_GET_ERRMSG),
                          ndb->getNdbError().code,
                          ndb->getNdbError().message,
                          "NDB");
      DBUG_RETURN(-1);
    }

    if (share->flags & NSF_BLOB_FLAG)
      op->mergeEvents(TRUE); // currently not inherited from event

    uint n_columns= ndbtab->getNoOfColumns();
    uint n_fields= table->s->fields;
    uint val_length= sizeof(NdbValue) * n_columns;

    /*
       Allocate memory globally so it can be reused after online alter table
    */
    if (my_multi_malloc(MYF(MY_WME),
                        &event_data->ndb_value[0],
                        val_length,
                        &event_data->ndb_value[1],
                        val_length,
                        NULL) == 0)
    {
      DBUG_PRINT("info", ("Failed to allocate records for event operation"));
      DBUG_RETURN(-1);
    }

    for (uint j= 0; j < n_columns; j++)
    {
      const char *col_name= ndbtab->getColumn(j)->getName();
      NdbValue attr0, attr1;
      if (j < n_fields)
      {
        Field *f= table->field[j];
        if (is_ndb_compatible_type(f))
        {
          DBUG_PRINT("info", ("%s compatible", col_name));
          attr0.rec= op->getValue(col_name, (char*) f->ptr);
          attr1.rec= op->getPreValue(col_name,
                                     (f->ptr - table->record[0]) +
                                     (char*) table->record[1]);
        }
        else if (! (f->flags & BLOB_FLAG))
        {
          DBUG_PRINT("info", ("%s non compatible", col_name));
          attr0.rec= op->getValue(col_name);
          attr1.rec= op->getPreValue(col_name);
        }
        else
        {
          DBUG_PRINT("info", ("%s blob", col_name));
          DBUG_ASSERT(share->flags & NSF_BLOB_FLAG);
          attr0.blob= op->getBlobHandle(col_name);
          attr1.blob= op->getPreBlobHandle(col_name);
          if (attr0.blob == NULL || attr1.blob == NULL)
          {
            sql_print_error("NDB Binlog: Creating NdbEventOperation"
                            " blob field %u handles failed (code=%d) for %s",
                            j, op->getNdbError().code, event_name);
            push_warning_printf(thd, Sql_condition::WARN_LEVEL_WARN,
                                ER_GET_ERRMSG, ER(ER_GET_ERRMSG),
                                op->getNdbError().code,
                                op->getNdbError().message,
                                "NDB");
            ndb->dropEventOperation(op);
            DBUG_RETURN(-1);
          }
        }
      }
      else
      {
        DBUG_PRINT("info", ("%s hidden key", col_name));
        attr0.rec= op->getValue(col_name);
        attr1.rec= op->getPreValue(col_name);
      }
      event_data->ndb_value[0][j].ptr= attr0.ptr;
      event_data->ndb_value[1][j].ptr= attr1.ptr;
      DBUG_PRINT("info", ("&event_data->ndb_value[0][%d]: 0x%lx  "
                          "event_data->ndb_value[0][%d]: 0x%lx",
                          j, (long) &event_data->ndb_value[0][j],
                          j, (long) attr0.ptr));
      DBUG_PRINT("info", ("&event_data->ndb_value[1][%d]: 0x%lx  "
                          "event_data->ndb_value[1][%d]: 0x%lx",
                          j, (long) &event_data->ndb_value[0][j],
                          j, (long) attr1.ptr));
    }
    op->setCustomData((void *) event_data); // set before execute
    share->event_data= 0;                   // take over event data
    share->op= op; // assign op in NDB_SHARE

    /* Check if user explicitly requires monitoring of empty updates */
    if (opt_ndb_log_empty_update)
      op->setAllowEmptyUpdate(true);

    if (op->execute())
    {
      share->op= NULL;
      retries--;
      if (op->getNdbError().status != NdbError::TemporaryError &&
          op->getNdbError().code != 1407)
        retries= 0;
      if (retries == 0)
      {
        push_warning_printf(thd, Sql_condition::WARN_LEVEL_WARN,
                            ER_GET_ERRMSG, ER(ER_GET_ERRMSG), 
                            op->getNdbError().code, op->getNdbError().message,
                            "NDB");
        sql_print_error("NDB Binlog: ndbevent->execute failed for %s; %d %s",
                        event_name,
                        op->getNdbError().code, op->getNdbError().message);
      }
      share->event_data= event_data;
      op->setCustomData(NULL);
      ndb->dropEventOperation(op);
      if (retries && !thd->killed)
      {
        /*
          100 milliseconds, temporary error on schema operation can
          take some time to be resolved
        */
        retry_sleep = 100;
        continue;
      }
      DBUG_RETURN(-1);
    }
    break;
  }

  /* ndb_share reference binlog */
  get_share(share);
  DBUG_PRINT("NDB_SHARE", ("%s binlog  use_count: %u",
                           share->key, share->use_count));
  if (do_ndb_apply_status_share)
  {
    /* ndb_share reference binlog extra */
    ndb_apply_status_share= get_share(share);
    DBUG_PRINT("NDB_SHARE", ("%s binlog extra  use_count: %u",
                             share->key, share->use_count));
    (void) pthread_cond_signal(&injector_cond);
  }
  else if (do_ndb_schema_share)
  {
    /* ndb_share reference binlog extra */
    ndb_schema_share= get_share(share);
    DBUG_PRINT("NDB_SHARE", ("%s binlog extra  use_count: %u",
                             share->key, share->use_count));
    (void) pthread_cond_signal(&injector_cond);
  }

  DBUG_PRINT("info",("%s share->op: 0x%lx  share->use_count: %u",
                     share->key, (long) share->op, share->use_count));

  if (opt_ndb_extra_logging)
    sql_print_information("NDB Binlog: logging %s (%s,%s)", share->key,
                          get_binlog_full(share) ? "FULL" : "UPDATED",
                          get_binlog_use_update(share) ? "USE_UPDATE" : "USE_WRITE");
  DBUG_RETURN(0);
}

int
ndbcluster_drop_event(THD *thd, Ndb *ndb, NDB_SHARE *share,
                      const char *type_str,
                      const char *dbname,
                      const char *tabname)
{
  DBUG_ENTER("ndbcluster_drop_event");
  /*
    There might be 2 types of events setup for the table, we cannot know
    which ones are supposed to be there as they may have been created
    differently for different mysqld's.  So we drop both
  */
  for (uint i= 0; i < 2; i++)
  {
    NDBDICT *dict= ndb->getDictionary();
    String event_name(INJECTOR_EVENT_LEN);
    ndb_rep_event_name(&event_name, dbname, tabname, i,
                       false /* don't allow hardcoded event name */);
    
    if (!dict->dropEvent(event_name.c_ptr()))
      continue;

    if (dict->getNdbError().code != 4710 &&
        dict->getNdbError().code != 1419)
    {
      /* drop event failed for some reason, issue a warning */
      push_warning_printf(thd, Sql_condition::WARN_LEVEL_WARN,
                          ER_GET_ERRMSG, ER(ER_GET_ERRMSG),
                          dict->getNdbError().code,
                          dict->getNdbError().message, "NDB");
      /* error is not that the event did not exist */
      sql_print_error("NDB Binlog: Unable to drop event in database. "
                      "Event: %s Error Code: %d Message: %s",
                      event_name.c_ptr(),
                      dict->getNdbError().code,
                      dict->getNdbError().message);
      /* ToDo; handle error? */
      if (share && share->op &&
          share->op->getState() == NdbEventOperation::EO_EXECUTING &&
          dict->getNdbError().mysql_code != HA_ERR_NO_CONNECTION)
      {
        DBUG_ASSERT(FALSE);
        DBUG_RETURN(-1);
      }
    }
  }
  DBUG_RETURN(0);
}

/*
  when entering the calling thread should have a share lock id share != 0
  then the injector thread will have  one as well, i.e. share->use_count == 0
  (unless it has already dropped... then share->op == 0)
*/

int
ndbcluster_handle_drop_table(THD *thd, Ndb *ndb, NDB_SHARE *share,
                             const char *type_str,
                             const char * dbname, const char * tabname)
{
  DBUG_ENTER("ndbcluster_handle_drop_table");

  if (dbname && tabname)
  {
    if (ndbcluster_drop_event(thd, ndb, share, type_str, dbname, tabname))
      DBUG_RETURN(-1);
  }

  if (share == 0 || share->op == 0)
  {
    DBUG_RETURN(0);
  }

/*
  Syncronized drop between client thread and injector thread is
  neccessary in order to maintain ordering in the binlog,
  such that the drop occurs _after_ any inserts/updates/deletes.

  The penalty for this is that the drop table becomes slow.

  This wait is however not strictly neccessary to produce a binlog
  that is usable.  However the slave does not currently handle
  these out of order, thus we are keeping the SYNC_DROP_ defined
  for now.
*/
  const char *save_proc_info= thd->proc_info;
#define SYNC_DROP_
#ifdef SYNC_DROP_
  thd->proc_info= "Syncing ndb table schema operation and binlog";
  pthread_mutex_lock(&share->mutex);
  int max_timeout= DEFAULT_SYNC_TIMEOUT;
  while (share->op)
  {
    struct timespec abstime;
    set_timespec(abstime, 1);

    // Unlock the share and wait for injector to signal that
    // something has happened. (NOTE! convoluted in order to
    // only use injector_cond with injector_mutex)
    pthread_mutex_unlock(&share->mutex);
    pthread_mutex_lock(&injector_mutex);
    int ret= pthread_cond_timedwait(&injector_cond,
                                    &injector_mutex,
                                    &abstime);
    pthread_mutex_unlock(&injector_mutex);
    pthread_mutex_lock(&share->mutex);

    if (thd->killed ||
        share->op == 0)
      break;
    if (ret)
    {
      max_timeout--;
      if (max_timeout == 0)
      {
        sql_print_error("NDB %s: %s timed out. Ignoring...",
                        type_str, share->key);
        DBUG_ASSERT(false);
        break;
      }
      if (opt_ndb_extra_logging)
        ndb_report_waiting(type_str, max_timeout,
                           type_str, share->key, 0);
    }
  }
  pthread_mutex_unlock(&share->mutex);
#else
  pthread_mutex_lock(&share->mutex);
  share->op= 0;
  pthread_mutex_unlock(&share->mutex);
#endif
  thd->proc_info= save_proc_info;

  DBUG_RETURN(0);
}


/********************************************************************
  Internal helper functions for differentd events from the stoarage nodes
  used by the ndb injector thread
********************************************************************/

/*
  Unpack a record read from NDB 

  SYNOPSIS
    ndb_unpack_record()
    buf                 Buffer to store read row

  NOTE
    The data for each row is read directly into the
    destination buffer. This function is primarily 
    called in order to check if any fields should be 
    set to null.
*/

static void ndb_unpack_record(TABLE *table, NdbValue *value,
                              MY_BITMAP *defined, uchar *buf)
{
  Field **p_field= table->field, *field= *p_field;
  my_ptrdiff_t row_offset= (my_ptrdiff_t) (buf - table->record[0]);
  my_bitmap_map *old_map= dbug_tmp_use_all_columns(table, table->write_set);
  DBUG_ENTER("ndb_unpack_record");

  /*
    Set the filler bits of the null byte, since they are
    not touched in the code below.
    
    The filler bits are the MSBs in the last null byte
  */ 
  if (table->s->null_bytes > 0)
       buf[table->s->null_bytes - 1]|= 256U - (1U <<
					       table->s->last_null_bit_pos);
  /*
    Set null flag(s)
  */
  for ( ; field;
       p_field++, value++, field= *p_field)
  {
    field->set_notnull(row_offset);       
    if ((*value).ptr)
    {
      if (!(field->flags & BLOB_FLAG))
      {
        int is_null= (*value).rec->isNULL();
        if (is_null)
        {
          if (is_null > 0)
          {
            DBUG_PRINT("info",("[%u] NULL", field->field_index));
            field->set_null(row_offset);
          }
          else
          {
            DBUG_PRINT("info",("[%u] UNDEFINED", field->field_index));
            bitmap_clear_bit(defined, field->field_index);
          }
        }
        else if (field->type() == MYSQL_TYPE_BIT)
        {
          Field_bit *field_bit= static_cast<Field_bit*>(field);

          /*
            Move internal field pointer to point to 'buf'.  Calling
            the correct member function directly since we know the
            type of the object.
           */
          field_bit->Field_bit::move_field_offset(row_offset);
          if (field->pack_length() < 5)
          {
            DBUG_PRINT("info", ("bit field H'%.8X", 
                                (*value).rec->u_32_value()));
            field_bit->Field_bit::store((longlong) (*value).rec->u_32_value(),
                                        TRUE);
          }
          else
          {
            DBUG_PRINT("info", ("bit field H'%.8X%.8X",
                                *(Uint32 *)(*value).rec->aRef(),
                                *((Uint32 *)(*value).rec->aRef()+1)));
#ifdef WORDS_BIGENDIAN
            /* lsw is stored first */
            Uint32 *buf= (Uint32 *)(*value).rec->aRef();
            field_bit->Field_bit::store((((longlong)*buf)
                                         & 0x00000000FFFFFFFFLL)
                                        |
                                        ((((longlong)*(buf+1)) << 32)
                                         & 0xFFFFFFFF00000000LL),
                                        TRUE);
#else
            field_bit->Field_bit::store((longlong)
                                        (*value).rec->u_64_value(), TRUE);
#endif
          }
          /*
            Move back internal field pointer to point to original
            value (usually record[0]).
           */
          field_bit->Field_bit::move_field_offset(-row_offset);
          DBUG_PRINT("info",("[%u] SET",
                             (*value).rec->getColumn()->getColumnNo()));
          DBUG_DUMP("info", (const uchar*) field->ptr, field->pack_length());
        }
        else
        {
          DBUG_PRINT("info",("[%u] SET",
                             (*value).rec->getColumn()->getColumnNo()));
          DBUG_DUMP("info", (const uchar*) field->ptr, field->pack_length());
        }
      }
      else
      {
        NdbBlob *ndb_blob= (*value).blob;
        uint col_no= field->field_index;
        int isNull;
        ndb_blob->getDefined(isNull);
        if (isNull == 1)
        {
          DBUG_PRINT("info",("[%u] NULL", col_no));
          field->set_null(row_offset);
        }
        else if (isNull == -1)
        {
          DBUG_PRINT("info",("[%u] UNDEFINED", col_no));
          bitmap_clear_bit(defined, col_no);
        }
        else
        {
#ifndef DBUG_OFF
          // pointer vas set in get_ndb_blobs_value
          Field_blob *field_blob= (Field_blob*)field;
          uchar* ptr;
          field_blob->get_ptr(&ptr, row_offset);
          uint32 len= field_blob->get_length(row_offset);
          DBUG_PRINT("info",("[%u] SET ptr: 0x%lx  len: %u",
                             col_no, (long) ptr, len));
#endif
        }
      }
    }
  }
  dbug_tmp_restore_column_map(table->write_set, old_map);
  DBUG_VOID_RETURN;
}

/*
  Handle error states on events from the storage nodes
*/
static int
handle_error(NdbEventOperation *pOp)
{
  Ndb_event_data *event_data= (Ndb_event_data *) pOp->getCustomData();
  NDB_SHARE *share= event_data->share;
  DBUG_ENTER("handle_error");

  sql_print_error("NDB Binlog: unhandled error %d for table %s",
                  pOp->hasError(), share->key);
  pOp->clearError();
  DBUG_RETURN(0);
}

static int
handle_non_data_event(THD *thd,
                      NdbEventOperation *pOp,
                      ndb_binlog_index_row &row)
{
  const Ndb_event_data* event_data=
    static_cast<const Ndb_event_data*>(pOp->getCustomData());
  NDB_SHARE *share= event_data->share;
  NDBEVENT::TableEvent type= pOp->getEventType();

  switch (type)
  {
  case NDBEVENT::TE_CLUSTER_FAILURE:
    if (opt_ndb_extra_logging)
      sql_print_information("NDB Binlog: cluster failure for %s at epoch %u/%u.",
                            share->key,
                            (uint)(pOp->getGCI() >> 32),
                            (uint)(pOp->getGCI()));
    if (ndb_apply_status_share == share)
    {
      if (opt_ndb_extra_logging &&
          ndb_binlog_tables_inited && ndb_binlog_running)
        sql_print_information("NDB Binlog: ndb tables initially "
                              "read only on reconnect.");
      /* ndb_share reference binlog extra free */
      DBUG_PRINT("NDB_SHARE", ("%s binlog extra free  use_count: %u",
                               share->key, share->use_count));
      free_share(&ndb_apply_status_share);
      ndb_apply_status_share= 0;
      ndb_binlog_tables_inited= FALSE;
    }
    DBUG_PRINT("error", ("CLUSTER FAILURE EVENT: "
                        "%s  received share: 0x%lx  op: 0x%lx  share op: 0x%lx  "
                        "new_op: 0x%lx",
                         share->key, (long) share, (long) pOp,
                         (long) share->op, (long) share->new_op));
    break;
  case NDBEVENT::TE_DROP:
    if (ndb_apply_status_share == share)
    {
      if (opt_ndb_extra_logging &&
          ndb_binlog_tables_inited && ndb_binlog_running)
        sql_print_information("NDB Binlog: ndb tables initially "
                              "read only on reconnect.");
      /* ndb_share reference binlog extra free */
      DBUG_PRINT("NDB_SHARE", ("%s binlog extra free  use_count: %u",
                               share->key, share->use_count));
      free_share(&ndb_apply_status_share);
      ndb_apply_status_share= 0;
      ndb_binlog_tables_inited= FALSE;
    }
    /* ToDo: remove printout */
    if (opt_ndb_extra_logging)
      sql_print_information("NDB Binlog: drop table %s.", share->key);
    // fall through
  case NDBEVENT::TE_ALTER:
    row.n_schemaops++;
    DBUG_PRINT("info", ("TABLE %s  EVENT: %s  received share: 0x%lx  op: 0x%lx  "
                        "share op: 0x%lx  new_op: 0x%lx",
                        type == NDBEVENT::TE_DROP ? "DROP" : "ALTER",
                        share->key, (long) share, (long) pOp,
                        (long) share->op, (long) share->new_op));
    break;

  case NDBEVENT::TE_NODE_FAILURE:
  case NDBEVENT::TE_SUBSCRIBE:
  case NDBEVENT::TE_UNSUBSCRIBE:
    /* ignore */
    return 0;

  default:
    sql_print_error("NDB Binlog: unknown non data event %d for %s. "
                    "Ignoring...", (unsigned) type, share->key);
    return 0;
  }

  ndb_handle_schema_change(thd, injector_ndb, pOp, event_data);
  return 0;
}

/*
  Handle data events from the storage nodes
*/
inline ndb_binlog_index_row *
ndb_find_binlog_index_row(ndb_binlog_index_row **rows,
                          uint orig_server_id, int flag)
{
  ndb_binlog_index_row *row= *rows;
  if (opt_ndb_log_orig)
  {
    ndb_binlog_index_row *first= row, *found_id= 0;
    for (;;)
    {
      if (row->orig_server_id == orig_server_id)
      {
        /* */
        if (!flag || !row->orig_epoch)
          return row;
        if (!found_id)
          found_id= row;
      }
      if (row->orig_server_id == 0)
        break;
      row= row->next;
      if (row == NULL)
      {
        row= (ndb_binlog_index_row*)sql_alloc(sizeof(ndb_binlog_index_row));
        memset(row, 0, sizeof(ndb_binlog_index_row));
        row->next= first;
        *rows= row;
        if (found_id)
        {
          /*
            If we found index_row with same server id already
            that row will contain the current stats.
            Copy stats over to new and reset old.
          */
          row->n_inserts= found_id->n_inserts;
          row->n_updates= found_id->n_updates;
          row->n_deletes= found_id->n_deletes;
          found_id->n_inserts= 0;
          found_id->n_updates= 0;
          found_id->n_deletes= 0;
        }
        /* keep track of schema ops only on "first" index_row */
        row->n_schemaops= first->n_schemaops;
        first->n_schemaops= 0;
        break;
      }
    }
    row->orig_server_id= orig_server_id;
  }
  return row;
}


static int
handle_data_event(THD* thd, Ndb *ndb, NdbEventOperation *pOp,
                  ndb_binlog_index_row **rows,
                  injector::transaction &trans,
                  unsigned &trans_row_count,
                  unsigned &trans_slave_row_count)
{
  Ndb_event_data *event_data= (Ndb_event_data *) pOp->getCustomData();
  TABLE *table= event_data->shadow_table;
  NDB_SHARE *share= event_data->share;
  bool reflected_op = false;
  bool refresh_op = false;
  bool read_op = false;

  if (pOp != share->op)
  {
    return 0;
  }

  uint32 anyValue= pOp->getAnyValue();
  if (ndbcluster_anyvalue_is_reserved(anyValue))
  {
    if (ndbcluster_anyvalue_is_nologging(anyValue))
      return 0;
    
    if (ndbcluster_anyvalue_is_reflect_op(anyValue))
    {
      DBUG_PRINT("info", ("Anyvalue -> Reflect (%u)", anyValue));
      reflected_op = true;
      anyValue = 0;
    }
    else if (ndbcluster_anyvalue_is_refresh_op(anyValue))
    {
      DBUG_PRINT("info", ("Anyvalue -> Refresh"));
      refresh_op = true;
      anyValue = 0;
    }
    else if (ndbcluster_anyvalue_is_read_op(anyValue))
    {
      DBUG_PRINT("info", ("Anyvalue -> Read"));
      read_op = true;
      anyValue = 0;
    }
    else
    {
      sql_print_warning("NDB: unknown value for binlog signalling 0x%X, "
                        "event not logged",
                        anyValue);
      return 0;
    }
  }

  uint32 originating_server_id= ndbcluster_anyvalue_get_serverid(anyValue);
  bool log_this_slave_update = g_ndb_log_slave_updates;
  bool count_this_event = true;

  if (share == ndb_apply_status_share)
  {
    /* 
       Note that option values are read without synchronisation w.r.t. 
       thread setting option variable or epoch boundaries.
    */
    if (opt_ndb_log_apply_status ||
        opt_ndb_log_orig)
    {
      Uint32 ndb_apply_status_logging_server_id= originating_server_id;
      Uint32 ndb_apply_status_server_id= 0;
      Uint64 ndb_apply_status_epoch= 0;
      bool event_has_data = false;

      switch(pOp->getEventType())
      {
      case NDBEVENT::TE_INSERT:
      case NDBEVENT::TE_UPDATE:
        event_has_data = true;
        break;

      case NDBEVENT::TE_DELETE:
        break;
      default:
        /* We should REALLY never get here */
        abort();
      }
      
      if (likely( event_has_data ))
      {
        /* unpack data to fetch orig_server_id and orig_epoch */
        uint n_fields= table->s->fields;
        MY_BITMAP b;
        uint32 bitbuf[128 / (sizeof(uint32) * 8)];
        bitmap_init(&b, bitbuf, n_fields, FALSE);
        bitmap_set_all(&b);
        ndb_unpack_record(table, event_data->ndb_value[0], &b, table->record[0]);
        ndb_apply_status_server_id= (uint)((Field_long *)table->field[0])->val_int();
        ndb_apply_status_epoch= ((Field_longlong *)table->field[1])->val_int();
        
        if (opt_ndb_log_apply_status)
        {
          /* 
             Determine if event came from our immediate Master server
             Ignore locally manually sourced and reserved events 
          */
          if ((ndb_apply_status_logging_server_id != 0) &&
              (! ndbcluster_anyvalue_is_reserved(ndb_apply_status_logging_server_id)))
          {
            bool isFromImmediateMaster = (ndb_apply_status_server_id ==
                                          ndb_apply_status_logging_server_id);
            
            if (isFromImmediateMaster)
            {
              /* 
                 We log this event with our server-id so that it 
                 propagates back to the originating Master (our
                 immediate Master)
              */
              assert(ndb_apply_status_logging_server_id != ::server_id);
              
              originating_server_id= 0; /* Will be set to our ::serverid below */
            }
          }
        }

        if (opt_ndb_log_orig)
        {
          /* store */
          ndb_binlog_index_row *row= ndb_find_binlog_index_row
            (rows, ndb_apply_status_server_id, 1);
          row->orig_epoch= ndb_apply_status_epoch;
        }
      }
    } // opt_ndb_log_apply_status || opt_ndb_log_orig)

    if (opt_ndb_log_apply_status)
    {
      /* We are logging ndb_apply_status changes
       * Don't count this event as making an epoch non-empty
       * Log this event in the Binlog
       */
      count_this_event = false;
      log_this_slave_update = true;
    }
    else
    {
      /* Not logging ndb_apply_status updates, discard this event now */
      return 0;
    }
  }
  
  if (originating_server_id == 0)
    originating_server_id= ::server_id;
  else 
  {
    assert(!reflected_op && !refresh_op);
    /* Track that we received a replicated row event */
    if (likely( count_this_event ))
      trans_slave_row_count++;
    
    if (!log_this_slave_update)
    {
      /*
        This event comes from a slave applier since it has an originating
        server id set. Since option to log slave updates is not set, skip it.
      */
      return 0;
    }
  }

  /* 
     Start with logged_server_id as AnyValue in case it's a composite
     (server_id_bits < 31).  This way any user-values are passed-through
     to the Binlog in the high bits of the event's Server Id.
     In future it may be useful to support *not* mapping composite
     AnyValues to/from Binlogged server-ids.
  */
  uint32 logged_server_id= anyValue;
  ndbcluster_anyvalue_set_serverid(logged_server_id, originating_server_id);

  /*
     Get NdbApi transaction id for this event to put into Binlog
  */
  Ndb_binlog_extra_row_info extra_row_info;
  const uchar* extra_row_info_ptr = NULL;
  Uint16 erif_flags = 0;
  if (opt_ndb_log_transaction_id)
  {
    erif_flags |= Ndb_binlog_extra_row_info::NDB_ERIF_TRANSID;
    extra_row_info.setTransactionId(pOp->getTransId());
  }

  /* Set conflict flags member if necessary */
  Uint16 event_conflict_flags = 0;
  assert(! (reflected_op && refresh_op));
  if (reflected_op)
  {
    event_conflict_flags |= NDB_ERIF_CFT_REFLECT_OP;
  }
  else if (refresh_op)
  {
    event_conflict_flags |= NDB_ERIF_CFT_REFRESH_OP;
  }
  else if (read_op)
  {
    event_conflict_flags |= NDB_ERIF_CFT_READ_OP;
  }
    
  DBUG_EXECUTE_IF("ndb_injector_set_event_conflict_flags",
                  {
                    event_conflict_flags = 0xfafa;
                  });
  if (event_conflict_flags != 0)
  {
    erif_flags |= Ndb_binlog_extra_row_info::NDB_ERIF_CFT_FLAGS;
    extra_row_info.setConflictFlags(event_conflict_flags);
  }

  if (erif_flags != 0)
  {
    extra_row_info.setFlags(erif_flags);
    if (likely(!log_bin_use_v1_row_events))
    {
      extra_row_info_ptr = extra_row_info.generateBuffer();
    }
    else
    {
      /**
       * Can't put the metadata in a v1 event
       * Produce 1 warning at most
       */
      if (!g_injector_v1_warning_emitted)
      {
        sql_print_error("NDB: Binlog Injector discarding row event "
                        "meta data as server is using v1 row events. "
                        "(%u %x)",
                        opt_ndb_log_transaction_id,
                        event_conflict_flags);

        g_injector_v1_warning_emitted = true;
      }
    }
  }

  DBUG_ASSERT(trans.good());
  DBUG_ASSERT(table != 0);

  dbug_print_table("table", table);

  uint n_fields= table->s->fields;
  DBUG_PRINT("info", ("Assuming %u columns for table %s",
                      n_fields, table->s->table_name.str));
  MY_BITMAP b;
  /* Potential buffer for the bitmap */
  uint32 bitbuf[128 / (sizeof(uint32) * 8)];
  const bool own_buffer = n_fields <= sizeof(bitbuf) * 8;
  bitmap_init(&b, own_buffer ? bitbuf : NULL, n_fields, FALSE); 
  bitmap_set_all(&b);

  /*
   row data is already in table->record[0]
   As we told the NdbEventOperation to do this
   (saves moving data about many times)
  */

  /*
    for now malloc/free blobs buffer each time
    TODO if possible share single permanent buffer with handlers
   */
  uchar* blobs_buffer[2] = { 0, 0 };
  uint blobs_buffer_size[2] = { 0, 0 };

  ndb_binlog_index_row *row=
    ndb_find_binlog_index_row(rows, originating_server_id, 0);

  switch(pOp->getEventType())
  {
  case NDBEVENT::TE_INSERT:
    if (likely( count_this_event ))
    {
      row->n_inserts++;
      trans_row_count++;
    }
    DBUG_PRINT("info", ("INSERT INTO %s.%s",
                        table->s->db.str, table->s->table_name.str));
    {
      int ret;
      if (share->flags & NSF_BLOB_FLAG)
      {
        my_ptrdiff_t ptrdiff= 0;
        ret = get_ndb_blobs_value(table, event_data->ndb_value[0],
                                  blobs_buffer[0],
                                  blobs_buffer_size[0],
                                  ptrdiff);
        assert(ret == 0);
      }
      ndb_unpack_record(table, event_data->ndb_value[0], &b, table->record[0]);
      ret = trans.write_row(logged_server_id,
                            injector::transaction::table(table, true),
                            &b, n_fields, table->record[0],
                            extra_row_info_ptr);
      assert(ret == 0);
    }
    break;
  case NDBEVENT::TE_DELETE:
    if (likely( count_this_event ))
    {
      row->n_deletes++;
      trans_row_count++;
    }
    DBUG_PRINT("info",("DELETE FROM %s.%s",
                       table->s->db.str, table->s->table_name.str));
    {
      /*
        table->record[0] contains only the primary key in this case
        since we do not have an after image
      */
      int n;
      if (!get_binlog_full(share) && table->s->primary_key != MAX_KEY)
        n= 0; /*
                use the primary key only as it save time and space and
                it is the only thing needed to log the delete
              */
      else
        n= 1; /*
                we use the before values since we don't have a primary key
                since the mysql server does not handle the hidden primary
                key
              */

      int ret;
      if (share->flags & NSF_BLOB_FLAG)
      {
        my_ptrdiff_t ptrdiff= table->record[n] - table->record[0];
        ret = get_ndb_blobs_value(table, event_data->ndb_value[n],
                                  blobs_buffer[n],
                                  blobs_buffer_size[n],
                                  ptrdiff);
        assert(ret == 0);
      }
      ndb_unpack_record(table, event_data->ndb_value[n], &b, table->record[n]);
      DBUG_EXECUTE("info", print_records(table, table->record[n]););
      ret = trans.delete_row(logged_server_id,
                             injector::transaction::table(table, true),
                             &b, n_fields, table->record[n],
                             extra_row_info_ptr);
      assert(ret == 0);
    }
    break;
  case NDBEVENT::TE_UPDATE:
    if (likely( count_this_event ))
    {
      row->n_updates++;
      trans_row_count++;
    }
    DBUG_PRINT("info", ("UPDATE %s.%s",
                        table->s->db.str, table->s->table_name.str));
    {
      int ret;
      if (share->flags & NSF_BLOB_FLAG)
      {
        my_ptrdiff_t ptrdiff= 0;
        ret = get_ndb_blobs_value(table, event_data->ndb_value[0],
                                  blobs_buffer[0],
                                  blobs_buffer_size[0],
                                  ptrdiff);
        assert(ret == 0);
      }
      ndb_unpack_record(table, event_data->ndb_value[0],
                        &b, table->record[0]);
      DBUG_EXECUTE("info", print_records(table, table->record[0]););
      if (table->s->primary_key != MAX_KEY &&
          !get_binlog_use_update(share)) 
      {
        /*
          since table has a primary key, we can do a write
          using only after values
        */
        ret = trans.write_row(logged_server_id,
                              injector::transaction::table(table, true),
                              &b, n_fields, table->record[0],// after values
                              extra_row_info_ptr);
        assert(ret == 0);
      }
      else
      {
        /*
          mysql server cannot handle the ndb hidden key and
          therefore needs the before image as well
        */
        if (share->flags & NSF_BLOB_FLAG)
        {
          my_ptrdiff_t ptrdiff= table->record[1] - table->record[0];
          ret = get_ndb_blobs_value(table, event_data->ndb_value[1],
                                    blobs_buffer[1],
                                    blobs_buffer_size[1],
                                    ptrdiff);
          assert(ret == 0);
        }
        ndb_unpack_record(table, event_data->ndb_value[1], &b, table->record[1]);
        DBUG_EXECUTE("info", print_records(table, table->record[1]););
        ret = trans.update_row(logged_server_id,
                               injector::transaction::table(table, true),
                               &b, n_fields,
                               table->record[1], // before values
                               table->record[0], // after values
                               extra_row_info_ptr);
        assert(ret == 0);
      }
    }
    break;
  default:
    /* We should REALLY never get here. */
    DBUG_PRINT("info", ("default - uh oh, a brain exploded."));
    break;
  }

  if (share->flags & NSF_BLOB_FLAG)
  {
    my_free(blobs_buffer[0], MYF(MY_ALLOW_ZERO_PTR));
    my_free(blobs_buffer[1], MYF(MY_ALLOW_ZERO_PTR));
  }

  if (!own_buffer)
  {
    bitmap_free(&b);
  }

  return 0;
}


/****************************************************************
  Injector thread main loop
****************************************************************/

static void
remove_event_operations(Ndb* ndb)
{
  DBUG_ENTER("remove_event_operations");
  NdbEventOperation *op;
  while ((op= ndb->getEventOperation()))
  {
    DBUG_ASSERT(!IS_NDB_BLOB_PREFIX(op->getEvent()->getTable()->getName()));
    DBUG_PRINT("info", ("removing event operation on %s",
                        op->getEvent()->getName()));

    Ndb_event_data *event_data= (Ndb_event_data *) op->getCustomData();
    DBUG_ASSERT(event_data);

    NDB_SHARE *share= event_data->share;
    DBUG_ASSERT(share != NULL);
    DBUG_ASSERT(share->op == op || share->new_op == op);

    delete event_data;
    op->setCustomData(NULL);

    pthread_mutex_lock(&share->mutex);
    share->op= 0;
    share->new_op= 0;
    pthread_mutex_unlock(&share->mutex);

    DBUG_PRINT("NDB_SHARE", ("%s binlog free  use_count: %u",
                             share->key, share->use_count));
    free_share(&share);

    ndb->dropEventOperation(op);
  }
  DBUG_VOID_RETURN;
}

extern long long g_event_data_count;
extern long long g_event_nondata_count;
extern long long g_event_bytes_count;

void updateInjectorStats(Ndb* schemaNdb, Ndb* dataNdb)
{
  /* Update globals to sum of totals from each listening
   * Ndb object
   */
  g_event_data_count = 
    schemaNdb->getClientStat(Ndb::DataEventsRecvdCount) + 
    dataNdb->getClientStat(Ndb::DataEventsRecvdCount);
  g_event_nondata_count = 
    schemaNdb->getClientStat(Ndb::NonDataEventsRecvdCount) + 
    dataNdb->getClientStat(Ndb::NonDataEventsRecvdCount);
  g_event_bytes_count = 
    schemaNdb->getClientStat(Ndb::EventBytesRecvdCount) + 
    dataNdb->getClientStat(Ndb::EventBytesRecvdCount);
}

/**
   injectApplyStatusWriteRow

   Inject a WRITE_ROW event on the ndb_apply_status table into
   the Binlog.
   This contains our server_id and the supplied epoch number.
   When applied on the Slave it gives a transactional position
   marker
*/
static
bool
injectApplyStatusWriteRow(injector::transaction& trans,
                          ulonglong gci)
{
  DBUG_ENTER("injectApplyStatusWriteRow");
  if (ndb_apply_status_share == NULL)
  {
    sql_print_error("NDB: Could not get apply status share");
    DBUG_ASSERT(ndb_apply_status_share != NULL);
    DBUG_RETURN(false);
  }

  longlong gci_to_store = (longlong) gci;

#ifndef DBUG_OFF
  DBUG_EXECUTE_IF("ndb_binlog_injector_cycle_gcis",
                  {
                    ulonglong gciHi = ((gci_to_store >> 32) 
                                       & 0xffffffff);
                    ulonglong gciLo = (gci_to_store & 0xffffffff);
                    gciHi = (gciHi % 3);
                    sql_print_warning("NDB Binlog injector cycling gcis (%llu -> %llu)",
                                      gci_to_store, (gciHi << 32) + gciLo);
                    gci_to_store = (gciHi << 32) + gciLo;
                  });
  DBUG_EXECUTE_IF("ndb_binlog_injector_repeat_gcis",
                  {
                    ulonglong gciHi = ((gci_to_store >> 32) 
                                       & 0xffffffff);
                    ulonglong gciLo = (gci_to_store & 0xffffffff);
                    gciHi=0xffffff00;
                    gciLo=0;
                    sql_print_warning("NDB Binlog injector repeating gcis (%llu -> %llu)",
                                      gci_to_store, (gciHi << 32) + gciLo);
                    gci_to_store = (gciHi << 32) + gciLo;
                  });
#endif

  /* Build row buffer for generated ndb_apply_status
     WRITE_ROW event
     First get the relevant table structure.
  */
  DBUG_ASSERT(!ndb_apply_status_share->event_data);
  DBUG_ASSERT(ndb_apply_status_share->op);
  Ndb_event_data* event_data=
    (Ndb_event_data *) ndb_apply_status_share->op->getCustomData();
  DBUG_ASSERT(event_data);
  DBUG_ASSERT(event_data->shadow_table);
  TABLE* apply_status_table= event_data->shadow_table;

  /*
    Intialize apply_status_table->record[0]

    When iterating past the end of the last epoch, the first event of
    the new epoch may be on ndb_apply_status.  Its event data saved
    in record[0] would be overwritten here by a subsequent event on a
    normal table.  So save and restore its record[0].
  */
  static const ulong sav_max= 512; // current is 284
  const ulong sav_len= apply_status_table->s->reclength;
  DBUG_ASSERT(sav_len <= sav_max);
  uchar sav_buf[sav_max];
  memcpy(sav_buf, apply_status_table->record[0], sav_len);
  empty_record(apply_status_table);

  apply_status_table->field[0]->store((longlong)::server_id, true);
  apply_status_table->field[1]->store((longlong)gci_to_store, true);
  apply_status_table->field[2]->store("", 0, &my_charset_bin);
  apply_status_table->field[3]->store((longlong)0, true);
  apply_status_table->field[4]->store((longlong)0, true);
#ifndef DBUG_OFF
  const LEX_STRING& name= apply_status_table->s->table_name;
  DBUG_PRINT("info", ("use_table: %.*s",
                      (int) name.length, name.str));
#endif
  injector::transaction::table tbl(apply_status_table, true);
  int ret = trans.use_table(::server_id, tbl);
  assert(ret == 0); NDB_IGNORE_VALUE(ret);

  ret= trans.write_row(::server_id,
                       injector::transaction::table(apply_status_table,
                                                    true),
                       &apply_status_table->s->all_set,
                       apply_status_table->s->fields,
                       apply_status_table->record[0]);

  assert(ret == 0);

  memcpy(apply_status_table->record[0], sav_buf, sav_len);
  DBUG_RETURN(true);
}


/*
  Events are handled one epoch at a time.
  Handle the lowest available epoch first.
*/
static
Uint64
find_epoch_to_handle(const NdbEventOperation *s_pOp, 
                     const NdbEventOperation *i_pOp)
{
  if (i_pOp != NULL)
  {
    if (s_pOp != NULL)
    {
      return std::min(i_pOp->getGCI(),s_pOp->getGCI());
    }
    return i_pOp->getGCI();
  }
  if (s_pOp != NULL)
  {
    return s_pOp->getGCI();
  }
  // 'latest_received' is '0' if not binlogging
  return ndb_latest_received_binlog_epoch;
}

extern ulong opt_ndb_report_thresh_binlog_epoch_slip;
extern ulong opt_ndb_report_thresh_binlog_mem_usage;
extern ulong opt_ndb_eventbuffer_max_alloc;
extern uint opt_ndb_eventbuffer_free_percent;

Ndb_binlog_thread::Ndb_binlog_thread()
  : Ndb_component("Binlog")
{
}


Ndb_binlog_thread::~Ndb_binlog_thread()
{
}


void Ndb_binlog_thread::do_wakeup()
{
  log_info("Wakeup");

  /*
    The binlog thread is normally waiting for another
    event from the cluster with short timeout and should
    soon(within 1 second) detect that stop has been requested.

    There are really no purpose(yet) to signal some condition
    trying to wake the thread up should it be waiting somewhere
    else since those waits are also short.
  */
}


void
Ndb_binlog_thread::do_run()
{
  THD *thd; /* needs to be first for thread_stack */
  Ndb *i_ndb= 0;
  Ndb *s_ndb= 0;
  Thd_ndb *thd_ndb=0;
  injector *inj= injector::instance();
  uint incident_id= 0;

  enum { BCCC_running, BCCC_exit, BCCC_restart } binlog_thread_state;

  /**
   * If we get error after having reported incident
   *   but before binlog started...we do "Restarting Cluster Binlog"
   *   in that case, don't report incident again
   */
  bool do_incident = true;

  DBUG_ENTER("ndb_binlog_thread");

  pthread_mutex_lock(&injector_mutex);

  log_info("Starting...");

  thd= new THD; /* note that contructor of THD uses DBUG_ */
  THD_CHECK_SENTRY(thd);

  /* We need to set thd->thread_id before thd->store_globals, or it will
     set an invalid value for thd->variables.pseudo_thread_id.
  */
  mysql_mutex_lock(&LOCK_thread_count);
  thd->thread_id= thread_id++;
  mysql_mutex_unlock(&LOCK_thread_count);

  thd->thread_stack= (char*) &thd; /* remember where our stack is */
  if (thd->store_globals())
  {
    delete thd;
    pthread_mutex_unlock(&injector_mutex);
    pthread_cond_signal(&injector_cond);
    DBUG_VOID_RETURN;
  }
  lex_start(thd);

  thd_set_command(thd, COM_DAEMON);
  thd->system_thread= SYSTEM_THREAD_NDBCLUSTER_BINLOG;
#ifndef NDB_THD_HAS_NO_VERSION
  thd->version= refresh_version;
#endif
  thd->client_capabilities= 0;
  thd->security_ctx->skip_grants();
  // Create thd->net vithout vio
  my_net_init(&thd->net, 0);

  // Ndb binlog thread always use row format
  thd->set_current_stmt_binlog_format_row();

  thd->real_id= pthread_self();
  mysql_mutex_lock(&LOCK_thread_count);
  add_global_thread(thd);
  mysql_mutex_unlock(&LOCK_thread_count);
  thd->lex->start_transaction_opt= 0;

  log_info("Started");

  Ndb_schema_dist_data schema_dist_data;

restart_cluster_failure:
  /**
   * Maintain a current schema & injector eventOp to be handled.
   * s_pOp and s_ndb handle events from the 'ndb_schema' dist table,
   * while i_pOp and i_ndb is for binlogging 'everything else'.
   */
  NdbEventOperation *s_pOp= NULL;
  NdbEventOperation *i_pOp= NULL;

  int have_injector_mutex_lock= 0;
  binlog_thread_state= BCCC_exit;

  log_verbose(1, "Setting up");

  if (!(thd_ndb= Thd_ndb::seize(thd)))
  {
    log_error("Creating Thd_ndb object failed");
    pthread_mutex_unlock(&injector_mutex);
    pthread_cond_signal(&injector_cond);
    goto err;
  }

  if (!(s_ndb= new Ndb(g_ndb_cluster_connection, NDB_REP_DB)) ||
      s_ndb->setNdbObjectName("Ndb Binlog schema change monitoring") ||
      s_ndb->init())
  {
    log_error("Creating schema Ndb object failed");
    pthread_mutex_unlock(&injector_mutex);
    pthread_cond_signal(&injector_cond);
    goto err;
  }
  log_info("Created schema Ndb object, reference: 0x%x, name: '%s'",
           s_ndb->getReference(), s_ndb->getNdbObjectName());

  // empty database
  if (!(i_ndb= new Ndb(g_ndb_cluster_connection, "")) ||
      i_ndb->setNdbObjectName("Ndb Binlog data change monitoring") ||
      i_ndb->init())
  {
    log_error("Creating injector Ndb object failed");
    pthread_mutex_unlock(&injector_mutex);
    pthread_cond_signal(&injector_cond);
    goto err;
  }
  log_info("Created injector Ndb object, reference: 0x%x, name: '%s'",
                      i_ndb->getReference(), i_ndb->getNdbObjectName());

  /* Set free percent event buffer needed to resume buffering */
  if (i_ndb->set_eventbuffer_free_percent(opt_ndb_eventbuffer_free_percent))
  {
    log_error("Setting ventbuffer free percent failed");
    pthread_mutex_unlock(&injector_mutex);
    pthread_cond_signal(&injector_cond);
    goto err;
  }

  log_verbose(10, "Exposing global references");
  /*
    Expose global reference to our ndb object.

    Used by both sql client thread and binlog thread to interact
    with the storage
    pthread_mutex_lock(&injector_mutex);
  */
  injector_thd= thd;
  injector_ndb= i_ndb;
  schema_ndb= s_ndb;

  if (opt_bin_log && opt_ndb_log_bin)
  {
    ndb_binlog_running= TRUE;
  }

  log_verbose(1, "Setup completed");

  /* Thread start up completed  */
  pthread_mutex_unlock(&injector_mutex);
  pthread_cond_signal(&injector_cond);

  log_verbose(1, "Wait for server start completed");
  /*
    wait for mysql server to start (so that the binlog is started
    and thus can receive the first GAP event)
  */
  mysql_mutex_lock(&LOCK_server_started);
  while (!mysqld_server_started)
  {
    struct timespec abstime;
    set_timespec(abstime, 1);
    mysql_cond_timedwait(&COND_server_started, &LOCK_server_started,
                         &abstime);
    if (is_stop_requested())
    {
      mysql_mutex_unlock(&LOCK_server_started);
      goto err;
    }
  }
  mysql_mutex_unlock(&LOCK_server_started);

  // Defer call of THD::init_for_query until after mysqld_server_started
  // to ensure that the parts of MySQL Server it uses has been created
  thd->init_for_queries();

  log_verbose(1, "Check for incidents");

  while (do_incident && ndb_binlog_running)
  {
    /*
      check if it is the first log, if so we do not insert a GAP event
      as there is really no log to have a GAP in
    */
    if (incident_id == 0)
    {
      LOG_INFO log_info;
      mysql_bin_log.get_current_log(&log_info);
      int len=  (uint)strlen(log_info.log_file_name);
      uint no= 0;
      if ((sscanf(log_info.log_file_name + len - 6, "%u", &no) == 1) &&
          no == 1)
      {
        /* this is the fist log, so skip GAP event */
        break;
      }
    }

    /*
      Always insert a GAP event as we cannot know what has happened
      in the cluster while not being connected.
    */
    LEX_STRING const msg[2]=
      {
        { C_STRING_WITH_LEN("mysqld startup")    },
        { C_STRING_WITH_LEN("cluster disconnect")}
      };
    int ret = inj->record_incident(thd, INCIDENT_LOST_EVENTS,
                                   msg[incident_id]);
    assert(ret == 0); NDB_IGNORE_VALUE(ret);
    do_incident = false; // Don't report incident again, unless we get started
    break;
  }
  incident_id= 1;
  {
    log_verbose(1, "Wait for cluster to start");
    thd->proc_info= "Waiting for ndbcluster to start";

    pthread_mutex_lock(&injector_mutex);
    while (!ndb_schema_share ||
           (ndb_binlog_running && !ndb_apply_status_share) ||
           !ndb_binlog_tables_inited)
    {
      if (!thd_ndb->valid_ndb())
      {
        /*
          Cluster has gone away before setup was completed.
          Keep lock on injector_mutex to prevent further
          usage of the injector_ndb, and restart binlog
          thread to get rid of any garbage on the ndb objects
        */
        have_injector_mutex_lock= 1;
        binlog_thread_state= BCCC_restart;
        goto err;
      }
      /* ndb not connected yet */
      struct timespec abstime;
      set_timespec(abstime, 1);
      pthread_cond_timedwait(&injector_cond, &injector_mutex, &abstime);
      if (is_stop_requested())
      {
        pthread_mutex_unlock(&injector_mutex);
        goto err;
      }
      if (thd->killed == THD::KILL_CONNECTION)
      {
        /*
          Since the ndb binlog thread adds itself to the "global thread list"
          it need to look at the "killed" flag and stop the thread to avoid
          that the server hangs during shutdown while waiting for the "global
          thread list" to be emtpy.
        */
        sql_print_information("NDB Binlog: Server shutdown detected while "
                              "waiting for ndbcluster to start...");
        pthread_mutex_unlock(&injector_mutex);
        goto err;
      }
    }
    pthread_mutex_unlock(&injector_mutex);

    DBUG_ASSERT(ndbcluster_hton->slot != ~(uint)0);
    thd_set_thd_ndb(thd, thd_ndb);
    thd_ndb->options|= TNO_NO_LOG_SCHEMA_OP;
    thd->query_id= 0; // to keep valgrind quiet
  }

  schema_dist_data.init(g_ndb_cluster_connection);

  {
    log_verbose(1, "Wait for first event");
    // wait for the first event
    thd->proc_info= "Waiting for first event from ndbcluster";
    int schema_res, res;
    Uint64 schema_gci;
    do
    {
      DBUG_PRINT("info", ("Waiting for the first event"));

      if (is_stop_requested())
        goto err;

      pthread_mutex_lock(&injector_mutex);
      schema_res= s_ndb->pollEvents(100, &schema_gci);
      pthread_mutex_unlock(&injector_mutex);
    } while (schema_gci == 0 || ndb_latest_received_binlog_epoch == schema_gci);
    if (ndb_binlog_running)
    {
      Uint64 gci= i_ndb->getLatestGCI();
      while (gci < schema_gci || gci == ndb_latest_received_binlog_epoch)
      {
        if (is_stop_requested())
          goto err;
        pthread_mutex_lock(&injector_mutex);
        res= i_ndb->pollEvents(10, &gci);
        pthread_mutex_unlock(&injector_mutex);
      }
      if (gci > schema_gci)
      {
        schema_gci= gci;
      }
    }
    // now check that we have epochs consistant with what we had before the restart
    DBUG_PRINT("info", ("schema_res: %d  schema_gci: %u/%u", schema_res,
                        (uint)(schema_gci >> 32),
                        (uint)(schema_gci)));
    {
      i_ndb->flushIncompleteEvents(schema_gci);
      s_ndb->flushIncompleteEvents(schema_gci);
      if (schema_gci < ndb_latest_handled_binlog_epoch)
      {
        sql_print_error("NDB Binlog: cluster has been restarted --initial or with older filesystem. "
                        "ndb_latest_handled_binlog_epoch: %u/%u, while current epoch: %u/%u. "
                        "RESET MASTER should be issued. Resetting ndb_latest_handled_binlog_epoch.",
                        (uint)(ndb_latest_handled_binlog_epoch >> 32),
                        (uint)(ndb_latest_handled_binlog_epoch),
                        (uint)(schema_gci >> 32),
                        (uint)(schema_gci));
        ndb_set_latest_trans_gci(0);
        ndb_latest_handled_binlog_epoch= 0;
        ndb_latest_applied_binlog_epoch= 0;
        ndb_latest_received_binlog_epoch= 0;
        ndb_index_stat_restart();
      }
      else if (ndb_latest_applied_binlog_epoch > 0)
      {
        sql_print_warning("NDB Binlog: cluster has reconnected. "
                          "Changes to the database that occured while "
                          "disconnected will not be in the binlog");
      }
      if (opt_ndb_extra_logging)
      {
        sql_print_information("NDB Binlog: starting log at epoch %u/%u",
                              (uint)(schema_gci >> 32),
                              (uint)(schema_gci));
      }
    }
    log_verbose(1, "Got first event");
  }
  /*
    binlog thread is ready to receive events
    - client threads may now start updating data, i.e. tables are
    no longer read only
  */
  ndb_binlog_is_ready= TRUE;

  if (opt_ndb_extra_logging)
    sql_print_information("NDB Binlog: ndb tables writable");
  ndb_tdc_close_cached_tables();

  /* 
     Signal any waiting thread that ndb table setup is
     now complete
  */
  ndb_notify_tables_writable();

  {
    static char db[]= "";
    thd->db= db;
  }

  log_verbose(1, "Startup and setup completed");

  /*
    Main NDB Injector loop
  */
  do_incident = true; // If we get disconnected again...do incident report
  binlog_thread_state= BCCC_running;
  for ( ; !((is_stop_requested() ||
             binlog_thread_state) &&
            ndb_latest_handled_binlog_epoch >= ndb_get_latest_trans_gci()) &&
          binlog_thread_state != BCCC_restart; )
  {
#ifndef DBUG_OFF
    if (binlog_thread_state)
    {
      DBUG_PRINT("info", ("binlog_thread_state: %d, "
                          "ndb_latest_handled_binlog_epoch: %u/%u, "
                          "*get_latest_trans_gci(): %u/%u",
                          binlog_thread_state,
                          (uint)(ndb_latest_handled_binlog_epoch >> 32),
                          (uint)(ndb_latest_handled_binlog_epoch),
                          (uint)(ndb_get_latest_trans_gci() >> 32),
                          (uint)(ndb_get_latest_trans_gci())));
    }
#endif

    /*
      now we don't want any events before next gci is complete
    */
    thd->proc_info= "Waiting for event from ndbcluster";
    thd->set_time();
    
    /* Can't hold injector_mutex too long, so wait for events in 10ms steps */
    int tot_poll_wait= 10;

    // If there are remaining unhandled injector eventOp we continue
    // handling of these, else poll for more.
    if (i_pOp == NULL)
    {
      // Capture any dynamic changes to max_alloc
      i_ndb->set_eventbuf_max_alloc(opt_ndb_eventbuffer_max_alloc);

      pthread_mutex_lock(&injector_mutex);
      Uint64 latest_epoch= 0;
      const int poll_wait= (ndb_binlog_running) ? tot_poll_wait : 0;
      const int res= i_ndb->pollEvents(poll_wait, &latest_epoch);
      pthread_mutex_unlock(&injector_mutex);
      i_pOp = i_ndb->nextEvent();
      if (ndb_binlog_running)
      {
        ndb_latest_received_binlog_epoch= latest_epoch;
        tot_poll_wait= 0;
      }
      DBUG_PRINT("info", ("pollEvents res: %d", res));
    }

    // Epoch to handle from i_ndb. Use latest 'empty epoch' if no events.
    const Uint64 i_epoch = (i_pOp != NULL)
                             ? i_pOp->getEpoch()
                             : ndb_latest_received_binlog_epoch;

    // If there are remaining unhandled schema eventOp we continue
    // handling of these, else poll for more.
    if (s_pOp == NULL)
    { 
      DBUG_EXECUTE_IF("ndb_binlog_injector_yield_before_schema_pollEvent",
      {
        /**
         * Simulate that the binlog thread yields the CPU inbetween 
         * these two pollEvents, which can result in reading a
         * 'schema_gci > gci'. (Likely due to mutex locking)
         */
        NdbSleep_MilliSleep(50);
      });
  
      Uint64 schema_epoch= 0;
      pthread_mutex_lock(&injector_mutex);
      int schema_res= s_ndb->pollEvents(tot_poll_wait, &schema_epoch);
      pthread_mutex_unlock(&injector_mutex);
      s_pOp = s_ndb->nextEvent();

      /*
        Make sure we have seen any schema epochs upto the injector epoch,
        or we have an earlier schema event to handle.
      */
      while (s_pOp == NULL && i_epoch > schema_epoch && schema_res >= 0)
      {
        static char buf[64];
        thd->proc_info= "Waiting for schema epoch";
        my_snprintf(buf, sizeof(buf), "%s %u/%u(%u/%u)", thd->proc_info,
                    (uint)(schema_epoch >> 32),
                    (uint)(schema_epoch),
                    (uint)(ndb_latest_received_binlog_epoch >> 32),
                    (uint)(ndb_latest_received_binlog_epoch));
        thd->proc_info= buf;
        pthread_mutex_lock(&injector_mutex);
        schema_res= s_ndb->pollEvents(10, &schema_epoch);
        pthread_mutex_unlock(&injector_mutex);
        s_pOp = s_ndb->nextEvent();
      }
    }

    /*
      We have now a (possibly empty) set of available events which the
      binlog injects should apply. These could span either a single,
      or possibly multiple epochs. In order to get the ordering between
      schema events and 'ordinary' events injected in a correct order
      relative to each other, we apply them one epoch at a time, with
      the schema events always applied first.
    */

    // Calculate the epoch to handle events from in this iteration.
<<<<<<< HEAD
    const Uint64 current_epoch = (!ndb_binlog_running)
         ? ((s_pOp != NULL)
           ? s_pOp->getEpoch() : 0)
         : ((s_pOp != NULL && s_pOp->getEpoch() < i_epoch)
           ? s_pOp->getEpoch() : i_epoch);
=======
    const Uint64 current_epoch = find_epoch_to_handle(s_pOp,i_pOp);
    DBUG_ASSERT(current_epoch != 0 || !ndb_binlog_running);
>>>>>>> a71fc318

    if ((is_stop_requested() ||
         binlog_thread_state) &&
        (ndb_latest_handled_binlog_epoch >= ndb_get_latest_trans_gci() ||
         !ndb_binlog_running))
      break; /* Stopping thread */

    if (thd->killed == THD::KILL_CONNECTION)
    {
      /*
        Since the ndb binlog thread adds itself to the "global thread list"
        it need to look at the "killed" flag and stop the thread to avoid
        that the server hangs during shutdown while waiting for the "global
        thread list" to be emtpy.
        In pre 5.6 versions the thread was also added to "global thread
        list" but the "global thread *count*" variable was not incremented
        and thus the same problem didn't exist.
        The only reason for adding the ndb binlog thread to "global thread
        list" is to be able to see the thread state using SHOW PROCESSLIST
        and I_S.PROCESSLIST
      */
      sql_print_information("NDB Binlog: Server shutdown detected...");
      break;
    }

    MEM_ROOT **root_ptr=
      my_pthread_getspecific_ptr(MEM_ROOT**, THR_MALLOC);
    MEM_ROOT *old_root= *root_ptr;
    MEM_ROOT mem_root;
    init_sql_alloc(&mem_root, 4096, 0);

    // The Ndb_schema_event_handler does not necessarily need
    // to use the same memroot(or vice versa)
    Ndb_schema_event_handler
      schema_event_handler(thd, &mem_root,
                           g_ndb_cluster_connection->node_id(),
                           schema_dist_data);

    *root_ptr= &mem_root;

    if (unlikely(s_pOp != NULL && s_pOp->getEpoch() == current_epoch))
    {
      thd->proc_info= "Processing events from schema table";
      g_ndb_log_slave_updates= opt_log_slave_updates;
      s_ndb->
        setReportThreshEventGCISlip(opt_ndb_report_thresh_binlog_epoch_slip);
      s_ndb->
        setReportThreshEventFreeMem(opt_ndb_report_thresh_binlog_mem_usage);

      // Handle all schema event, limit within 'current_epoch'
      while (s_pOp != NULL && s_pOp->getEpoch() == current_epoch)
      {
        if (!s_pOp->hasError())
        {
          schema_event_handler.handle_event(s_ndb, s_pOp);

          DBUG_PRINT("info", ("s_ndb first: %s", s_ndb->getEventOperation() ?
                              s_ndb->getEventOperation()->getEvent()->getTable()->getName() :
                              "<empty>"));
          DBUG_PRINT("info", ("i_ndb first: %s", i_ndb->getEventOperation() ?
                              i_ndb->getEventOperation()->getEvent()->getTable()->getName() :
                              "<empty>"));
        }
        else
          sql_print_error("NDB: error %lu (%s) on handling "
                          "binlog schema event",
                          (ulong) s_pOp->getNdbError().code,
                          s_pOp->getNdbError().message);
        s_pOp = s_ndb->nextEvent();
      }
      updateInjectorStats(s_ndb, i_ndb);
    }

    Uint64 inconsistent_epoch= 0;
    if (!ndb_binlog_running)
    {
      /*
        Just consume any events, not used if no binlogging
        e.g. node failure events
      */
      while (i_pOp != NULL && i_pOp->getGCI() == current_epoch)
      {
<<<<<<< HEAD
        while (i_pOp != NULL && i_pOp->getEpoch() == current_epoch)
=======
        if ((unsigned) i_pOp->getEventType() >=
            (unsigned) NDBEVENT::TE_FIRST_NON_DATA_EVENT)
>>>>>>> a71fc318
        {
          ndb_binlog_index_row row;
          handle_non_data_event(thd, i_pOp, row);
        }
        i_pOp= i_ndb->nextEvent();
      }
      updateInjectorStats(s_ndb, i_ndb);
    }

    // i_pOp == NULL means an inconsistent epoch or the queue is empty
    else if (i_pOp == NULL && !i_ndb->isConsistent(inconsistent_epoch))
    {
      char errmsg[64];
      uint end= sprintf(&errmsg[0],
                        "Detected missing data in GCI %llu, "
                        "inserting GAP event", inconsistent_epoch);
      errmsg[end]= '\0';
      DBUG_PRINT("info",
                 ("Detected missing data in GCI %llu, "
                  "inserting GAP event", inconsistent_epoch));
      LEX_STRING const msg= { C_STRING_WITH_LEN(errmsg) };
      inj->record_incident(thd, INCIDENT_LOST_EVENTS, msg);
    }

    /* Handle all events withing 'current_epoch', or possible
     * log an empty epoch if log_empty_epoch is specified.
     */
    else if ((i_pOp != NULL && i_pOp->getEpoch() == current_epoch) ||
             (ndb_log_empty_epochs() &&
              current_epoch > ndb_latest_handled_binlog_epoch))
    {
      thd->proc_info= "Processing events";
      ndb_binlog_index_row _row;
      ndb_binlog_index_row *rows= &_row;
      injector::transaction trans;
      unsigned trans_row_count= 0;
      unsigned trans_slave_row_count= 0;

      if (i_pOp == NULL || i_pOp->getEpoch() != current_epoch)
      {
        /*
          Must be an empty epoch since the condition
          (ndb_log_empty_epochs() &&
           current_epoch > ndb_latest_handled_binlog_epoch)
          must be true we write empty epoch into
          ndb_binlog_index
        */
        DBUG_ASSERT(ndb_log_empty_epochs());
        DBUG_ASSERT(current_epoch > ndb_latest_handled_binlog_epoch);
        DBUG_PRINT("info", ("Writing empty epoch for gci %llu", current_epoch));
        DBUG_PRINT("info", ("Initializing transaction"));
        inj->new_trans(thd, &trans);
        rows= &_row;
        memset(&_row, 0, sizeof(_row));
        thd->variables.character_set_client= &my_charset_latin1;
        goto commit_to_binlog;
      }
      else
      {
        assert(i_pOp != NULL && i_pOp->getEpoch() == current_epoch);
        rows= &_row;

        DBUG_PRINT("info", ("Handling epoch: %u/%u",
                            (uint)(current_epoch >> 32),
                            (uint)(current_epoch)));
        // sometimes get TE_ALTER with invalid table
        DBUG_ASSERT(i_pOp->getEventType() == NdbDictionary::Event::TE_ALTER ||
                    ! IS_NDB_BLOB_PREFIX(i_pOp->getEvent()->getTable()->getName()));
        DBUG_ASSERT(current_epoch <= ndb_latest_received_binlog_epoch);

        /* Update our thread-local debug settings based on the global */
#ifndef DBUG_OFF
        /* Get value of global...*/
        {
          char buf[256];
          DBUG_EXPLAIN_INITIAL(buf, sizeof(buf));
          //  fprintf(stderr, "Ndb Binlog Injector, setting debug to %s\n",
          //          buf);
          DBUG_SET(buf);
        }
#endif

        /* initialize some variables for this epoch */

        i_ndb->set_eventbuf_max_alloc(opt_ndb_eventbuffer_max_alloc);
        g_ndb_log_slave_updates= opt_log_slave_updates;
        i_ndb->
          setReportThreshEventGCISlip(opt_ndb_report_thresh_binlog_epoch_slip);
        i_ndb->setReportThreshEventFreeMem(opt_ndb_report_thresh_binlog_mem_usage);

        memset(&_row, 0, sizeof(_row));
        thd->variables.character_set_client= &my_charset_latin1;
        DBUG_PRINT("info", ("Initializing transaction"));
        inj->new_trans(thd, &trans);
        trans_row_count= 0;
        trans_slave_row_count= 0;
        // pass table map before epoch
        {
          Uint32 iter= 0;
          const NdbEventOperation *gci_op;
          Uint32 event_types;

          while ((gci_op= i_ndb->getGCIEventOperations(&iter, &event_types))
                 != NULL)
          {
            Ndb_event_data *event_data=
              (Ndb_event_data *) gci_op->getCustomData();
            NDB_SHARE *share= (event_data)?event_data->share:NULL;
            DBUG_PRINT("info", ("per gci_op: 0x%lx  share: 0x%lx  event_types: 0x%x",
                                (long) gci_op, (long) share, event_types));
            // workaround for interface returning TE_STOP events
            // which are normally filtered out below in the nextEvent loop
            if ((event_types & ~NdbDictionary::Event::TE_STOP) == 0)
            {
              DBUG_PRINT("info", ("Skipped TE_STOP on table %s",
                                  gci_op->getEvent()->getTable()->getName()));
              continue;
            }
            // this should not happen
            if (share == NULL || event_data->shadow_table == NULL)
            {
              DBUG_PRINT("info", ("no share or table %s!",
                                  gci_op->getEvent()->getTable()->getName()));
              continue;
            }
            if (share == ndb_apply_status_share)
            {
              // skip this table, it is handled specially
              continue;
            }
            TABLE *table= event_data->shadow_table;
#ifndef DBUG_OFF
            const LEX_STRING &name= table->s->table_name;
#endif
            if ((event_types & (NdbDictionary::Event::TE_INSERT |
                                NdbDictionary::Event::TE_UPDATE |
                                NdbDictionary::Event::TE_DELETE)) == 0)
            {
              DBUG_PRINT("info", ("skipping non data event table: %.*s",
                                  (int) name.length, name.str));
              continue;
            }
            if (!trans.good())
            {
              DBUG_PRINT("info",
                         ("Found new data event, initializing transaction"));
              inj->new_trans(thd, &trans);
            }
            DBUG_PRINT("info", ("use_table: %.*s, cols %u",
                                (int) name.length, name.str,
                                table->s->fields));
            injector::transaction::table tbl(table, true);
            int ret = trans.use_table(::server_id, tbl);
            assert(ret == 0); NDB_IGNORE_VALUE(ret);
          }
        }
        if (trans.good())
        {
          /* Inject ndb_apply_status WRITE_ROW event */
          if (!injectApplyStatusWriteRow(trans, current_epoch))
          {
            sql_print_error("NDB Binlog: Failed to inject apply status write row");
          }
        }

        do
        {
          if (i_pOp->hasError() &&
              handle_error(i_pOp) < 0)
            goto err;

#ifndef DBUG_OFF
          {
            Ndb_event_data *event_data=
              (Ndb_event_data *) i_pOp->getCustomData();
            NDB_SHARE *share= (event_data)?event_data->share:NULL;
            DBUG_PRINT("info",
                       ("EVENT TYPE: %d  Epoch: %u/%u last applied: %u/%u  "
                        "share: 0x%lx (%s.%s)", i_pOp->getEventType(),
                        (uint)(current_epoch >> 32),
                        (uint)(current_epoch),
                        (uint)(ndb_latest_applied_binlog_epoch >> 32),
                        (uint)(ndb_latest_applied_binlog_epoch),
                        (long) share,
                        share ? share->db :  "'NULL'",
                        share ? share->table_name : "'NULL'"));
            DBUG_ASSERT(share != 0);
          }
          // assert that there is consistancy between gci op list
          // and event list
          {
            Uint32 iter= 0;
            const NdbEventOperation *gci_op;
            Uint32 event_types;
            while ((gci_op= i_ndb->getGCIEventOperations(&iter, &event_types))
                   != NULL)
            {
              if (gci_op == i_pOp)
                break;
            }
            DBUG_ASSERT(gci_op == i_pOp);
            DBUG_ASSERT((event_types & i_pOp->getEventType()) != 0);
          }
#endif

          if ((unsigned) i_pOp->getEventType() <
              (unsigned) NDBEVENT::TE_FIRST_NON_DATA_EVENT)
            handle_data_event(thd, i_ndb, i_pOp, &rows, trans,
                              trans_row_count, trans_slave_row_count);
          else
          {
            handle_non_data_event(thd, i_pOp, *rows);
            DBUG_PRINT("info", ("s_ndb first: %s", s_ndb->getEventOperation() ?
                                s_ndb->getEventOperation()->getEvent()->getTable()->getName() :
                                "<empty>"));
            DBUG_PRINT("info", ("i_ndb first: %s", i_ndb->getEventOperation() ?
                                i_ndb->getEventOperation()->getEvent()->getTable()->getName() :
                                "<empty>"));
          }

          // Capture any dynamic changes to max_alloc
          i_ndb->set_eventbuf_max_alloc(opt_ndb_eventbuffer_max_alloc);

          i_pOp = i_ndb->nextEvent();
        } while (i_pOp && i_pOp->getEpoch() == current_epoch);

        updateInjectorStats(s_ndb, i_ndb);
        
        /*
          NOTE: i_pOp is now referring to an event in the next epoch
          or is == NULL
        */

        while (trans.good())
        {
      commit_to_binlog:
          if (!ndb_log_empty_epochs())
          {
            /*
              If 
                - We did not add any 'real' rows to the Binlog AND
                - We did not apply any slave row updates, only
                  ndb_apply_status updates
              THEN
                Don't write the Binlog transaction which just
                contains ndb_apply_status updates.
                (For cicular rep with log_apply_status, ndb_apply_status
                updates will propagate while some related, real update
                is propagating)
            */
            if ((trans_row_count == 0) &&
                (! (opt_ndb_log_apply_status &&
                    trans_slave_row_count) ))
            {
              /* nothing to commit, rollback instead */
              if (int r= trans.rollback())
              {
                sql_print_error("NDB Binlog: "
                                "Error during ROLLBACK of GCI %u/%u. Error: %d",
                                uint(current_epoch >> 32), uint(current_epoch), r);
                /* TODO: Further handling? */
              }
              break;
            }
          }
          thd->proc_info= "Committing events to binlog";
          if (int r= trans.commit())
          {
            sql_print_error("NDB Binlog: "
                            "Error during COMMIT of GCI. Error: %d",
                            r);
            /* TODO: Further handling? */
          }
          injector::transaction::binlog_pos start= trans.start_pos();
          injector::transaction::binlog_pos next = trans.next_pos();
          rows->gci= (Uint32)(current_epoch >> 32); // Expose gci hi/lo
          rows->epoch= current_epoch;
          rows->start_master_log_file= start.file_name();
          rows->start_master_log_pos= start.file_pos();
          if ((next.file_pos() == 0) &&
              ndb_log_empty_epochs())
          {
            /* Empty transaction 'committed' due to log_empty_epochs
             * therefore no next position
             */
            rows->next_master_log_file= start.file_name();
            rows->next_master_log_pos= start.file_pos();
          }
          else
          {
            rows->next_master_log_file= next.file_name();
            rows->next_master_log_pos= next.file_pos();
          }

          DBUG_PRINT("info", ("COMMIT epoch: %lu", (ulong) current_epoch));
          if (opt_ndb_log_binlog_index)
          {
            if (ndb_binlog_index_table__write_rows(thd, rows))
            {
              /* 
                 Writing to ndb_binlog_index failed, check if we are
                 being killed and retry
              */
              if (thd->killed)
              {
                DBUG_PRINT("error", ("Failed to write to ndb_binlog_index at shutdown, retrying"));
                (void) mysql_mutex_lock(&LOCK_thread_count);
                volatile THD::killed_state killed= thd->killed;
                /* We are cleaning up, allow for flushing last epoch */
                thd->killed= THD::NOT_KILLED;
                /* also clear error from last failing write */
                thd->clear_error();
                ndb_binlog_index_table__write_rows(thd, rows);
                /* Restore kill flag */
                thd->killed= killed;
                (void) mysql_mutex_unlock(&LOCK_thread_count);
              }
            }
          }
          ndb_latest_applied_binlog_epoch= current_epoch;
          break;
        } //while (trans.good())
        ndb_latest_handled_binlog_epoch= current_epoch;

        /*
          NOTE: There are possible more i_pOp available.
          However, these are from another epoch and should be handled
          in next iteration of the binlog injector loop.
        */
      }
    } //end: 'handled a 'current_epoch' of i_pOp's

    // Notify the schema event handler about post_epoch so it may finish
    // any outstanding business
    schema_event_handler.post_epoch();

    free_root(&mem_root, MYF(0));
    *root_ptr= old_root;
    ndb_latest_handled_binlog_epoch= current_epoch;

    // If all eventOp subscriptions has been teared down,
    // the binlog thread should now restart.
    DBUG_ASSERT(binlog_thread_state == BCCC_running);
    if (i_ndb->getEventOperation() == NULL &&
        s_ndb->getEventOperation() == NULL)
    {
      DBUG_PRINT("info", ("binlog_thread_state= BCCC_restart"));
      if (ndb_latest_handled_binlog_epoch < ndb_get_latest_trans_gci() && ndb_binlog_running)
      {
        sql_print_error("NDB Binlog: latest transaction in epoch %u/%u not in binlog "
                        "as latest handled epoch is %u/%u",
                        (uint)(ndb_get_latest_trans_gci() >> 32),
                        (uint)(ndb_get_latest_trans_gci()),
                        (uint)(ndb_latest_handled_binlog_epoch >> 32),
                        (uint)(ndb_latest_handled_binlog_epoch));
      }
      binlog_thread_state= BCCC_restart;
      break;
    }
  }
 err:
  if (binlog_thread_state != BCCC_restart)
  {
    log_info("Shutting down");
    thd->proc_info= "Shutting down";
  }
  else
  { 
    log_info("Restarting");
    thd->proc_info= "Restarting";
  }
  if (!have_injector_mutex_lock)
    pthread_mutex_lock(&injector_mutex);
  /* don't mess with the injector_ndb anymore from other threads */
  injector_thd= 0;
  injector_ndb= 0;
  schema_ndb= 0;
  pthread_mutex_unlock(&injector_mutex);
  thd->db= 0; // as not to try to free memory

  /*
    This will cause the util thread to start to try to initialize again
    via ndbcluster_setup_binlog_table_shares.  But since injector_ndb is
    set to NULL it will not succeed until injector_ndb is reinitialized.
  */
  ndb_binlog_tables_inited= FALSE;

  if (ndb_apply_status_share)
  {
    /* ndb_share reference binlog extra free */
    DBUG_PRINT("NDB_SHARE", ("%s binlog extra free  use_count: %u",
                             ndb_apply_status_share->key,
                             ndb_apply_status_share->use_count));
    free_share(&ndb_apply_status_share);
    ndb_apply_status_share= 0;
  }
  if (ndb_schema_share)
  {
    /* begin protect ndb_schema_share */
    pthread_mutex_lock(&ndb_schema_share_mutex);
    /* ndb_share reference binlog extra free */
    DBUG_PRINT("NDB_SHARE", ("%s binlog extra free  use_count: %u",
                             ndb_schema_share->key,
                             ndb_schema_share->use_count));
    free_share(&ndb_schema_share);
    ndb_schema_share= 0;
    pthread_mutex_unlock(&ndb_schema_share_mutex);
    /* end protect ndb_schema_share */
  }

  /* remove all event operations */
  if (s_ndb)
  {
    remove_event_operations(s_ndb);
    delete s_ndb;
    s_ndb= 0;
  }
  if (i_ndb)
  {
    remove_event_operations(i_ndb);
    delete i_ndb;
    i_ndb= 0;
  }

  if (thd_ndb)
  {
    Thd_ndb::release(thd_ndb);
    thd_set_thd_ndb(thd, NULL);
    thd_ndb= NULL;
  }

  /**
   * release all extra references from tables
   */
  {
    if (opt_ndb_extra_logging > 9)
      sql_print_information("NDB Binlog: Release extra share references");

    pthread_mutex_lock(&ndbcluster_mutex);
    for (uint i= 0; i < ndbcluster_open_tables.records;)
    {
      NDB_SHARE * share = (NDB_SHARE*)my_hash_element(&ndbcluster_open_tables,
                                                      i);
      if (share->state != NSS_DROPPED)
      {
        /*
          The share kept by the server has not been freed, free it
        */
        ndbcluster_mark_share_dropped(share);
        /* ndb_share reference create free */
        DBUG_PRINT("NDB_SHARE", ("%s create free  use_count: %u",
                                 share->key, share->use_count));
        free_share(&share, TRUE);

        /**
         * This might have altered hash table...not sure if it's stable..
         *   so we'll restart instead
         */
        i = 0;
      }
      else
      {
        i++;
      }
    }
    pthread_mutex_unlock(&ndbcluster_mutex);
  }
  log_info("Stopping...");

  ndb_tdc_close_cached_tables();
  if (opt_ndb_extra_logging > 15)
  {
    sql_print_information("NDB Binlog: remaining open tables: ");
    for (uint i= 0; i < ndbcluster_open_tables.records; i++)
    {
      NDB_SHARE* share = (NDB_SHARE*)my_hash_element(&ndbcluster_open_tables,i);
      sql_print_information("  %s.%s state: %u use_count: %u",
                            share->db,
                            share->table_name,
                            (uint)share->state,
                            share->use_count);
    }
  }

  schema_dist_data.release();

  if (binlog_thread_state == BCCC_restart)
  {
    pthread_mutex_lock(&injector_mutex);
    goto restart_cluster_failure;
  }

  // Release the thd->net created without vio
  net_end(&thd->net);
  thd->release_resources();
  remove_global_thread(thd);
  delete thd;

  ndb_binlog_running= FALSE;
  (void) pthread_cond_signal(&injector_cond);

  log_info("Stopped");

  DBUG_PRINT("exit", ("ndb_binlog_thread"));
  DBUG_VOID_RETURN;
}


/*
  Return string containing current status of ndb binlog as
  comma separated name value pairs.

  Used by ndbcluster_show_status() to fill the "binlog" row
  in result of SHOW ENGINE NDB STATUS

  @param     buf     The buffer where to print status string
  @param     bufzies Size of the buffer

  @return    Length of the string printed to "buf" or 0 if no string
             is printed
*/

size_t
ndbcluster_show_status_binlog(char *buf, size_t buf_size)
{
  DBUG_ENTER("ndbcluster_show_status_binlog");
  
  pthread_mutex_lock(&injector_mutex);
  if (injector_ndb)
  {
    const ulonglong latest_epoch= injector_ndb->getLatestGCI();
    pthread_mutex_unlock(&injector_mutex);

    // Get highest trans gci seen by the cluster connections
    const ulonglong latest_trans_epoch = ndb_get_latest_trans_gci();

    const size_t buf_len =
      my_snprintf(buf, buf_size,
                  "latest_epoch=%llu, "
                  "latest_trans_epoch=%llu, "
                  "latest_received_binlog_epoch=%llu, "
                  "latest_handled_binlog_epoch=%llu, "
                  "latest_applied_binlog_epoch=%llu",
                  latest_epoch,
                  latest_trans_epoch,
                  ndb_latest_received_binlog_epoch,
                  ndb_latest_handled_binlog_epoch,
                  ndb_latest_applied_binlog_epoch);
      DBUG_RETURN(buf_len);
  }
  else
    pthread_mutex_unlock(&injector_mutex);
  DBUG_RETURN(0);
}


#ifdef NDB_WITHOUT_SERVER_ID_BITS

/* No --server-id-bits=<bits> -> implement constant opt_server_id_mask */
ulong opt_server_id_mask = ~0;

#endif<|MERGE_RESOLUTION|>--- conflicted
+++ resolved
@@ -6146,6 +6146,38 @@
 }
 
 
+extern ulong opt_ndb_report_thresh_binlog_epoch_slip;
+extern ulong opt_ndb_report_thresh_binlog_mem_usage;
+extern ulong opt_ndb_eventbuffer_max_alloc;
+extern uint opt_ndb_eventbuffer_free_percent;
+
+Ndb_binlog_thread::Ndb_binlog_thread()
+  : Ndb_component("Binlog")
+{
+}
+
+
+Ndb_binlog_thread::~Ndb_binlog_thread()
+{
+}
+
+
+void Ndb_binlog_thread::do_wakeup()
+{
+  log_info("Wakeup");
+
+  /*
+    The binlog thread is normally waiting for another
+    event from the cluster with short timeout and should
+    soon(within 1 second) detect that stop has been requested.
+
+    There are really no purpose(yet) to signal some condition
+    trying to wake the thread up should it be waiting somewhere
+    else since those waits are also short.
+  */
+}
+
+
 /*
   Events are handled one epoch at a time.
   Handle the lowest available epoch first.
@@ -6159,47 +6191,16 @@
   {
     if (s_pOp != NULL)
     {
-      return std::min(i_pOp->getGCI(),s_pOp->getGCI());
-    }
-    return i_pOp->getGCI();
+      return std::min(i_pOp->getEpoch(),s_pOp->getEpoch());
+    }
+    return i_pOp->getEpoch();
   }
   if (s_pOp != NULL)
   {
-    return s_pOp->getGCI();
+    return s_pOp->getEpoch();
   }
   // 'latest_received' is '0' if not binlogging
   return ndb_latest_received_binlog_epoch;
-}
-
-extern ulong opt_ndb_report_thresh_binlog_epoch_slip;
-extern ulong opt_ndb_report_thresh_binlog_mem_usage;
-extern ulong opt_ndb_eventbuffer_max_alloc;
-extern uint opt_ndb_eventbuffer_free_percent;
-
-Ndb_binlog_thread::Ndb_binlog_thread()
-  : Ndb_component("Binlog")
-{
-}
-
-
-Ndb_binlog_thread::~Ndb_binlog_thread()
-{
-}
-
-
-void Ndb_binlog_thread::do_wakeup()
-{
-  log_info("Wakeup");
-
-  /*
-    The binlog thread is normally waiting for another
-    event from the cluster with short timeout and should
-    soon(within 1 second) detect that stop has been requested.
-
-    There are really no purpose(yet) to signal some condition
-    trying to wake the thread up should it be waiting somewhere
-    else since those waits are also short.
-  */
 }
 
 
@@ -6670,16 +6671,8 @@
     */
 
     // Calculate the epoch to handle events from in this iteration.
-<<<<<<< HEAD
-    const Uint64 current_epoch = (!ndb_binlog_running)
-         ? ((s_pOp != NULL)
-           ? s_pOp->getEpoch() : 0)
-         : ((s_pOp != NULL && s_pOp->getEpoch() < i_epoch)
-           ? s_pOp->getEpoch() : i_epoch);
-=======
     const Uint64 current_epoch = find_epoch_to_handle(s_pOp,i_pOp);
     DBUG_ASSERT(current_epoch != 0 || !ndb_binlog_running);
->>>>>>> a71fc318
 
     if ((is_stop_requested() ||
          binlog_thread_state) &&
@@ -6760,14 +6753,10 @@
         Just consume any events, not used if no binlogging
         e.g. node failure events
       */
-      while (i_pOp != NULL && i_pOp->getGCI() == current_epoch)
-      {
-<<<<<<< HEAD
-        while (i_pOp != NULL && i_pOp->getEpoch() == current_epoch)
-=======
+      while (i_pOp != NULL && i_pOp->getEpoch() == current_epoch)
+      {
         if ((unsigned) i_pOp->getEventType() >=
             (unsigned) NDBEVENT::TE_FIRST_NON_DATA_EVENT)
->>>>>>> a71fc318
         {
           ndb_binlog_index_row row;
           handle_non_data_event(thd, i_pOp, row);
