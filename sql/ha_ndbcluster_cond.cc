/*
   Copyright (c) 2000, 2017, Oracle and/or its affiliates. All rights reserved.

   This program is free software; you can redistribute it and/or modify
   it under the terms of the GNU General Public License as published by
   the Free Software Foundation; version 2 of the License.

   This program is distributed in the hope that it will be useful,
   but WITHOUT ANY WARRANTY; without even the implied warranty of
   MERCHANTABILITY or FITNESS FOR A PARTICULAR PURPOSE.  See the
   GNU General Public License for more details.

   You should have received a copy of the GNU General Public License
   along with this program; if not, write to the Free Software
   Foundation, Inc., 51 Franklin St, Fifth Floor, Boston, MA 02110-1301  USA
*/

/*
  This file defines the NDB Cluster handler engine_condition_pushdown
*/

#include "sql/ha_ndbcluster_cond.h"

#include "my_dbug.h"
#include "sql/current_thd.h"
#include "sql/item.h"       // Item
#include "sql/item_cmpfunc.h" // Item_func_like etc.
#include "sql/item_func.h"  // Item_func
#include "sql/ndb_log.h"

// Typedefs for long names 
typedef NdbDictionary::Column NDBCOL;
typedef NdbDictionary::Table NDBTAB;

typedef enum ndb_item_type {
  NDB_VALUE = 0,   // Qualified more with Item::Type
  NDB_FIELD = 1,   // Qualified from table definition
  NDB_FUNCTION = 2,// Qualified from Item_func::Functype
  NDB_END_COND = 3 // End marker for condition group
} NDB_ITEM_TYPE;

typedef enum ndb_func_type {
  NDB_EQ_FUNC = 0,
  NDB_NE_FUNC = 1,
  NDB_LT_FUNC = 2,
  NDB_LE_FUNC = 3,
  NDB_GT_FUNC = 4,
  NDB_GE_FUNC = 5,
  NDB_ISNULL_FUNC = 6,
  NDB_ISNOTNULL_FUNC = 7,
  NDB_LIKE_FUNC = 8,
  NDB_NOTLIKE_FUNC = 9,
  NDB_NOT_FUNC = 10,
  NDB_UNKNOWN_FUNC = 11,
  NDB_COND_AND_FUNC = 12,
  NDB_COND_OR_FUNC = 13,
  NDB_UNSUPPORTED_FUNC = 14
} NDB_FUNC_TYPE;

typedef union ndb_item_qualification {
  Item::Type value_type;
  enum_field_types field_type; // Instead of Item::FIELD_ITEM
  NDB_FUNC_TYPE function_type; // Instead of Item::FUNC_ITEM
} NDB_ITEM_QUALIFICATION;

typedef struct ndb_item_field_value {
  Field* field;
  int column_no;
} NDB_ITEM_FIELD_VALUE;

typedef union ndb_item_value {
  const Item *item;
  NDB_ITEM_FIELD_VALUE *field_value;
  uint arg_count;
} NDB_ITEM_VALUE;

struct negated_function_mapping
{
  NDB_FUNC_TYPE pos_fun;
  NDB_FUNC_TYPE neg_fun;
};

/*
  Define what functions can be negated in condition pushdown.
  Note, these HAVE to be in the same order as in definition enum
*/
static const negated_function_mapping neg_map[]=
{
  {NDB_EQ_FUNC, NDB_NE_FUNC},
  {NDB_NE_FUNC, NDB_EQ_FUNC},
  {NDB_LT_FUNC, NDB_GE_FUNC},
  {NDB_LE_FUNC, NDB_GT_FUNC},
  {NDB_GT_FUNC, NDB_LE_FUNC},
  {NDB_GE_FUNC, NDB_LT_FUNC},
  {NDB_ISNULL_FUNC, NDB_ISNOTNULL_FUNC},
  {NDB_ISNOTNULL_FUNC, NDB_ISNULL_FUNC},
  {NDB_LIKE_FUNC, NDB_NOTLIKE_FUNC},
  {NDB_NOTLIKE_FUNC, NDB_LIKE_FUNC},
  {NDB_NOT_FUNC, NDB_UNSUPPORTED_FUNC},
  {NDB_UNKNOWN_FUNC, NDB_UNSUPPORTED_FUNC},
  {NDB_COND_AND_FUNC, NDB_UNSUPPORTED_FUNC},
  {NDB_COND_OR_FUNC, NDB_UNSUPPORTED_FUNC},
  {NDB_UNSUPPORTED_FUNC, NDB_UNSUPPORTED_FUNC}
};

/*
  This class is the construction element for serialization of Item tree
  in condition pushdown.
  An instance of Ndb_Item represents a constant, table field reference,
  unary or binary comparison predicate, and start/end of AND/OR.
  Instances of Ndb_Item are stored in a linked list implemented by Ndb_cond
  class.
  The order of elements produced by Ndb_cond::next corresponds to
  breadth-first traversal of the Item (i.e. expression) tree in prefix order.
  AND and OR have arbitrary arity, so the end of AND/OR group is marked with
  Ndb_item with type == NDB_END_COND.
  NOT items represent negated conditions and generate NAND/NOR groups.
*/
class Ndb_item
{
public:
  Ndb_item(NDB_ITEM_TYPE item_type) : type(item_type) {}
  Ndb_item(NDB_ITEM_TYPE item_type,
           NDB_ITEM_QUALIFICATION item_qualification,
           const Item *item_value)
    : type(item_type), qualification(item_qualification)
  {
    switch(item_type) {
    case(NDB_VALUE):
      value.item= item_value;
      break;
    case(NDB_FIELD): {
      NDB_ITEM_FIELD_VALUE *field_value= new NDB_ITEM_FIELD_VALUE();
      Item_field *field_item= (Item_field *) item_value;
      field_value->field= field_item->field;
      field_value->column_no= -1; // Will be fetched at scan filter generation
      value.field_value= field_value;
      break;
    }
    case(NDB_FUNCTION):
      value.item= item_value;
      value.arg_count= ((Item_func *) item_value)->argument_count();
      break;
    case(NDB_END_COND):
      break;
    }
  }
  Ndb_item(Field *field, int column_no) : type(NDB_FIELD)
  {
    NDB_ITEM_FIELD_VALUE *field_value= new NDB_ITEM_FIELD_VALUE();
    qualification.field_type= field->real_type();
    field_value->field= field;
    field_value->column_no= column_no;
    value.field_value= field_value;
  }
  Ndb_item(Item_func::Functype func_type, const Item *item_value)
    : type(NDB_FUNCTION)
  {
    qualification.function_type= item_func_to_ndb_func(func_type);
    value.item= item_value;
    value.arg_count= ((Item_func *) item_value)->argument_count();
  }
  Ndb_item(Item_func::Functype func_type, uint no_args)
    : type(NDB_FUNCTION)
  {
    qualification.function_type= item_func_to_ndb_func(func_type);
    value.arg_count= no_args;
  }
  ~Ndb_item()
  {
    if (type == NDB_FIELD)
      {
        delete value.field_value;
        value.field_value= NULL;
      }
  }

  uint32 pack_length()
  {
    switch(type) {
    case(NDB_VALUE):
      if(qualification.value_type == Item::STRING_ITEM)
        return value.item->str_value.length();
      break;
    case(NDB_FIELD):
      return value.field_value->field->pack_length();
    default:
      break;
    }

    return 0;
  }

  Field * get_field() { return value.field_value->field; }

  int get_field_no() { return value.field_value->column_no; }

  int argument_count()
  {
    return value.arg_count;
  }

  const char* get_val()
  {
    switch(type) {
    case(NDB_VALUE):
      if(qualification.value_type == Item::STRING_ITEM)
        return value.item->str_value.ptr();
      break;
    case(NDB_FIELD):
      return (char*) value.field_value->field->ptr;
    case(NDB_FUNCTION):
      if(qualification.value_type == Item::STRING_ITEM)
        return value.item->str_value.ptr();
    default:
      break;
    }

    return NULL;
  }

  const CHARSET_INFO *get_field_charset()
  {
    Field *field= get_field();
    if (field)
      return field->charset();

    return NULL;
  }

  String *get_field_val_str(String *str)
  {
    Field *field= get_field();
    if (field)
      return field->val_str(str);

    return NULL;
  }

  bool is_const_func()
  {
    const Item *item= value.item;

    if (item->type() == Item::FUNC_ITEM)
    {
      Item_func *func_item= (Item_func *) item;
      if (func_item->const_item())
        return true;
    }
    return false;
  }

  bool is_cached()
  {
    const Item *item= value.item;

    return (item->type() == Item::CACHE_ITEM);
  }


  uint32 save_in_field(Ndb_item *field_item)
  {
    uint32 length= 0;
    DBUG_ENTER("save_in_field");
    Field *field = field_item->value.field_value->field;
    const Item *item= value.item;
    if (item && field)
    {
      length= item->max_length;
      my_bitmap_map *old_map=
        dbug_tmp_use_all_columns(field->table, field->table->write_set);
      ((Item *)item)->save_in_field(field, false);
      dbug_tmp_restore_column_map(field->table->write_set, old_map);
    }
    DBUG_RETURN(length);
  }

  static NDB_FUNC_TYPE item_func_to_ndb_func(Item_func::Functype fun)
  {
    switch (fun) {
    case (Item_func::EQ_FUNC): { return NDB_EQ_FUNC; }
    case (Item_func::NE_FUNC): { return NDB_NE_FUNC; }
    case (Item_func::LT_FUNC): { return NDB_LT_FUNC; }
    case (Item_func::LE_FUNC): { return NDB_LE_FUNC; }
    case (Item_func::GT_FUNC): { return NDB_GT_FUNC; }
    case (Item_func::GE_FUNC): { return NDB_GE_FUNC; }
    case (Item_func::ISNULL_FUNC): { return NDB_ISNULL_FUNC; }
    case (Item_func::ISNOTNULL_FUNC): { return NDB_ISNOTNULL_FUNC; }
    case (Item_func::LIKE_FUNC): { return NDB_LIKE_FUNC; }
    case (Item_func::NOT_FUNC): { return NDB_NOT_FUNC; }
    case (Item_func::NEG_FUNC): { return NDB_UNKNOWN_FUNC; }
    case (Item_func::UNKNOWN_FUNC): { return NDB_UNKNOWN_FUNC; }
    case (Item_func::COND_AND_FUNC): { return NDB_COND_AND_FUNC; }
    case (Item_func::COND_OR_FUNC): { return NDB_COND_OR_FUNC; }
    default: { return NDB_UNSUPPORTED_FUNC; }
    }
  }

  static NDB_FUNC_TYPE negate(NDB_FUNC_TYPE fun)
  {
    uint i= (uint) fun;
    DBUG_ASSERT(fun == neg_map[i].pos_fun);
    return  neg_map[i].neg_fun;
  }

  NDB_ITEM_TYPE type;
  NDB_ITEM_QUALIFICATION qualification;
 private:
  NDB_ITEM_VALUE value;
};

/*
  This class implements a linked list used for storing a
  serialization of the Item tree for condition pushdown.
 */
class Ndb_cond
{
 public:
  Ndb_cond() : ndb_item(NULL), next(NULL), prev(NULL) {}
  ~Ndb_cond()
  {
    if (ndb_item) destroy(ndb_item);
    ndb_item= NULL;
    /*
      First item in the linked list deletes all in a loop
      Note - doing it recursively causes stack issues for
      big IN clauses
    */
    Ndb_cond *n= next;
    while (n)
    {
      Ndb_cond *tmp= n;
      n= n->next;
      tmp->next= NULL;
      destroy(tmp);
    }
    next= prev= NULL;
  }
  Ndb_item *ndb_item;
  Ndb_cond *next;
  Ndb_cond *prev;
};

/*
  This class implements a stack for storing several conditions
  for pushdown (represented as serialized Item trees using Ndb_cond).
  The current implementation only pushes one condition, but is
  prepared for handling several (C1 AND C2 ...) if the logic for
  pushing conditions is extended in sql_select.
*/
class Ndb_cond_stack
{
 public:
  Ndb_cond_stack() : ndb_cond(NULL), next(NULL) {}
  ~Ndb_cond_stack()
  {
    if (ndb_cond) destroy(ndb_cond);
    ndb_cond= NULL;
    if (next) destroy(next);
    next= NULL;
  }
  Ndb_cond *ndb_cond;
  Ndb_cond_stack *next;
};

/*
  This class implements look-ahead during the parsing
  of the item tree. It contains bit masks for expected
  items, field types and field results. It also contains
  expected collation. The parse context (Ndb_cond_traverse_context)
  always contains one expect_stack instance (top of the stack).
  More expects (deeper look-ahead) can be pushed to the expect_stack
  to check specific order (currently used for detecting support for
  <field> LIKE <string>|<func>, but not <string>|<func> LIKE <field>).
 */
class Ndb_expect_stack
{
  static const uint MAX_EXPECT_ITEMS = Item::VIEW_FIXER_ITEM + 1;
  static const uint MAX_EXPECT_FIELD_TYPES = MYSQL_TYPE_GEOMETRY + 1;
  static const uint MAX_EXPECT_FIELD_RESULTS = DECIMAL_RESULT + 1;
 public:
Ndb_expect_stack(): collation(NULL), length(0), max_length(0), next(NULL)
  {
    // Allocate type checking bitmaps using fixed size buffers
    // since max size is known at compile time
    bitmap_init(&expect_mask, m_expect_buf,
                MAX_EXPECT_ITEMS, false);
    bitmap_init(&expect_field_type_mask, m_expect_field_type_buf,
                MAX_EXPECT_FIELD_TYPES, false);
    bitmap_init(&expect_field_result_mask, m_expect_field_result_buf,
                MAX_EXPECT_FIELD_RESULTS, false);
  }
  ~Ndb_expect_stack()
  {
    if (next)
      destroy(next);
    next= NULL;
  }
  void push(Ndb_expect_stack* expect_next)
  {
    next= expect_next;
  }
  void pop()
  {
    if (next)
    {
      Ndb_expect_stack* expect_next= next;
      bitmap_clear_all(&expect_mask);
      bitmap_union(&expect_mask, &next->expect_mask);
      bitmap_clear_all(&expect_field_type_mask);
      bitmap_union(&expect_field_type_mask, &next->expect_field_type_mask);
      bitmap_clear_all(&expect_field_result_mask);
      bitmap_union(&expect_field_result_mask, &next->expect_field_result_mask);
      collation= next->collation;
      next= next->next;
      destroy(expect_next);
    }
  }
  void expect(Item::Type type)
  {
    bitmap_set_bit(&expect_mask, (uint) type);
    if (type == Item::FIELD_ITEM)
      expect_all_field_types();
  }
  void dont_expect(Item::Type type)
  {
    bitmap_clear_bit(&expect_mask, (uint) type);
  }
  bool expecting(Item::Type type)
  {
    if (unlikely((uint)type > MAX_EXPECT_ITEMS))
    {
      // Unknown type, can't be expected
      return false;
    }
    return bitmap_is_set(&expect_mask, (uint) type);
  }
  void expect_nothing()
  {
    bitmap_clear_all(&expect_mask);
  }
  bool expecting_nothing()
  {
    return bitmap_is_clear_all(&expect_mask);
  }
  void expect_only(Item::Type type)
  {
    expect_nothing();
    expect(type);
  }

  void expect_field_type(enum_field_types type)
  {
    bitmap_set_bit(&expect_field_type_mask, (uint) type);
  }
  void expect_all_field_types()
  {
    bitmap_set_all(&expect_field_type_mask);
  }
  bool expecting_field_type(enum_field_types type)
  {
    if (unlikely((uint)type > MAX_EXPECT_FIELD_TYPES))
    {
      // Unknown type, can't be expected
      return false;
    }
    return bitmap_is_set(&expect_field_type_mask, (uint) type);
  }
  void expect_no_field_type()
  {
    bitmap_clear_all(&expect_field_type_mask);
  }
  bool expecting_no_field_type()
  {
    return bitmap_is_clear_all(&expect_field_type_mask);
  }
  void expect_only_field_type(enum_field_types result)
  {
    expect_no_field_type();
    expect_field_type(result);
  }

  void expect_field_result(Item_result result)
  {
    bitmap_set_bit(&expect_field_result_mask, (uint) result);
  }
  bool expecting_field_result(Item_result result)
  {
    if (unlikely((uint)result > MAX_EXPECT_FIELD_RESULTS))
    {
      // Unknown result, can't be expected
      return false;
    }
    return bitmap_is_set(&expect_field_result_mask,
                         (uint) result);
  }
  void expect_no_field_result()
  {
    bitmap_clear_all(&expect_field_result_mask);
  }
  bool expecting_no_field_result()
  {
    return bitmap_is_clear_all(&expect_field_result_mask);
  }
  void expect_only_field_result(Item_result result)
  {
    expect_no_field_result();
    expect_field_result(result);
  }
  void expect_collation(const CHARSET_INFO* col)
  {
    collation= col;
  }
  bool expecting_collation(const CHARSET_INFO* col)
  {
    bool matching= (!collation)
      ? true
      : (collation == col);
    collation= NULL;

    return matching;
  }
  void expect_length(Uint32 len)
  {
    length= len;
  }
  void expect_max_length(Uint32 max)
  {
    max_length= max;
  }
  bool expecting_length(Uint32 len)
  {
    return max_length == 0 || len <= max_length;
  }
  bool expecting_max_length(Uint32 max)
  {
    return max >= length;
  }
  void expect_no_length()
  {
    length= max_length= 0;
  }

private:
  my_bitmap_map
    m_expect_buf[bitmap_buffer_size(MAX_EXPECT_ITEMS)];
  my_bitmap_map
    m_expect_field_type_buf[bitmap_buffer_size(MAX_EXPECT_FIELD_TYPES)];
  my_bitmap_map
    m_expect_field_result_buf[bitmap_buffer_size(MAX_EXPECT_FIELD_RESULTS)];
  MY_BITMAP expect_mask;
  MY_BITMAP expect_field_type_mask;
  MY_BITMAP expect_field_result_mask;
  const CHARSET_INFO* collation;
  Uint32 length;
  Uint32 max_length;
  Ndb_expect_stack* next;
};

class Ndb_rewrite_context
{
public:
  Ndb_rewrite_context(Item_func *func)
    : func_item(func), left_hand_item(NULL), count(0) {}
  ~Ndb_rewrite_context()
  {
    if (next) destroy(next);
  }
  const Item_func *func_item;
  const Item *left_hand_item;
  uint count;
  Ndb_rewrite_context *next;
};

/*
  This class is used for storing the context when traversing
  the Item tree. It stores a reference to the table the condition
  is defined on, the serialized representation being generated,
  if the condition found is supported, and information what is
  expected next in the tree inorder for the condition to be supported.
*/
class Ndb_cond_traverse_context
{
 public:
   Ndb_cond_traverse_context(TABLE *tab, const NdbDictionary::Table *ndb_tab,
                             Ndb_cond_stack* stack)
    : table(tab), ndb_table(ndb_tab),
    supported(true), cond_stack(stack), cond_ptr(NULL),
    skip(0), rewrite_stack(NULL)
  {
   if (stack)
      cond_ptr= stack->ndb_cond;
  }
  ~Ndb_cond_traverse_context()
  {
    if (rewrite_stack) destroy(rewrite_stack);
  }
  inline void expect(Item::Type type)
  {
    expect_stack.expect(type);
  }
  inline void dont_expect(Item::Type type)
  {
    expect_stack.dont_expect(type);
  }
  inline bool expecting(Item::Type type)
  {
    return expect_stack.expecting(type);
  }
  inline void expect_nothing()
  {
    expect_stack.expect_nothing();
  }
  inline bool expecting_nothing()
  {
    return expect_stack.expecting_nothing();
  }
  inline void expect_only(Item::Type type)
  {
    expect_stack.expect_only(type);
  }

  inline void expect_field_type(enum_field_types type)
  {
    expect_stack.expect_field_type(type);
  }
  inline void expect_all_field_types()
  {
    expect_stack.expect_all_field_types();
  }
  inline bool expecting_field_type(enum_field_types type)
  {
    return expect_stack.expecting_field_type(type);
  }
  inline void expect_no_field_type()
  {
    expect_stack.expect_no_field_type();
  }
  inline bool expecting_no_field_type()
  {
    return expect_stack.expecting_no_field_type();
  }
  inline void expect_only_field_type(enum_field_types result)
  {
    expect_stack.expect_only_field_type(result);
  }

  inline void expect_field_result(Item_result result)
  {
    expect_stack.expect_field_result(result);
  }
  inline bool expecting_field_result(Item_result result)
  {
    return expect_stack.expecting_field_result(result);
  }
  inline void expect_no_field_result()
  {
    expect_stack.expect_no_field_result();
  }
  inline bool expecting_no_field_result()
  {
    return expect_stack.expecting_no_field_result();
  }
  inline void expect_only_field_result(Item_result result)
  {
    expect_stack.expect_only_field_result(result);
  }
  inline void expect_collation(const CHARSET_INFO* col)
  {
    expect_stack.expect_collation(col);
  }
  inline bool expecting_collation(const CHARSET_INFO* col)
  {
    return expect_stack.expecting_collation(col);
  }
  inline void expect_length(Uint32 length)
  {
    expect_stack.expect_length(length);
  }
  inline void expect_max_length(Uint32 max)
  {
    expect_stack.expect_max_length(max);
  }
  inline bool expecting_length(Uint32 length)
  {
    return expect_stack.expecting_length(length);
  }
  inline bool expecting_max_length(Uint32 max)
  {
    return expect_stack.expecting_max_length(max);
  }
  inline void expect_no_length()
  {
    expect_stack.expect_no_length();
  }


  TABLE* table;
  const NdbDictionary::Table *ndb_table;
  bool supported;
  Ndb_cond_stack* cond_stack;
  Ndb_cond* cond_ptr;
  Ndb_expect_stack expect_stack;
  uint skip;
  Ndb_rewrite_context *rewrite_stack;
};


/*
  Serialize the item tree into a linked list represented by Ndb_cond
  for fast generation of NbdScanFilter. Adds information such as
  position of fields that is not directly available in the Item tree.
  Also checks if condition is supported.
*/
static void
ndb_serialize_cond(const Item *item, void *arg)
{
  Ndb_cond_traverse_context *context= (Ndb_cond_traverse_context *) arg;
  DBUG_ENTER("ndb_serialize_cond");  

  // Check if we are skipping arguments to a function to be evaluated
  if (context->skip)
  {
    if (!item)
    {
      ndb_log_error("ndb_serialize_cond(), Unexpected mismatch of found and "
                    "expected number of function arguments %u", context->skip);
      context->skip= 0;
      DBUG_VOID_RETURN;
    }
    DBUG_PRINT("info", ("Skipping argument %d", context->skip));
    context->skip--;
    switch (item->type()) {
    case Item::FUNC_ITEM:
    {
      Item_func *func_item= (Item_func *) item;
      context->skip+= func_item->argument_count();
      break;
    }
    case Item::INT_ITEM:
    case Item::REAL_ITEM:
    case Item::STRING_ITEM:
    case Item::VARBIN_ITEM:
    case Item::DECIMAL_ITEM:
      break;
    default:
      context->supported= false;
      break;
    }
    
    DBUG_VOID_RETURN;
  }
  
  if (context->supported)
  {
    Ndb_rewrite_context *rewrite_context2= context->rewrite_stack;
    const Item_func *rewrite_func_item;
    // Check if we are rewriting some unsupported function call
    if (rewrite_context2 &&
        (rewrite_func_item= rewrite_context2->func_item) &&
        rewrite_context2->count++ == 0)
    {
      switch (rewrite_func_item->functype()) {
      case Item_func::BETWEEN:
        /*
          Rewrite 
          <field>|<const> BETWEEN <const1>|<field1> AND <const2>|<field2>
          to <field>|<const> > <const1>|<field1> AND 
          <field>|<const> < <const2>|<field2>
          or actually in prefix format
          BEGIN(AND) GT(<field>|<const>, <const1>|<field1>), 
          LT(<field>|<const>, <const2>|<field2>), END()
        */
      case Item_func::IN_FUNC:
      {
        /*
          Rewrite <field>|<const> IN(<const1>|<field1>, <const2>|<field2>,..)
          to <field>|<const> = <const1>|<field1> OR 
          <field> = <const2>|<field2> ...
          or actually in prefix format
          BEGIN(OR) EQ(<field>|<const>, <const1><field1>), 
          EQ(<field>|<const>, <const2>|<field2>), ... END()
          Each part of the disjunction is added for each call
          to ndb_serialize_cond and end of rewrite statement 
          is wrapped in end of ndb_serialize_cond
        */
        if (context->expecting(item->type()))
        {
          // This is the <field>|<const> item, save it in the rewrite context
          rewrite_context2->left_hand_item= item;
          if (item->type() == Item::FUNC_ITEM)
          {
            Item_func *func_item= (Item_func *) item;
            if ((func_item->functype() == Item_func::UNKNOWN_FUNC ||
                 func_item->functype() == Item_func::NEG_FUNC) &&
                func_item->const_item())
            {
              // Skip any arguments since we will evaluate function instead
              DBUG_PRINT("info", ("Skip until end of arguments marker"));
              context->skip= func_item->argument_count();
            }
            else
            {
              DBUG_PRINT("info", ("Found unsupported functional expression in BETWEEN|IN"));
              context->supported= false;
              DBUG_VOID_RETURN;
              
            }
          }
        }
        else
        {
          // Non-supported BETWEEN|IN expression
          DBUG_PRINT("info", ("Found unexpected item of type %u in BETWEEN|IN",
                              item->type()));
          context->supported= false;
          DBUG_VOID_RETURN;
        }
        break;
      }
      default:
        context->supported= false;
        break;
      }
      DBUG_VOID_RETURN;
    }
    else
    {
      Ndb_cond_stack *ndb_stack= context->cond_stack;
      Ndb_cond *prev_cond= context->cond_ptr;
      Ndb_cond *curr_cond= context->cond_ptr= new (*THR_MALLOC) Ndb_cond();
      if (!ndb_stack->ndb_cond)
        ndb_stack->ndb_cond= curr_cond;
      curr_cond->prev= prev_cond;
      if (prev_cond) prev_cond->next= curr_cond;
    // Check if we are rewriting some unsupported function call
      if (context->rewrite_stack)
      {
        Ndb_rewrite_context *rewrite_context= context->rewrite_stack;
        const Item_func *func_item= rewrite_context->func_item;
        switch (func_item->functype()) {
        case Item_func::BETWEEN:
        {
          /*
            Rewrite 
            <field>|<const> BETWEEN <const1>|<field1> AND <const2>|<field2>
            to <field>|<const> > <const1>|<field1> AND 
            <field>|<const> < <const2>|<field2>
            or actually in prefix format
            BEGIN(AND) GT(<field>|<const>, <const1>|<field1>), 
            LT(<field>|<const>, <const2>|<field2>), END()
          */
          if (rewrite_context->count == 2)
          {
            // Lower limit of BETWEEN
            DBUG_PRINT("info", ("GE_FUNC"));      
            curr_cond->ndb_item= new (*THR_MALLOC) Ndb_item(Item_func::GE_FUNC, 2);
          }
          else if (rewrite_context->count == 3)
          {
            // Upper limit of BETWEEN
            DBUG_PRINT("info", ("LE_FUNC"));      
            curr_cond->ndb_item= new (*THR_MALLOC) Ndb_item(Item_func::LE_FUNC, 2);
          }
          else
          {
            // Illegal BETWEEN expression
            DBUG_PRINT("info", ("Illegal BETWEEN expression"));
            context->supported= false;
            DBUG_VOID_RETURN;
          }
          break;
        }
        case Item_func::IN_FUNC:
        {
          /*
            Rewrite <field>|<const> IN(<const1>|<field1>, <const2>|<field2>,..)
            to <field>|<const> = <const1>|<field1> OR 
            <field> = <const2>|<field2> ...
            or actually in prefix format
            BEGIN(OR) EQ(<field>|<const>, <const1><field1>), 
            EQ(<field>|<const>, <const2>|<field2>), ... END()
            Each part of the disjunction is added for each call
            to ndb_serialize_cond and end of rewrite statement 
            is wrapped in end of ndb_serialize_cond
          */
          DBUG_PRINT("info", ("EQ_FUNC"));      
          curr_cond->ndb_item= new (*THR_MALLOC) Ndb_item(Item_func::EQ_FUNC, 2);
          break;
        }
        default:
          context->supported= false;
        }
        // Handle left hand <field>|<const>
        context->rewrite_stack= NULL; // Disable rewrite mode
        context->expect_only(Item::FIELD_ITEM);
        context->expect_field_result(STRING_RESULT);
        context->expect_field_result(REAL_RESULT);
        context->expect_field_result(INT_RESULT);
        context->expect_field_result(DECIMAL_RESULT);
        context->expect(Item::INT_ITEM);
        context->expect(Item::STRING_ITEM);
        context->expect(Item::VARBIN_ITEM);
        context->expect(Item::FUNC_ITEM);
        context->expect(Item::CACHE_ITEM);
        ndb_serialize_cond(rewrite_context->left_hand_item, arg);
        context->skip= 0; // Any FUNC_ITEM expression has already been parsed
        context->rewrite_stack= rewrite_context; // Enable rewrite mode
        if (!context->supported)
          DBUG_VOID_RETURN;

        prev_cond= context->cond_ptr;
        curr_cond= context->cond_ptr= new (*THR_MALLOC) Ndb_cond();
        prev_cond->next= curr_cond;
      }
      
      // Check for end of AND/OR expression
      if (!item)
      {
        // End marker for condition group
        DBUG_PRINT("info", ("End of condition group"));
        context->expect_no_length();
        curr_cond->ndb_item= new (*THR_MALLOC) Ndb_item(NDB_END_COND);
      }
      else
      {
        bool pop= true;

        switch (item->type()) {
        case Item::FIELD_ITEM:
        {
          Item_field *field_item= (Item_field *) item;
          Field *field= field_item->field;
          const enum_field_types type= field->real_type();

          /* Check whether field is computed at MySQL layer */
          if(field->is_virtual_gcol())
          {
            context->supported= false;
            DBUG_VOID_RETURN;
          }
          /*
            Check that the field is part of the table of the handler
            instance and that we expect a field with of this result type.
          */
          if (context->table->s == field->table->s)
          {       
            const NDBTAB *tab= context->ndb_table;
            DBUG_PRINT("info", ("FIELD_ITEM"));
            DBUG_PRINT("info", ("table %s", tab->getName()));
            DBUG_PRINT("info", ("column %s", field->field_name));
            DBUG_PRINT("info", ("column length %u", field->field_length));
            DBUG_PRINT("info", ("type %d", type));
            DBUG_PRINT("info", ("result type %d", field->result_type()));

            // Check that we are expecting a field and with the correct
            // result type and of length that can store the item value
            if (context->expecting(Item::FIELD_ITEM) &&
                context->expecting_field_type(type) &&
                context->expecting_max_length(field->field_length) &&
                (context->expecting_field_result(field->result_type()) ||
                 // Date and year can be written as string or int
                 ((type == MYSQL_TYPE_TIME ||
                   type == MYSQL_TYPE_TIME2 ||
                   type == MYSQL_TYPE_DATE || 
                   type == MYSQL_TYPE_NEWDATE || 
                   type == MYSQL_TYPE_YEAR ||
                   type == MYSQL_TYPE_DATETIME ||
                   type == MYSQL_TYPE_DATETIME2)
                  ? (context->expecting_field_result(STRING_RESULT) ||
                     context->expecting_field_result(INT_RESULT))
                  : true)) &&
                // Bit fields no yet supported in scan filter
                type != MYSQL_TYPE_BIT &&
                /* Char(0) field is treated as Bit fields inside NDB
                   Hence not supported in scan filter */
                (!(type == MYSQL_TYPE_STRING && field->pack_length() == 0)) &&
                // No BLOB support in scan filter
                type != MYSQL_TYPE_TINY_BLOB &&
                type != MYSQL_TYPE_MEDIUM_BLOB &&
                type != MYSQL_TYPE_LONG_BLOB &&
                type != MYSQL_TYPE_BLOB &&
                type != MYSQL_TYPE_JSON &&
                type != MYSQL_TYPE_GEOMETRY)
            {
              const NDBCOL *col= tab->getColumn(field->field_name);
              DBUG_ASSERT(col);
              curr_cond->ndb_item= new (*THR_MALLOC) Ndb_item(field, col->getColumnNo());
              context->dont_expect(Item::FIELD_ITEM);
              context->expect_no_field_result();
              if (! context->expecting_nothing())
              {
                // We have not seen second argument yet
                if (type == MYSQL_TYPE_TIME ||
                    type == MYSQL_TYPE_TIME2 ||
                    type == MYSQL_TYPE_DATE || 
                    type == MYSQL_TYPE_NEWDATE || 
                    type == MYSQL_TYPE_YEAR ||
                    type == MYSQL_TYPE_DATETIME ||
                    type == MYSQL_TYPE_DATETIME2)
                {
                  context->expect_only(Item::STRING_ITEM);
                  context->expect(Item::INT_ITEM);
                }
                else
                  switch (field->result_type()) {
                  case STRING_RESULT:
                    // Expect char string or binary string
                    context->expect_only(Item::STRING_ITEM);
                    context->expect(Item::VARBIN_ITEM);
                    context->expect_collation(field_item->collation.collation);
                    context->expect_max_length(field->field_length);
                    break;
                  case REAL_RESULT:
                    context->expect_only(Item::REAL_ITEM);
                    context->expect(Item::DECIMAL_ITEM);
                    context->expect(Item::INT_ITEM);
                    break;
                  case INT_RESULT:
                    context->expect_only(Item::INT_ITEM);
                    context->expect(Item::VARBIN_ITEM);
                    break;
                  case DECIMAL_RESULT:
                    context->expect_only(Item::DECIMAL_ITEM);
                    context->expect(Item::REAL_ITEM);
                    context->expect(Item::INT_ITEM);
                    break;
                  default:
                    break;
                  }    
              }
              else
              {
                // Expect another logical expression
                context->expect_only(Item::FUNC_ITEM);
                context->expect(Item::COND_ITEM);
                // Check that field and string constant collations are the same
                if ((field->result_type() == STRING_RESULT) &&
                    !context->expecting_collation(item->collation.collation)
                    && type != MYSQL_TYPE_TIME
                    && type != MYSQL_TYPE_TIME2
                    && type != MYSQL_TYPE_DATE
                    && type != MYSQL_TYPE_NEWDATE
                    && type != MYSQL_TYPE_YEAR
                    && type != MYSQL_TYPE_DATETIME
                    && type != MYSQL_TYPE_DATETIME2)
                {
                  DBUG_PRINT("info", ("Found non-matching collation %s",  
                                      item->collation.collation->name)); 
<<<<<<< HEAD
                  context->supported= false;
=======
                  context->supported= false;                
>>>>>>> e09235da
                }
              }
              break;
            }
            else
            {
              DBUG_PRINT("info", ("Was not expecting field of type %u(%u)",
                                  field->result_type(), type));
              context->supported= false;
            }
          }
          else
          {
            DBUG_PRINT("info", ("Was not expecting field from table %s (%s)",
                                context->table->s->table_name.str, 
                                field->table->s->table_name.str));
            context->supported= false;
          }
          break;
        }
        case Item::FUNC_ITEM:
        {
          Item_func *func_item= (Item_func *) item;
          // Check that we expect a function or functional expression here
          if (context->expecting(Item::FUNC_ITEM) ||
              func_item->functype() == Item_func::UNKNOWN_FUNC ||
              func_item->functype() == Item_func::NEG_FUNC)
            context->expect_nothing();
          else
          {
            // Did not expect function here
            context->supported= false;
            break;
          }
          context->expect_no_length();
          switch (func_item->functype()) {
          case Item_func::EQ_FUNC:
          {
            DBUG_PRINT("info", ("EQ_FUNC"));      
            curr_cond->ndb_item=
              new (*THR_MALLOC) Ndb_item(func_item->functype(), func_item);
            context->expect(Item::STRING_ITEM);
            context->expect(Item::INT_ITEM);
            context->expect(Item::REAL_ITEM);
            context->expect(Item::DECIMAL_ITEM);
            context->expect(Item::VARBIN_ITEM);
            context->expect(Item::FIELD_ITEM);
            context->expect_field_result(STRING_RESULT);
            context->expect_field_result(REAL_RESULT);
            context->expect_field_result(INT_RESULT);
            context->expect_field_result(DECIMAL_RESULT);
            break;
          }
          case Item_func::NE_FUNC:
          {
            DBUG_PRINT("info", ("NE_FUNC"));      
            curr_cond->ndb_item=
              new (*THR_MALLOC) Ndb_item(func_item->functype(), func_item);      
            context->expect(Item::STRING_ITEM);
            context->expect(Item::INT_ITEM);
            context->expect(Item::REAL_ITEM);
            context->expect(Item::DECIMAL_ITEM);
            context->expect(Item::VARBIN_ITEM);
            context->expect(Item::FIELD_ITEM);
            context->expect_field_result(STRING_RESULT);
            context->expect_field_result(REAL_RESULT);
            context->expect_field_result(INT_RESULT);
            context->expect_field_result(DECIMAL_RESULT);
            break;
          }
          case Item_func::LT_FUNC:
          {
            DBUG_PRINT("info", ("LT_FUNC"));      
            curr_cond->ndb_item=
              new (*THR_MALLOC) Ndb_item(func_item->functype(), func_item);      
            context->expect(Item::STRING_ITEM);
            context->expect(Item::INT_ITEM);
            context->expect(Item::REAL_ITEM);
            context->expect(Item::DECIMAL_ITEM);
            context->expect(Item::VARBIN_ITEM);
            context->expect(Item::FIELD_ITEM);
            context->expect_field_result(STRING_RESULT);
            context->expect_field_result(REAL_RESULT);
            context->expect_field_result(INT_RESULT);
            context->expect_field_result(DECIMAL_RESULT);
            break;
          }
          case Item_func::LE_FUNC:
          {
            DBUG_PRINT("info", ("LE_FUNC"));      
            curr_cond->ndb_item=
              new (*THR_MALLOC) Ndb_item(func_item->functype(), func_item);      
            context->expect(Item::STRING_ITEM);
            context->expect(Item::INT_ITEM);
            context->expect(Item::REAL_ITEM);
            context->expect(Item::DECIMAL_ITEM);
            context->expect(Item::VARBIN_ITEM);
            context->expect(Item::FIELD_ITEM);
            context->expect_field_result(STRING_RESULT);
            context->expect_field_result(REAL_RESULT);
            context->expect_field_result(INT_RESULT);
            context->expect_field_result(DECIMAL_RESULT);
            break;
          }
          case Item_func::GE_FUNC:
          {
            DBUG_PRINT("info", ("GE_FUNC"));      
            curr_cond->ndb_item=
              new (*THR_MALLOC) Ndb_item(func_item->functype(), func_item);      
            context->expect(Item::STRING_ITEM);
            context->expect(Item::INT_ITEM);
            context->expect(Item::REAL_ITEM);
            context->expect(Item::DECIMAL_ITEM);
            context->expect(Item::VARBIN_ITEM);
            context->expect(Item::FIELD_ITEM);
            context->expect_field_result(STRING_RESULT);
            context->expect_field_result(REAL_RESULT);
            context->expect_field_result(INT_RESULT);
            context->expect_field_result(DECIMAL_RESULT);
            break;
          }
          case Item_func::GT_FUNC:
          {
            DBUG_PRINT("info", ("GT_FUNC"));      
            curr_cond->ndb_item=
              new (*THR_MALLOC) Ndb_item(func_item->functype(), func_item);      
            context->expect(Item::STRING_ITEM);
            context->expect(Item::REAL_ITEM);
            context->expect(Item::DECIMAL_ITEM);
            context->expect(Item::INT_ITEM);
            context->expect(Item::VARBIN_ITEM);
            context->expect(Item::FIELD_ITEM);
            context->expect_field_result(STRING_RESULT);
            context->expect_field_result(REAL_RESULT);
            context->expect_field_result(INT_RESULT);
            context->expect_field_result(DECIMAL_RESULT);
            break;
          }
          case Item_func::LIKE_FUNC:
          {
            Ndb_expect_stack* expect_next= new (*THR_MALLOC) Ndb_expect_stack();
            DBUG_PRINT("info", ("LIKE_FUNC"));

            if (((const Item_func_like *)func_item)->escape_was_used_in_parsing())
            {
              DBUG_PRINT("info", ("LIKE expressions with ESCAPE not supported"));
              context->supported= false;
            }
            curr_cond->ndb_item=
              new (*THR_MALLOC) Ndb_item(func_item->functype(), func_item);

            /*
              Ndb currently only supports pushing
              <field> LIKE <string> | <func>
              we thus push <string> | <func>
              on the expect stack to catch that we
              don't support <string> LIKE <field>.
             */
            context->expect(Item::FIELD_ITEM);
            context->expect_only_field_type(MYSQL_TYPE_STRING);
            context->expect_field_type(MYSQL_TYPE_VAR_STRING);
            context->expect_field_type(MYSQL_TYPE_VARCHAR);
            context->expect_field_result(STRING_RESULT);
            expect_next->expect(Item::STRING_ITEM);
            expect_next->expect(Item::FUNC_ITEM);
            context->expect_stack.push(expect_next);
            pop= false;
            break;
          }
          case Item_func::ISNULL_FUNC:
          {
            DBUG_PRINT("info", ("ISNULL_FUNC"));      
            curr_cond->ndb_item=
              new (*THR_MALLOC) Ndb_item(func_item->functype(), func_item);      
            context->expect(Item::FIELD_ITEM);
            context->expect_field_result(STRING_RESULT);
            context->expect_field_result(REAL_RESULT);
            context->expect_field_result(INT_RESULT);
            context->expect_field_result(DECIMAL_RESULT);
            break;
          }
          case Item_func::ISNOTNULL_FUNC:
          {
            DBUG_PRINT("info", ("ISNOTNULL_FUNC"));      
            curr_cond->ndb_item=
              new (*THR_MALLOC) Ndb_item(func_item->functype(), func_item);     
            context->expect(Item::FIELD_ITEM);
            context->expect_field_result(STRING_RESULT);
            context->expect_field_result(REAL_RESULT);
            context->expect_field_result(INT_RESULT);
            context->expect_field_result(DECIMAL_RESULT);
            break;
          }
          case Item_func::NOT_FUNC:
          {
            DBUG_PRINT("info", ("NOT_FUNC"));      
            curr_cond->ndb_item=
              new (*THR_MALLOC) Ndb_item(func_item->functype(), func_item);     
            context->expect(Item::FUNC_ITEM);
            context->expect(Item::COND_ITEM);
            break;
          }
          case Item_func::BETWEEN:
          {
            DBUG_PRINT("info", ("BETWEEN, rewriting using AND"));
            Item_func_between *between_func= (Item_func_between *) func_item;
            Ndb_rewrite_context *rewrite_context= 
              new (*THR_MALLOC) Ndb_rewrite_context(func_item);
            rewrite_context->next= context->rewrite_stack;
            context->rewrite_stack= rewrite_context;
            if (between_func->negated)
            {
              DBUG_PRINT("info", ("NOT_FUNC"));
              curr_cond->ndb_item=
                new (*THR_MALLOC) Ndb_item(Item_func::NOT_FUNC, 1);
              prev_cond= curr_cond;
              curr_cond= context->cond_ptr= new (*THR_MALLOC) Ndb_cond();
              curr_cond->prev= prev_cond;
              prev_cond->next= curr_cond;
            }
            DBUG_PRINT("info", ("COND_AND_FUNC"));
            curr_cond->ndb_item= 
              new (*THR_MALLOC) Ndb_item(Item_func::COND_AND_FUNC, 
                           func_item->argument_count() - 1);
            context->expect_only(Item::FIELD_ITEM);
            context->expect(Item::INT_ITEM);
            context->expect(Item::STRING_ITEM);
            context->expect(Item::VARBIN_ITEM);
            context->expect(Item::FUNC_ITEM);
            context->expect(Item::CACHE_ITEM);
            break;
          }
          case Item_func::IN_FUNC:
          {
            DBUG_PRINT("info", ("IN_FUNC, rewriting using OR"));
            Item_func_in *in_func= (Item_func_in *) func_item;
            Ndb_rewrite_context *rewrite_context= 
              new (*THR_MALLOC) Ndb_rewrite_context(func_item);
            rewrite_context->next= context->rewrite_stack;
            context->rewrite_stack= rewrite_context;
            if (in_func->negated)
            {
              DBUG_PRINT("info", ("NOT_FUNC"));
              curr_cond->ndb_item=
                new (*THR_MALLOC) Ndb_item(Item_func::NOT_FUNC, 1);
              prev_cond= curr_cond;
              curr_cond= context->cond_ptr= new (*THR_MALLOC) Ndb_cond();
              curr_cond->prev= prev_cond;
              prev_cond->next= curr_cond;
            }
            DBUG_PRINT("info", ("COND_OR_FUNC"));
            curr_cond->ndb_item= new (*THR_MALLOC) Ndb_item(
              Item_func::COND_OR_FUNC, func_item->argument_count() - 1);
            context->expect_only(Item::FIELD_ITEM);
            context->expect(Item::INT_ITEM);
            context->expect(Item::STRING_ITEM);
            context->expect(Item::VARBIN_ITEM);
            context->expect(Item::FUNC_ITEM);
            context->expect(Item::CACHE_ITEM);
            break;
          }
          case Item_func::NEG_FUNC:
          case Item_func::UNKNOWN_FUNC:
          {
            /*
              Constant expressions of the type
              -17, 1+2, concat(0xBB, '%') will
              be evaluated before pushed.
             */
            DBUG_PRINT("info", ("Function %s", 
                                func_item->const_item()?"const":""));  
            DBUG_PRINT("info", ("result type %d", func_item->result_type()));
            /*
              Check if we are rewriting queries of the type
              <const> BETWEEN|IN <func> ...
              as this is currently not supported.
             */
            if (context->rewrite_stack &&
                context->rewrite_stack->left_hand_item &&
                context->rewrite_stack->left_hand_item->type()
                != Item::FIELD_ITEM)
            {
              DBUG_PRINT("info", ("Function during rewrite not supported"));
              context->supported= false;
            }
            if (func_item->const_item())
            {
              switch (func_item->result_type()) {
              case STRING_RESULT:
              {
                NDB_ITEM_QUALIFICATION q;
                q.value_type= Item::STRING_ITEM;
                curr_cond->ndb_item= new (*THR_MALLOC) Ndb_item(NDB_VALUE, q, item); 
                if (! context->expecting_no_field_result())
                {
                  // We have not seen the field argument yet
                  context->expect_only(Item::FIELD_ITEM);
                  context->expect_only_field_result(STRING_RESULT);
                  context->expect_collation(func_item->collation.collation);
                }
                else
                {
                  // Expect another logical expression
                  context->expect_only(Item::FUNC_ITEM);
                  context->expect(Item::COND_ITEM);
                  // Check that string result have correct collation
                  if (!context->expecting_collation(item->collation.collation))
                  {
                    DBUG_PRINT("info", ("Found non-matching collation %s",  
                                        item->collation.collation->name));
                    context->supported= false;
                  }
                }
                // Skip any arguments since we will evaluate function instead
                DBUG_PRINT("info", ("Skip until end of arguments marker"));
                context->skip= func_item->argument_count();
                break;
              }
              case REAL_RESULT:
              {
                NDB_ITEM_QUALIFICATION q;
                q.value_type= Item::REAL_ITEM;
                curr_cond->ndb_item= new (*THR_MALLOC) Ndb_item(NDB_VALUE, q, item);
                if (! context->expecting_no_field_result()) 
                {
                  // We have not seen the field argument yet
                  context->expect_only(Item::FIELD_ITEM);
                  context->expect_only_field_result(REAL_RESULT);
                }
                else
                {
                  // Expect another logical expression
                  context->expect_only(Item::FUNC_ITEM);
                  context->expect(Item::COND_ITEM);
                }
                
                // Skip any arguments since we will evaluate function instead
                DBUG_PRINT("info", ("Skip until end of arguments marker"));
                context->skip= func_item->argument_count();
                break;
              }
              case INT_RESULT:
              {
                NDB_ITEM_QUALIFICATION q;
                q.value_type= Item::INT_ITEM;
                curr_cond->ndb_item= new (*THR_MALLOC) Ndb_item(NDB_VALUE, q, item);
                if (! context->expecting_no_field_result()) 
                {
                  // We have not seen the field argument yet
                  context->expect_only(Item::FIELD_ITEM);
                  context->expect_only_field_result(INT_RESULT);
                }
                else
                {
                  // Expect another logical expression
                  context->expect_only(Item::FUNC_ITEM);
                  context->expect(Item::COND_ITEM);
                }
                
                // Skip any arguments since we will evaluate function instead
                DBUG_PRINT("info", ("Skip until end of arguments marker"));
                context->skip= func_item->argument_count();
                break;
              }
              case DECIMAL_RESULT:
              {
                NDB_ITEM_QUALIFICATION q;
                q.value_type= Item::DECIMAL_ITEM;
                curr_cond->ndb_item= new (*THR_MALLOC) Ndb_item(NDB_VALUE, q, item);
                if (! context->expecting_no_field_result()) 
                {
                  // We have not seen the field argument yet
                  context->expect_only(Item::FIELD_ITEM);
                  context->expect_only_field_result(DECIMAL_RESULT);
                }
                else
                {
                  // Expect another logical expression
                  context->expect_only(Item::FUNC_ITEM);
                  context->expect(Item::COND_ITEM);
                }
                // Skip any arguments since we will evaluate function instead
                DBUG_PRINT("info", ("Skip until end of arguments marker"));
                context->skip= func_item->argument_count();
                break;
              }
              default:
                break;
              }
            }
            else
              // Function does not return constant expression
              context->supported= false;
            break;
          }
          default:
          {
            DBUG_PRINT("info", ("Found func_item of type %d", 
                                func_item->functype()));
            context->supported= false;
          }
          }
          break;
        }
        case Item::STRING_ITEM:
          DBUG_PRINT("info", ("STRING_ITEM")); 
          // Check that we do support pushing the item value length
          if (context->expecting(Item::STRING_ITEM) &&
              context->expecting_length(item->max_length)) 
          {
#ifndef DBUG_OFF
            char buff[256];
            String str(buff, 0, system_charset_info);
            const_cast<Item*>(item)->print(&str, QT_ORDINARY);
            DBUG_PRINT("info", ("value: '%s'", str.c_ptr_safe()));
#endif
            NDB_ITEM_QUALIFICATION q;
            q.value_type= Item::STRING_ITEM;
            curr_cond->ndb_item= new (*THR_MALLOC) Ndb_item(NDB_VALUE, q, item);      
            if (! context->expecting_no_field_result())
            {
              // We have not seen the field argument yet
              context->expect_only(Item::FIELD_ITEM);
              context->expect_only_field_result(STRING_RESULT);
              context->expect_collation(item->collation.collation);
              context->expect_length(item->max_length);
            }
            else 
            {
              // Expect another logical expression
              context->expect_only(Item::FUNC_ITEM);
              context->expect(Item::COND_ITEM);
              context->expect_no_length();
              // Check that we are comparing with a field with same collation
              if (!context->expecting_collation(item->collation.collation))
              {
                DBUG_PRINT("info", ("Found non-matching collation %s",  
                                    item->collation.collation->name));
                context->supported= false;
              }
            }
          }
          else
            context->supported= false;
          break;
        case Item::INT_ITEM:
          DBUG_PRINT("info", ("INT_ITEM"));
          if (context->expecting(Item::INT_ITEM)) 
          {
            DBUG_PRINT("info", ("value %ld",
                                (long) ((Item_int*) item)->value));
            NDB_ITEM_QUALIFICATION q;
            q.value_type= Item::INT_ITEM;
            curr_cond->ndb_item= new (*THR_MALLOC) Ndb_item(NDB_VALUE, q, item);
            if (! context->expecting_no_field_result()) 
            {
              // We have not seen the field argument yet
              context->expect_only(Item::FIELD_ITEM);
              context->expect_only_field_result(INT_RESULT);
              context->expect_field_result(REAL_RESULT);
              context->expect_field_result(DECIMAL_RESULT);
            }
            else
            {
              // Expect another logical expression
              context->expect_only(Item::FUNC_ITEM);
              context->expect(Item::COND_ITEM);
            }
          }
          else
            context->supported= false;
          break;
        case Item::REAL_ITEM:
          DBUG_PRINT("info", ("REAL_ITEM"));
          if (context->expecting(Item::REAL_ITEM)) 
          {
            DBUG_PRINT("info", ("value %f", ((Item_float*) item)->value));
            NDB_ITEM_QUALIFICATION q;
            q.value_type= Item::REAL_ITEM;
            curr_cond->ndb_item= new (*THR_MALLOC) Ndb_item(NDB_VALUE, q, item);
            if (! context->expecting_no_field_result()) 
            {
              // We have not seen the field argument yet
              context->expect_only(Item::FIELD_ITEM);
              context->expect_only_field_result(REAL_RESULT);
            }
            else
            {
              // Expect another logical expression
              context->expect_only(Item::FUNC_ITEM);
              context->expect(Item::COND_ITEM);
            }
          }
          else
            context->supported= false;
          break;
        case Item::VARBIN_ITEM:
          DBUG_PRINT("info", ("VARBIN_ITEM"));
          if (context->expecting(Item::VARBIN_ITEM)) 
          {
            NDB_ITEM_QUALIFICATION q;
            q.value_type= Item::VARBIN_ITEM;
            curr_cond->ndb_item= new (*THR_MALLOC) Ndb_item(NDB_VALUE, q, item);      
            if (! context->expecting_no_field_result())
            {
              // We have not seen the field argument yet
              context->expect_only(Item::FIELD_ITEM);
              context->expect_only_field_result(STRING_RESULT);
            }
            else
            {
              // Expect another logical expression
              context->expect_only(Item::FUNC_ITEM);
              context->expect(Item::COND_ITEM);
            }
          }
          else
            context->supported= false;
          break;
        case Item::DECIMAL_ITEM:
          DBUG_PRINT("info", ("DECIMAL_ITEM"));
          if (context->expecting(Item::DECIMAL_ITEM)) 
          {
            DBUG_PRINT("info", ("value %f",
                                ((Item_decimal*) item)->val_real()));
            NDB_ITEM_QUALIFICATION q;
            q.value_type= Item::DECIMAL_ITEM;
            curr_cond->ndb_item= new (*THR_MALLOC) Ndb_item(NDB_VALUE, q, item);
            if (! context->expecting_no_field_result()) 
            {
              // We have not seen the field argument yet
              context->expect_only(Item::FIELD_ITEM);
              context->expect_only_field_result(REAL_RESULT);
              context->expect_field_result(DECIMAL_RESULT);
            }
            else
            {
              // Expect another logical expression
              context->expect_only(Item::FUNC_ITEM);
              context->expect(Item::COND_ITEM);
            }
          }
          else
            context->supported= false;
          break;
        case Item::COND_ITEM:
        {
          Item_cond *cond_item= (Item_cond *) item;
          
          if (context->expecting(Item::COND_ITEM))
          {
            switch (cond_item->functype()) {
            case Item_func::COND_AND_FUNC:
              DBUG_PRINT("info", ("COND_AND_FUNC"));
              curr_cond->ndb_item= new (*THR_MALLOC) Ndb_item(cond_item->functype(),
                                                cond_item);      
              break;
            case Item_func::COND_OR_FUNC:
              DBUG_PRINT("info", ("COND_OR_FUNC"));
              curr_cond->ndb_item= new (*THR_MALLOC) Ndb_item(cond_item->functype(),
                                                cond_item);      
              break;
            default:
              DBUG_PRINT("info", ("COND_ITEM %d", cond_item->functype()));
              context->supported= false;
              break;
            }
          }
          else
          {
            /* Did not expect condition */
<<<<<<< HEAD
            context->supported= false;
=======
            context->supported= false;          
>>>>>>> e09235da
          }
          break;
        }
        case Item::CACHE_ITEM:
        {
          DBUG_PRINT("info", ("CACHE_ITEM"));
          Item_cache* cache_item = (Item_cache*)item;
          DBUG_PRINT("info", ("result type %d", cache_item->result_type()));

          // Item_cache has cached "something", use its value
          // based on the result_type of the item
          switch(cache_item->result_type())
          {
          case INT_RESULT:
            DBUG_PRINT("info", ("INT_RESULT"));
            if (context->expecting(Item::INT_ITEM)) 
            {
              DBUG_PRINT("info", ("value %ld",
                                  (long) ((Item_int*) item)->value));
              NDB_ITEM_QUALIFICATION q;
              q.value_type= Item::INT_ITEM;
              curr_cond->ndb_item= new (*THR_MALLOC) Ndb_item(NDB_VALUE, q, item);
              if (! context->expecting_no_field_result()) 
              {
                // We have not seen the field argument yet
                context->expect_only(Item::FIELD_ITEM);
                context->expect_only_field_result(INT_RESULT);
                context->expect_field_result(REAL_RESULT);
                context->expect_field_result(DECIMAL_RESULT);
              }
              else
              {
                // Expect another logical expression
                context->expect_only(Item::FUNC_ITEM);
                context->expect(Item::COND_ITEM);
              }
            }
            else
              context->supported= false;
            break;

          case REAL_RESULT:
            DBUG_PRINT("info", ("REAL_RESULT"));
            if (context->expecting(Item::REAL_ITEM)) 
            {
              DBUG_PRINT("info", ("value %f", ((Item_float*) item)->value));
              NDB_ITEM_QUALIFICATION q;
              q.value_type= Item::REAL_ITEM;
              curr_cond->ndb_item= new (*THR_MALLOC) Ndb_item(NDB_VALUE, q, item);
              if (! context->expecting_no_field_result()) 
              {
                // We have not seen the field argument yet
                context->expect_only(Item::FIELD_ITEM);
                context->expect_only_field_result(REAL_RESULT);
              }
              else
              {
                // Expect another logical expression
                context->expect_only(Item::FUNC_ITEM);
                context->expect(Item::COND_ITEM);
              }
            }
            else
              context->supported= false;
            break;

          case DECIMAL_RESULT:
            DBUG_PRINT("info", ("DECIMAL_RESULT"));
            if (context->expecting(Item::DECIMAL_ITEM)) 
            {
              DBUG_PRINT("info", ("value %f",
                                  ((Item_decimal*) item)->val_real()));
              NDB_ITEM_QUALIFICATION q;
              q.value_type= Item::DECIMAL_ITEM;
              curr_cond->ndb_item= new (*THR_MALLOC) Ndb_item(NDB_VALUE, q, item);
              if (! context->expecting_no_field_result()) 
              {
                // We have not seen the field argument yet
                context->expect_only(Item::FIELD_ITEM);
                context->expect_only_field_result(REAL_RESULT);
                context->expect_field_result(DECIMAL_RESULT);
              }
              else
              {
                // Expect another logical expression
                context->expect_only(Item::FUNC_ITEM);
                context->expect(Item::COND_ITEM);
              }
            }
            else
              context->supported= false;
            break;

          case STRING_RESULT:
            DBUG_PRINT("info", ("STRING_RESULT")); 
            // Check that we do support pushing the item value length
            if (context->expecting(Item::STRING_ITEM) &&
                context->expecting_length(item->max_length)) 
            {
  #ifndef DBUG_OFF
              char buff[256];
              String str(buff, 0, system_charset_info);
              const_cast<Item*>(item)->print(&str, QT_ORDINARY);
              DBUG_PRINT("info", ("value: '%s'", str.c_ptr_safe()));
  #endif
              NDB_ITEM_QUALIFICATION q;
              q.value_type= Item::STRING_ITEM;
              curr_cond->ndb_item= new (*THR_MALLOC) Ndb_item(NDB_VALUE, q, item);      
              if (! context->expecting_no_field_result())
              {
                // We have not seen the field argument yet
                context->expect_only(Item::FIELD_ITEM);
                context->expect_only_field_result(STRING_RESULT);
                context->expect_collation(item->collation.collation);
                context->expect_length(item->max_length);
              }
              else 
              {
                // Expect another logical expression
                context->expect_only(Item::FUNC_ITEM);
                context->expect(Item::COND_ITEM);
                context->expect_no_length();
                // Check that we are comparing with a field with same collation
                if (!context->expecting_collation(item->collation.collation))
                {
                  DBUG_PRINT("info", ("Found non-matching collation %s",  
                                      item->collation.collation->name));
                  context->supported= false;
                }
              }
            }
            else
              context->supported= false;
            break;

          default:
            context->supported= false;
            break;
          }
          break;
        }

        default:
        {
          DBUG_PRINT("info", ("Found unsupported item of type %d",
                              item->type()));
          context->supported= false;
        }
        }
        if (pop)
          context->expect_stack.pop();
      }
      if (context->supported && context->rewrite_stack)
      {
        Ndb_rewrite_context *rewrite_context= context->rewrite_stack;
        if (rewrite_context->count == 
            rewrite_context->func_item->argument_count())
        {
          // Rewrite is done, wrap an END() at the en
          DBUG_PRINT("info", ("End of condition group"));
          prev_cond= curr_cond;
          curr_cond= context->cond_ptr= new (*THR_MALLOC) Ndb_cond();
          curr_cond->prev= prev_cond;
          prev_cond->next= curr_cond;
          context->expect_no_length();
          curr_cond->ndb_item= new (*THR_MALLOC) Ndb_item(NDB_END_COND);
          // Pop rewrite stack
          context->rewrite_stack=  rewrite_context->next;
          rewrite_context->next= NULL;
          destroy(rewrite_context);
        }
      }
    }
  }
 
  DBUG_VOID_RETURN;
}


ha_ndbcluster_cond::ha_ndbcluster_cond()
  : m_cond_stack(NULL)
{
}


ha_ndbcluster_cond::~ha_ndbcluster_cond()
{
  destroy(m_cond_stack);
}


/*
  Push a condition
 */
const 
Item* 
ha_ndbcluster_cond::cond_push(const Item *cond, 
                              TABLE *table, const NDBTAB *ndb_table)
{ 
  DBUG_ENTER("ha_ndbcluster_cond::cond_push");
  Ndb_cond_stack *ndb_cond = new (*THR_MALLOC) Ndb_cond_stack();
  if (ndb_cond == NULL)
  {
    DBUG_RETURN(cond);
  }
  if (m_cond_stack)
    ndb_cond->next= m_cond_stack;
  else
    ndb_cond->next= NULL;
  m_cond_stack= ndb_cond;
  
  if (serialize_cond(cond, ndb_cond, table, ndb_table))
  {
    DBUG_RETURN(NULL);
  }
  else
  {
    cond_pop();
  }
  DBUG_RETURN(cond); 
}

/*
  Pop the top condition from the condition stack
*/
void 
ha_ndbcluster_cond::cond_pop() 
{ 
  Ndb_cond_stack *ndb_cond_stack= m_cond_stack;  
  if (ndb_cond_stack)
  {
    m_cond_stack= ndb_cond_stack->next;
    ndb_cond_stack->next= NULL;
    destroy(ndb_cond_stack);
  }
}

/*
  Clear the condition stack
*/
void
ha_ndbcluster_cond::cond_clear()
{
  DBUG_ENTER("cond_clear");
  while (m_cond_stack)
    cond_pop();

  DBUG_VOID_RETURN;
}

bool
ha_ndbcluster_cond::serialize_cond(const Item *cond, Ndb_cond_stack *ndb_cond,
                                   TABLE *table,
                                   const NDBTAB *ndb_table) const
{
  DBUG_ENTER("serialize_cond");
  Item *item= (Item *) cond;
  Ndb_cond_traverse_context context(table, ndb_table, ndb_cond);
  // Expect a logical expression
  context.expect(Item::FUNC_ITEM);
  context.expect(Item::COND_ITEM);
  item->traverse_cond(&ndb_serialize_cond, (void *) &context, Item::PREFIX);
  DBUG_PRINT("info", ("The pushed condition is %ssupported", (context.supported)?"":"not "));

  DBUG_RETURN(context.supported);
}

int
ha_ndbcluster_cond::build_scan_filter_predicate(Ndb_cond * &cond, 
                                                NdbScanFilter *filter,
                                                bool negated) const
{
  DBUG_ENTER("build_scan_filter_predicate");  
  switch (cond->ndb_item->type) {
  case NDB_FUNCTION:
  {
    if (!cond->next)
      break;
    Ndb_item *a= cond->next->ndb_item;
    Ndb_item *b, *field, *value= NULL;

    switch (cond->ndb_item->argument_count()) {
    case 1:
      field= (a->type == NDB_FIELD)? a : NULL;
      break;
    case 2:
      if (!cond->next->next)
      {
        field= NULL;
        break;
      }
      b= cond->next->next->ndb_item;
      value= ((a->type == NDB_VALUE) ? a :
              (b->type == NDB_VALUE) ? b :
              NULL);
      field= ((a->type == NDB_FIELD) ? a :
              (b->type == NDB_FIELD) ? b :
              NULL);
      break;
    default:
      field= NULL; //Keep compiler happy
      DBUG_ASSERT(0);
      break;
    }
    switch ((negated) ? 
            Ndb_item::negate(cond->ndb_item->qualification.function_type)
            : cond->ndb_item->qualification.function_type) {
    case NDB_EQ_FUNC:
    {
      if (!value || !field) break;
      // Save value in right format for the field type
      value->save_in_field(field);
      DBUG_PRINT("info", ("Generating EQ filter"));
      if (filter->cmp(NdbScanFilter::COND_EQ, 
                      field->get_field_no(),
                      field->get_val(),
                      field->pack_length()) == -1)
        DBUG_RETURN(1);
      cond= cond->next->next->next;
      DBUG_RETURN(0);
    }
    case NDB_NE_FUNC:
    {
      if (!value || !field) break;
      // Save value in right format for the field type
      value->save_in_field(field);
      DBUG_PRINT("info", ("Generating NE filter"));
      if (filter->cmp(NdbScanFilter::COND_NE, 
                      field->get_field_no(),
                      field->get_val(),
                      field->pack_length()) == -1)
        DBUG_RETURN(1);
      cond= cond->next->next->next;
      DBUG_RETURN(0);
    }
    case NDB_LT_FUNC:
    {
      if (!value || !field) break;
      // Save value in right format for the field type
      value->save_in_field(field);
      if (a == field)
      {
        DBUG_PRINT("info", ("Generating LT filter")); 
        if (filter->cmp(NdbScanFilter::COND_LT, 
                        field->get_field_no(),
                        field->get_val(),
                        field->pack_length()) == -1)
          DBUG_RETURN(1);
      }
      else
      {
        DBUG_PRINT("info", ("Generating GT filter")); 
        if (filter->cmp(NdbScanFilter::COND_GT, 
                        field->get_field_no(),
                        field->get_val(),
                        field->pack_length()) == -1)
          DBUG_RETURN(1);
      }
      cond= cond->next->next->next;
      DBUG_RETURN(0);
    }
    case NDB_LE_FUNC:
    {
      if (!value || !field) break;
      // Save value in right format for the field type
      value->save_in_field(field);
      if (a == field)
      {
        DBUG_PRINT("info", ("Generating LE filter")); 
        if (filter->cmp(NdbScanFilter::COND_LE, 
                        field->get_field_no(),
                        field->get_val(),
                        field->pack_length()) == -1)
          DBUG_RETURN(1);       
      }
      else
      {
        DBUG_PRINT("info", ("Generating GE filter on field %d", field->get_field_no()));
        if (filter->cmp(NdbScanFilter::COND_GE, 
                        field->get_field_no(),      // FIXME ????
                        field->get_val(),
                        field->pack_length()) == -1)
          DBUG_RETURN(1);
      }
      cond= cond->next->next->next;
      DBUG_RETURN(0);
    }
    case NDB_GE_FUNC:
    {
      if (!value || !field) break;
      // Save value in right format for the field type
      value->save_in_field(field);
      if (a == field)
      {
        DBUG_PRINT("info", ("Generating GE filter")); 
        if (filter->cmp(NdbScanFilter::COND_GE, 
                        field->get_field_no(),
                        field->get_val(),
                        field->pack_length()) == -1)
          DBUG_RETURN(1);
      }
      else
      {
        DBUG_PRINT("info", ("Generating LE filter")); 
        if (filter->cmp(NdbScanFilter::COND_LE, 
                        field->get_field_no(),
                        field->get_val(),
                        field->pack_length()) == -1)
          DBUG_RETURN(1);
      }
      cond= cond->next->next->next;
      DBUG_RETURN(0);
    }
    case NDB_GT_FUNC:
    {
      if (!value || !field) break;
      // Save value in right format for the field type
      value->save_in_field(field);
      if (a == field)
      {
        DBUG_PRINT("info", ("Generating GT filter"));
        if (filter->cmp(NdbScanFilter::COND_GT, 
                        field->get_field_no(),
                        field->get_val(),
                        field->pack_length()) == -1)
          DBUG_RETURN(1);
      }
      else
      {
        DBUG_PRINT("info", ("Generating LT filter"));
        if (filter->cmp(NdbScanFilter::COND_LT, 
                        field->get_field_no(),
                        field->get_val(),
                        field->pack_length()) == -1)
          DBUG_RETURN(1);
      }
      cond= cond->next->next->next;
      DBUG_RETURN(0);
    }
    case NDB_LIKE_FUNC:
    {
      if (!value || !field) break;
      bool is_string= (value->qualification.value_type == Item::STRING_ITEM);
      // Save value in right format for the field type
      uint32 val_len= value->save_in_field(field);
      char buff[MAX_FIELD_WIDTH];
      String str(buff,sizeof(buff),field->get_field_charset());
      if (val_len > field->get_field()->field_length)
        str.set(value->get_val(), val_len, field->get_field_charset());
      else
        field->get_field_val_str(&str);
      uint32 len=
        ((value->is_const_func() || value->is_cached()) && is_string)?
        str.length():
        value->pack_length();
      const char *val=
        ((value->is_const_func() || value->is_cached()) && is_string)?
        str.ptr()
        : value->get_val();
      DBUG_PRINT("info", ("Generating LIKE filter: like(%d,%s,%d)", 
                          field->get_field_no(),
                          val,
                          len));
      if (filter->cmp(NdbScanFilter::COND_LIKE, 
                      field->get_field_no(),
                      val,
                      len) == -1)
        DBUG_RETURN(1);
      cond= cond->next->next->next;
      DBUG_RETURN(0);
    }
    case NDB_NOTLIKE_FUNC:
    {
      if (!value || !field) break;
      bool is_string= (value->qualification.value_type == Item::STRING_ITEM);
      // Save value in right format for the field type
      uint32 val_len= value->save_in_field(field);
      char buff[MAX_FIELD_WIDTH];
      String str(buff,sizeof(buff),field->get_field_charset());
      if (val_len > field->get_field()->field_length)
        str.set(value->get_val(), val_len, field->get_field_charset());
      else
        field->get_field_val_str(&str);
      uint32 len=
        ((value->is_const_func() || value->is_cached()) && is_string)?
        str.length():
        value->pack_length();
      const char *val=
        ((value->is_const_func() || value->is_cached()) && is_string)?
        str.ptr()
        : value->get_val();
      DBUG_PRINT("info", ("Generating NOTLIKE filter: notlike(%d,%s,%d)", 
                          field->get_field_no(),
                          (value->pack_length() > len)?value->get_val():val,
                          (value->pack_length() > len)?value->pack_length():len));
      if (filter->cmp(NdbScanFilter::COND_NOT_LIKE, 
                      field->get_field_no(),
                      (value->pack_length() > len)?value->get_val():val,
                      (value->pack_length() > len)?value->pack_length():len) == -1)
        DBUG_RETURN(1);
      cond= cond->next->next->next;
      DBUG_RETURN(0);
    }
    case NDB_ISNULL_FUNC:
      if (!field)
        break;
      DBUG_PRINT("info", ("Generating ISNULL filter"));
      if (filter->isnull(field->get_field_no()) == -1)
        DBUG_RETURN(1);
      cond= cond->next->next;
      DBUG_RETURN(0);
    case NDB_ISNOTNULL_FUNC:
    {
      if (!field)
        break;
      DBUG_PRINT("info", ("Generating ISNOTNULL filter"));
      if (filter->isnotnull(field->get_field_no()) == -1)
        DBUG_RETURN(1);         
      cond= cond->next->next;
      DBUG_RETURN(0);
    }
    default:
      break;
    }
    break;
  }
  default:
    break;
  }
  DBUG_PRINT("info", ("Found illegal condition"));
  DBUG_RETURN(1);
}


int
ha_ndbcluster_cond::build_scan_filter_group(Ndb_cond* &cond, 
                                            NdbScanFilter *filter) const
{
  uint level=0;
  bool negated= false;
  DBUG_ENTER("build_scan_filter_group");

  do
  {
    if (!cond)
      DBUG_RETURN(1);
    switch (cond->ndb_item->type) {
    case NDB_FUNCTION:
    {
      switch (cond->ndb_item->qualification.function_type) {
      case NDB_COND_AND_FUNC:
      {
        level++;
        DBUG_PRINT("info", ("Generating %s group %u", (negated)?"NAND":"AND",
                            level));
        if ((negated) ? filter->begin(NdbScanFilter::NAND)
            : filter->begin(NdbScanFilter::AND) == -1)
          DBUG_RETURN(1);
        negated= false;
        cond= cond->next;
        break;
      }
      case NDB_COND_OR_FUNC:
      {
        level++;
        DBUG_PRINT("info", ("Generating %s group %u", (negated)?"NOR":"OR",
                            level));
        if ((negated) ? filter->begin(NdbScanFilter::NOR)
            : filter->begin(NdbScanFilter::OR) == -1)
          DBUG_RETURN(1);
        negated= false;
        cond= cond->next;
        break;
      }
      case NDB_NOT_FUNC:
      {
        DBUG_PRINT("info", ("Generating negated query"));
        cond= cond->next;
        negated= true;
        break;
      }
      default:
        if (build_scan_filter_predicate(cond, filter, negated))
          DBUG_RETURN(1);
        negated= false;
        break;
      }
      break;
    }
    case NDB_END_COND:
      DBUG_PRINT("info", ("End of group %u", level));
      level--;
      if (cond) cond= cond->next;
      if (filter->end() == -1)
        DBUG_RETURN(1);
      if (!negated)
        break;
      // else fall through (NOT END is an illegal condition)
    default:
    {
      DBUG_PRINT("info", ("Illegal scan filter"));
    }
    }
  }  while (level > 0 || negated);
  
  DBUG_RETURN(0);
}


int
ha_ndbcluster_cond::build_scan_filter(Ndb_cond * &cond,
                                      NdbScanFilter *filter) const
{
  bool simple_cond= true;
  DBUG_ENTER("build_scan_filter");  

    switch (cond->ndb_item->type) {
    case NDB_FUNCTION:
      switch (cond->ndb_item->qualification.function_type) {
      case NDB_COND_AND_FUNC:
      case NDB_COND_OR_FUNC:
        simple_cond= false;
        break;
      default:
        break;
      }
      break;
    default:
      break;
    }
  if (simple_cond && filter->begin() == -1)
    DBUG_RETURN(1);
  if (build_scan_filter_group(cond, filter))
    DBUG_RETURN(1);
  if (simple_cond && filter->end() == -1)
    DBUG_RETURN(1);

  DBUG_RETURN(0);
}

int
ha_ndbcluster_cond::generate_scan_filter(NdbInterpretedCode* code,
                                         NdbScanOperation::ScanOptions* options) const
{
  DBUG_ENTER("generate_scan_filter");

  if (m_cond_stack)
  {
    NdbScanFilter filter(code);
    
    int ret= generate_scan_filter_from_cond(filter);
    if (ret != 0)
    {
      const NdbError& err= filter.getNdbError();
      if (err.code == NdbScanFilter::FilterTooLarge)
      {
        // err.message has static storage
        DBUG_PRINT("info", ("%s", err.message));
        push_warning(current_thd, Sql_condition::SL_WARNING,
                     err.code, err.message);
      }
      else
        DBUG_RETURN(ret);
    }
    else if (options!=NULL)
    {
      options->interpretedCode= code;
      options->optionsPresent|= NdbScanOperation::ScanOptions::SO_INTERPRETED;
    }
  }
  else
  {  
    DBUG_PRINT("info", ("Empty stack"));
  }

  DBUG_RETURN(0);
}


int
ha_ndbcluster_cond::generate_scan_filter_from_cond(NdbScanFilter& filter) const
{
  bool multiple_cond= false;
  DBUG_ENTER("generate_scan_filter_from_cond");

  // Wrap an AND group around multiple conditions
  if (m_cond_stack->next) 
  {
    multiple_cond= true;
    if (filter.begin() == -1)
      DBUG_RETURN(1); 
  }
  for (Ndb_cond_stack *stack= m_cond_stack; 
       (stack); 
       stack= stack->next)
  {
    Ndb_cond *cond= stack->ndb_cond;
    
    if (build_scan_filter(cond, &filter))
    {
      DBUG_PRINT("info", ("build_scan_filter failed"));
      DBUG_RETURN(1);
    }
  }
  if (multiple_cond && filter.end() == -1)
    DBUG_RETURN(1);

  DBUG_RETURN(0);
}


/*
  Optimizer sometimes does hash index lookup of a key where some
  key parts are null.  The set of cases where this happens makes
  no sense but cannot be ignored since optimizer may expect the result
  to be filtered accordingly.  The scan is actually on the table and
  the index bounds are pushed down.
*/
int ha_ndbcluster_cond::generate_scan_filter_from_key(NdbInterpretedCode* code,
                                                      NdbScanOperation::ScanOptions* options,
                                                      const KEY* key_info, 
                                                      const key_range *start_key,
                                                      const key_range *end_key) const
{
  DBUG_ENTER("generate_scan_filter_from_key");

#ifndef DBUG_OFF
  {
    DBUG_PRINT("info", ("key parts:%u length:%u",
                        key_info->user_defined_key_parts, key_info->key_length));
    const key_range* keylist[2]={ start_key, end_key };
    for (uint j=0; j <= 1; j++)
    {
      char buf[8192];
      const key_range* key=keylist[j];
      if (key == 0)
      {
        sprintf(buf, "key range %u: none", j);
      }
      else
      {
        sprintf(buf, "key range %u: flag:%u part", j, key->flag);
        const KEY_PART_INFO* key_part=key_info->key_part;
        const uchar* ptr=key->key;
        for (uint i=0; i < key_info->user_defined_key_parts; i++)
        {
          sprintf(buf+strlen(buf), " %u:", i);
          for (uint k=0; k < key_part->store_length; k++)
          {
            sprintf(buf+strlen(buf), " %02x", ptr[k]);
          }
          ptr+=key_part->store_length;
          if (ptr - key->key >= (ptrdiff_t)key->length)
          {
            /*
              key_range has no count of parts so must test byte length.
              But this is not the place for following assert.
            */
            // DBUG_ASSERT(ptr - key->key == key->length);
            break;
          }
          key_part++;
        }
      }
      DBUG_PRINT("info", ("%s", buf));
    }
  }
#endif

  NdbScanFilter filter(code);
  int res;
  filter.begin(NdbScanFilter::AND);
  do
  {
    /*
      Case "x is not null".
      Seen with index(x) where it becomes range "null < x".
      Not seen with index(x,y) for any combination of bounds
      which include "is not null".
    */
    if (start_key != 0 &&
        start_key->flag == HA_READ_AFTER_KEY &&
        end_key == 0 &&
        key_info->user_defined_key_parts == 1)
    {
      const KEY_PART_INFO* key_part=key_info->key_part;
      if (key_part->null_bit != 0) // nullable (must be)
      {
        const uchar* ptr= start_key->key;
        if (ptr[0] != 0) // null (in "null < x")
        {
          DBUG_PRINT("info", ("Generating ISNOTNULL filter for nullable %s",
                              key_part->field->field_name));
          if (filter.isnotnull(key_part->fieldnr-1) == -1)
            DBUG_RETURN(1);
          break;
        }
      }
    }

    /*
      Case "x is null" in an EQ range.
      Seen with index(x) for "x is null".
      Seen with index(x,y) for "x is null and y = 1".
      Not seen with index(x,y) for "x is null and y is null".
      Seen only when all key parts are present (but there is
      no reason to limit the code to this case).
    */
    if (start_key != 0 &&
        start_key->flag == HA_READ_KEY_EXACT &&
        end_key != 0 &&
        end_key->flag == HA_READ_AFTER_KEY &&
        start_key->length == end_key->length &&
        memcmp(start_key->key, end_key->key, start_key->length) == 0)
    {
      const KEY_PART_INFO* key_part=key_info->key_part;
      const uchar* ptr=start_key->key;
      for (uint i=0; i < key_info->user_defined_key_parts; i++)
      {
        const Field* field=key_part->field;
        if (key_part->null_bit) // nullable
        {
          if (ptr[0] != 0) // null
          {
            DBUG_PRINT("info", ("Generating ISNULL filter for nullable %s",
                                field->field_name));
            if (filter.isnull(key_part->fieldnr-1) == -1)
              DBUG_RETURN(1);
          }
          else
          {
            DBUG_PRINT("info", ("Generating EQ filter for nullable %s",
                                field->field_name));
            if (filter.cmp(NdbScanFilter::COND_EQ, 
                           key_part->fieldnr-1,
                           ptr + 1, // skip null-indicator byte
                           field->pack_length()) == -1)
              DBUG_RETURN(1);
          }
        }
        else
        {
          DBUG_PRINT("info", ("Generating EQ filter for non-nullable %s",
                              field->field_name));
          if (filter.cmp(NdbScanFilter::COND_EQ, 
                         key_part->fieldnr-1,
                         ptr,
                         field->pack_length()) == -1)
            DBUG_RETURN(1);
        }
        ptr+=key_part->store_length;
        if (ptr - start_key->key >= (ptrdiff_t)start_key->length)
        {
          break;
        }
        key_part++;
      }
      break;
    }

    DBUG_PRINT("info", ("Unknown hash index scan"));
    // enable to catch new cases when optimizer changes
    // DBUG_ASSERT(false);
  }
  while (0);

  // Add any pushed condition
  if (m_cond_stack &&
      (res= generate_scan_filter_from_cond(filter)))
    DBUG_RETURN(res);
    
  if (filter.end() == -1)
    DBUG_RETURN(1);
  
  if (options!=NULL)
  {
    options->interpretedCode= code;
    options->optionsPresent|= NdbScanOperation::ScanOptions::SO_INTERPRETED;
  }

  DBUG_RETURN(0);
}<|MERGE_RESOLUTION|>--- conflicted
+++ resolved
@@ -1047,11 +1047,7 @@
                 {
                   DBUG_PRINT("info", ("Found non-matching collation %s",  
                                       item->collation.collation->name)); 
-<<<<<<< HEAD
                   context->supported= false;
-=======
-                  context->supported= false;                
->>>>>>> e09235da
                 }
               }
               break;
@@ -1623,11 +1619,7 @@
           else
           {
             /* Did not expect condition */
-<<<<<<< HEAD
             context->supported= false;
-=======
-            context->supported= false;          
->>>>>>> e09235da
           }
           break;
         }
