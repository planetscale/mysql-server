/* Copyright (c) 2000, 2021, Oracle and/or its affiliates.

   This program is free software; you can redistribute it and/or modify
   it under the terms of the GNU General Public License, version 2.0,
   as published by the Free Software Foundation.

   This program is also distributed with certain software (including
   but not limited to OpenSSL) that is licensed under separate terms,
   as designated in a particular file or component or in included license
   documentation.  The authors of MySQL hereby grant you an additional
   permission to link the program and your derivative works with the
   separately licensed software that they have included with MySQL.

   This program is distributed in the hope that it will be useful,
   but WITHOUT ANY WARRANTY; without even the implied warranty of
   MERCHANTABILITY or FITNESS FOR A PARTICULAR PURPOSE.  See the
   GNU General Public License, version 2.0, for more details.

   You should have received a copy of the GNU General Public License
   along with this program; if not, write to the Free Software
   Foundation, Inc., 51 Franklin St, Fifth Floor, Boston, MA 02110-1301  USA */

/** @file sql/handler.cc

    @brief
    Implements functions in the handler interface that are shared between all
    storage engines.
*/

#include "sql/handler.h"

#include <ctype.h>
#include <errno.h>
#include <limits.h>
#include <stdio.h>
#include <stdlib.h>
#include <algorithm>
#include <atomic>
#include <cmath>
#include <list>
#include <random>  // std::uniform_real_distribution
#include <string>
#include <vector>

#include "keycache.h"
#include "libbinlogevents/include/binlog_event.h"
#include "m_ctype.h"
#include "m_string.h"
#include "my_bit.h"     // my_count_bits
#include "my_bitmap.h"  // MY_BITMAP
#include "my_check_opt.h"
#include "my_dbug.h"
#include "my_loglevel.h"
#include "my_macros.h"
#include "my_pointer_arithmetic.h"
#include "my_psi_config.h"
#include "my_sqlcommand.h"
#include "my_sys.h"  // MEM_DEFINED_IF_ADDRESSABLE()
#include "myisam.h"  // TT_FOR_UPGRADE
#include "mysql/components/services/bits/psi_bits.h"
#include "mysql/components/services/log_builtins.h"
#include "mysql/components/services/log_shared.h"
#include "mysql/plugin.h"
#include "mysql/psi/mysql_file.h"
#include "mysql/psi/mysql_mutex.h"
#include "mysql/psi/mysql_table.h"
#include "mysql/psi/mysql_transaction.h"
#include "mysql/psi/psi_table.h"
#include "mysql/service_mysql_alloc.h"
#include "mysql_com.h"
#include "mysql_version.h"  // MYSQL_VERSION_ID
#include "mysqld_error.h"
#include "prealloced_array.h"
#include "sql/auth/auth_common.h"  // check_readonly() and SUPER_ACL
#include "sql/binlog.h"            // mysql_bin_log
#include "sql/check_stack.h"
#include "sql/clone_handler.h"
#include "sql/current_thd.h"
#include "sql/dd/cache/dictionary_client.h"  // dd::cache::Dictionary_client
#include "sql/dd/dd.h"                       // dd::get_dictionary
#include "sql/dd/dictionary.h"               // dd:acquire_shared_table_mdl
#include "sql/dd/types/table.h"              // dd::Table
#include "sql/dd_table_share.h"              // open_table_def
#include "sql/debug_sync.h"                  // DEBUG_SYNC
#include "sql/derror.h"                      // ER_DEFAULT
#include "sql/error_handler.h"               // Internal_error_handler
#include "sql/field.h"
#include "sql/item.h"
#include "sql/lock.h"  // MYSQL_LOCK
#include "sql/log.h"
#include "sql/log_event.h"  // Write_rows_log_event
#include "sql/mdl.h"
#include "sql/mysqld.h"                 // global_system_variables heap_hton ..
#include "sql/opt_costconstantcache.h"  // reload_optimizer_cost_constants
#include "sql/opt_costmodel.h"
#include "sql/opt_hints.h"
#include "sql/protocol.h"
#include "sql/psi_memory_key.h"
#include "sql/query_options.h"
#include "sql/record_buffer.h"  // Record_buffer
#include "sql/rpl_filter.h"
#include "sql/rpl_gtid.h"
#include "sql/rpl_handler.h"                       // RUN_HOOK
#include "sql/rpl_replica_commit_order_manager.h"  // Commit_order_manager
#include "sql/rpl_rli.h"                // is_atomic_ddl_commit_on_slave
#include "sql/rpl_write_set_handler.h"  // add_pke
#include "sql/sdi_utils.h"              // import_serialized_meta_data
#include "sql/session_tracker.h"
#include "sql/sql_base.h"  // free_io_cache
#include "sql/sql_bitmap.h"
#include "sql/sql_class.h"
#include "sql/sql_error.h"
#include "sql/sql_lex.h"
#include "sql/sql_parse.h"   // check_stack_overrun
#include "sql/sql_plugin.h"  // plugin_foreach
#include "sql/sql_select.h"  // actual_key_parts
#include "sql/sql_table.h"   // build_table_filename
#include "sql/strfunc.h"     // strnncmp_nopads
#include "sql/system_variables.h"
#include "sql/table.h"
#include "sql/tc_log.h"
#include "sql/thr_malloc.h"
#include "sql/transaction.h"  // trans_commit_implicit
#include "sql/transaction_info.h"
#include "sql/xa.h"
#include "sql_string.h"
#include "sql_tmp_table.h"  // free_tmp_table
#include "template_utils.h"
#include "uniques.h"  // Unique_on_insert
#include "varlen_sort.h"

/**
  @def MYSQL_TABLE_IO_WAIT
  Instrumentation helper for table io_waits.
  Note that this helper is intended to be used from
  within the handler class only, as it uses members
  from @c handler
  Performance schema events are instrumented as follows:
  - in non batch mode, one event is generated per call
  - in batch mode, the number of rows affected is saved
  in @c m_psi_numrows, so that @c end_psi_batch_mode()
  generates a single event for the batch.
  @param OP the table operation to be performed
  @param INDEX the table index used if any, or MAX_KEY.
  @param RESULT the result of the table operation performed
  @param PAYLOAD instrumented code to execute
  @sa handler::end_psi_batch_mode.
*/
#ifdef HAVE_PSI_TABLE_INTERFACE
#define MYSQL_TABLE_IO_WAIT(OP, INDEX, RESULT, PAYLOAD)                     \
  {                                                                         \
    if (m_psi != NULL) {                                                    \
      switch (m_psi_batch_mode) {                                           \
        case PSI_BATCH_MODE_NONE: {                                         \
          PSI_table_locker *sub_locker = NULL;                              \
          PSI_table_locker_state reentrant_safe_state;                      \
          reentrant_safe_state.m_thread = nullptr;                          \
          reentrant_safe_state.m_wait = nullptr;                            \
          sub_locker = PSI_TABLE_CALL(start_table_io_wait)(                 \
              &reentrant_safe_state, m_psi, OP, INDEX, __FILE__, __LINE__); \
          PAYLOAD                                                           \
          if (sub_locker != NULL) PSI_TABLE_CALL(end_table_io_wait)         \
          (sub_locker, 1);                                                  \
          break;                                                            \
        }                                                                   \
        case PSI_BATCH_MODE_STARTING: {                                     \
          m_psi_locker = PSI_TABLE_CALL(start_table_io_wait)(               \
              &m_psi_locker_state, m_psi, OP, INDEX, __FILE__, __LINE__);   \
          PAYLOAD                                                           \
          if (!RESULT) m_psi_numrows++;                                     \
          m_psi_batch_mode = PSI_BATCH_MODE_STARTED;                        \
          break;                                                            \
        }                                                                   \
        case PSI_BATCH_MODE_STARTED:                                        \
        default: {                                                          \
          assert(m_psi_batch_mode == PSI_BATCH_MODE_STARTED);               \
          PAYLOAD                                                           \
          if (!RESULT) m_psi_numrows++;                                     \
          break;                                                            \
        }                                                                   \
      }                                                                     \
    } else {                                                                \
      PAYLOAD                                                               \
    }                                                                       \
  }
#else
#define MYSQL_TABLE_IO_WAIT(OP, INDEX, RESULT, PAYLOAD) PAYLOAD
#endif

/**
  @def MYSQL_TABLE_LOCK_WAIT
  Instrumentation helper for table io_waits.
  @param OP the table operation to be performed
  @param FLAGS per table operation flags.
  @param PAYLOAD the code to instrument.
  @sa MYSQL_END_TABLE_WAIT.
*/
#ifdef HAVE_PSI_TABLE_INTERFACE
#define MYSQL_TABLE_LOCK_WAIT(OP, FLAGS, PAYLOAD)                              \
  {                                                                            \
    if (m_psi != NULL) {                                                       \
      PSI_table_locker *locker;                                                \
      PSI_table_locker_state state;                                            \
      locker = PSI_TABLE_CALL(start_table_lock_wait)(&state, m_psi, OP, FLAGS, \
                                                     __FILE__, __LINE__);      \
      PAYLOAD                                                                  \
      if (locker != NULL) PSI_TABLE_CALL(end_table_lock_wait)(locker);         \
    } else {                                                                   \
      PAYLOAD                                                                  \
    }                                                                          \
  }
#else
#define MYSQL_TABLE_LOCK_WAIT(OP, FLAGS, PAYLOAD) PAYLOAD
#endif

using std::list;
using std::log2;
using std::max;
using std::min;

/**
  While we have legacy_db_type, we have this array to
  check for dups and to find handlerton from legacy_db_type.
  Remove when legacy_db_type is finally gone
*/
static Prealloced_array<st_plugin_int *, PREALLOC_NUM_HA> se_plugin_array(
    PSI_NOT_INSTRUMENTED);

/**
  Array allowing to check if handlerton is builtin without
  acquiring LOCK_plugin.
*/
static Prealloced_array<bool, PREALLOC_NUM_HA> builtin_htons(
    PSI_NOT_INSTRUMENTED);

st_plugin_int *hton2plugin(uint slot) { return se_plugin_array[slot]; }

size_t num_hton2plugins() { return se_plugin_array.size(); }

st_plugin_int *insert_hton2plugin(uint slot, st_plugin_int *plugin) {
  if (se_plugin_array.assign_at(slot, plugin)) return nullptr;
  builtin_htons.assign_at(slot, true);
  return se_plugin_array[slot];
}

st_plugin_int *remove_hton2plugin(uint slot) {
  st_plugin_int *retval = se_plugin_array[slot];
  se_plugin_array[slot] = NULL;
  builtin_htons.assign_at(slot, false);
  return retval;
}

const char *ha_resolve_storage_engine_name(const handlerton *db_type) {
  return db_type == nullptr ? "UNKNOWN" : hton2plugin(db_type->slot)->name.str;
}

static handlerton *installed_htons[128];

/* number of storage engines (from installed_htons[]) that support 2pc */
ulong total_ha_2pc = 0;
/* size of savepoint storage area (see ha_init) */
ulong savepoint_alloc_size = 0;

namespace {
struct Storage_engine_identifier {
  const LEX_CSTRING canonical;
  const LEX_CSTRING legacy;
};
const Storage_engine_identifier se_names[] = {
    {{STRING_WITH_LEN("INNODB")}, {STRING_WITH_LEN("INNOBASE")}},
    {{STRING_WITH_LEN("NDBCLUSTER")}, {STRING_WITH_LEN("NDB")}},
    {{STRING_WITH_LEN("MEMORY")}, {STRING_WITH_LEN("HEAP")}},
    {{STRING_WITH_LEN("MRG_MYISAM")}, {STRING_WITH_LEN("MERGE")}}};
const auto se_names_end = std::end(se_names);
std::vector<std::string> disabled_se_names;
}  // namespace

const char *ha_row_type[] = {"",
                             "FIXED",
                             "DYNAMIC",
                             "COMPRESSED",
                             "REDUNDANT",
                             "COMPACT",
                             /* Reserved to be "PAGE" in future versions */ "?",
                             "?",
                             "?",
                             "?"};

const char *tx_isolation_names[] = {"READ-UNCOMMITTED", "READ-COMMITTED",
                                    "REPEATABLE-READ", "SERIALIZABLE", NullS};
TYPELIB tx_isolation_typelib = {array_elements(tx_isolation_names) - 1, "",
                                tx_isolation_names, nullptr};

// Called for each SE to check if given db.table_name is a system table.
static bool check_engine_system_table_handlerton(THD *unused, plugin_ref plugin,
                                                 void *arg);

static int ha_discover(THD *thd, const char *db, const char *name,
                       uchar **frmblob, size_t *frmlen);

/**
  Structure used by SE during check for system table.
  This structure is passed to each SE handlerton and the status (OUT param)
  is collected.
*/
struct st_sys_tbl_chk_params {
  const char *db;                  // IN param
  const char *table_name;          // IN param
  bool is_sql_layer_system_table;  // IN param
  legacy_db_type db_type;          // IN param

  enum enum_sys_tbl_chk_status {
    // db.table_name is not a supported system table.
    NOT_KNOWN_SYSTEM_TABLE,
    /*
      db.table_name is a system table,
      but may not be supported by SE.
    */
    KNOWN_SYSTEM_TABLE,
    /*
      db.table_name is a system table,
      and is supported by SE.
    */
    SUPPORTED_SYSTEM_TABLE
  } status;  // OUT param
};

static plugin_ref ha_default_plugin(THD *thd) {
  if (thd->variables.table_plugin) return thd->variables.table_plugin;
  return my_plugin_lock(thd, &global_system_variables.table_plugin);
}

/** @brief
  Return the default storage engine handlerton used for non-temp tables
  for thread

  SYNOPSIS
    ha_default_handlerton(thd)
    thd         current thread

  RETURN
    pointer to handlerton
*/
handlerton *ha_default_handlerton(THD *thd) {
  plugin_ref plugin = ha_default_plugin(thd);
  assert(plugin);
  handlerton *hton = plugin_data<handlerton *>(plugin);
  assert(hton);
  return hton;
}

static plugin_ref ha_default_temp_plugin(THD *thd) {
  if (thd->variables.temp_table_plugin) return thd->variables.temp_table_plugin;
  return my_plugin_lock(thd, &global_system_variables.temp_table_plugin);
}

/** @brief
  Return the default storage engine handlerton used for explicitly
  created temp tables for a thread

  SYNOPSIS
    ha_default_temp_handlerton(thd)
    thd         current thread

  RETURN
    pointer to handlerton
*/
handlerton *ha_default_temp_handlerton(THD *thd) {
  plugin_ref plugin = ha_default_temp_plugin(thd);
  assert(plugin);
  handlerton *hton = plugin_data<handlerton *>(plugin);
  assert(hton);
  return hton;
}

/**
  Resolve handlerton plugin by name, without checking for "DEFAULT" or
  HTON_NOT_USER_SELECTABLE.

  @param thd  Thread context.
  @param name Plugin name.

  @return plugin or NULL if not found.
*/
plugin_ref ha_resolve_by_name_raw(THD *thd, const LEX_CSTRING &name) {
  return plugin_lock_by_name(thd, name, MYSQL_STORAGE_ENGINE_PLUGIN);
}

static const CHARSET_INFO &hton_charset() { return *system_charset_info; }

/**
  Return the storage engine handlerton for the supplied name.

  @param thd           Current thread. May be nullptr, (e.g. during initialize).
  @param name          Name of storage engine.
  @param is_temp_table true if table is a temporary table.

  @return Pointer to storage engine plugin handle.
*/
plugin_ref ha_resolve_by_name(THD *thd, const LEX_CSTRING *name,
                              bool is_temp_table) {
  if (thd && 0 == strnncmp_nopads(hton_charset(), *name,
                                  {STRING_WITH_LEN("DEFAULT")})) {
    return is_temp_table ? ha_default_plugin(thd) : ha_default_temp_plugin(thd);
  }

  // Note that thd CAN be nullptr here - it is not actually needed by
  // ha_resolve_by_name_raw().
  plugin_ref plugin = ha_resolve_by_name_raw(thd, *name);
  if (plugin == nullptr) {
    // If we fail to resolve the name passed in, we try to see if it is a
    // historical alias.
    auto match = std::find_if(
        std::begin(se_names), se_names_end,
        [&](const Storage_engine_identifier &sei) {
          return (0 == strnncmp_nopads(hton_charset(), *name, sei.legacy));
        });
    if (match != se_names_end) {
      // if it is, we resolve using the new name
      plugin = ha_resolve_by_name_raw(thd, match->canonical);
    }
  }
  if (plugin != nullptr) {
    handlerton *hton = plugin_data<handlerton *>(plugin);
    if (hton && !(hton->flags & HTON_NOT_USER_SELECTABLE)) return plugin;

    /*
      unlocking plugin immediately after locking is relatively low cost.
    */
    plugin_unlock(thd, plugin);
  }
  return nullptr;
}

/**
  Read a comma-separated list of storage engine names. Look up each in the
  known list of canonical and legacy names. In case of a match; add both the
  canonical and the legacy name to disabled_se_names, which is a static vector
  of disabled storage engine names.
  If there is no match, the unmodified name is added to the vector.
*/
void set_externally_disabled_storage_engine_names(const char *disabled_list) {
  assert(disabled_list != nullptr);

  myu::Split(
      disabled_list, disabled_list + strlen(disabled_list), myu::IsComma,
      [](const char *f, const char *l) {
        auto tr = myu::FindTrimmedRange(f, l, myu::IsSpace);
        if (tr.first == tr.second) return;

        const LEX_CSTRING dse{tr.first,
                              static_cast<size_t>(tr.second - tr.first)};
        auto match = std::find_if(
            std::begin(se_names), se_names_end,
            [&](const Storage_engine_identifier &seid) {
              return (
                  (0 == strnncmp_nopads(hton_charset(), dse, seid.canonical)) ||
                  (0 == strnncmp_nopads(hton_charset(), dse, seid.legacy)));
            });
        if (match == se_names_end) {
          disabled_se_names.emplace_back(dse.str, dse.length);
          return;
        }
        disabled_se_names.emplace_back(match->canonical.str,
                                       match->canonical.length);
        disabled_se_names.emplace_back(match->legacy.str, match->legacy.length);
      });
}

static bool is_storage_engine_name_externally_disabled(const char *name) {
  const LEX_CSTRING n{name, strlen(name)};
  return std::any_of(
      disabled_se_names.begin(), disabled_se_names.end(),
      [&](const std::string &dse) {
        return (0 == strnncmp_nopads(hton_charset(), n,
                                     {dse.c_str(), dse.length()}));
      });
}

/**
  Returns true if the storage engine of the handlerton argument has
  been listed in the disabled_storage_engines system variable. @note
  that the SE may still be internally enabled, that is
  HaIsInternallyEnabled may return true.
 */
bool ha_is_externally_disabled(const handlerton &htnr) {
  const char *se_name = ha_resolve_storage_engine_name(&htnr);
  assert(se_name != nullptr);
  return is_storage_engine_name_externally_disabled(se_name);
}

// Check if storage engine is disabled for table/tablespace creation.
bool ha_is_storage_engine_disabled(handlerton *se_handle) {
  assert(se_handle != nullptr);
  return ha_is_externally_disabled(*se_handle);
}

plugin_ref ha_lock_engine(THD *thd, const handlerton *hton) {
  if (hton) {
    st_plugin_int **plugin = &se_plugin_array[hton->slot];

#ifdef NDEBUG
    /*
      Take a shortcut for builtin engines -- return pointer to plugin
      without acquiring LOCK_plugin mutex. This is safe safe since such
      plugins are not deleted until shutdown and we don't do reference
      counting in non-debug builds for them.

      Since we have reference to handlerton on our hands, this method
      can't be called concurrently to non-builtin handlerton initialization/
      deinitialization. So it is safe to access builtin_htons[] without
      additional locking.
     */
    if (builtin_htons[hton->slot]) return *plugin;

    return my_plugin_lock(thd, plugin);
#else
    /*
      We can't take shortcut in debug builds.
      At least assert that builtin_htons[slot] is set correctly.
    */
    assert(builtin_htons[hton->slot] == (plugin[0]->plugin_dl == nullptr));
    return my_plugin_lock(thd, &plugin);
#endif
  }
  return nullptr;
}

handlerton *ha_resolve_by_legacy_type(THD *thd, enum legacy_db_type db_type) {
  plugin_ref plugin;
  switch (db_type) {
    case DB_TYPE_DEFAULT:
      return ha_default_handlerton(thd);
    default:
      if (db_type > DB_TYPE_UNKNOWN && db_type < DB_TYPE_DEFAULT &&
          (plugin = ha_lock_engine(thd, installed_htons[db_type])))
        return plugin_data<handlerton *>(plugin);
      /* fall through */
    case DB_TYPE_UNKNOWN:
      return nullptr;
  }
}

/**
  Use other database handler if databasehandler is not compiled in.
*/
handlerton *ha_checktype(THD *thd, enum legacy_db_type database_type,
                         bool no_substitute, bool report_error) {
  DBUG_TRACE;
  handlerton *hton = ha_resolve_by_legacy_type(thd, database_type);
  if (ha_storage_engine_is_enabled(hton)) return hton;

  if (no_substitute) {
    if (report_error) {
      const char *engine_name = ha_resolve_storage_engine_name(hton);
      my_error(ER_FEATURE_DISABLED, MYF(0), engine_name, engine_name);
    }
    return nullptr;
  }

  (void)RUN_HOOK(transaction, after_rollback, (thd, false));

  switch (database_type) {
    case DB_TYPE_MRG_ISAM:
      return ha_resolve_by_legacy_type(thd, DB_TYPE_MRG_MYISAM);
    default:
      break;
  }

  return ha_default_handlerton(thd);
} /* ha_checktype */

/**
  Create handler object for the table in the storage engine.

  @param share        TABLE_SHARE for the table, can be NULL if caller
                      didn't perform full-blown open of table definition.
  @param partitioned  Indicates whether table is partitioned.
  @param alloc        Memory root to be used for allocating handler object.
  @param db_type      Table's storage engine.

  @note This function will try to use default storage engine if one which
        was specified through db_type parameter is not available.
*/
handler *get_new_handler(TABLE_SHARE *share, bool partitioned, MEM_ROOT *alloc,
                         handlerton *db_type) {
  handler *file;
  DBUG_TRACE;
  DBUG_PRINT("enter", ("alloc: %p", alloc));

  if (db_type && db_type->state == SHOW_OPTION_YES && db_type->create) {
    if ((file = db_type->create(db_type, share, partitioned, alloc)))
      file->init();
    return file;
  }
  /*
    Try the default table type
    Here the call to current_thd() is ok as we call this function a lot of
    times but we enter this branch very seldom.
  */
  return get_new_handler(share, partitioned, alloc,
                         ha_default_handlerton(current_thd));
}

static const char **handler_errmsgs;

static const char *get_handler_errmsg(int nr) {
  return handler_errmsgs[nr - HA_ERR_FIRST];
}

/**
  Register handler error messages for use with my_error().

  @retval
    0           OK
  @retval
    !=0         Error
*/

int ha_init_errors(void) {
#define SETMSG(nr, msg) handler_errmsgs[(nr)-HA_ERR_FIRST] = (msg)

  /* Allocate a pointer array for the error message strings. */
  /* Zerofill it to avoid uninitialized gaps. */
  if (!(handler_errmsgs = static_cast<const char **>(my_malloc(
            key_memory_errmsgs_handler, HA_ERR_ERRORS * sizeof(char *),
            MYF(MY_WME | MY_ZEROFILL)))))
    return 1;

  /* Set the dedicated error messages. */
  SETMSG(HA_ERR_KEY_NOT_FOUND, ER_DEFAULT(ER_KEY_NOT_FOUND));
  SETMSG(HA_ERR_FOUND_DUPP_KEY, ER_DEFAULT(ER_DUP_KEY));
  SETMSG(HA_ERR_RECORD_CHANGED, "Update wich is recoverable");
  SETMSG(HA_ERR_WRONG_INDEX, "Wrong index given to function");
  SETMSG(HA_ERR_CRASHED, ER_DEFAULT(ER_NOT_KEYFILE));
  SETMSG(HA_ERR_WRONG_IN_RECORD, ER_DEFAULT(ER_CRASHED_ON_USAGE));
  SETMSG(HA_ERR_OUT_OF_MEM, "Table handler out of memory");
  SETMSG(HA_ERR_NOT_A_TABLE, "Incorrect file format '%.64s'");
  SETMSG(HA_ERR_WRONG_COMMAND, "Command not supported");
  SETMSG(HA_ERR_OLD_FILE, ER_DEFAULT(ER_OLD_KEYFILE));
  SETMSG(HA_ERR_NO_ACTIVE_RECORD, "No record read in update");
  SETMSG(HA_ERR_RECORD_DELETED, "Intern record deleted");
  SETMSG(HA_ERR_RECORD_FILE_FULL, ER_DEFAULT(ER_RECORD_FILE_FULL));
  SETMSG(HA_ERR_INDEX_FILE_FULL, "No more room in index file '%.64s'");
  SETMSG(HA_ERR_END_OF_FILE, "End in next/prev/first/last");
  SETMSG(HA_ERR_UNSUPPORTED, ER_DEFAULT(ER_ILLEGAL_HA));
  SETMSG(HA_ERR_TOO_BIG_ROW, "Too big row");
  SETMSG(HA_WRONG_CREATE_OPTION, "Wrong create option");
  SETMSG(HA_ERR_FOUND_DUPP_UNIQUE, ER_DEFAULT(ER_DUP_UNIQUE));
  SETMSG(HA_ERR_UNKNOWN_CHARSET, "Can't open charset");
  SETMSG(HA_ERR_WRONG_MRG_TABLE_DEF, ER_DEFAULT(ER_WRONG_MRG_TABLE));
  SETMSG(HA_ERR_CRASHED_ON_REPAIR, ER_DEFAULT(ER_CRASHED_ON_REPAIR));
  SETMSG(HA_ERR_CRASHED_ON_USAGE, ER_DEFAULT(ER_CRASHED_ON_USAGE));
  SETMSG(HA_ERR_LOCK_WAIT_TIMEOUT, ER_DEFAULT(ER_LOCK_WAIT_TIMEOUT));
  SETMSG(HA_ERR_LOCK_TABLE_FULL, ER_DEFAULT(ER_LOCK_TABLE_FULL));
  SETMSG(HA_ERR_READ_ONLY_TRANSACTION, ER_DEFAULT(ER_READ_ONLY_TRANSACTION));
  SETMSG(HA_ERR_LOCK_DEADLOCK, ER_DEFAULT(ER_LOCK_DEADLOCK));
  SETMSG(HA_ERR_CANNOT_ADD_FOREIGN, ER_DEFAULT(ER_CANNOT_ADD_FOREIGN));
  SETMSG(HA_ERR_NO_REFERENCED_ROW, ER_DEFAULT(ER_NO_REFERENCED_ROW_2));
  SETMSG(HA_ERR_ROW_IS_REFERENCED, ER_DEFAULT(ER_ROW_IS_REFERENCED_2));
  SETMSG(HA_ERR_NO_SAVEPOINT, "No savepoint with that name");
  SETMSG(HA_ERR_NON_UNIQUE_BLOCK_SIZE, "Non unique key block size");
  SETMSG(HA_ERR_NO_SUCH_TABLE, "No such table: '%.64s'");
  SETMSG(HA_ERR_TABLE_EXIST, ER_DEFAULT(ER_TABLE_EXISTS_ERROR));
  SETMSG(HA_ERR_NO_CONNECTION, "Could not connect to storage engine");
  SETMSG(HA_ERR_TABLE_DEF_CHANGED, ER_DEFAULT(ER_TABLE_DEF_CHANGED));
  SETMSG(HA_ERR_FOREIGN_DUPLICATE_KEY,
         "FK constraint would lead to duplicate key");
  SETMSG(HA_ERR_TABLE_NEEDS_UPGRADE, ER_DEFAULT(ER_TABLE_NEEDS_UPGRADE));
  SETMSG(HA_ERR_TABLE_READONLY, ER_DEFAULT(ER_OPEN_AS_READONLY));
  SETMSG(HA_ERR_AUTOINC_READ_FAILED, ER_DEFAULT(ER_AUTOINC_READ_FAILED));
  SETMSG(HA_ERR_AUTOINC_ERANGE, ER_DEFAULT(ER_WARN_DATA_OUT_OF_RANGE));
  SETMSG(HA_ERR_TOO_MANY_CONCURRENT_TRXS,
         ER_DEFAULT(ER_TOO_MANY_CONCURRENT_TRXS));
  SETMSG(HA_ERR_INDEX_COL_TOO_LONG, ER_DEFAULT(ER_INDEX_COLUMN_TOO_LONG));
  SETMSG(HA_ERR_INDEX_CORRUPT, ER_DEFAULT(ER_INDEX_CORRUPT));
  SETMSG(HA_FTS_INVALID_DOCID, "Invalid InnoDB FTS Doc ID");
  SETMSG(HA_ERR_TABLE_IN_FK_CHECK, ER_DEFAULT(ER_TABLE_IN_FK_CHECK));
  SETMSG(HA_ERR_TABLESPACE_EXISTS, "Tablespace already exists");
  SETMSG(HA_ERR_TABLESPACE_MISSING, ER_DEFAULT(ER_TABLESPACE_MISSING));
  SETMSG(HA_ERR_FTS_EXCEED_RESULT_CACHE_LIMIT,
         "FTS query exceeds result cache limit");
  SETMSG(HA_ERR_TEMP_FILE_WRITE_FAILURE,
         ER_DEFAULT(ER_TEMP_FILE_WRITE_FAILURE));
  SETMSG(HA_ERR_INNODB_FORCED_RECOVERY, ER_DEFAULT(ER_INNODB_FORCED_RECOVERY));
  SETMSG(HA_ERR_FTS_TOO_MANY_WORDS_IN_PHRASE,
         "Too many words in a FTS phrase or proximity search");
  SETMSG(HA_ERR_TABLE_CORRUPT, ER_DEFAULT(ER_TABLE_CORRUPT));
  SETMSG(HA_ERR_TABLESPACE_MISSING, ER_DEFAULT(ER_TABLESPACE_MISSING));
  SETMSG(HA_ERR_TABLESPACE_IS_NOT_EMPTY,
         ER_DEFAULT(ER_TABLESPACE_IS_NOT_EMPTY));
  SETMSG(HA_ERR_WRONG_FILE_NAME, ER_DEFAULT(ER_WRONG_FILE_NAME));
  SETMSG(HA_ERR_NOT_ALLOWED_COMMAND, ER_DEFAULT(ER_NOT_ALLOWED_COMMAND));
  SETMSG(HA_ERR_COMPUTE_FAILED, "Compute virtual column value failed");
  SETMSG(HA_ERR_DISK_FULL_NOWAIT, ER_DEFAULT(ER_DISK_FULL_NOWAIT));
  SETMSG(HA_ERR_NO_SESSION_TEMP, ER_DEFAULT(ER_NO_SESSION_TEMP));
  SETMSG(HA_ERR_WRONG_TABLE_NAME, ER_DEFAULT(ER_WRONG_TABLE_NAME));
  SETMSG(HA_ERR_TOO_LONG_PATH, ER_DEFAULT(ER_TABLE_NAME_CAUSES_TOO_LONG_PATH));
  SETMSG(HA_ERR_FTS_TOO_MANY_NESTED_EXP,
         "Too many nested sub-expressions in a full-text search");
  /* Register the error messages for use with my_error(). */
  return my_error_register(get_handler_errmsg, HA_ERR_FIRST, HA_ERR_LAST);
}

int ha_finalize_handlerton(st_plugin_int *plugin) {
  handlerton *hton = (handlerton *)plugin->data;
  DBUG_TRACE;

  /* hton can be NULL here, if ha_initialize_handlerton() failed. */
  if (!hton) goto end;

  switch (hton->state) {
    case SHOW_OPTION_NO:
    case SHOW_OPTION_DISABLED:
      break;
    case SHOW_OPTION_YES:
      if (installed_htons[hton->db_type] == hton)
        installed_htons[hton->db_type] = nullptr;
      break;
  };

  if (hton->panic) hton->panic(hton, HA_PANIC_CLOSE);

  if (plugin->plugin->deinit) {
    /*
      Today we have no defined/special behavior for uninstalling
      engine plugins.
    */
    DBUG_PRINT("info", ("Deinitializing plugin: '%s'", plugin->name.str));
    if (plugin->plugin->deinit(nullptr)) {
      DBUG_PRINT("warning", ("Plugin '%s' deinit function returned error.",
                             plugin->name.str));
    }
  }

  /*
    In case a plugin is uninstalled and re-installed later, it should
    reuse an array slot. Otherwise the number of uninstall/install
    cycles would be limited.
  */
  if (hton->slot != HA_SLOT_UNDEF) {
    /* Make sure we are not unpluging another plugin */
    assert(se_plugin_array[hton->slot] == plugin);
    assert(hton->slot < se_plugin_array.size());
    se_plugin_array[hton->slot] = NULL;
    builtin_htons[hton->slot] = false; /* Extra correctness. */
  }

  my_free(hton);
  plugin->data = nullptr;
end:
  return 0;
}

int ha_initialize_handlerton(st_plugin_int *plugin) {
  handlerton *hton;
  DBUG_TRACE;
  DBUG_PRINT("plugin", ("initialize plugin: '%s'", plugin->name.str));

  hton = static_cast<handlerton *>(my_malloc(key_memory_handlerton_objects,
                                             sizeof(handlerton),
                                             MYF(MY_WME | MY_ZEROFILL)));

  if (hton == nullptr) {
    LogErr(ERROR_LEVEL, ER_HANDLERTON_OOM, plugin->name.str);
    goto err_no_hton_memory;
  }

  hton->slot = HA_SLOT_UNDEF;
  /* Historical Requirement */
  plugin->data = hton;  // shortcut for the future
  if (plugin->plugin->init && plugin->plugin->init(hton)) {
    LogErr(ERROR_LEVEL, ER_PLUGIN_INIT_FAILED, plugin->name.str);
    goto err;
  }

  /*
    the switch below and hton->state should be removed when
    command-line options for plugins will be implemented
  */
  DBUG_PRINT("info", ("hton->state=%d", hton->state));
  switch (hton->state) {
    case SHOW_OPTION_NO:
      break;
    case SHOW_OPTION_YES: {
      uint tmp;
      ulong fslot;
      /* now check the db_type for conflict */
      if (hton->db_type <= DB_TYPE_UNKNOWN ||
          hton->db_type >= DB_TYPE_DEFAULT || installed_htons[hton->db_type]) {
        int idx = (int)DB_TYPE_FIRST_DYNAMIC;

        while (idx < (int)DB_TYPE_DEFAULT && installed_htons[idx]) idx++;

        if (idx == (int)DB_TYPE_DEFAULT) {
          LogErr(WARNING_LEVEL, ER_TOO_MANY_STORAGE_ENGINES);
          goto err_deinit;
        }
        if (hton->db_type != DB_TYPE_UNKNOWN)
          LogErr(WARNING_LEVEL, ER_SE_TYPECODE_CONFLICT, plugin->plugin->name,
                 idx);
        hton->db_type = (enum legacy_db_type)idx;
      }

      /*
        In case a plugin is uninstalled and re-installed later, it should
        reuse an array slot. Otherwise the number of uninstall/install
        cycles would be limited. So look for a free slot.
      */
      DBUG_PRINT("plugin",
                 ("total_ha: %lu", static_cast<ulong>(se_plugin_array.size())));
      for (fslot = 0; fslot < se_plugin_array.size(); fslot++) {
        if (!se_plugin_array[fslot]) break;
      }
      if (fslot < se_plugin_array.size())
        hton->slot = fslot;
      else {
        hton->slot = se_plugin_array.size();
      }
      if (se_plugin_array.assign_at(hton->slot, plugin) ||
          builtin_htons.assign_at(hton->slot, (plugin->plugin_dl == nullptr)))
        goto err_deinit;

      installed_htons[hton->db_type] = hton;
      tmp = hton->savepoint_offset;
      hton->savepoint_offset = savepoint_alloc_size;
      savepoint_alloc_size += tmp;
      if (hton->prepare) total_ha_2pc++;
      break;
    }
      /* fall through */
    default:
      hton->state = SHOW_OPTION_DISABLED;
      break;
  }

  /*
    This is entirely for legacy. We will create a new "disk based" hton and a
    "memory" hton which will be configurable longterm. We should be able to
    remove partition and myisammrg.
  */
  switch (hton->db_type) {
    case DB_TYPE_HEAP:
      heap_hton = hton;
      break;
    case DB_TYPE_TEMPTABLE:
      temptable_hton = hton;
      break;
    case DB_TYPE_MYISAM:
      myisam_hton = hton;
      break;
    case DB_TYPE_INNODB:
      innodb_hton = hton;
      break;
    default:
      break;
  };

  /*
    Re-load the optimizer cost constants since this storage engine can
    have non-default cost constants.
  */
  reload_optimizer_cost_constants();

  return 0;

err_deinit:
  /*
    Let plugin do its inner deinitialization as plugin->init()
    was successfully called before.
  */
  if (plugin->plugin->deinit) (void)plugin->plugin->deinit(nullptr);

err:
  my_free(hton);
err_no_hton_memory:
  plugin->data = nullptr;
  return 1;
}

int ha_init() {
  int error = 0;
  DBUG_TRACE;

  /*
    Check if there is a transaction-capable storage engine besides the
    binary log.
  */
  opt_using_transactions =
      se_plugin_array.size() > static_cast<ulong>(opt_bin_log);
  savepoint_alloc_size += sizeof(SAVEPOINT);

  return error;
}

void ha_end() {
  // Unregister handler error messages.
  my_error_unregister(HA_ERR_FIRST, HA_ERR_LAST);
  my_free(handler_errmsgs);
}

static bool dropdb_handlerton(THD *, plugin_ref plugin, void *path) {
  handlerton *hton = plugin_data<handlerton *>(plugin);
  if (hton->state == SHOW_OPTION_YES && hton->drop_database)
    hton->drop_database(hton, (char *)path);
  return false;
}

void ha_drop_database(char *path) {
  plugin_foreach(nullptr, dropdb_handlerton, MYSQL_STORAGE_ENGINE_PLUGIN, path);
}

static bool closecon_handlerton(THD *thd, plugin_ref plugin, void *) {
  handlerton *hton = plugin_data<handlerton *>(plugin);
  /*
    there's no need to rollback here as all transactions must
    be rolled back already
  */
  if (hton->state == SHOW_OPTION_YES && thd_get_ha_data(thd, hton)) {
    if (hton->close_connection) hton->close_connection(hton, thd);
    /* make sure ha_data is reset and ha_data_lock is released */
    thd_set_ha_data(thd, hton, nullptr);
  }
  return false;
}

/**
  @note
    don't bother to rollback here, it's done already
*/
void ha_close_connection(THD *thd) {
  plugin_foreach(thd, closecon_handlerton, MYSQL_STORAGE_ENGINE_PLUGIN,
                 nullptr);
}

static bool kill_handlerton(THD *thd, plugin_ref plugin, void *) {
  handlerton *hton = plugin_data<handlerton *>(plugin);

  if (hton->state == SHOW_OPTION_YES && hton->kill_connection) {
    if (thd_get_ha_data(thd, hton)) hton->kill_connection(hton, thd);
  }

  return false;
}

void ha_kill_connection(THD *thd) {
  plugin_foreach(thd, kill_handlerton, MYSQL_STORAGE_ENGINE_PLUGIN, nullptr);
}

/** Invoke handlerton::pre_dd_shutdown() on a plugin.
@param plugin	storage engine plugin
@retval false (always) */
static bool pre_dd_shutdown_handlerton(THD *, plugin_ref plugin, void *) {
  handlerton *hton = plugin_data<handlerton *>(plugin);
  if (hton->state == SHOW_OPTION_YES && hton->pre_dd_shutdown)
    hton->pre_dd_shutdown(hton);
  return false;
}

/** Invoke handlerton::pre_dd_shutdown() on every storage engine plugin. */
void ha_pre_dd_shutdown(void) {
  plugin_foreach(nullptr, pre_dd_shutdown_handlerton,
                 MYSQL_STORAGE_ENGINE_PLUGIN, nullptr);
}

/* ========================================================================
 ======================= TRANSACTIONS ===================================*/

/**
  Transaction handling in the server
  ==================================

  In each client connection, MySQL maintains two transactional
  states:
  - a statement transaction,
  - a standard, also called normal transaction.

  Historical note
  ---------------
  "Statement transaction" is a non-standard term that comes
  from the times when MySQL supported BerkeleyDB storage engine.

  First of all, it should be said that in BerkeleyDB auto-commit
  mode auto-commits operations that are atomic to the storage
  engine itself, such as a write of a record, and are too
  high-granular to be atomic from the application perspective
  (MySQL). One SQL statement could involve many BerkeleyDB
  auto-committed operations and thus BerkeleyDB auto-commit was of
  little use to MySQL.

  Secondly, instead of SQL standard savepoints, BerkeleyDB
  provided the concept of "nested transactions". In a nutshell,
  transactions could be arbitrarily nested, but when the parent
  transaction was committed or aborted, all its child (nested)
  transactions were handled committed or aborted as well.
  Commit of a nested transaction, in turn, made its changes
  visible, but not durable: it destroyed the nested transaction,
  all its changes would become available to the parent and
  currently active nested transactions of this parent.

  So the mechanism of nested transactions was employed to
  provide "all or nothing" guarantee of SQL statements
  required by the standard.
  A nested transaction would be created at start of each SQL
  statement, and destroyed (committed or aborted) at statement
  end. Such nested transaction was internally referred to as
  a "statement transaction" and gave birth to the term.

  (Historical note ends)

  Since then a statement transaction is started for each statement
  that accesses transactional tables or uses the binary log.  If
  the statement succeeds, the statement transaction is committed.
  If the statement fails, the transaction is rolled back. Commits
  of statement transactions are not durable -- each such
  transaction is nested in the normal transaction, and if the
  normal transaction is rolled back, the effects of all enclosed
  statement transactions are undone as well.  Technically,
  a statement transaction can be viewed as a savepoint which is
  maintained automatically in order to make effects of one
  statement atomic.

  The normal transaction is started by the user and is ended
  usually upon a user request as well. The normal transaction
  encloses transactions of all statements issued between
  its beginning and its end.
  In autocommit mode, the normal transaction is equivalent
  to the statement transaction.

  Since MySQL supports PSEA (pluggable storage engine
  architecture), more than one transactional engine can be
  active at a time. Hence transactions, from the server
  point of view, are always distributed. In particular,
  transactional state is maintained independently for each
  engine. In order to commit a transaction the two phase
  commit protocol is employed.

  Not all statements are executed in context of a transaction.
  Administrative and status information statements do not modify
  engine data, and thus do not start a statement transaction and
  also have no effect on the normal transaction. Examples of such
  statements are SHOW STATUS and RESET SLAVE.

  Similarly DDL statements are not transactional,
  and therefore a transaction is [almost] never started for a DDL
  statement. The difference between a DDL statement and a purely
  administrative statement though is that a DDL statement always
  commits the current transaction before proceeding, if there is
  any.

  At last, SQL statements that work with non-transactional
  engines also have no effect on the transaction state of the
  connection. Even though they are written to the binary log,
  and the binary log is, overall, transactional, the writes
  are done in "write-through" mode, directly to the binlog
  file, followed with a OS cache sync, in other words,
  bypassing the binlog undo log (translog).
  They do not commit the current normal transaction.
  A failure of a statement that uses non-transactional tables
  would cause a rollback of the statement transaction, but
  in case there no non-transactional tables are used,
  no statement transaction is started.

  Data layout
  -----------

  The server stores its transaction-related data in
  thd->transaction. This structure has two members of type
  THD_TRANS. These members correspond to the statement and
  normal transactions respectively:

  - thd->transaction.stmt contains a list of engines
  that are participating in the given statement
  - thd->transaction.all contains a list of engines that
  have participated in any of the statement transactions started
  within the context of the normal transaction.
  Each element of the list contains a pointer to the storage
  engine, engine-specific transactional data, and engine-specific
  transaction flags.

  In autocommit mode thd->transaction.all is empty.
  Instead, data of thd->transaction.stmt is
  used to commit/rollback the normal transaction.

  The list of registered engines has a few important properties:
  - no engine is registered in the list twice
  - engines are present in the list a reverse temporal order --
  new participants are always added to the beginning of the list.

  Transaction life cycle
  ----------------------

  When a new connection is established, thd->transaction
  members are initialized to an empty state.
  If a statement uses any tables, all affected engines
  are registered in the statement engine list. In
  non-autocommit mode, the same engines are registered in
  the normal transaction list.
  At the end of the statement, the server issues a commit
  or a roll back for all engines in the statement list.
  At this point transaction flags of an engine, if any, are
  propagated from the statement list to the list of the normal
  transaction.
  When commit/rollback is finished, the statement list is
  cleared. It will be filled in again by the next statement,
  and emptied again at the next statement's end.

  The normal transaction is committed in a similar way
  (by going over all engines in thd->transaction.all list)
  but at different times:
  - upon COMMIT SQL statement is issued by the user
  - implicitly, by the server, at the beginning of a DDL statement
  or SET AUTOCOMMIT={0|1} statement.

  The normal transaction can be rolled back as well:
  - if the user has requested so, by issuing ROLLBACK SQL
  statement
  - if one of the storage engines requested a rollback
  by setting thd->transaction_rollback_request. This may
  happen in case, e.g., when the transaction in the engine was
  chosen a victim of the internal deadlock resolution algorithm
  and rolled back internally. When such a situation happens, there
  is little the server can do and the only option is to rollback
  transactions in all other participating engines.  In this case
  the rollback is accompanied by an error sent to the user.

  As follows from the use cases above, the normal transaction
  is never committed when there is an outstanding statement
  transaction. In most cases there is no conflict, since
  commits of the normal transaction are issued by a stand-alone
  administrative or DDL statement, thus no outstanding statement
  transaction of the previous statement exists. Besides,
  all statements that manipulate with the normal transaction
  are prohibited in stored functions and triggers, therefore
  no conflicting situation can occur in a sub-statement either.
  The remaining rare cases when the server explicitly has
  to commit the statement transaction prior to committing the normal
  one cover error-handling scenarios (see for example
  SQLCOM_LOCK_TABLES).

  When committing a statement or a normal transaction, the server
  either uses the two-phase commit protocol, or issues a commit
  in each engine independently. The two-phase commit protocol
  is used only if:
  - all participating engines support two-phase commit (provide
    handlerton::prepare PSEA API call) and
  - transactions in at least two engines modify data (i.e. are
  not read-only).

  Note that the two phase commit is used for
  statement transactions, even though they are not durable anyway.
  This is done to ensure logical consistency of data in a multiple-
  engine transaction.
  For example, imagine that some day MySQL supports unique
  constraint checks deferred till the end of statement. In such
  case a commit in one of the engines may yield ER_DUP_KEY,
  and MySQL should be able to gracefully abort statement
  transactions of other participants.

  After the normal transaction has been committed,
  thd->transaction.all list is cleared.

  When a connection is closed, the current normal transaction, if
  any, is rolled back.

  Roles and responsibilities
  --------------------------

  The server has no way to know that an engine participates in
  the statement and a transaction has been started
  in it unless the engine says so. Thus, in order to be
  a part of a transaction, the engine must "register" itself.
  This is done by invoking trans_register_ha() server call.
  Normally the engine registers itself whenever handler::external_lock()
  is called. trans_register_ha() can be invoked many times: if
  an engine is already registered, the call does nothing.
  In case autocommit is not set, the engine must register itself
  twice -- both in the statement list and in the normal transaction
  list.
  In which list to register is a parameter of trans_register_ha().

  Note, that although the registration interface in itself is
  fairly clear, the current usage practice often leads to undesired
  effects. E.g. since a call to trans_register_ha() in most engines
  is embedded into implementation of handler::external_lock(), some
  DDL statements start a transaction (at least from the server
  point of view) even though they are not expected to. E.g.
  CREATE TABLE does not start a transaction, since
  handler::external_lock() is never called during CREATE TABLE. But
  CREATE TABLE ... SELECT does, since handler::external_lock() is
  called for the table that is being selected from. This has no
  practical effects currently, but must be kept in mind
  nevertheless.

  Once an engine is registered, the server will do the rest
  of the work.

  During statement execution, whenever any of data-modifying
  PSEA API methods is used, e.g. handler::write_row() or
  handler::update_row(), the read-write flag is raised in the
  statement transaction for the involved engine.
  Currently All PSEA calls are "traced", and the data can not be
  changed in a way other than issuing a PSEA call. Important:
  unless this invariant is preserved the server will not know that
  a transaction in a given engine is read-write and will not
  involve the two-phase commit protocol!

  At the end of a statement, server call trans_commit_stmt is
  invoked. This call in turn invokes handlerton::prepare()
  for every involved engine. Prepare is followed by a call
  to handlerton::commit_one_phase() If a one-phase commit
  will suffice, handlerton::prepare() is not invoked and
  the server only calls handlerton::commit_one_phase().
  At statement commit, the statement-related read-write
  engine flag is propagated to the corresponding flag in the
  normal transaction.  When the commit is complete, the list
  of registered engines is cleared.

  Rollback is handled in a similar fashion.

  Additional notes on DDL and the normal transaction.
  ---------------------------------------------------

  DDLs and operations with non-transactional engines
  do not "register" in thd->transaction lists, and thus do not
  modify the transaction state. Besides, each DDL in
  MySQL is prefixed with an implicit normal transaction commit
  (a call to trans_commit_implicit()), and thus leaves nothing
  to modify.
  However, as it has been pointed out with CREATE TABLE .. SELECT,
  some DDL statements can start a *new* transaction.

  Behaviour of the server in this case is currently badly
  defined.
  DDL statements use a form of "semantic" logging
  to maintain atomicity: if CREATE TABLE .. SELECT failed,
  the newly created table is deleted.
  In addition, some DDL statements issue interim transaction
  commits: e.g. ALTER TABLE issues a commit after data is copied
  from the original table to the internal temporary table. Other
  statements, e.g. CREATE TABLE ... SELECT do not always commit
  after itself.
  And finally there is a group of DDL statements such as
  RENAME/DROP TABLE that doesn't start a new transaction
  and doesn't commit.

  This diversity makes it hard to say what will happen if
  by chance a stored function is invoked during a DDL --
  whether any modifications it makes will be committed or not
  is not clear. Fortunately, SQL grammar of few DDLs allows
  invocation of a stored function.

  A consistent behaviour is perhaps to always commit the normal
  transaction after all DDLs, just like the statement transaction
  is always committed at the end of all statements.
*/

/**
  Register a storage engine for a transaction.

  Every storage engine MUST call this function when it starts
  a transaction or a statement (that is it must be called both for the
  "beginning of transaction" and "beginning of statement").
  Only storage engines registered for the transaction/statement
  will know when to commit/rollback it.

  @note
    trans_register_ha is idempotent - storage engine may register many
    times per transaction.

*/
void trans_register_ha(THD *thd, bool all, handlerton *ht_arg,
                       const ulonglong *trxid MY_ATTRIBUTE((unused))) {
  Ha_trx_info *ha_info;
  Transaction_ctx *trn_ctx = thd->get_transaction();
  Transaction_ctx::enum_trx_scope trx_scope =
      all ? Transaction_ctx::SESSION : Transaction_ctx::STMT;

  DBUG_TRACE;
  DBUG_PRINT("enter", ("%s", all ? "all" : "stmt"));

  if (all) {
    /*
      Ensure no active backup engine data exists, unless the current
      transaction is from replication and in active xa state.
    */
    assert(
        thd->get_ha_data(ht_arg->slot)->ha_ptr_backup == nullptr ||
        (thd->get_transaction()->xid_state()->has_state(XID_STATE::XA_ACTIVE)));
    assert(thd->get_ha_data(ht_arg->slot)->ha_ptr_backup == nullptr ||
           (thd->is_binlog_applier() || thd->slave_thread));

    thd->server_status |= SERVER_STATUS_IN_TRANS;
    if (thd->tx_read_only)
      thd->server_status |= SERVER_STATUS_IN_TRANS_READONLY;
    DBUG_PRINT("info", ("setting SERVER_STATUS_IN_TRANS"));
  }

  ha_info = thd->get_ha_data(ht_arg->slot)->ha_info + (all ? 1 : 0);

  if (ha_info->is_started()) {
    assert(trn_ctx->ha_trx_info(trx_scope));
    return; /* already registered, return */
  }

  trn_ctx->register_ha(trx_scope, ha_info, ht_arg);
  trn_ctx->set_ha_trx_info(trx_scope, ha_info);

  if (ht_arg->prepare == nullptr) trn_ctx->set_no_2pc(trx_scope, true);

  trn_ctx->xid_state()->set_query_id(thd->query_id);
/*
  Register transaction start in performance schema if not done already.
  By doing this, we handle cases when the transaction is started implicitly in
  autocommit=0 mode, and cases when we are in normal autocommit=1 mode and the
  executed statement is a single-statement transaction.

  Explicitly started transactions are handled in trans_begin().

  Do not register transactions in which binary log is the only participating
  transactional storage engine.
*/
#ifdef HAVE_PSI_TRANSACTION_INTERFACE
  if (thd->m_transaction_psi == nullptr && ht_arg->db_type != DB_TYPE_BINLOG &&
      !thd->is_attachable_transaction_active()) {
    const XID *xid = trn_ctx->xid_state()->get_xid();
    bool autocommit = !thd->in_multi_stmt_transaction_mode();
    thd->m_transaction_psi = MYSQL_START_TRANSACTION(
        &thd->m_transaction_state, xid, trxid, thd->tx_isolation,
        thd->tx_read_only, autocommit);
    DEBUG_SYNC(thd, "after_set_transaction_psi_before_set_transaction_gtid");
    gtid_set_performance_schema_values(thd);
  }
#endif
}

/** XA Prepare one SE.
@param[in]	thd	Session THD
@param[in]	ht	SE handlerton
@return 0 for success, 1 for error - entire transaction is rolled back. */
static int prepare_one_ht(THD *thd, handlerton *ht) {
  DBUG_TRACE;
  assert(!thd->status_var_aggregated);
  thd->status_var.ha_prepare_count++;
  if (ht->prepare) {
    DBUG_EXECUTE_IF("simulate_xa_failure_prepare", {
      ha_rollback_trans(thd, true);
      return 1;
    });
    if (ht->prepare(ht, thd, true)) {
      ha_rollback_trans(thd, true);
      return 1;
    }
  } else {
    push_warning_printf(thd, Sql_condition::SL_WARNING, ER_ILLEGAL_HA,
                        ER_THD(thd, ER_ILLEGAL_HA),
                        ha_resolve_storage_engine_name(ht));
  }
  return 0;
}

/**
  @retval
    0   ok
  @retval
    1   error, transaction was rolled back
*/
int ha_xa_prepare(THD *thd) {
  int error = 0;
  Transaction_ctx *trn_ctx = thd->get_transaction();
  DBUG_TRACE;

  if (trn_ctx->is_active(Transaction_ctx::SESSION)) {
    const Ha_trx_info *ha_info = trn_ctx->ha_trx_info(Transaction_ctx::SESSION);
    bool gtid_error = false;
    bool need_clear_owned_gtid = false;
    std::tie(gtid_error, need_clear_owned_gtid) = commit_owned_gtids(thd, true);
    if (gtid_error) {
      assert(need_clear_owned_gtid);

      ha_rollback_trans(thd, true);
      error = 1;
      goto err;
    }

    /*
      Ensure externalization order for applier threads.

      Note: the calls to Commit_order_manager::wait/wait_and_finish() will be
            no-op for threads other than replication applier threads.
    */
    if (Commit_order_manager::wait(thd)) {
      thd->commit_error = THD::CE_NONE;
      ha_rollback_trans(thd, true);
      error = 1;
      gtid_error = true;
      goto err;
    }

    /* Allow GTID to be read by SE for XA prepare. */
    {
      Clone_handler::XA_Operation xa_guard(thd);

      /* Prepare binlog SE first, if there. */
      while (ha_info != nullptr && error == 0) {
        auto ht = ha_info->ht();
        if (ht->db_type == DB_TYPE_BINLOG) {
          error = prepare_one_ht(thd, ht);
          break;
        }
        ha_info = ha_info->next();
      }
      /* Prepare all SE other than binlog. */
      ha_info = trn_ctx->ha_trx_info(Transaction_ctx::SESSION);
      while (ha_info != nullptr && error == 0) {
        auto ht = ha_info->ht();
        error = prepare_one_ht(thd, ht);
        if (error != 0) {
          break;
        }
        ha_info = ha_info->next();
      }
    }

    assert(error != 0 ||
           thd->get_transaction()->xid_state()->has_state(XID_STATE::XA_IDLE));

  err:
    /*
      After ensuring externalization order for applier thread, remove it
      from waiting (Commit Order Queue) and allow next applier thread to
      be ordered.

      Note: the calls to Commit_order_manager::wait_and_finish() will be
            no-op for threads other than replication applier threads.
    */
    Commit_order_manager::wait_and_finish(thd, error);
    gtid_state_commit_or_rollback(thd, need_clear_owned_gtid, !gtid_error);
  }

  return error;
}

/**
  Check if we can skip the two-phase commit.

  A helper function to evaluate if two-phase commit is mandatory.
  As a side effect, propagates the read-only/read-write flags
  of the statement transaction to its enclosing normal transaction.

  If we have at least two engines with read-write changes we must
  run a two-phase commit. Otherwise we can run several independent
  commits as the only transactional engine has read-write changes
  and others are read-only.

  @retval   0   All engines are read-only.
  @retval   1   We have the only engine with read-write changes.
  @retval   >1  More than one engine have read-write changes.
                Note: return value might NOT be the exact number of
                engines with read-write changes.
*/

static uint ha_check_and_coalesce_trx_read_only(THD *thd, Ha_trx_info *ha_list,
                                                bool all) {
  /* The number of storage engines that have actual changes. */
  unsigned rw_ha_count = 0;
  Ha_trx_info *ha_info;

  for (ha_info = ha_list; ha_info; ha_info = ha_info->next()) {
    if (ha_info->is_trx_read_write()) ++rw_ha_count;

    if (!all) {
      Ha_trx_info *ha_info_all =
          &thd->get_ha_data(ha_info->ht()->slot)->ha_info[1];
      assert(ha_info != ha_info_all);
      /*
        Merge read-only/read-write information about statement
        transaction to its enclosing normal transaction. Do this
        only if in a real transaction -- that is, if we know
        that ha_info_all is registered in thd->transaction.all.
        Since otherwise we only clutter the normal transaction flags.
      */
      if (ha_info_all->is_started()) /* false if autocommit. */
        ha_info_all->coalesce_trx_with(ha_info);
    } else if (rw_ha_count > 1) {
      /*
        It is a normal transaction, so we don't need to merge read/write
        information up, and the need for two-phase commit has been
        already established. Break the loop prematurely.
      */
      break;
    }
  }
  return rw_ha_count;
}

/**
  The function computes condition to call gtid persistor wrapper,
  and executes it.
  It is invoked at committing a statement or transaction, including XA,
  and also at XA prepare handling.

  @param thd  Thread context.
  @param all  The execution scope, true for the transaction one, false
              for the statement one.

  @return   std::pair containing: Error and Owned GTID release status
   Error
            @retval  0    Ok
            @retval !0    Error

   Owned GTID release status
            @retval  true   remove the GTID owned by thread from owned GTIDs
            @retval  false  removal of the GTID owned by thread from owned GTIDs
                            is not required
*/

std::pair<int, bool> commit_owned_gtids(THD *thd, bool all) {
  DBUG_TRACE;
  int error = 0;
  bool need_clear_owned_gtid = false;

  /*
    If the binary log is disabled for this thread (either by
    log_bin=0 or sql_log_bin=0 or by log_replica_updates=0 for a
    slave thread), then the statement will not be written to
    the binary log. In this case, we should save its GTID into
    mysql.gtid_executed table and @@GLOBAL.GTID_EXECUTED as it
    did when binlog is enabled.

    We also skip saving GTID into mysql.gtid_executed table and
    @@GLOBAL.GTID_EXECUTED when replica-preserve-commit-order is enabled. We
    skip as GTID will be saved in
    Commit_order_manager::flush_engine_and_signal_threads (invoked from
    Commit_order_manager::wait_and_finish). In particular, there is the
    following call stack under ha_commit_low which save GTID in case its skipped
    here:

      ha_commit_low ->
      Commit_order_manager::wait_and_finish ->
      Commit_order_manager::finish ->
      Commit_order_manager::flush_engine_and_signal_threads ->
      Gtid_state::update_commit_group

    We also skip saving GTID for intermediate commits i.e. when
    thd->is_operating_substatement_implicitly is enabled.
  */
  if (thd->is_current_stmt_binlog_log_replica_updates_disabled() &&
      ending_trans(thd, all) && !thd->is_operating_gtid_table_implicitly &&
      !thd->is_operating_substatement_implicitly) {
    if (!has_commit_order_manager(thd) &&
        (thd->owned_gtid.sidno > 0 ||
         thd->owned_gtid.sidno == THD::OWNED_SIDNO_ANONYMOUS)) {
      need_clear_owned_gtid = true;
    }

    /*
      If GTID is not persisted by SE, write it to
      mysql.gtid_executed table.
    */
    if (thd->owned_gtid.sidno > 0 && !thd->se_persists_gtid()) {
      error = gtid_state->save(thd);
    }
  }

  return std::make_pair(error, need_clear_owned_gtid);
}

/**
  @param[in] thd                       Thread handle.
  @param[in] all                       Session transaction if true, statement
                                       otherwise.
  @param[in] ignore_global_read_lock   Allow commit to complete even if a
                                       global read lock is active. This can be
                                       used to allow changes to internal tables
                                       (e.g. slave status tables).

  @retval
    0   ok
  @retval
    1   transaction was rolled back
  @retval
    2   error during commit, data may be inconsistent

  @todo
    Since we don't support nested statement transactions in 5.0,
    we can't commit or rollback stmt transactions while we are inside
    stored functions or triggers. So we simply do nothing now.
    TODO: This should be fixed in later ( >= 5.1) releases.
*/

int ha_commit_trans(THD *thd, bool all, bool ignore_global_read_lock) {
  int error = 0;
  THD_STAGE_INFO(thd, stage_waiting_for_handler_commit);
  bool run_slave_post_commit = false;
  bool need_clear_owned_gtid = false;
  /*
    Save transaction owned gtid into table before transaction prepare
    if binlog is disabled, or binlog is enabled and log_replica_updates
    is disabled with slave SQL thread or slave worker thread.
  */
  std::tie(error, need_clear_owned_gtid) = commit_owned_gtids(thd, all);

  /*
    'all' means that this is either an explicit commit issued by
    user, or an implicit commit issued by a DDL.
  */
  Transaction_ctx *trn_ctx = thd->get_transaction();
  Transaction_ctx::enum_trx_scope trx_scope =
      all ? Transaction_ctx::SESSION : Transaction_ctx::STMT;

  /*
    "real" is a nick name for a transaction for which a commit will
    make persistent changes. E.g. a 'stmt' transaction inside a 'all'
    transation is not 'real': even though it's possible to commit it,
    the changes are not durable as they might be rolled back if the
    enclosing 'all' transaction is rolled back.
  */
  bool is_real_trans = all || !trn_ctx->is_active(Transaction_ctx::SESSION);

  Ha_trx_info *ha_info = trn_ctx->ha_trx_info(trx_scope);
  XID_STATE *xid_state = trn_ctx->xid_state();

  DBUG_TRACE;

  DBUG_PRINT("info", ("all=%d thd->in_sub_stmt=%d ha_info=%p is_real_trans=%d",
                      all, thd->in_sub_stmt, ha_info, is_real_trans));
  /*
    We must not commit the normal transaction if a statement
    transaction is pending. Otherwise statement transaction
    flags will not get propagated to its normal transaction's
    counterpart.
  */
  assert(!trn_ctx->is_active(Transaction_ctx::STMT) || !all);

  DBUG_EXECUTE_IF("pre_commit_error", {
    error = true;
    my_error(ER_UNKNOWN_ERROR, MYF(0));
  });

  /*
    When atomic DDL is executed on the slave, we would like to
    to update slave applier state as part of DDL's transaction.
    Call Relay_log_info::pre_commit() hook to do this before DDL
    gets committed in the following block.
    Failed atomic DDL statements should've been marked as executed/committed
    during statement rollback, though some like GRANT may continue until
    this point.
    When applying a DDL statement on a slave and the statement is filtered
    out by a table filter, we report an error "ER_SLAVE_IGNORED_TABLE" to
    warn slave applier thread. We need to save the DDL statement's gtid
    into mysql.gtid_executed system table if the binary log is disabled
    on the slave and gtids are enabled.
  */
  if (is_real_trans && is_atomic_ddl_commit_on_slave(thd) &&
      (!thd->is_error() ||
       (thd->is_operating_gtid_table_implicitly &&
        thd->get_stmt_da()->mysql_errno() == ER_SLAVE_IGNORED_TABLE))) {
    run_slave_post_commit = true;
    error = error || thd->rli_slave->pre_commit();

    DBUG_EXECUTE_IF("rli_pre_commit_error", {
      error = true;
      my_error(ER_UNKNOWN_ERROR, MYF(0));
    });
    DBUG_EXECUTE_IF("replica_crash_before_commit", {
      /* This pre-commit crash aims solely at atomic DDL */
      DBUG_SUICIDE();
    });
  }

  if (thd->in_sub_stmt) {
    assert(0);
    /*
      Since we don't support nested statement transactions in 5.0,
      we can't commit or rollback stmt transactions while we are inside
      stored functions or triggers. So we simply do nothing now.
      TODO: This should be fixed in later ( >= 5.1) releases.
    */
    if (!all) return 0;
    /*
      We assume that all statements which commit or rollback main transaction
      are prohibited inside of stored functions or triggers. So they should
      bail out with error even before ha_commit_trans() call. To be 100% safe
      let us throw error in non-debug builds.
    */
    my_error(ER_COMMIT_NOT_ALLOWED_IN_SF_OR_TRG, MYF(0));
    return 2;
  }

  MDL_request mdl_request;
  bool release_mdl = false;
  if (ha_info && !error) {
    uint rw_ha_count = 0;
    bool rw_trans;

    DBUG_EXECUTE_IF("crash_commit_before", DBUG_SUICIDE(););

    /*
     skip 2PC if the transaction is empty and it is not marked as started (which
     can happen when the slave's binlog is disabled)
    */
    if (ha_info->is_started())
      rw_ha_count = ha_check_and_coalesce_trx_read_only(thd, ha_info, all);
    trn_ctx->set_rw_ha_count(trx_scope, rw_ha_count);
    /* rw_trans is true when we in a transaction changing data */
    rw_trans = is_real_trans && (rw_ha_count > 0);

    DBUG_EXECUTE_IF("dbug.enabled_commit", {
      const char act[] = "now signal Reached wait_for signal.commit_continue";
      assert(!debug_sync_set_action(thd, STRING_WITH_LEN(act)));
    };);
    DEBUG_SYNC(thd, "ha_commit_trans_before_acquire_commit_lock");
    if (rw_trans && !ignore_global_read_lock) {
      /*
        Acquire a metadata lock which will ensure that COMMIT is blocked
        by an active FLUSH TABLES WITH READ LOCK (and vice versa:
        COMMIT in progress blocks FTWRL).

        We allow the owner of FTWRL to COMMIT; we assume that it knows
        what it does.
      */
      MDL_REQUEST_INIT(&mdl_request, MDL_key::COMMIT, "", "",
                       MDL_INTENTION_EXCLUSIVE, MDL_EXPLICIT);

      DBUG_PRINT("debug", ("Acquire MDL commit lock"));
      if (thd->mdl_context.acquire_lock(&mdl_request,
                                        thd->variables.lock_wait_timeout)) {
        ha_rollback_trans(thd, all);
        return 1;
      }
      release_mdl = true;

      DEBUG_SYNC(thd, "ha_commit_trans_after_acquire_commit_lock");
    }

    if (rw_trans && stmt_has_updated_trans_table(ha_info) &&
        check_readonly(thd, true)) {
      ha_rollback_trans(thd, all);
      error = 1;
      goto end;
    }

    if (!trn_ctx->no_2pc(trx_scope) && (trn_ctx->rw_ha_count(trx_scope) > 1))
      error = tc_log->prepare(thd, all);
  }
  /*
    The state of XA transaction is changed to Prepared, intermediately.
    It's going to change to the regular NOTR at the end.
    The fact of the Prepared state is of interest to binary logger.
  */
  if (!error && all && xid_state->has_state(XID_STATE::XA_IDLE)) {
    assert(
        thd->lex->sql_command == SQLCOM_XA_COMMIT &&
        static_cast<Sql_cmd_xa_commit *>(thd->lex->m_sql_cmd)->get_xa_opt() ==
            XA_ONE_PHASE);

    xid_state->set_state(XID_STATE::XA_PREPARED);
  }
  if (error || (error = tc_log->commit(thd, all))) {
    ha_rollback_trans(thd, all);
    error = 1;
    goto end;
  }
/*
  Mark multi-statement (any autocommit mode) or single-statement
  (autocommit=1) transaction as rolled back
*/
#ifdef HAVE_PSI_TRANSACTION_INTERFACE
  if (is_real_trans && thd->m_transaction_psi != nullptr) {
    MYSQL_COMMIT_TRANSACTION(thd->m_transaction_psi);
    thd->m_transaction_psi = nullptr;
  }
#endif
  DBUG_EXECUTE_IF("crash_commit_after",
                  if (!thd->is_operating_gtid_table_implicitly)
                      DBUG_SUICIDE(););
end:
  if (release_mdl && mdl_request.ticket) {
    /*
      We do not always immediately release transactional locks
      after ha_commit_trans() (see uses of ha_enable_transaction()),
      thus we release the commit blocker lock as soon as it's
      not needed.
    */
    DBUG_PRINT("debug", ("Releasing MDL commit lock"));
    thd->mdl_context.release_lock(mdl_request.ticket);
  }
  /* Free resources and perform other cleanup even for 'empty' transactions. */
  if (is_real_trans) {
    trn_ctx->cleanup();
    thd->tx_priority = 0;
  }

  if (need_clear_owned_gtid) {
    thd->server_status &= ~SERVER_STATUS_IN_TRANS;
    /*
      Release the owned GTID when binlog is disabled, or binlog is
      enabled and log_replica_updates is disabled with slave SQL thread
      or slave worker thread.
    */
    if (error)
      gtid_state->update_on_rollback(thd);
    else
      gtid_state->update_on_commit(thd);
  } else {
    if (has_commit_order_manager(thd) && error) {
      gtid_state->update_on_rollback(thd);
    }
  }
  if (run_slave_post_commit) {
    DBUG_EXECUTE_IF("replica_crash_after_commit", DBUG_SUICIDE(););

    thd->rli_slave->post_commit(error != 0);
    /*
      SERVER_STATUS_IN_TRANS may've been gained by pre_commit alone
      when the main DDL transaction is filtered out of execution.
      In such case the status has to be reset now.

      TODO: move/refactor this handling onto trans_commit/commit_implicit()
            the caller level.
    */
    thd->server_status &= ~SERVER_STATUS_IN_TRANS;
  } else {
    DBUG_EXECUTE_IF("replica_crash_after_commit", {
      if (thd->slave_thread && thd->rli_slave &&
          thd->rli_slave->current_event &&
          thd->rli_slave->current_event->get_type_code() ==
              binary_log::XID_EVENT &&
          !thd->is_operating_substatement_implicitly &&
          !thd->is_operating_gtid_table_implicitly)
        DBUG_SUICIDE();
    });
  }

  return error;
}

/**
  Commit the sessions outstanding transaction.

  @pre thd->transaction.flags.commit_low == true
  @post thd->transaction.flags.commit_low == false

  @note This function does not care about global read lock; the caller
  should.

  @param[in]  thd  Thread handle.
  @param[in]  all  Is set in case of explicit commit
                   (COMMIT statement), or implicit commit
                   issued by DDL. Is not set when called
                   at the end of statement, even if
                   autocommit=1.
  @param[in]  run_after_commit
                   True by default, otherwise, does not execute
                   the after_commit hook in the function.
*/

int ha_commit_low(THD *thd, bool all, bool run_after_commit) {
  int error = 0;
  Transaction_ctx *trn_ctx = thd->get_transaction();
  Transaction_ctx::enum_trx_scope trx_scope =
      all ? Transaction_ctx::SESSION : Transaction_ctx::STMT;
  Ha_trx_info *ha_info = trn_ctx->ha_trx_info(trx_scope), *ha_info_next;

  DBUG_TRACE;

  if (ha_info) {
    bool restore_backup_ha_data = false;
    /*
      At execution of XA COMMIT ONE PHASE binlog or slave applier
      reattaches the engine ha_data to THD, previously saved at XA START.
    */
    if (all && thd->is_engine_ha_data_detached()) {
      DBUG_PRINT("info", ("query='%s'", thd->query().str));
      assert(thd->lex->sql_command == SQLCOM_XA_COMMIT);
      assert(
          static_cast<Sql_cmd_xa_commit *>(thd->lex->m_sql_cmd)->get_xa_opt() ==
          XA_ONE_PHASE);
      restore_backup_ha_data = true;
    }

    bool is_applier_wait_enabled = false;

    /*
      Preserve externalization and persistence order for applier threads.

      The conditions should be understood as follows:

      - When the binlog is enabled, this will be done from
        MYSQL_BIN_LOG::ordered_commit and should not be done here.
        Therefore, we have the condition
        thd->is_current_stmt_binlog_disabled().

      - This function is usually called once per statement, with
        all=false.  We should not preserve the commit order when this
        function is called in that context.  Therefore, we have the
        condition ending_trans(thd, all).

      - Statements such as ANALYZE/OPTIMIZE/REPAIR TABLE will call
        ha_commit_low multiple times with all=true from within
        mysql_admin_table, mysql_recreate_table, and
        handle_histogram_command. After returing to
        mysql_execute_command, it will call ha_commit_low a final
        time.  It is only in this final call that we should preserve
        the commit order. Therefore, we set the flag
        thd->is_operating_substatement_implicitly while executing
        mysql_admin_table, mysql_recreate_table, and
        handle_histogram_command, clear it when returning from those
        functions, and check the flag here in ha_commit_low().

      - In all the above cases, we should make the current transaction
        fail early in case a previous transaction has rolled back.
        Therefore, we also invoke the commit order manager in case
        get_rollback_status returns true.

      Note: the calls to Commit_order_manager::wait/wait_and_finish() will be
            no-op for threads other than replication applier threads.
    */
    if ((!thd->is_operating_substatement_implicitly &&
         !thd->is_operating_gtid_table_implicitly &&
         thd->is_current_stmt_binlog_log_replica_updates_disabled() &&
         ending_trans(thd, all)) ||
        Commit_order_manager::get_rollback_status(thd)) {
      if (Commit_order_manager::wait(thd)) {
        error = 1;
        /*
          Remove applier thread from waiting in Commit Order Queue and
          allow next applier thread to be ordered.
        */
        Commit_order_manager::wait_and_finish(thd, error);
        goto err;
      }
      is_applier_wait_enabled = true;
    }

    for (; ha_info; ha_info = ha_info_next) {
      int err;
      handlerton *ht = ha_info->ht();
      if ((err = ht->commit(ht, thd, all))) {
        char errbuf[MYSQL_ERRMSG_SIZE];
        my_error(ER_ERROR_DURING_COMMIT, MYF(0), err,
                 my_strerror(errbuf, MYSQL_ERRMSG_SIZE, err));
        error = 1;
      }
      assert(!thd->status_var_aggregated);
      thd->status_var.ha_commit_count++;
      ha_info_next = ha_info->next();
      ha_info->reset(); /* keep it conveniently zero-filled */
    }
    if (restore_backup_ha_data) thd->rpl_reattach_engine_ha_data();
    trn_ctx->reset_scope(trx_scope);

    /*
      After ensuring externalization order for applier thread, remove it
      from waiting (Commit Order Queue) and allow next applier thread to
      be ordered.

      Note: the calls to Commit_order_manager::wait_and_finish() will be
            no-op for threads other than replication applier threads.
    */
    if (is_applier_wait_enabled) {
      Commit_order_manager::wait_and_finish(thd, error);
    }
  }

err:
  /* Free resources and perform other cleanup even for 'empty' transactions. */
  if (all) trn_ctx->cleanup();
  /*
    When the transaction has been committed, we clear the commit_low
    flag. This allow other parts of the system to check if commit_low
    was called.
  */
  trn_ctx->m_flags.commit_low = false;
  if (run_after_commit && thd->get_transaction()->m_flags.run_hooks) {
    /*
       If commit succeeded, we call the after_commit hook.

       TODO: Investigate if this can be refactored so that there is
             only one invocation of this hook in the code (in
             MYSQL_LOG_BIN::finish_commit).
    */
    if (!error) (void)RUN_HOOK(transaction, after_commit, (thd, all));
    trn_ctx->m_flags.run_hooks = false;
  }
  return error;
}

int ha_rollback_low(THD *thd, bool all) {
  Transaction_ctx *trn_ctx = thd->get_transaction();
  int error = 0;
  Transaction_ctx::enum_trx_scope trx_scope =
      all ? Transaction_ctx::SESSION : Transaction_ctx::STMT;
  Ha_trx_info *ha_info = trn_ctx->ha_trx_info(trx_scope), *ha_info_next;

  (void)RUN_HOOK(transaction, before_rollback, (thd, all));

  if (ha_info) {
    bool restore_backup_ha_data = false;
    /*
      Similarly to the commit case, the binlog or slave applier
      reattaches the engine ha_data to THD.
    */
    if (all && thd->is_engine_ha_data_detached()) {
      assert(trn_ctx->xid_state()->get_state() != XID_STATE::XA_NOTR ||
             thd->killed == THD::KILL_CONNECTION);

      restore_backup_ha_data = true;
    }

    for (; ha_info; ha_info = ha_info_next) {
      int err;
      handlerton *ht = ha_info->ht();
      if ((err = ht->rollback(ht, thd, all))) {  // cannot happen
        char errbuf[MYSQL_ERRMSG_SIZE];
        my_error(ER_ERROR_DURING_ROLLBACK, MYF(0), err,
                 my_strerror(errbuf, MYSQL_ERRMSG_SIZE, err));
        error = 1;
      }
      assert(!thd->status_var_aggregated);
      thd->status_var.ha_rollback_count++;
      ha_info_next = ha_info->next();
      ha_info->reset(); /* keep it conveniently zero-filled */
    }
    if (restore_backup_ha_data) thd->rpl_reattach_engine_ha_data();
    trn_ctx->reset_scope(trx_scope);
  }

  /*
    Thanks to possibility of MDL deadlock rollback request can come even if
    transaction hasn't been started in any transactional storage engine.

    It is possible to have a call of ha_rollback_low() while handling
    failure from ha_xa_prepare() and an error in Daignostics_area still
    wasn't set. Therefore it is required to check that an error in
    Diagnostics_area is set before calling the method XID_STATE::set_error().

    If it wasn't done it would lead to failure of the assertion
      assert(m_status == DA_ERROR)
    in the method Diagnostics_area::mysql_errno().

    In case ha_xa_prepare is failed and an error wasn't set in Diagnostics_area
    the error ER_XA_RBROLLBACK is set in the Diagnostics_area from
    the method Sql_cmd_xa_prepare::trans_xa_prepare() when non-zero result code
    returned by ha_xa_prepare() is handled.
  */
  if (all && thd->transaction_rollback_request && thd->is_error())
    trn_ctx->xid_state()->set_error(thd);

  (void)RUN_HOOK(transaction, after_rollback, (thd, all));
  return error;
}

int ha_rollback_trans(THD *thd, bool all) {
  int error = 0;
  Transaction_ctx *trn_ctx = thd->get_transaction();
  bool is_xa_rollback = trn_ctx->xid_state()->has_state(XID_STATE::XA_PREPARED);

  /*
    "real" is a nick name for a transaction for which a commit will
    make persistent changes. E.g. a 'stmt' transaction inside a 'all'
    transaction is not 'real': even though it's possible to commit it,
    the changes are not durable as they might be rolled back if the
    enclosing 'all' transaction is rolled back.
    We establish the value of 'is_real_trans' by checking
    if it's an explicit COMMIT or BEGIN statement, or implicit
    commit issued by DDL (in these cases all == true),
    or if we're running in autocommit mode (it's only in the autocommit mode
    ha_commit_one_phase() is called with an empty
    transaction.all.ha_list, see why in trans_register_ha()).
  */
  bool is_real_trans = all || !trn_ctx->is_active(Transaction_ctx::SESSION);

  DBUG_TRACE;

  /*
    We must not rollback the normal transaction if a statement
    transaction is pending.
  */
  assert(!trn_ctx->is_active(Transaction_ctx::STMT) || !all);

  if (thd->in_sub_stmt) {
    assert(0);
    /*
      If we are inside stored function or trigger we should not commit or
      rollback current statement transaction. See comment in ha_commit_trans()
      call for more information.
    */
    if (!all) return 0;
    my_error(ER_COMMIT_NOT_ALLOWED_IN_SF_OR_TRG, MYF(0));
    return 1;
  }

  if (tc_log) error = tc_log->rollback(thd, all);
    /*
      Mark multi-statement (any autocommit mode) or single-statement
      (autocommit=1) transaction as rolled back
    */
#ifdef HAVE_PSI_TRANSACTION_INTERFACE
  if (all || !thd->in_active_multi_stmt_transaction()) {
    MYSQL_ROLLBACK_TRANSACTION(thd->m_transaction_psi);
    thd->m_transaction_psi = nullptr;
  }
#endif

  /* Always cleanup. Even if nht==0. There may be savepoints. */
  if (is_real_trans) {
    trn_ctx->cleanup();
    thd->tx_priority = 0;
  }

  if (all) thd->transaction_rollback_request = false;

  /*
    Only call gtid_rollback(THD*), which will purge thd->owned_gtid, if
    complete transaction is being rollback or autocommit=1.
    Notice, XA rollback has just invoked update_on_commit() through
    tc_log->*rollback* stack.
  */
  if (is_real_trans && !is_xa_rollback) gtid_state->update_on_rollback(thd);

  /*
    If the transaction cannot be rolled back safely, warn; don't warn if this
    is a slave thread (because when a slave thread executes a ROLLBACK, it has
    been read from the binary log, so it's 100% sure and normal to produce
    error ER_WARNING_NOT_COMPLETE_ROLLBACK. If we sent the warning to the
    slave SQL thread, it would not stop the thread but just be printed in
    the error log; but we don't want users to wonder why they have this
    message in the error log, so we don't send it.
  */
  if (is_real_trans &&
      trn_ctx->cannot_safely_rollback(Transaction_ctx::SESSION) &&
      !thd->slave_thread && thd->killed != THD::KILL_CONNECTION)
    trn_ctx->push_unsafe_rollback_warnings(thd);

  return error;
}

/**
  Commit the attachable transaction in storage engines.

  @note This is slimmed down version of ha_commit_trans()/ha_commit_low()
        which commits attachable transaction but skips code which is
        unnecessary and unsafe for them (like dealing with GTIDs).
        Since attachable transactions are read-only their commit only
        needs to release resources and cleanup state in SE.

  @param thd     Current thread

  @retval 0      - Success
  @retval non-0  - Failure
*/
int ha_commit_attachable(THD *thd) {
  int error = 0;
  Transaction_ctx *trn_ctx = thd->get_transaction();
  Ha_trx_info *ha_info = trn_ctx->ha_trx_info(Transaction_ctx::STMT);
  Ha_trx_info *ha_info_next;

  /* This function only handles attachable transactions. */
  assert(thd->is_attachable_ro_transaction_active());
  /*
    Since the attachable transaction is AUTOCOMMIT we only need
    to care about statement transaction.
  */
  assert(!trn_ctx->is_active(Transaction_ctx::SESSION));

  if (ha_info) {
    for (; ha_info; ha_info = ha_info_next) {
      /* Attachable transaction is not supposed to modify anything. */
      assert(!ha_info->is_trx_read_write());

      handlerton *ht = ha_info->ht();
      if (ht->commit(ht, thd, false)) {
        /*
          In theory this should not happen since attachable transactions
          are read only and therefore commit is supposed to only release
          resources/cleanup state. Even if this happens we will simply
          continue committing attachable transaction in other SEs.
        */
        assert(false);
        error = 1;
      }
      assert(!thd->status_var_aggregated);
      thd->status_var.ha_commit_count++;
      ha_info_next = ha_info->next();

      ha_info->reset(); /* keep it conveniently zero-filled */
    }
    trn_ctx->reset_scope(Transaction_ctx::STMT);
  }

  /*
    Mark transaction as commited in PSI.
  */
#ifdef HAVE_PSI_TRANSACTION_INTERFACE
  if (thd->m_transaction_psi != nullptr) {
    MYSQL_COMMIT_TRANSACTION(thd->m_transaction_psi);
    thd->m_transaction_psi = nullptr;
  }
#endif

  /* Free resources and perform other cleanup even for 'empty' transactions. */
  trn_ctx->cleanup();

  return (error);
}

/**
  Check if all storage engines used in transaction agree that after
  rollback to savepoint it is safe to release MDL locks acquired after
  savepoint creation.

  @param thd   The client thread that executes the transaction.

  @return true  - It is safe to release MDL locks.
          false - If it is not.
*/
bool ha_rollback_to_savepoint_can_release_mdl(THD *thd) {
  Ha_trx_info *ha_info;
  Transaction_ctx *trn_ctx = thd->get_transaction();
  Transaction_ctx::enum_trx_scope trx_scope =
      thd->in_sub_stmt ? Transaction_ctx::STMT : Transaction_ctx::SESSION;

  DBUG_TRACE;

  /**
    Checking whether it is safe to release metadata locks after rollback to
    savepoint in all the storage engines that are part of the transaction.
  */
  for (ha_info = trn_ctx->ha_trx_info(trx_scope); ha_info;
       ha_info = ha_info->next()) {
    handlerton *ht = ha_info->ht();
    assert(ht);

    if (ht->savepoint_rollback_can_release_mdl == nullptr ||
        ht->savepoint_rollback_can_release_mdl(ht, thd) == false)
      return false;
  }

  return true;
}

int ha_rollback_to_savepoint(THD *thd, SAVEPOINT *sv) {
  int error = 0;
  Transaction_ctx *trn_ctx = thd->get_transaction();
  Transaction_ctx::enum_trx_scope trx_scope =
      !thd->in_sub_stmt ? Transaction_ctx::SESSION : Transaction_ctx::STMT;

  Ha_trx_info *ha_info, *ha_info_next;

  DBUG_TRACE;

  trn_ctx->set_rw_ha_count(trx_scope, 0);
  trn_ctx->set_no_2pc(trx_scope, false);
  /*
    rolling back to savepoint in all storage engines that were part of the
    transaction when the savepoint was set
  */
  for (ha_info = sv->ha_list; ha_info; ha_info = ha_info->next()) {
    int err;
    handlerton *ht = ha_info->ht();
    assert(ht);
    assert(ht->savepoint_set != nullptr);
    if ((err = ht->savepoint_rollback(
             ht, thd,
             (uchar *)(sv + 1) + ht->savepoint_offset))) {  // cannot happen
      char errbuf[MYSQL_ERRMSG_SIZE];
      my_error(ER_ERROR_DURING_ROLLBACK, MYF(0), err,
               my_strerror(errbuf, MYSQL_ERRMSG_SIZE, err));
      error = 1;
    }
    assert(!thd->status_var_aggregated);
    thd->status_var.ha_savepoint_rollback_count++;
    if (ht->prepare == nullptr) trn_ctx->set_no_2pc(trx_scope, true);
  }

  /*
    rolling back the transaction in all storage engines that were not part of
    the transaction when the savepoint was set
  */
  for (ha_info = trn_ctx->ha_trx_info(trx_scope); ha_info != sv->ha_list;
       ha_info = ha_info_next) {
    int err;
    handlerton *ht = ha_info->ht();
    if ((err = ht->rollback(ht, thd, !thd->in_sub_stmt))) {  // cannot happen
      char errbuf[MYSQL_ERRMSG_SIZE];
      my_error(ER_ERROR_DURING_ROLLBACK, MYF(0), err,
               my_strerror(errbuf, MYSQL_ERRMSG_SIZE, err));
      error = 1;
    }
    assert(!thd->status_var_aggregated);
    thd->status_var.ha_rollback_count++;
    ha_info_next = ha_info->next();
    ha_info->reset(); /* keep it conveniently zero-filled */
  }
  trn_ctx->set_ha_trx_info(trx_scope, sv->ha_list);

#ifdef HAVE_PSI_TRANSACTION_INTERFACE
  if (thd->m_transaction_psi != nullptr)
    MYSQL_INC_TRANSACTION_ROLLBACK_TO_SAVEPOINT(thd->m_transaction_psi, 1);
#endif

  return error;
}

int ha_prepare_low(THD *thd, bool all) {
  int error = 0;
  Transaction_ctx::enum_trx_scope trx_scope =
      all ? Transaction_ctx::SESSION : Transaction_ctx::STMT;
  Ha_trx_info *ha_info = thd->get_transaction()->ha_trx_info(trx_scope);

  DBUG_TRACE;

  if (ha_info) {
    for (; ha_info && !error; ha_info = ha_info->next()) {
      int err = 0;
      handlerton *ht = ha_info->ht();
      /*
        Do not call two-phase commit if this particular
        transaction is read-only. This allows for simpler
        implementation in engines that are always read-only.
      */
      if (!ha_info->is_trx_read_write()) continue;
      if ((err = ht->prepare(ht, thd, all))) {
        char errbuf[MYSQL_ERRMSG_SIZE];
        my_error(ER_ERROR_DURING_COMMIT, MYF(0), err,
                 my_strerror(errbuf, MYSQL_ERRMSG_SIZE, err));
        error = 1;
      }
      assert(!thd->status_var_aggregated);
      thd->status_var.ha_prepare_count++;
    }
    DBUG_EXECUTE_IF("crash_commit_after_prepare", DBUG_SUICIDE(););
  }

  return error;
}

/**
  @note
  according to the sql standard (ISO/IEC 9075-2:2003)
  section "4.33.4 SQL-statements and transaction states",
  SAVEPOINT is *not* transaction-initiating SQL-statement
*/
int ha_savepoint(THD *thd, SAVEPOINT *sv) {
  int error = 0;
  Transaction_ctx::enum_trx_scope trx_scope =
      !thd->in_sub_stmt ? Transaction_ctx::SESSION : Transaction_ctx::STMT;
  Ha_trx_info *ha_info = thd->get_transaction()->ha_trx_info(trx_scope);
  Ha_trx_info *begin_ha_info = ha_info;

  DBUG_TRACE;

  for (; ha_info; ha_info = ha_info->next()) {
    int err;
    handlerton *ht = ha_info->ht();
    assert(ht);
    if (!ht->savepoint_set) {
      my_error(ER_CHECK_NOT_IMPLEMENTED, MYF(0), "SAVEPOINT");
      error = 1;
      break;
    }
    if ((err = ht->savepoint_set(
             ht, thd,
             (uchar *)(sv + 1) + ht->savepoint_offset))) {  // cannot happen
      char errbuf[MYSQL_ERRMSG_SIZE];
      my_error(ER_GET_ERRNO, MYF(0), err,
               my_strerror(errbuf, MYSQL_ERRMSG_SIZE, err));
      error = 1;
    }
    assert(!thd->status_var_aggregated);
    thd->status_var.ha_savepoint_count++;
  }
  /*
    Remember the list of registered storage engines. All new
    engines are prepended to the beginning of the list.
  */
  sv->ha_list = begin_ha_info;

#ifdef HAVE_PSI_TRANSACTION_INTERFACE
  if (!error && thd->m_transaction_psi != nullptr)
    MYSQL_INC_TRANSACTION_SAVEPOINTS(thd->m_transaction_psi, 1);
#endif

  return error;
}

int ha_release_savepoint(THD *thd, SAVEPOINT *sv) {
  int error = 0;
  Ha_trx_info *ha_info = sv->ha_list;
  DBUG_TRACE;

  for (; ha_info; ha_info = ha_info->next()) {
    int err;
    handlerton *ht = ha_info->ht();
    /* Savepoint life time is enclosed into transaction life time. */
    assert(ht);
    if (!ht->savepoint_release) continue;
    if ((err = ht->savepoint_release(
             ht, thd,
             (uchar *)(sv + 1) + ht->savepoint_offset))) {  // cannot happen
      char errbuf[MYSQL_ERRMSG_SIZE];
      my_error(ER_GET_ERRNO, MYF(0), err,
               my_strerror(errbuf, MYSQL_ERRMSG_SIZE, err));
      error = 1;
    }
  }
  DBUG_EXECUTE_IF("fail_ha_release_savepoint", {
    my_error(ER_UNKNOWN_ERROR, MYF(0));
    error = 1;
  });

#ifdef HAVE_PSI_TRANSACTION_INTERFACE
  if (thd->m_transaction_psi != nullptr)
    MYSQL_INC_TRANSACTION_RELEASE_SAVEPOINT(thd->m_transaction_psi, 1);
#endif
  return error;
}

static bool snapshot_handlerton(THD *thd, plugin_ref plugin, void *arg) {
  handlerton *hton = plugin_data<handlerton *>(plugin);
  if (hton->state == SHOW_OPTION_YES && hton->start_consistent_snapshot) {
    hton->start_consistent_snapshot(hton, thd);
    *((bool *)arg) = false;
  }
  return false;
}

int ha_start_consistent_snapshot(THD *thd) {
  bool warn = true;

  plugin_foreach(thd, snapshot_handlerton, MYSQL_STORAGE_ENGINE_PLUGIN, &warn);

  /*
    Same idea as when one wants to CREATE TABLE in one engine which does not
    exist:
  */
  if (warn)
    push_warning(thd, Sql_condition::SL_WARNING, ER_UNKNOWN_ERROR,
                 "This MySQL server does not support any "
                 "consistent-read capable storage engine");
  return 0;
}

static bool flush_handlerton(THD *, plugin_ref plugin, void *arg) {
  handlerton *hton = plugin_data<handlerton *>(plugin);
  if (hton->state == SHOW_OPTION_YES && hton->flush_logs &&
      hton->flush_logs(hton, *(static_cast<bool *>(arg))))
    return true;
  return false;
}

bool ha_flush_logs(bool binlog_group_flush) {
  if (plugin_foreach(nullptr, flush_handlerton, MYSQL_STORAGE_ENGINE_PLUGIN,
                     static_cast<void *>(&binlog_group_flush))) {
    return true;
  }
  return false;
}

/**
  @brief make canonical filename

  @param[in]  file     table handler
  @param[in]  path     original path
  @param[out] tmp_path buffer for canonized path

  @details Lower case db name and table name path parts for
           non file based tables when lower_case_table_names
           is 2 (store as is, compare in lower case).
           Filesystem path prefix (mysql_data_home or tmpdir)
           is left intact.

  @note tmp_path may be left intact if no conversion was
        performed.

  @retval canonized path

  @todo This may be done more efficiently when table path
        gets built. Convert this function to something like
        ASSERT_CANONICAL_FILENAME.
*/
const char *get_canonical_filename(handler *file, const char *path,
                                   char *tmp_path) {
  uint i;
  if (lower_case_table_names != 2 || (file->ha_table_flags() & HA_FILE_BASED))
    return path;

  for (i = 0; i <= mysql_tmpdir_list.max; i++) {
    if (is_prefix(path, mysql_tmpdir_list.list[i])) return path;
  }

  /* Ensure that table handler get path in lower case */
  if (tmp_path != path) my_stpcpy(tmp_path, path);

  /*
    we only should turn into lowercase database/table part
    so start the process after homedirectory
  */
  my_casedn_str(files_charset_info, tmp_path + mysql_data_home_len);
  return tmp_path;
}

class Ha_delete_table_error_handler : public Internal_error_handler {
 public:
  bool handle_condition(THD *, uint, const char *,
                        Sql_condition::enum_severity_level *level,
                        const char *) override {
    /* Downgrade errors to warnings. */
    if (*level == Sql_condition::SL_ERROR) *level = Sql_condition::SL_WARNING;
    return false;
  }
};

/**
  Delete table from the storage engine.

  @param thd                Thread context.
  @param table_type         Handlerton for table's SE.
  @param path               Path to table (without extension).
  @param db                 Table database.
  @param alias              Table name.
  @param table_def          dd::Table object describing the table.
  @param generate_warning   Indicates whether errors during deletion
                            should be reported as warnings.

  @return  0 - in case of success, non-0 in case of failure, ENOENT
           if the file doesn't exists.
*/
int ha_delete_table(THD *thd, handlerton *table_type, const char *path,
                    const char *db, const char *alias,
                    const dd::Table *table_def, bool generate_warning) {
  handler *file;
  char tmp_path[FN_REFLEN];
  int error;
  TABLE dummy_table;
  TABLE_SHARE dummy_share;
  DBUG_TRACE;

  dummy_table.s = &dummy_share;

  /* DB_TYPE_UNKNOWN is used in ALTER TABLE when renaming only .frm files */
  if (table_type == nullptr ||
      !(file =
            get_new_handler((TABLE_SHARE *)nullptr,
                            table_def->partition_type() != dd::Table::PT_NONE,
                            thd->mem_root, table_type))) {
    return ENOENT;
  }

  path = get_canonical_filename(file, path, tmp_path);

  if ((error = file->ha_delete_table(path, table_def)) && generate_warning) {
    /*
      Because file->print_error() use my_error() to generate the error message
      we use an internal error handler to intercept it and store the text
      in a temporary buffer. Later the message will be presented to user
      as a warning.
    */
    Ha_delete_table_error_handler ha_delete_table_error_handler;

    /* Fill up strucutures that print_error may need */
    dummy_share.path.str = const_cast<char *>(path);
    dummy_share.path.length = strlen(path);
    dummy_share.db.str = db;
    dummy_share.db.length = strlen(db);
    dummy_share.table_name.str = alias;
    dummy_share.table_name.length = strlen(alias);
    dummy_table.alias = alias;

    file->change_table_ptr(&dummy_table, &dummy_share);

    /*
      XXX: should we convert *all* errors to warnings here?
      What if the error is fatal?
    */
    thd->push_internal_handler(&ha_delete_table_error_handler);
    file->print_error(error, 0);

    thd->pop_internal_handler();
  }

  destroy(file);

#ifdef HAVE_PSI_TABLE_INTERFACE
  if (likely(error == 0)) {
    /* Table share not available, so check path for temp_table prefix. */
    bool temp_table = (strstr(path, tmp_file_prefix) != nullptr);
    PSI_TABLE_CALL(drop_table_share)
    (temp_table, db, strlen(db), alias, strlen(alias));
  }
#endif

  return error;
}

// Prepare HA_CREATE_INFO to be used by ALTER as well as upgrade code.
void HA_CREATE_INFO::init_create_options_from_share(const TABLE_SHARE *share,
                                                    uint64_t used_fields) {
  if (!(used_fields & HA_CREATE_USED_MIN_ROWS)) min_rows = share->min_rows;

  if (!(used_fields & HA_CREATE_USED_MAX_ROWS)) max_rows = share->max_rows;

  if (!(used_fields & HA_CREATE_USED_AVG_ROW_LENGTH))
    avg_row_length = share->avg_row_length;

  if (!(used_fields & HA_CREATE_USED_DEFAULT_CHARSET))
    default_table_charset = share->table_charset;

  if (!(used_fields & HA_CREATE_USED_KEY_BLOCK_SIZE))
    key_block_size = share->key_block_size;

  if (!(used_fields & HA_CREATE_USED_STATS_SAMPLE_PAGES))
    stats_sample_pages = share->stats_sample_pages;

  if (!(used_fields & HA_CREATE_USED_STATS_AUTO_RECALC))
    stats_auto_recalc = share->stats_auto_recalc;

  if (!(used_fields & HA_CREATE_USED_TABLESPACE))
    tablespace = share->tablespace;

  if (storage_media == HA_SM_DEFAULT)
    storage_media = share->default_storage_media;

  /* Creation of federated table with LIKE clause needs connection string */
  if (!(used_fields & HA_CREATE_USED_CONNECTION))
    connect_string = share->connect_string;

  if (!(used_fields & HA_CREATE_USED_COMMENT)) {
    // Assert to check that used_fields flag and comment are in sync.
    assert(!comment.str);
    comment = share->comment;
  }

  if (!(used_fields & HA_CREATE_USED_COMPRESS)) {
    // Assert to check that used_fields flag and compress are in sync
    assert(!compress.str);
    compress = share->compress;
  }

  if (!(used_fields & (HA_CREATE_USED_ENCRYPT))) {
    // Assert to check that used_fields flag and encrypt_type are in sync
    assert(!encrypt_type.str);
    encrypt_type = share->encrypt_type;
  }

  if (!(used_fields & HA_CREATE_USED_SECONDARY_ENGINE)) {
    assert(secondary_engine.str == nullptr);
    secondary_engine = share->secondary_engine;
  }

  if (!(used_fields & HA_CREATE_USED_AUTOEXTEND_SIZE)) {
    /* m_implicit_tablespace_autoextend_size = 0 is a valid value. Hence,
    we need a mechanism to indicate the value change. */
    m_implicit_tablespace_autoextend_size = share->autoextend_size;
    m_implicit_tablespace_autoextend_size_change = false;
  }

  if (engine_attribute.str == nullptr)
    engine_attribute = share->engine_attribute;

  if (secondary_engine_attribute.str == nullptr)
    secondary_engine_attribute = share->secondary_engine_attribute;
}

/****************************************************************************
** General handler functions
****************************************************************************/
handler *handler::clone(const char *name, MEM_ROOT *mem_root) {
  DBUG_TRACE;

  handler *new_handler = get_new_handler(
      table->s, (table->s->m_part_info != nullptr), mem_root, ht);

  if (!new_handler) return nullptr;
  if (new_handler->set_ha_share_ref(ha_share)) goto err;

  /*
    Allocate handler->ref here because otherwise ha_open will allocate it
    on this->table->mem_root and we will not be able to reclaim that memory
    when the clone handler object is destroyed.
  */
  if (!(new_handler->ref =
            (uchar *)mem_root->Alloc(ALIGN_SIZE(ref_length) * 2)))
    goto err;
  /*
    TODO: Implement a more efficient way to have more than one index open for
    the same table instance. The ha_open call is not cachable for clone.
  */
  if (new_handler->ha_open(table, name, table->db_stat,
                           HA_OPEN_IGNORE_IF_LOCKED, nullptr))
    goto err;

  return new_handler;

err:
  destroy(new_handler);
  return nullptr;
}

void handler::ha_statistic_increment(
    ulonglong System_status_var::*offset) const {
  if (table && table->in_use) (table->in_use->status_var.*offset)++;
}

THD *handler::ha_thd() const {
  assert(table == nullptr || table->in_use == nullptr ||
         table->in_use == current_thd);
  return table != nullptr && table->in_use != nullptr ? table->in_use
                                                      : current_thd;
}

void handler::unbind_psi() {
#ifdef HAVE_PSI_TABLE_INTERFACE
  assert(m_lock_type == F_UNLCK);
  assert(inited == NONE);
  /*
    Notify the instrumentation that this table is not owned
    by this thread any more.
  */
  PSI_TABLE_CALL(unbind_table)(m_psi);
#endif
}

void handler::rebind_psi() {
#ifdef HAVE_PSI_TABLE_INTERFACE
  assert(m_lock_type == F_UNLCK);
  assert(inited == NONE);
  /*
    Notify the instrumentation that this table is now owned
    by this thread.
  */
  PSI_table_share *share_psi = ha_table_share_psi(table_share);
  m_psi = PSI_TABLE_CALL(rebind_table)(share_psi, this, m_psi);
#endif
}

void handler::start_psi_batch_mode() {
#ifdef HAVE_PSI_TABLE_INTERFACE
  assert(m_psi_batch_mode == PSI_BATCH_MODE_NONE);
  assert(m_psi_locker == nullptr);
  m_psi_batch_mode = PSI_BATCH_MODE_STARTING;
  m_psi_numrows = 0;
#endif
}

void handler::end_psi_batch_mode() {
#ifdef HAVE_PSI_TABLE_INTERFACE
  assert(m_psi_batch_mode != PSI_BATCH_MODE_NONE);
  if (m_psi_locker != nullptr) {
    assert(m_psi_batch_mode == PSI_BATCH_MODE_STARTED);
    PSI_TABLE_CALL(end_table_io_wait)(m_psi_locker, m_psi_numrows);
    m_psi_locker = nullptr;
  }
  m_psi_batch_mode = PSI_BATCH_MODE_NONE;
#endif
}

PSI_table_share *handler::ha_table_share_psi(const TABLE_SHARE *share) const {
  return share->m_psi;
}

/*
  Open database handler object.

  Used for opening tables. The name will be the name of the file.
  A table is opened when it needs to be opened. For instance
  when a request comes in for a select on the table (tables are not
  open and closed for each request, they are cached).

  The server opens all tables by calling ha_open() which then calls
  the handler specific open().

  Try O_RDONLY if cannot open as O_RDWR. Don't wait for locks if not
  HA_OPEN_WAIT_IF_LOCKED is set

  @param  [out] table_arg             Table structure.
  @param        name                  Full path of table name.
  @param        mode                  Open mode flags.
  @param        test_if_locked        ?
  @param        table_def             dd::Table object describing table
                                      being open. Can be NULL for temporary
                                      tables created by optimizer.

  @retval >0    Error.
  @retval  0    Success.
*/

int handler::ha_open(TABLE *table_arg, const char *name, int mode,
                     int test_if_locked, const dd::Table *table_def) {
  int error;
  DBUG_TRACE;
  DBUG_PRINT("enter",
             ("name: %s  db_type: %d  db_stat: %d  mode: %d  lock_test: %d",
              name, ht->db_type, table_arg->db_stat, mode, test_if_locked));

  table = table_arg;
  assert(table->s == table_share);
  assert(m_lock_type == F_UNLCK);
  DBUG_PRINT("info", ("old m_lock_type: %d F_UNLCK %d", m_lock_type, F_UNLCK));
  MEM_ROOT *mem_root = (test_if_locked & HA_OPEN_TMP_TABLE)
                           ? &table->s->mem_root
                           : &table->mem_root;
  assert(alloc_root_inited(mem_root));

  if ((error = open(name, mode, test_if_locked, table_def))) {
    if ((error == EACCES || error == EROFS) && mode == O_RDWR &&
        (table->db_stat & HA_TRY_READ_ONLY)) {
      table->db_stat |= HA_READ_ONLY;
      error = open(name, O_RDONLY, test_if_locked, table_def);
    }
  }
  if (error) {
    set_my_errno(error); /* Safeguard */
    DBUG_PRINT("error", ("error: %d  errno: %d", error, errno));
  } else {
    assert(m_psi == nullptr);
    assert(table_share != nullptr);
#ifdef HAVE_PSI_TABLE_INTERFACE
    PSI_table_share *share_psi = ha_table_share_psi(table_share);
    m_psi = PSI_TABLE_CALL(open_table)(share_psi, this);
#endif

    if (table->s->db_options_in_use & HA_OPTION_READ_ONLY_DATA)
      table->db_stat |= HA_READ_ONLY;
    (void)extra(HA_EXTRA_NO_READCHECK);  // Not needed in SQL

    /* ref is already allocated for us if we're called from handler::clone() */
    if (!ref && !(ref = (uchar *)mem_root->Alloc(ALIGN_SIZE(ref_length) * 2))) {
      ha_close();
      error = HA_ERR_OUT_OF_MEM;
    } else
      dup_ref = ref + ALIGN_SIZE(ref_length);

    // Give the table a defined starting cursor, even if it never actually seeks
    // or writes. This is important for things like weedout on const tables
    // (which is a nonsensical combination, but can happen).
    memset(ref, 0, ref_length);
    cached_table_flags = table_flags();
  }

  return error;
}

/**
  Close handler.

  Called from sql_base.cc, sql_select.cc, and table.cc.
  In sql_select.cc it is only used to close up temporary tables or during
  the process where a temporary table is converted over to being a
  myisam table.
  For sql_base.cc look at close_data_tables().

  @return Operation status
    @retval 0     Success
    @retval != 0  Error (error code returned)
*/

int handler::ha_close(void) {
  DBUG_TRACE;
#ifdef HAVE_PSI_TABLE_INTERFACE
  PSI_TABLE_CALL(close_table)(table_share, m_psi);
  m_psi = nullptr; /* instrumentation handle, invalid after close_table() */
  assert(m_psi_batch_mode == PSI_BATCH_MODE_NONE);
  assert(m_psi_locker == nullptr);
#endif
  // TODO: set table= NULL to mark the handler as closed?
  assert(m_psi == nullptr);
  assert(m_lock_type == F_UNLCK);
  assert(inited == NONE);
  if (m_unique) {
    // It's allocated on memroot and will be freed along with it
    m_unique->cleanup();
    m_unique = nullptr;
  }
  return close();
}

/**
  Initialize use of index.

  @param idx     Index to use
  @param sorted  Use sorted order

  @return Operation status
    @retval 0     Success
    @retval != 0  Error (error code returned)
*/

int handler::ha_index_init(uint idx, bool sorted) {
  DBUG_EXECUTE_IF("ha_index_init_fail", return HA_ERR_TABLE_DEF_CHANGED;);
  int result;
  DBUG_TRACE;
  assert(table_share->tmp_table != NO_TMP_TABLE || m_lock_type != F_UNLCK);
  assert(inited == NONE);
  if (!(result = index_init(idx, sorted))) inited = INDEX;
  end_range = nullptr;
  return result;
}

/**
  End use of index.

  @return Operation status
    @retval 0     Success
    @retval != 0  Error (error code returned)
*/

int handler::ha_index_end() {
  DBUG_TRACE;
  /* SQL HANDLER function can call this without having it locked. */
  assert(table->open_by_handler || table_share->tmp_table != NO_TMP_TABLE ||
         m_lock_type != F_UNLCK);
  assert(inited == INDEX);
  inited = NONE;
  end_range = nullptr;
  m_record_buffer = nullptr;
  if (m_unique) m_unique->reset(false);
  return index_end();
}

/**
  Initialize table for random read or scan.

  @param scan  if true: Initialize for random scans through rnd_next()
               if false: Initialize for random reads through rnd_pos()

  @return Operation status
    @retval 0     Success
    @retval != 0  Error (error code returned)
*/

int handler::ha_rnd_init(bool scan) {
  DBUG_EXECUTE_IF("ha_rnd_init_fail", return HA_ERR_TABLE_DEF_CHANGED;);
  int result;
  DBUG_TRACE;
  assert(table_share->tmp_table != NO_TMP_TABLE || m_lock_type != F_UNLCK);
  assert(inited == NONE || (inited == RND && scan));
  inited = (result = rnd_init(scan)) ? NONE : RND;
  end_range = nullptr;
  return result;
}

/**
  End use of random access.

  @return Operation status
    @retval 0     Success
    @retval != 0  Error (error code returned)
*/

int handler::ha_rnd_end() {
  DBUG_TRACE;
  /* SQL HANDLER function can call this without having it locked. */
  assert(table->open_by_handler || table_share->tmp_table != NO_TMP_TABLE ||
         m_lock_type != F_UNLCK);
  assert(inited == RND);
  inited = NONE;
  end_range = nullptr;
  m_record_buffer = nullptr;
  return rnd_end();
}

/**
  Read next row via random scan.

  @param buf  Buffer to read the row into

  @return Operation status
    @retval 0     Success
    @retval != 0  Error (error code returned)
*/

int handler::ha_rnd_next(uchar *buf) {
  int result;
  DBUG_EXECUTE_IF("ha_rnd_next_deadlock", return HA_ERR_LOCK_DEADLOCK;);
  DBUG_TRACE;
  assert(table_share->tmp_table != NO_TMP_TABLE || m_lock_type != F_UNLCK);
  assert(inited == RND);

  // Set status for the need to update generated fields
  m_update_generated_read_fields = table->has_gcol();

  MYSQL_TABLE_IO_WAIT(PSI_TABLE_FETCH_ROW, MAX_KEY, result,
                      { result = rnd_next(buf); })
  if (!result && m_update_generated_read_fields) {
    result = update_generated_read_fields(buf, table);
    m_update_generated_read_fields = false;
  }
  table->set_row_status_from_handler(result);
  return result;
}

/**
  Read row via random scan from position.

  @param[out] buf  Buffer to read the row into
  @param      pos  Position from position() call

  @return Operation status
    @retval 0     Success
    @retval != 0  Error (error code returned)
*/

int handler::ha_rnd_pos(uchar *buf, uchar *pos) {
  int result;
  DBUG_TRACE;
  assert(table_share->tmp_table != NO_TMP_TABLE || m_lock_type != F_UNLCK);
  /* TODO: Find out how to solve ha_rnd_pos when finding duplicate update. */
  /* assert(inited == RND); */

  // Set status for the need to update generated fields
  m_update_generated_read_fields = table->has_gcol();

  MYSQL_TABLE_IO_WAIT(PSI_TABLE_FETCH_ROW, MAX_KEY, result,
                      { result = rnd_pos(buf, pos); })
  if (!result && m_update_generated_read_fields) {
    result = update_generated_read_fields(buf, table);
    m_update_generated_read_fields = false;
  }
  table->set_row_status_from_handler(result);
  return result;
}

int handler::ha_ft_read(uchar *buf) {
  int result;
  DBUG_TRACE;

  // Set status for the need to update generated fields
  m_update_generated_read_fields = table->has_gcol();

  result = ft_read(buf);
  if (!result && m_update_generated_read_fields) {
    result = update_generated_read_fields(buf, table);
    m_update_generated_read_fields = false;
  }
  table->set_row_status_from_handler(result);
  return result;
}

int handler::ha_sample_init(void *&scan_ctx, double sampling_percentage,
                            int sampling_seed,
                            enum_sampling_method sampling_method,
                            const bool tablesample) {
  DBUG_TRACE;
  assert(sampling_percentage >= 0.0);
  assert(sampling_percentage <= 100.0);
  assert(inited == NONE);

  // Initialise the random number generator.
  m_random_number_engine.seed(sampling_seed);
  m_sampling_percentage = sampling_percentage;

  int result = sample_init(scan_ctx, sampling_percentage, sampling_seed,
                           sampling_method, tablesample);
  inited = (result != 0) ? NONE : SAMPLING;
  return result;
}

int handler::ha_sample_end(void *scan_ctx) {
  DBUG_TRACE;
  assert(inited == SAMPLING);
  inited = NONE;
  int result = sample_end(scan_ctx);
  return result;
}

int handler::ha_sample_next(void *scan_ctx, uchar *buf) {
  DBUG_TRACE;
  assert(inited == SAMPLING);

  if (m_sampling_percentage == 0.0) return HA_ERR_END_OF_FILE;

  m_update_generated_read_fields = table->has_gcol();

  int result;
  MYSQL_TABLE_IO_WAIT(PSI_TABLE_FETCH_ROW, MAX_KEY, result,
                      { result = sample_next(scan_ctx, buf); })

  if (result == 0 && m_update_generated_read_fields) {
    result = update_generated_read_fields(buf, table);
    m_update_generated_read_fields = false;
  }
  table->set_row_status_from_handler(result);

  return result;
}

int handler::sample_init(void *&scan_ctx MY_ATTRIBUTE((unused)), double, int,
                         enum_sampling_method, const bool) {
  return rnd_init(true);
}

int handler::sample_end(void *scan_ctx MY_ATTRIBUTE((unused))) {
  return rnd_end();
}

int handler::sample_next(void *scan_ctx MY_ATTRIBUTE((unused)), uchar *buf) {
  // Temporary set inited to RND, since we are calling rnd_next().
  int res = rnd_next(buf);

  std::uniform_real_distribution<double> rnd(0.0, 1.0);
  while (!res && rnd(m_random_number_engine) > (m_sampling_percentage / 100.0))
    res = rnd_next(buf);

  return res;
}

int handler::records(ha_rows *num_rows) {
  if (ha_table_flags() & HA_COUNT_ROWS_INSTANT) {
    *num_rows = stats.records;
    return 0;
  }

  int error = 0;
  ha_rows rows = 0;
  start_psi_batch_mode();

  if (!(error = ha_rnd_init(true))) {
    while (!table->in_use->killed) {
      DBUG_EXECUTE_IF("bug28079850", table->in_use->killed = THD::KILL_QUERY;);
      if ((error = ha_rnd_next(table->record[0]))) {
        if (error == HA_ERR_RECORD_DELETED)
          continue;
        else
          break;
      }
      ++rows;
    }
  }

  *num_rows = rows;
  end_psi_batch_mode();
  int ha_rnd_end_error = 0;
  if (error != HA_ERR_END_OF_FILE) *num_rows = HA_POS_ERROR;

  // Call ha_rnd_end() only if only if handler has been initialized.
  if (inited && (ha_rnd_end_error = ha_rnd_end())) *num_rows = HA_POS_ERROR;

  return (error != HA_ERR_END_OF_FILE) ? error : ha_rnd_end_error;
}

int handler::records_from_index(ha_rows *num_rows, uint index) {
  if (ha_table_flags() & HA_COUNT_ROWS_INSTANT) {
    *num_rows = stats.records;
    return 0;
  }

  int error = 0;
  ha_rows rows = 0;
  uchar *buf = table->record[0];
  start_psi_batch_mode();

  if (!(error = ha_index_init(index, false))) {
    if (!(error = ha_index_first(buf))) {
      rows = 1;

      while (!table->in_use->killed) {
        DBUG_EXECUTE_IF("bug28079850",
                        table->in_use->killed = THD::KILL_QUERY;);
        if ((error = ha_index_next(buf))) {
          if (error == HA_ERR_RECORD_DELETED)
            continue;
          else
            break;
        }
        ++rows;
      }
    }
  }

  *num_rows = rows;
  end_psi_batch_mode();
  int ha_index_end_error = 0;
  if (error != HA_ERR_END_OF_FILE) *num_rows = HA_POS_ERROR;

  // Call ha_index_end() only if handler has been initialized.
  if (inited && (ha_index_end_error = ha_index_end())) *num_rows = HA_POS_ERROR;

  return (error != HA_ERR_END_OF_FILE) ? error : ha_index_end_error;
}

int handler::handle_records_error(int error, ha_rows *num_rows) {
  // If query was killed set the error since not all storage engines do it.
  if (table->in_use->killed) {
    *num_rows = HA_POS_ERROR;
    if (error == 0) error = HA_ERR_QUERY_INTERRUPTED;
  }

  if (error != 0) assert(*num_rows == HA_POS_ERROR);
  if (*num_rows == HA_POS_ERROR) assert(error != 0);
  if (error != 0) {
    /*
      ha_innobase::records may have rolled back internally.
      In this case, thd_mark_transaction_to_rollback() will have been called.
      For the errors below, we need to abort right away.
    */
    switch (error) {
      case HA_ERR_LOCK_DEADLOCK:
      case HA_ERR_LOCK_TABLE_FULL:
      case HA_ERR_LOCK_WAIT_TIMEOUT:
      case HA_ERR_QUERY_INTERRUPTED:
        print_error(error, MYF(0));
        return error;
      default:
        return error;
    }
  }
  return 0;
}

/**
  Read [part of] row via [part of] index.
  @param[out] buf          buffer where store the data
  @param      key          Key to search for
  @param      keypart_map  Which part of key to use
  @param      find_flag    Direction/condition on key usage

  @returns Operation status
    @retval  0                   Success (found a record, and function has
                                 set table status to "has row")
    @retval  HA_ERR_END_OF_FILE  Row not found (function has set table status
                                 to "no row"). End of index passed.
    @retval  HA_ERR_KEY_NOT_FOUND Row not found (function has set table status
                                 to "no row"). Index cursor positioned.
    @retval  != 0                Error

  @note Positions an index cursor to the index specified in the handle.
  Fetches the row if available. If the key value is null,
  begin at the first key of the index.
  ha_index_read_map can be restarted without calling index_end on the previous
  index scan and without calling ha_index_init. In this case the
  ha_index_read_map is on the same index as the previous ha_index_scan.
  This is particularly used in conjunction with multi read ranges.
*/

int handler::ha_index_read_map(uchar *buf, const uchar *key,
                               key_part_map keypart_map,
                               enum ha_rkey_function find_flag) {
  int result;
  DBUG_TRACE;
  assert(table_share->tmp_table != NO_TMP_TABLE || m_lock_type != F_UNLCK);
  assert(inited == INDEX);
  assert(!pushed_idx_cond || buf == table->record[0]);

  // Set status for the need to update generated fields
  m_update_generated_read_fields = table->has_gcol();

  MYSQL_TABLE_IO_WAIT(PSI_TABLE_FETCH_ROW, active_index, result, {
    result = index_read_map(buf, key, keypart_map, find_flag);
  })
  if (!result && m_update_generated_read_fields) {
    result = update_generated_read_fields(buf, table, active_index);
    m_update_generated_read_fields = false;
  }
  table->set_row_status_from_handler(result);
  return result;
}

int handler::ha_index_read_last_map(uchar *buf, const uchar *key,
                                    key_part_map keypart_map) {
  int result;
  DBUG_TRACE;
  assert(table_share->tmp_table != NO_TMP_TABLE || m_lock_type != F_UNLCK);
  assert(inited == INDEX);
  assert(!pushed_idx_cond || buf == table->record[0]);

  // Set status for the need to update generated fields
  m_update_generated_read_fields = table->has_gcol();

  MYSQL_TABLE_IO_WAIT(PSI_TABLE_FETCH_ROW, active_index, result,
                      { result = index_read_last_map(buf, key, keypart_map); })
  if (!result && m_update_generated_read_fields) {
    result = update_generated_read_fields(buf, table, active_index);
    m_update_generated_read_fields = false;
  }
  table->set_row_status_from_handler(result);
  return result;
}

/**
  Initializes an index and read it.

  @see handler::ha_index_read_map.
*/

int handler::ha_index_read_idx_map(uchar *buf, uint index, const uchar *key,
                                   key_part_map keypart_map,
                                   enum ha_rkey_function find_flag) {
  int result;
  DBUG_TRACE;
  assert(table_share->tmp_table != NO_TMP_TABLE || m_lock_type != F_UNLCK);
  assert(end_range == nullptr);
  assert(!pushed_idx_cond || buf == table->record[0]);

  // Set status for the need to update generated fields
  m_update_generated_read_fields = table->has_gcol();

  MYSQL_TABLE_IO_WAIT(PSI_TABLE_FETCH_ROW, index, result, {
    result = index_read_idx_map(buf, index, key, keypart_map, find_flag);
  })
  if (!result && m_update_generated_read_fields) {
    result = update_generated_read_fields(buf, table, index);
    m_update_generated_read_fields = false;
  }
  table->set_row_status_from_handler(result);
  return result;
}

/**
  Reads the next row via index.

  @param[out] buf  Row data

  @return Operation status.
    @retval  0                   Success
    @retval  HA_ERR_END_OF_FILE  Row not found
    @retval  != 0                Error
*/

int handler::ha_index_next(uchar *buf) {
  int result;
  DBUG_TRACE;
  assert(table_share->tmp_table != NO_TMP_TABLE || m_lock_type != F_UNLCK);
  assert(inited == INDEX);
  assert(!pushed_idx_cond || buf == table->record[0]);

  // Set status for the need to update generated fields
  m_update_generated_read_fields = table->has_gcol();

  MYSQL_TABLE_IO_WAIT(PSI_TABLE_FETCH_ROW, active_index, result,
                      { result = index_next(buf); })
  if (!result && m_update_generated_read_fields) {
    result = update_generated_read_fields(buf, table, active_index);
    m_update_generated_read_fields = false;
  }
  table->set_row_status_from_handler(result);
  return result;
}

/**
  Reads the previous row via index.

  @param[out] buf  Row data

  @return Operation status.
    @retval  0                   Success
    @retval  HA_ERR_END_OF_FILE  Row not found
    @retval  != 0                Error
*/

int handler::ha_index_prev(uchar *buf) {
  int result;
  DBUG_TRACE;
  assert(table_share->tmp_table != NO_TMP_TABLE || m_lock_type != F_UNLCK);
  assert(inited == INDEX);
  assert(!pushed_idx_cond || buf == table->record[0]);

  // Set status for the need to update generated fields
  m_update_generated_read_fields = table->has_gcol();

  MYSQL_TABLE_IO_WAIT(PSI_TABLE_FETCH_ROW, active_index, result,
                      { result = index_prev(buf); })
  if (!result && m_update_generated_read_fields) {
    result = update_generated_read_fields(buf, table, active_index);
    m_update_generated_read_fields = false;
  }
  table->set_row_status_from_handler(result);
  return result;
}

/**
  Reads the first row via index.

  @param[out] buf  Row data

  @return Operation status.
    @retval  0                   Success
    @retval  HA_ERR_END_OF_FILE  Row not found
    @retval  != 0                Error
*/

int handler::ha_index_first(uchar *buf) {
  int result;
  DBUG_TRACE;
  assert(table_share->tmp_table != NO_TMP_TABLE || m_lock_type != F_UNLCK);
  assert(inited == INDEX);
  assert(!pushed_idx_cond || buf == table->record[0]);

  // Set status for the need to update generated fields
  m_update_generated_read_fields = table->has_gcol();

  MYSQL_TABLE_IO_WAIT(PSI_TABLE_FETCH_ROW, active_index, result,
                      { result = index_first(buf); })
  if (!result && m_update_generated_read_fields) {
    result = update_generated_read_fields(buf, table, active_index);
    m_update_generated_read_fields = false;
  }
  table->set_row_status_from_handler(result);
  return result;
}

/**
  Reads the last row via index.

  @param[out] buf  Row data

  @return Operation status.
    @retval  0                   Success
    @retval  HA_ERR_END_OF_FILE  Row not found
    @retval  != 0                Error
*/

int handler::ha_index_last(uchar *buf) {
  int result;
  DBUG_TRACE;
  assert(table_share->tmp_table != NO_TMP_TABLE || m_lock_type != F_UNLCK);
  assert(inited == INDEX);
  assert(!pushed_idx_cond || buf == table->record[0]);

  // Set status for the need to update generated fields
  m_update_generated_read_fields = table->has_gcol();

  MYSQL_TABLE_IO_WAIT(PSI_TABLE_FETCH_ROW, active_index, result,
                      { result = index_last(buf); })
  if (!result && m_update_generated_read_fields) {
    result = update_generated_read_fields(buf, table, active_index);
    m_update_generated_read_fields = false;
  }
  table->set_row_status_from_handler(result);
  return result;
}

/**
  Reads the next same row via index.

  @param[out] buf     Row data
  @param      key     Key to search for
  @param      keylen  Length of key

  @return Operation status.
    @retval  0                   Success
    @retval  HA_ERR_END_OF_FILE  Row not found
    @retval  != 0                Error
*/

int handler::ha_index_next_same(uchar *buf, const uchar *key, uint keylen) {
  int result;
  DBUG_TRACE;
  assert(table_share->tmp_table != NO_TMP_TABLE || m_lock_type != F_UNLCK);
  assert(inited == INDEX);
  assert(!pushed_idx_cond || buf == table->record[0]);

  // Set status for the need to update generated fields
  m_update_generated_read_fields = table->has_gcol();

  MYSQL_TABLE_IO_WAIT(PSI_TABLE_FETCH_ROW, active_index, result,
                      { result = index_next_same(buf, key, keylen); })
  if (!result && m_update_generated_read_fields) {
    result = update_generated_read_fields(buf, table, active_index);
    m_update_generated_read_fields = false;
  }
  table->set_row_status_from_handler(result);
  return result;
}

/**
  Read first row (only) from a table.

  This is never called for tables whose storage engine do not contain exact
  statistics on number of records, e.g. InnoDB.

  @note Since there is only one implementation for this function, it is
        non-virtual and does not call a protected inner function, like
        most other handler functions.

  @note Implementation only calls other handler functions, so there is no need
        to update generated columns nor set table status.
*/
int handler::ha_read_first_row(uchar *buf, uint primary_key) {
  int error;
  DBUG_TRACE;

  ha_statistic_increment(&System_status_var::ha_read_first_count);

  /*
    If there is very few deleted rows in the table, find the first row by
    scanning the table.
    TODO remove the test for HA_READ_ORDER
  */
  if (stats.deleted < 10 || primary_key >= MAX_KEY ||
      !(index_flags(primary_key, 0, false) & HA_READ_ORDER)) {
    if (!(error = ha_rnd_init(true))) {
      while ((error = ha_rnd_next(buf)) == HA_ERR_RECORD_DELETED)
        /* skip deleted row */;
      const int end_error = ha_rnd_end();
      if (!error) error = end_error;
    }
  } else {
    /* Find the first row through the primary key */
    if (!(error = ha_index_init(primary_key, false))) {
      error = ha_index_first(buf);
      const int end_error = ha_index_end();
      if (!error) error = end_error;
    }
  }
  return error;
}

int handler::ha_index_read_pushed(uchar *buf, const uchar *key,
                                  key_part_map keypart_map) {
  DBUG_TRACE;

  // Set status for the need to update generated fields
  m_update_generated_read_fields = table->has_gcol();

  int result = index_read_pushed(buf, key, keypart_map);
  if (!result && m_update_generated_read_fields) {
    result = update_generated_read_fields(buf, table, active_index);
    m_update_generated_read_fields = false;
  }
  table->set_row_status_from_handler(result);
  return result;
}

int handler::ha_index_next_pushed(uchar *buf) {
  DBUG_TRACE;

  // Set status for the need to update generated fields
  m_update_generated_read_fields = table->has_gcol();

  int result = index_next_pushed(buf);
  if (!result && m_update_generated_read_fields) {
    result = update_generated_read_fields(buf, table, active_index);
    m_update_generated_read_fields = false;
  }
  table->set_row_status_from_handler(result);
  return result;
}

/**
  Generate the next auto-increment number based on increment and offset.
  computes the lowest number
  - strictly greater than "nr"
  - of the form: auto_increment_offset + N * auto_increment_increment
  If overflow happened then return MAX_ULONGLONG value as an
  indication of overflow.
  In most cases increment= offset= 1, in which case we get:
  @verbatim 1,2,3,4,5,... @endverbatim
    If increment=10 and offset=5 and previous number is 1, we get:
  @verbatim 1,5,15,25,35,... @endverbatim
*/
inline ulonglong compute_next_insert_id(ulonglong nr,
                                        struct System_variables *variables) {
  const ulonglong save_nr = nr;

  if (variables->auto_increment_increment == 1)
    nr = nr + 1;  // optimization of the formula below
  else {
    nr = (((nr + variables->auto_increment_increment -
            variables->auto_increment_offset)) /
          (ulonglong)variables->auto_increment_increment);
    nr = (nr * (ulonglong)variables->auto_increment_increment +
          variables->auto_increment_offset);
  }

  if (unlikely(nr <= save_nr)) return ULLONG_MAX;

  return nr;
}

void handler::adjust_next_insert_id_after_explicit_value(ulonglong nr) {
  /*
    If we have set THD::next_insert_id previously and plan to insert an
    explicitely-specified value larger than this, we need to increase
    THD::next_insert_id to be greater than the explicit value.
  */
  if ((next_insert_id > 0) && (nr >= next_insert_id))
    set_next_insert_id(compute_next_insert_id(nr, &table->in_use->variables));
}

/** @brief
  Computes the largest number X:
  - smaller than or equal to "nr"
  - of the form: auto_increment_offset + N * auto_increment_increment
  where N>=0.

  SYNOPSIS
    prev_insert_id
      nr            Number to "round down"
      variables     variables struct containing auto_increment_increment and
                    auto_increment_offset

  RETURN
    The number X if it exists, "nr" otherwise.
*/
inline ulonglong prev_insert_id(ulonglong nr,
                                struct System_variables *variables) {
  if (unlikely(nr < variables->auto_increment_offset)) {
    /*
      There's nothing good we can do here. That is a pathological case, where
      the offset is larger than the column's max possible value, i.e. not even
      the first sequence value may be inserted. User will receive warning.
    */
    DBUG_PRINT("info", ("auto_increment: nr: %lu cannot honour "
                        "auto_increment_offset: %lu",
                        (ulong)nr, variables->auto_increment_offset));
    return nr;
  }
  if (variables->auto_increment_increment == 1)
    return nr;  // optimization of the formula below
  nr = (((nr - variables->auto_increment_offset)) /
        (ulonglong)variables->auto_increment_increment);
  return (nr * (ulonglong)variables->auto_increment_increment +
          variables->auto_increment_offset);
}

/**
  Update the auto_increment field if necessary.

  Updates columns with type NEXT_NUMBER if:

  - If column value is set to NULL (in which case
    autoinc_field_has_explicit_non_null_value is 0)
  - If column is set to 0 and (sql_mode & MODE_NO_AUTO_VALUE_ON_ZERO) is not
    set. In the future we will only set NEXT_NUMBER fields if one sets them
    to NULL (or they are not included in the insert list).

    In those cases, we check if the currently reserved interval still has
    values we have not used. If yes, we pick the smallest one and use it.
    Otherwise:

  - If a list of intervals has been provided to the statement via SET
    INSERT_ID or via an Intvar_log_event (in a replication slave), we pick the
    first unused interval from this list, consider it as reserved.

  - Otherwise we set the column for the first row to the value
    next_insert_id(get_auto_increment(column))) which is usually
    max-used-column-value+1.
    We call get_auto_increment() for the first row in a multi-row
    statement. get_auto_increment() will tell us the interval of values it
    reserved for us.

  - In both cases, for the following rows we use those reserved values without
    calling the handler again (we just progress in the interval, computing
    each new value from the previous one). Until we have exhausted them, then
    we either take the next provided interval or call get_auto_increment()
    again to reserve a new interval.

  - In both cases, the reserved intervals are remembered in
    thd->auto_inc_intervals_in_cur_stmt_for_binlog if statement-based
    binlogging; the last reserved interval is remembered in
    auto_inc_interval_for_cur_row. The number of reserved intervals is
    remembered in auto_inc_intervals_count. It differs from the number of
    elements in thd->auto_inc_intervals_in_cur_stmt_for_binlog() because the
    latter list is cumulative over all statements forming one binlog event
    (when stored functions and triggers are used), and collapses two
    contiguous intervals in one (see its append() method).

    The idea is that generated auto_increment values are predictable and
    independent of the column values in the table.  This is needed to be
    able to replicate into a table that already has rows with a higher
    auto-increment value than the one that is inserted.

    After we have already generated an auto-increment number and the user
    inserts a column with a higher value than the last used one, we will
    start counting from the inserted value.

    This function's "outputs" are: the table's auto_increment field is filled
    with a value, thd->next_insert_id is filled with the value to use for the
    next row, if a value was autogenerated for the current row it is stored in
    thd->insert_id_for_cur_row, if get_auto_increment() was called
    thd->auto_inc_interval_for_cur_row is modified, if that interval is not
    present in thd->auto_inc_intervals_in_cur_stmt_for_binlog it is added to
    this list.

  @todo
    Replace all references to "next number" or NEXT_NUMBER to
    "auto_increment", everywhere (see below: there is
    table->autoinc_field_has_explicit_non_null_value, and there also exists
    table->next_number_field, it's not consistent).

  @retval
    0	ok
  @retval
    HA_ERR_AUTOINC_READ_FAILED  get_auto_increment() was called and
    returned ~(ulonglong) 0
  @retval
    HA_ERR_AUTOINC_ERANGE storing value in field caused strict mode
    failure.
*/

#define AUTO_INC_DEFAULT_NB_ROWS 1  // Some prefer 1024 here
#define AUTO_INC_DEFAULT_NB_MAX_BITS 16
#define AUTO_INC_DEFAULT_NB_MAX ((1 << AUTO_INC_DEFAULT_NB_MAX_BITS) - 1)

int handler::update_auto_increment() {
  ulonglong nr, nb_reserved_values = 0;
  bool append = false;
  THD *thd = table->in_use;
  struct System_variables *variables = &thd->variables;
  assert(table_share->tmp_table != NO_TMP_TABLE || m_lock_type != F_UNLCK);
  DBUG_TRACE;

  /*
    next_insert_id is a "cursor" into the reserved interval, it may go greater
    than the interval, but not smaller.
  */
  assert(next_insert_id >= auto_inc_interval_for_cur_row.minimum());

  if ((nr = table->next_number_field->val_int()) != 0 ||
      (table->autoinc_field_has_explicit_non_null_value &&
       thd->variables.sql_mode & MODE_NO_AUTO_VALUE_ON_ZERO)) {
    /*
      First test if the query was aborted due to strict mode constraints.
    */
    if (thd->is_error() &&
        thd->get_stmt_da()->mysql_errno() == ER_TRUNCATED_WRONG_VALUE)
      return HA_ERR_AUTOINC_ERANGE;

    /*
      Update next_insert_id if we had already generated a value in this
      statement (case of INSERT VALUES(null),(3763),(null):
      the last NULL needs to insert 3764, not the value of the first NULL plus
      1).
      Also we should take into account the the sign of the value.
      Since auto_increment value can't have negative value we should update
      next_insert_id only in case when we INSERTing explicit positive value.
      It means that for a table that has SIGNED INTEGER column when we execute
      the following statement
      INSERT INTO t1 VALUES( NULL), (-1), (NULL)
      we shouldn't call adjust_next_insert_id_after_explicit_value()
      and the result row will be (1, -1, 2) (for new opened connection
      to the server). On the other hand, for the statement
      INSERT INTO t1 VALUES( NULL), (333), (NULL)
      we should call adjust_next_insert_id_after_explicit_value()
      and result row will be (1, 333, 334).
    */
    if (table->next_number_field->is_unsigned() || ((longlong)nr) > 0)
      adjust_next_insert_id_after_explicit_value(nr);

    insert_id_for_cur_row = 0;  // didn't generate anything
    return 0;
  }

  if (next_insert_id > table->next_number_field->get_max_int_value())
    return HA_ERR_AUTOINC_READ_FAILED;

  if ((nr = next_insert_id) >= auto_inc_interval_for_cur_row.maximum()) {
    /* next_insert_id is beyond what is reserved, so we reserve more. */
    const Discrete_interval *forced = thd->auto_inc_intervals_forced.get_next();
    if (forced != nullptr) {
      nr = forced->minimum();
      /*
        In a multi insert statement when the number of affected rows is known
        then reserve those many number of auto increment values. So that
        interval will be starting value to starting value + number of affected
        rows * increment of auto increment.
       */
      nb_reserved_values = (estimation_rows_to_insert > 0)
                               ? estimation_rows_to_insert
                               : forced->values();
    } else {
      /*
        handler::estimation_rows_to_insert was set by
        handler::ha_start_bulk_insert(); if 0 it means "unknown".
      */
      ulonglong nb_desired_values;
      /*
        If an estimation was given to the engine:
        - use it.
        - if we already reserved numbers, it means the estimation was
        not accurate, then we'll reserve 2*AUTO_INC_DEFAULT_NB_ROWS the 2nd
        time, twice that the 3rd time etc.
        If no estimation was given, use those increasing defaults from the
        start, starting from AUTO_INC_DEFAULT_NB_ROWS.
        Don't go beyond a max to not reserve "way too much" (because
        reservation means potentially losing unused values).
        Note that in prelocked mode no estimation is given.
      */

      if ((auto_inc_intervals_count == 0) && (estimation_rows_to_insert > 0))
        nb_desired_values = estimation_rows_to_insert;
      else if ((auto_inc_intervals_count == 0) &&
               (thd->lex->bulk_insert_row_cnt > 0)) {
        /*
          For multi-row inserts, if the bulk inserts cannot be started, the
          handler::estimation_rows_to_insert will not be set. But we still
          want to reserve the autoinc values.
        */
        nb_desired_values = thd->lex->bulk_insert_row_cnt;
      } else /* go with the increasing defaults */
      {
        /* avoid overflow in formula, with this if() */
        if (auto_inc_intervals_count <= AUTO_INC_DEFAULT_NB_MAX_BITS) {
          nb_desired_values =
              AUTO_INC_DEFAULT_NB_ROWS * (1 << auto_inc_intervals_count);
          nb_desired_values =
              std::min(nb_desired_values, ulonglong(AUTO_INC_DEFAULT_NB_MAX));
        } else
          nb_desired_values = AUTO_INC_DEFAULT_NB_MAX;
      }
      /* This call ignores all its parameters but nr, currently */
      get_auto_increment(variables->auto_increment_offset,
                         variables->auto_increment_increment, nb_desired_values,
                         &nr, &nb_reserved_values);
      if (nr == ULLONG_MAX) return HA_ERR_AUTOINC_READ_FAILED;  // Mark failure

      /*
        That rounding below should not be needed when all engines actually
        respect offset and increment in get_auto_increment(). But they don't
        so we still do it. Wonder if for the not-first-in-index we should do
        it. Hope that this rounding didn't push us out of the interval; even
        if it did we cannot do anything about it (calling the engine again
        will not help as we inserted no row).
      */
      nr = compute_next_insert_id(nr - 1, variables);
    }

    if (table->s->next_number_keypart == 0) {
      /* We must defer the appending until "nr" has been possibly truncated */
      append = true;
    } else {
      /*
        For such auto_increment there is no notion of interval, just a
        singleton. The interval is not even stored in
        thd->auto_inc_interval_for_cur_row, so we are sure to call the engine
        for next row.
      */
      DBUG_PRINT("info", ("auto_increment: special not-first-in-index"));
    }
  }

  if (unlikely(nr == ULLONG_MAX)) return HA_ERR_AUTOINC_ERANGE;

  DBUG_PRINT("info", ("auto_increment: %lu", (ulong)nr));

  if (unlikely(table->next_number_field->store((longlong)nr, true))) {
    /*
      first test if the query was aborted due to strict mode constraints
    */
    if (thd->is_error() &&
        thd->get_stmt_da()->mysql_errno() == ER_WARN_DATA_OUT_OF_RANGE)
      return HA_ERR_AUTOINC_ERANGE;

    /*
      field refused this value (overflow) and truncated it, use the result of
      the truncation (which is going to be inserted); however we try to
      decrease it to honour auto_increment_* variables.
      That will shift the left bound of the reserved interval, we don't
      bother shifting the right bound (anyway any other value from this
      interval will cause a duplicate key).
    */
    nr = prev_insert_id(table->next_number_field->val_int(), variables);
    if (unlikely(table->next_number_field->store((longlong)nr, true)))
      nr = table->next_number_field->val_int();
  }
  if (append) {
    auto_inc_interval_for_cur_row.replace(nr, nb_reserved_values,
                                          variables->auto_increment_increment);
    auto_inc_intervals_count++;
    /* Row-based replication does not need to store intervals in binlog */
    if (mysql_bin_log.is_open() && !thd->is_current_stmt_binlog_format_row())
      thd->auto_inc_intervals_in_cur_stmt_for_binlog.append(
          auto_inc_interval_for_cur_row.minimum(),
          auto_inc_interval_for_cur_row.values(),
          variables->auto_increment_increment);
  }

  /*
    Record this autogenerated value. If the caller then
    succeeds to insert this value, it will call
    record_first_successful_insert_id_in_cur_stmt()
    which will set first_successful_insert_id_in_cur_stmt if it's not
    already set.
  */
  insert_id_for_cur_row = nr;
  /*
    Set next insert id to point to next auto-increment value to be able to
    handle multi-row statements.
  */
  set_next_insert_id(compute_next_insert_id(nr, variables));

  return 0;
}

/** @brief
  MySQL signal that it changed the column bitmap

  USAGE
    This is for handlers that needs to setup their own column bitmaps.
    Normally the handler should set up their own column bitmaps in
    index_init() or rnd_init() and in any column_bitmaps_signal() call after
    this.

    The handler is allowd to do changes to the bitmap after a index_init or
    rnd_init() call is made as after this, MySQL will not use the bitmap
    for any program logic checking.
*/
void handler::column_bitmaps_signal() {
  DBUG_TRACE;
  DBUG_PRINT("info", ("read_set: %p  write_set: %p", table->read_set,
                      table->write_set));
}

/**
  Reserves an interval of auto_increment values from the handler.

  @param       offset              offset (modulus increment)
  @param       increment           increment between calls
  @param       nb_desired_values   how many values we want
  @param[out]  first_value         the first value reserved by the handler
  @param[out]  nb_reserved_values  how many values the handler reserved

  offset and increment means that we want values to be of the form
  offset + N * increment, where N>=0 is integer.
  If the function sets *first_value to ULLONG_MAX it means an error.
  If the function sets *nb_reserved_values to ULLONG_MAX it means it has
  reserved to "positive infinite".
*/

void handler::get_auto_increment(
    ulonglong offset MY_ATTRIBUTE((unused)),
    ulonglong increment MY_ATTRIBUTE((unused)),
    ulonglong nb_desired_values MY_ATTRIBUTE((unused)), ulonglong *first_value,
    ulonglong *nb_reserved_values) {
  ulonglong nr;
  int error;
  DBUG_TRACE;

  (void)extra(HA_EXTRA_KEYREAD);
  table->mark_columns_used_by_index_no_reset(table->s->next_number_index,
                                             table->read_set);
  column_bitmaps_signal();

  if (ha_index_init(table->s->next_number_index, true)) {
    /* This should never happen, assert in debug, and fail in release build */
    assert(0);
    *first_value = ULLONG_MAX;
    return;
  }

  if (table->s->next_number_keypart == 0) {  // Autoincrement at key-start
    error = ha_index_last(table->record[1]);
    /*
      MySQL implicitely assumes such method does locking (as MySQL decides to
      use nr+increment without checking again with the handler, in
      handler::update_auto_increment()), so reserves to infinite.
    */
    *nb_reserved_values = ULLONG_MAX;
  } else {
    uchar key[MAX_KEY_LENGTH];
    key_copy(key, table->record[0],
             table->key_info + table->s->next_number_index,
             table->s->next_number_key_offset);
    error =
        ha_index_read_map(table->record[1], key,
                          make_prev_keypart_map(table->s->next_number_keypart),
                          HA_READ_PREFIX_LAST);
    /*
      MySQL needs to call us for next row: assume we are inserting ("a",null)
      here, we return 3, and next this statement will want to insert
      ("b",null): there is no reason why ("b",3+1) would be the good row to
      insert: maybe it already exists, maybe 3+1 is too large...
    */
    *nb_reserved_values = 1;
  }

  if (error) {
    if (error == HA_ERR_END_OF_FILE || error == HA_ERR_KEY_NOT_FOUND) {
      /* No entry found, start with 1. */
      nr = 1;
    } else {
      assert(0);
      nr = ULLONG_MAX;
    }
  } else
    nr = ((ulonglong)table->next_number_field->val_int_offset(
              table->s->rec_buff_length) +
          1);
  ha_index_end();
  (void)extra(HA_EXTRA_NO_KEYREAD);
  *first_value = nr;
}

void handler::ha_release_auto_increment() {
  assert(table_share->tmp_table != NO_TMP_TABLE || m_lock_type != F_UNLCK ||
         (!next_insert_id && !insert_id_for_cur_row));
  DEBUG_SYNC(ha_thd(), "release_auto_increment");
  release_auto_increment();
  insert_id_for_cur_row = 0;
  auto_inc_interval_for_cur_row.replace(0, 0, 0);
  auto_inc_intervals_count = 0;
  if (next_insert_id > 0) {
    next_insert_id = 0;
    /*
      this statement used forced auto_increment values if there were some,
      wipe them away for other statements.
    */
    table->in_use->auto_inc_intervals_forced.clear();
  }
}

const char *table_case_name(const HA_CREATE_INFO *info, const char *name) {
  return ((lower_case_table_names == 2 && info->alias) ? info->alias : name);
}

/**
  Construct and emit duplicate key error message using information
  from table's record buffer.

  @param table    TABLE object which record buffer should be used as
                  source for column values.
  @param key      Key description.
  @param msg      Error message template to which key value should be
                  added.
  @param errflag  Flags for my_error() call.
  @param org_table_name  The original table name (if any)
*/

void print_keydup_error(TABLE *table, KEY *key, const char *msg, myf errflag,
                        const char *org_table_name) {
  /* Write the duplicated key in the error message */
  char key_buff[MAX_KEY_LENGTH];
  String str(key_buff, sizeof(key_buff), system_charset_info);
  std::string key_name;

  if (key == nullptr) {
    /* Key is unknown */
    key_name = "*UNKNOWN*";
    str.copy("", 0, system_charset_info);

  } else {
    /* Table is opened and defined at this point */
    key_unpack(&str, table, key);
    size_t max_length = MYSQL_ERRMSG_SIZE - strlen(msg);
    if (str.length() >= max_length) {
      str.length(max_length - 4);
      str.append(STRING_WITH_LEN("..."));
    }
    str[str.length()] = 0;
    if (org_table_name != nullptr)
      key_name = org_table_name;
    else
      key_name = table->s->table_name.str;
    key_name += ".";

    key_name += key->name;
  }

  my_printf_error(ER_DUP_ENTRY, msg, errflag, str.c_ptr(), key_name.c_str());
}

/**
  Construct and emit duplicate key error message using information
  from table's record buffer.

  @sa print_keydup_error(table, key, msg, errflag).
*/

void print_keydup_error(TABLE *table, KEY *key, myf errflag,
                        const char *org_table_name) {
  print_keydup_error(table, key,
                     ER_THD(current_thd, ER_DUP_ENTRY_WITH_KEY_NAME), errflag,
                     org_table_name);
}

/**
  This method is used to analyse the error to see whether the error
  is ignorable or not. Further comments in header file.
*/

bool handler::is_ignorable_error(int error) {
  DBUG_TRACE;

  // Catch errors that are ignorable
  switch (error) {
    // Error code 0 is not an error.
    case 0:
    // Dup key errors may be explicitly ignored.
    case HA_ERR_FOUND_DUPP_KEY:
    case HA_ERR_FOUND_DUPP_UNIQUE:
    // Foreign key constraint violations are ignorable.
    case HA_ERR_ROW_IS_REFERENCED:
    case HA_ERR_NO_REFERENCED_ROW:
      return true;
  }

  // Default is that an error is not ignorable.
  return false;
}

/**
  This method is used to analyse the error to see whether the error
  is fatal or not. Further comments in header file.
*/

bool handler::is_fatal_error(int error) {
  DBUG_TRACE;

  // No ignorable errors are fatal
  if (is_ignorable_error(error)) return false;

  // Catch errors that are not fatal
  switch (error) {
    /*
      Deadlock and lock timeout cause transaction/statement rollback so that
      THD::is_fatal_sub_stmt_error will be set. This means that they will not
      be possible to handle by stored program handlers inside stored functions
      and triggers even if non-fatal.
    */
    case HA_ERR_LOCK_WAIT_TIMEOUT:
    case HA_ERR_LOCK_DEADLOCK:
      return false;

    case HA_ERR_NULL_IN_SPATIAL:
      return false;
  }

  // Default is that an error is fatal
  return true;
}

/**
  Print error that we got from handler function.

  @note
    In case of delete table it's only safe to use the following parts of
    the 'table' structure:
    - table->s->path
    - table->alias
*/
void handler::print_error(int error, myf errflag) {
  THD *thd = current_thd;
  Foreign_key_error_handler foreign_key_error_handler(thd, this);

  DBUG_TRACE;
  DBUG_PRINT("enter", ("error: %d", error));

  int textno = ER_GET_ERRNO;
  switch (error) {
    case EACCES:
      textno = ER_OPEN_AS_READONLY;
      break;
    case EAGAIN:
      textno = ER_FILE_USED;
      break;
    case ENOENT: {
      char errbuf[MYSYS_STRERROR_SIZE];
      textno = ER_FILE_NOT_FOUND;
      my_error(textno, errflag, table_share->table_name.str, error,
               my_strerror(errbuf, sizeof(errbuf), error));
    } break;
    case HA_ERR_KEY_NOT_FOUND:
    case HA_ERR_NO_ACTIVE_RECORD:
    case HA_ERR_RECORD_DELETED:
    case HA_ERR_END_OF_FILE:
      textno = ER_KEY_NOT_FOUND;
      break;
    case HA_ERR_WRONG_MRG_TABLE_DEF:
      textno = ER_WRONG_MRG_TABLE;
      break;
    case HA_ERR_FOUND_DUPP_KEY: {
      uint key_nr = table ? get_dup_key(error) : -1;
      if ((int)key_nr >= 0) {
        print_keydup_error(
            table, key_nr == MAX_KEY ? nullptr : &table->key_info[key_nr],
            errflag);
        return;
      }
      textno = ER_DUP_KEY;
      break;
    }
    case HA_ERR_FOREIGN_DUPLICATE_KEY: {
      assert(table_share->tmp_table != NO_TMP_TABLE || m_lock_type != F_UNLCK);

      char rec_buf[MAX_KEY_LENGTH];
      String rec(rec_buf, sizeof(rec_buf), system_charset_info);
      /* Table is opened and defined at this point */

      /*
        Just print the subset of fields that are part of the first index,
        printing the whole row from there is not easy.
      */
      key_unpack(&rec, table, &table->key_info[0]);

      char child_table_name[NAME_LEN + 1];
      char child_key_name[NAME_LEN + 1];
      if (get_foreign_dup_key(child_table_name, sizeof(child_table_name),
                              child_key_name, sizeof(child_key_name))) {
        my_error(ER_FOREIGN_DUPLICATE_KEY_WITH_CHILD_INFO, errflag,
                 table_share->table_name.str, rec.c_ptr_safe(),
                 child_table_name, child_key_name);
      } else {
        my_error(ER_FOREIGN_DUPLICATE_KEY_WITHOUT_CHILD_INFO, errflag,
                 table_share->table_name.str, rec.c_ptr_safe());
      }
      return;
    }
    case HA_ERR_NULL_IN_SPATIAL:
      my_error(ER_CANT_CREATE_GEOMETRY_OBJECT, errflag);
      return;
    case HA_ERR_FOUND_DUPP_UNIQUE:
      textno = ER_DUP_UNIQUE;
      break;
    case HA_ERR_RECORD_CHANGED:
      textno = ER_CHECKREAD;
      break;
    case HA_ERR_CRASHED:
      textno = ER_NOT_KEYFILE;
      break;
    case HA_ERR_WRONG_IN_RECORD:
      textno = ER_CRASHED_ON_USAGE;
      break;
    case HA_ERR_CRASHED_ON_USAGE:
      textno = ER_CRASHED_ON_USAGE;
      break;
    case HA_ERR_NOT_A_TABLE:
      textno = error;
      break;
    case HA_ERR_CRASHED_ON_REPAIR:
      textno = ER_CRASHED_ON_REPAIR;
      break;
    case HA_ERR_OUT_OF_MEM:
      textno = ER_OUT_OF_RESOURCES;
      break;
    case HA_ERR_SE_OUT_OF_MEMORY:
      my_error(ER_ENGINE_OUT_OF_MEMORY, errflag, table->file->table_type());
      return;
    case HA_ERR_WRONG_COMMAND:
      textno = ER_ILLEGAL_HA;
      break;
    case HA_ERR_OLD_FILE:
      textno = ER_OLD_KEYFILE;
      break;
    case HA_ERR_UNSUPPORTED:
      textno = ER_UNSUPPORTED_EXTENSION;
      break;
    case HA_ERR_RECORD_FILE_FULL:
    case HA_ERR_INDEX_FILE_FULL: {
      textno = ER_RECORD_FILE_FULL;
      /* Write the error message to error log */
      LogErr(ERROR_LEVEL, ER_SERVER_RECORD_FILE_FULL,
             table_share->table_name.str);
      break;
    }
    case HA_ERR_DISK_FULL_NOWAIT: {
      textno = ER_DISK_FULL_NOWAIT;
      /* Write the error message to error log */
      LogErr(ERROR_LEVEL, ER_SERVER_DISK_FULL_NOWAIT,
             table_share->table_name.str);
      break;
    }
    case HA_ERR_LOCK_WAIT_TIMEOUT:
      textno = ER_LOCK_WAIT_TIMEOUT;
      break;
    case HA_ERR_LOCK_TABLE_FULL:
      textno = ER_LOCK_TABLE_FULL;
      break;
    case HA_ERR_LOCK_DEADLOCK:
      textno = ER_LOCK_DEADLOCK;
      break;
    case HA_ERR_READ_ONLY_TRANSACTION:
      textno = ER_READ_ONLY_TRANSACTION;
      break;
    case HA_ERR_CANNOT_ADD_FOREIGN:
      textno = ER_CANNOT_ADD_FOREIGN;
      break;
    case HA_ERR_ROW_IS_REFERENCED: {
      String str;
      /*
        Manipulate the error message while handling the error
        condition based on the access check.
      */
      thd->push_internal_handler(&foreign_key_error_handler);
      get_error_message(error, &str);
      my_error(ER_ROW_IS_REFERENCED_2, errflag, str.c_ptr_safe());
      thd->pop_internal_handler();
      return;
    }
    case HA_ERR_NO_REFERENCED_ROW: {
      String str;
      /*
        Manipulate the error message while handling the error
        condition based on the access check.
      */
      thd->push_internal_handler(&foreign_key_error_handler);
      get_error_message(error, &str);
      my_error(ER_NO_REFERENCED_ROW_2, errflag, str.c_ptr_safe());
      thd->pop_internal_handler();
      return;
    }
    case HA_ERR_TABLE_DEF_CHANGED:
      textno = ER_TABLE_DEF_CHANGED;
      break;
    case HA_ERR_NO_SUCH_TABLE:
      my_error(ER_NO_SUCH_TABLE, errflag, table_share->db.str,
               table_share->table_name.str);
      return;
    case HA_ERR_RBR_LOGGING_FAILED:
      textno = ER_BINLOG_ROW_LOGGING_FAILED;
      break;
    case HA_ERR_DROP_INDEX_FK: {
      const char *ptr = "???";
      uint key_nr = table ? get_dup_key(error) : -1;
      if ((int)key_nr >= 0 && key_nr != MAX_KEY)
        ptr = table->key_info[key_nr].name;
      my_error(ER_DROP_INDEX_FK, errflag, ptr);
      return;
    }
    case HA_ERR_TABLE_NEEDS_UPGRADE:
      textno = ER_TABLE_NEEDS_UPGRADE;
      break;
    case HA_ERR_NO_PARTITION_FOUND:
      textno = ER_WRONG_PARTITION_NAME;
      break;
    case HA_ERR_TABLE_READONLY:
      textno = ER_OPEN_AS_READONLY;
      break;
    case HA_ERR_AUTOINC_READ_FAILED:
      textno = ER_AUTOINC_READ_FAILED;
      break;
    case HA_ERR_AUTOINC_ERANGE:
      textno = ER_WARN_DATA_OUT_OF_RANGE;
      break;
    case HA_ERR_TOO_MANY_CONCURRENT_TRXS:
      textno = ER_TOO_MANY_CONCURRENT_TRXS;
      break;
    case HA_ERR_INDEX_COL_TOO_LONG:
      textno = ER_INDEX_COLUMN_TOO_LONG;
      break;
    case HA_ERR_NOT_IN_LOCK_PARTITIONS:
      textno = ER_ROW_DOES_NOT_MATCH_GIVEN_PARTITION_SET;
      break;
    case HA_ERR_INDEX_CORRUPT:
      textno = ER_INDEX_CORRUPT;
      break;
    case HA_ERR_UNDO_REC_TOO_BIG:
      textno = ER_UNDO_RECORD_TOO_BIG;
      break;
    case HA_ERR_TABLE_IN_FK_CHECK:
      textno = ER_TABLE_IN_FK_CHECK;
      break;
    case HA_WRONG_CREATE_OPTION:
      textno = ER_ILLEGAL_HA;
      break;
    case HA_MISSING_CREATE_OPTION: {
      const char *engine = table_type();
      my_error(ER_MISSING_HA_CREATE_OPTION, errflag, engine);
      return;
    }
    case HA_ERR_TOO_MANY_FIELDS:
      textno = ER_TOO_MANY_FIELDS;
      break;
    case HA_ERR_INNODB_READ_ONLY:
      textno = ER_INNODB_READ_ONLY;
      break;
    case HA_ERR_TEMP_FILE_WRITE_FAILURE:
      textno = ER_TEMP_FILE_WRITE_FAILURE;
      break;
    case HA_ERR_INNODB_FORCED_RECOVERY:
      textno = ER_INNODB_FORCED_RECOVERY;
      break;
    case HA_ERR_TABLE_CORRUPT:
      my_error(ER_TABLE_CORRUPT, errflag, table_share->db.str,
               table_share->table_name.str);
      return;
    case HA_ERR_QUERY_INTERRUPTED:
      textno = ER_QUERY_INTERRUPTED;
      break;
    case HA_ERR_TABLESPACE_MISSING: {
      char errbuf[MYSYS_STRERROR_SIZE];
      snprintf(errbuf, MYSYS_STRERROR_SIZE, "`%s`.`%s`", table_share->db.str,
               table_share->table_name.str);
      my_error(ER_TABLESPACE_MISSING, errflag, errbuf, error);
      return;
    }
    case HA_ERR_TABLESPACE_IS_NOT_EMPTY:
      my_error(ER_TABLESPACE_IS_NOT_EMPTY, errflag, table_share->db.str,
               table_share->table_name.str);
      return;
    case HA_ERR_WRONG_FILE_NAME:
      my_error(ER_WRONG_FILE_NAME, errflag, table_share->table_name.str);
      return;
    case HA_ERR_NOT_ALLOWED_COMMAND:
      textno = ER_NOT_ALLOWED_COMMAND;
      break;
    case HA_ERR_NO_SESSION_TEMP:
      textno = ER_NO_SESSION_TEMP;
      break;
    case HA_ERR_WRONG_TABLE_NAME:
      textno = ER_WRONG_TABLE_NAME;
      break;
    case HA_ERR_TOO_LONG_PATH:
      textno = ER_TABLE_NAME_CAUSES_TOO_LONG_PATH;
      break;
    default: {
      /* The error was "unknown" to this function.
         Ask handler if it has got a message for this error */
      String str;
      bool temporary = get_error_message(error, &str);
      if (!str.is_empty()) {
        const char *engine = table_type();
        if (temporary)
          my_error(ER_GET_TEMPORARY_ERRMSG, errflag, error, str.ptr(), engine);
        else
          my_error(ER_GET_ERRMSG, errflag, error, str.ptr(), engine);
      } else {
        char errbuf[MYSQL_ERRMSG_SIZE];
        my_error(ER_GET_ERRNO, errflag, error,
                 my_strerror(errbuf, MYSQL_ERRMSG_SIZE, error));
      }
      return;
    }
  }
  if (textno != ER_FILE_NOT_FOUND)
    my_error(textno, errflag, table_share->table_name.str, error);
}

/**
  Return an error message specific to this handler.

  @param error  error code previously returned by handler
  @param buf    pointer to String where to add error message

  @return
    Returns true if this is a temporary error
*/
bool handler::get_error_message(int error MY_ATTRIBUTE((unused)),
                                String *buf MY_ATTRIBUTE((unused))) {
  return false;
}

/**
  Check for incompatible collation changes.

  @retval
    HA_ADMIN_NEEDS_UPGRADE   Table may have data requiring upgrade.
  @retval
    0                        No upgrade required.
*/

int handler::check_collation_compatibility() {
  ulong mysql_version = table->s->mysql_version;

  if (mysql_version < 50124) {
    KEY *key = table->key_info;
    KEY *key_end = key + table->s->keys;
    for (; key < key_end; key++) {
      KEY_PART_INFO *key_part = key->key_part;
      KEY_PART_INFO *key_part_end = key_part + key->user_defined_key_parts;
      for (; key_part < key_part_end; key_part++) {
        if (!key_part->fieldnr) continue;
        Field *field = table->field[key_part->fieldnr - 1];
        uint cs_number = field->charset()->number;
        if ((mysql_version < 50048 &&
             (cs_number == 11 || /* ascii_general_ci - bug #29499, bug #27562 */
              cs_number == 41 || /* latin7_general_ci - bug #29461 */
              cs_number == 42 || /* latin7_general_cs - bug #29461 */
              cs_number == 20 || /* latin7_estonian_cs - bug #29461 */
              cs_number == 21 || /* latin2_hungarian_ci - bug #29461 */
              cs_number == 22 || /* koi8u_general_ci - bug #29461 */
              cs_number == 23 || /* cp1251_ukrainian_ci - bug #29461 */
              cs_number == 26)) || /* cp1250_general_ci - bug #29461 */
            (mysql_version < 50124 &&
             (cs_number == 33 || /* utf8_general_ci - bug #27877 */
              cs_number == 35))) /* ucs2_general_ci - bug #27877 */
          return HA_ADMIN_NEEDS_UPGRADE;
      }
    }
  }
  return 0;
}

int handler::ha_check_for_upgrade(HA_CHECK_OPT *check_opt) {
  int error;
  KEY *keyinfo, *keyend;
  KEY_PART_INFO *keypart, *keypartend;

  if (!table->s->mysql_version) {
    /* check for blob-in-key error */
    keyinfo = table->key_info;
    keyend = table->key_info + table->s->keys;
    for (; keyinfo < keyend; keyinfo++) {
      keypart = keyinfo->key_part;
      keypartend = keypart + keyinfo->user_defined_key_parts;
      for (; keypart < keypartend; keypart++) {
        if (!keypart->fieldnr) continue;
        Field *field = table->field[keypart->fieldnr - 1];
        if (field->type() == MYSQL_TYPE_BLOB) {
          if (check_opt->sql_flags & TT_FOR_UPGRADE)
            check_opt->flags = T_MEDIUM;
          return HA_ADMIN_NEEDS_CHECK;
        }
      }
    }
  }

  if ((error = check_collation_compatibility())) return error;

  return check_for_upgrade(check_opt);
}

// Function identifies any old data type present in table.
int check_table_for_old_types(const TABLE *table, bool check_temporal_upgrade) {
  Field **field;

  for (field = table->field; (*field); field++) {
    if (table->s->mysql_version == 0)  // prior to MySQL 5.0
    {
      /* check for bad DECIMAL field */
      if ((*field)->type() == MYSQL_TYPE_NEWDECIMAL) {
        return HA_ADMIN_NEEDS_ALTER;
      }
      if ((*field)->type() == MYSQL_TYPE_VAR_STRING) {
        return HA_ADMIN_NEEDS_ALTER;
      }
    }

    /*
      Check for old DECIMAL field.

      Above check does not take into account for pre 5.0 decimal types which can
      be present in the data directory if user did in-place upgrade from
      mysql-4.1 to mysql-5.0.
    */
    if ((*field)->type() == MYSQL_TYPE_DECIMAL) {
      return HA_ADMIN_NEEDS_DUMP_UPGRADE;
    }

    if ((*field)->type() == MYSQL_TYPE_YEAR && (*field)->field_length == 2)
      return HA_ADMIN_NEEDS_ALTER;  // obsolete YEAR(2) type

    if (check_temporal_upgrade) {
      if (((*field)->real_type() == MYSQL_TYPE_TIME) ||
          ((*field)->real_type() == MYSQL_TYPE_DATETIME) ||
          ((*field)->real_type() == MYSQL_TYPE_TIMESTAMP))
        return HA_ADMIN_NEEDS_ALTER;
    }
  }
  return 0;
}

/**
  @return
    key if error because of duplicated keys
*/
uint handler::get_dup_key(int error) {
  assert(table_share->tmp_table != NO_TMP_TABLE || m_lock_type != F_UNLCK);
  DBUG_TRACE;
  table->file->errkey = (uint)-1;
  if (error == HA_ERR_FOUND_DUPP_KEY || error == HA_ERR_FOUND_DUPP_UNIQUE ||
      error == HA_ERR_NULL_IN_SPATIAL || error == HA_ERR_DROP_INDEX_FK)
    table->file->info(HA_STATUS_ERRKEY | HA_STATUS_NO_LOCK);
  return table->file->errkey;
}

bool handler::get_foreign_dup_key(char *, uint, char *, uint) {
  assert(false);
  return (false);
}

int handler::delete_table(const char *name, const dd::Table *) {
  int saved_error = 0;
  int error = 0;
  int enoent_or_zero = ENOENT;  // Error if no file was deleted
  char buff[FN_REFLEN];
  const char **start_ext;

  assert(m_lock_type == F_UNLCK);

  if (!(start_ext = ht->file_extensions)) return 0;
  for (const char **ext = start_ext; *ext; ext++) {
    fn_format(buff, name, "", *ext, MY_UNPACK_FILENAME | MY_APPEND_EXT);
    if (mysql_file_delete_with_symlink(key_file_misc, buff, MYF(0))) {
      if (my_errno() != ENOENT) {
        /*
          If error on the first existing file, return the error.
          Otherwise delete as much as possible.
        */
        if (enoent_or_zero) return my_errno();
        saved_error = my_errno();
      }
    } else
      enoent_or_zero = 0;  // No error for ENOENT
    error = enoent_or_zero;
  }
  return saved_error ? saved_error : error;
}

int handler::rename_table(const char *from, const char *to,
                          const dd::Table *from_table_def
                              MY_ATTRIBUTE((unused)),
                          dd::Table *to_table_def MY_ATTRIBUTE((unused))) {
  int error = 0;
  const char **ext, **start_ext;

  if (!(start_ext = ht->file_extensions)) return 0;
  for (ext = start_ext; *ext; ext++) {
    if (rename_file_ext(from, to, *ext)) {
      error = my_errno();
      if (error != ENOENT) break;
      error = 0;
    }
  }
  if (error) {
    /* Try to revert the rename. Ignore errors. */
    for (; ext >= start_ext; ext--) rename_file_ext(to, from, *ext);
  }
  return error;
}

void handler::drop_table(const char *name) {
  close();
  delete_table(name, nullptr);
}

/**
  Performs checks upon the table.

  @param thd                thread doing CHECK TABLE operation
  @param check_opt          options from the parser

  @retval
    HA_ADMIN_OK               Successful upgrade
  @retval
    HA_ADMIN_NEEDS_UPGRADE    Table has structures requiring upgrade
  @retval
    HA_ADMIN_NEEDS_ALTER      Table has structures requiring ALTER TABLE
  @retval
    HA_ADMIN_NOT_IMPLEMENTED
*/
int handler::ha_check(THD *thd, HA_CHECK_OPT *check_opt) {
  int error;
  assert(table_share->tmp_table != NO_TMP_TABLE || m_lock_type != F_UNLCK);

  if ((table->s->mysql_version >= MYSQL_VERSION_ID) &&
      (check_opt->sql_flags & TT_FOR_UPGRADE))
    return 0;

  if (table->s->mysql_version < MYSQL_VERSION_ID) {
    // Check for old temporal format if avoid_temporal_upgrade is disabled.
    mysql_mutex_lock(&LOCK_global_system_variables);
    const bool check_temporal_upgrade = !avoid_temporal_upgrade;
    mysql_mutex_unlock(&LOCK_global_system_variables);

    if ((error = check_table_for_old_types(table, check_temporal_upgrade)))
      return error;
    error = ha_check_for_upgrade(check_opt);
    if (error && (error != HA_ADMIN_NEEDS_CHECK)) return error;
    if (!error && (check_opt->sql_flags & TT_FOR_UPGRADE)) return 0;
  }
  return check(thd, check_opt);
}

/**
  A helper function to mark a transaction read-write,
  if it is started.
*/

void handler::mark_trx_read_write() {
  Ha_trx_info *ha_info = &ha_thd()->get_ha_data(ht->slot)->ha_info[0];
  /*
    When a storage engine method is called, the transaction must
    have been started, unless it's a DDL call, for which the
    storage engine starts the transaction internally, and commits
    it internally, without registering in the ha_list.
    Unfortunately here we can't know for sure if the engine
    has registered the transaction or not, so we must check.
  */
  if (ha_info->is_started()) {
    assert(has_transactions());
    /*
      table_share can be NULL in ha_delete_table(). See implementation
      of standalone function ha_delete_table() in sql_base.cc.
    */
    if (table_share == nullptr || table_share->tmp_table == NO_TMP_TABLE) {
      /* TempTable and Heap tables don't use/support transactions. */
      ha_info->set_trx_read_write();
    }
  }
}

/**
  Repair table: public interface.

  @sa handler::repair()
*/

int handler::ha_repair(THD *thd, HA_CHECK_OPT *check_opt) {
  int result;
  mark_trx_read_write();

  result = repair(thd, check_opt);
  assert(result == HA_ADMIN_NOT_IMPLEMENTED ||
         ha_table_flags() & HA_CAN_REPAIR);

  // TODO: Check if table version in DD needs to be updated.
  // Previously we checked/updated FRM version here.
  return result;
}

/**
  Start bulk insert.

  Allow the handler to optimize for multiple row insert.

  @note rows == 0 means we will probably insert many rows.

  @param rows  Estimated rows to insert
*/

void handler::ha_start_bulk_insert(ha_rows rows) {
  DBUG_TRACE;
  assert(table_share->tmp_table != NO_TMP_TABLE || m_lock_type == F_WRLCK);
  estimation_rows_to_insert = rows;
  start_bulk_insert(rows);
}

/**
  End bulk insert.

  @return Operation status
    @retval 0     Success
    @retval != 0  Failure (error code returned)
*/

int handler::ha_end_bulk_insert() {
  DBUG_TRACE;
  assert(table_share->tmp_table != NO_TMP_TABLE || m_lock_type == F_WRLCK);
  estimation_rows_to_insert = 0;
  return end_bulk_insert();
}

/**
  Bulk update row: public interface.

  @sa handler::bulk_update_row()
*/

int handler::ha_bulk_update_row(const uchar *old_data, uchar *new_data,
                                uint *dup_key_found) {
  assert(table_share->tmp_table != NO_TMP_TABLE || m_lock_type == F_WRLCK);
  mark_trx_read_write();

  return bulk_update_row(old_data, new_data, dup_key_found);
}

/**
  Delete all rows: public interface.

  @sa handler::delete_all_rows()
*/

int handler::ha_delete_all_rows() {
  assert(table_share->tmp_table != NO_TMP_TABLE || m_lock_type == F_WRLCK);
  mark_trx_read_write();

  return delete_all_rows();
}

/**
  Truncate table: public interface.

  @sa handler::truncate()
*/

int handler::ha_truncate(dd::Table *table_def) {
  assert(table_share->tmp_table != NO_TMP_TABLE || m_lock_type == F_WRLCK);
  mark_trx_read_write();

  return truncate(table_def);
}

/**
  Optimize table: public interface.

  @sa handler::optimize()
*/

int handler::ha_optimize(THD *thd, HA_CHECK_OPT *check_opt) {
  assert(table_share->tmp_table != NO_TMP_TABLE || m_lock_type == F_WRLCK);
  mark_trx_read_write();

  return optimize(thd, check_opt);
}

/**
  Analyze table: public interface.

  @sa handler::analyze()
*/

int handler::ha_analyze(THD *thd, HA_CHECK_OPT *check_opt) {
  assert(table_share->tmp_table != NO_TMP_TABLE || m_lock_type != F_UNLCK);
  mark_trx_read_write();

  return analyze(thd, check_opt);
}

/**
  Check and repair table: public interface.

  @sa handler::check_and_repair()
*/

bool handler::ha_check_and_repair(THD *thd) {
  assert(table_share->tmp_table != NO_TMP_TABLE || m_lock_type == F_UNLCK);
  mark_trx_read_write();

  return check_and_repair(thd);
}

/**
  Disable indexes: public interface.

  @sa handler::disable_indexes()
*/

int handler::ha_disable_indexes(uint mode) {
  assert(table_share->tmp_table != NO_TMP_TABLE || m_lock_type != F_UNLCK);
  mark_trx_read_write();

  return disable_indexes(mode);
}

/**
  Enable indexes: public interface.

  @sa handler::enable_indexes()
*/

int handler::ha_enable_indexes(uint mode) {
  assert(table_share->tmp_table != NO_TMP_TABLE || m_lock_type != F_UNLCK);
  mark_trx_read_write();

  return enable_indexes(mode);
}

/**
  Discard or import tablespace: public interface.

  @sa handler::discard_or_import_tablespace()
*/

int handler::ha_discard_or_import_tablespace(bool discard,
                                             dd::Table *table_def) {
  assert(table_share->tmp_table != NO_TMP_TABLE || m_lock_type == F_WRLCK);
  mark_trx_read_write();

  return discard_or_import_tablespace(discard, table_def);
}

bool handler::ha_prepare_inplace_alter_table(TABLE *altered_table,
                                             Alter_inplace_info *ha_alter_info,
                                             const dd::Table *old_table_def,
                                             dd::Table *new_table_def) {
  assert(table_share->tmp_table != NO_TMP_TABLE || m_lock_type != F_UNLCK);
  mark_trx_read_write();

  return prepare_inplace_alter_table(altered_table, ha_alter_info,
                                     old_table_def, new_table_def);
}

bool handler::ha_commit_inplace_alter_table(TABLE *altered_table,
                                            Alter_inplace_info *ha_alter_info,
                                            bool commit,
                                            const dd::Table *old_table_def,
                                            dd::Table *new_table_def) {
  /*
    At this point we should have an exclusive metadata lock on the table.
    The exception is if we're about to roll back changes (commit= false).
    In this case, we might be rolling back after a failed lock upgrade,
    so we could be holding the same lock level as for inplace_alter_table().
  */
  assert(ha_thd()->mdl_context.owns_equal_or_stronger_lock(
             MDL_key::TABLE, table->s->db.str, table->s->table_name.str,
             MDL_EXCLUSIVE) ||
         !commit);

  return commit_inplace_alter_table(altered_table, ha_alter_info, commit,
                                    old_table_def, new_table_def);
}

/*
   Default implementation to support in-place/instant alter table
   for operations which do not affect table data.
*/

enum_alter_inplace_result handler::check_if_supported_inplace_alter(
    TABLE *altered_table MY_ATTRIBUTE((unused)),
    Alter_inplace_info *ha_alter_info) {
  DBUG_TRACE;

  HA_CREATE_INFO *create_info = ha_alter_info->create_info;

  Alter_inplace_info::HA_ALTER_FLAGS inplace_offline_operations =
      Alter_inplace_info::ALTER_COLUMN_EQUAL_PACK_LENGTH |
      Alter_inplace_info::ALTER_COLUMN_NAME |
      Alter_inplace_info::ALTER_COLUMN_DEFAULT |
      Alter_inplace_info::CHANGE_CREATE_OPTION |
      Alter_inplace_info::ALTER_RENAME | Alter_inplace_info::RENAME_INDEX |
      Alter_inplace_info::ALTER_INDEX_COMMENT |
      Alter_inplace_info::CHANGE_INDEX_OPTION |
      Alter_inplace_info::ALTER_COLUMN_INDEX_LENGTH;

  /* Is there at least one operation that requires copy algorithm? */
  if (ha_alter_info->handler_flags & ~inplace_offline_operations)
    return HA_ALTER_INPLACE_NOT_SUPPORTED;

  /*
    ALTER TABLE tbl_name CONVERT TO CHARACTER SET .. and
    ALTER TABLE table_name DEFAULT CHARSET = .. most likely
    change column charsets and so not supported in-place through
    old API.

    Changing of PACK_KEYS, MAX_ROWS and ROW_FORMAT options were
    not supported as in-place operations in old API either.
  */
  if (create_info->used_fields &
          (HA_CREATE_USED_CHARSET | HA_CREATE_USED_DEFAULT_CHARSET |
           HA_CREATE_USED_PACK_KEYS | HA_CREATE_USED_MAX_ROWS) ||
      (table->s->row_type != create_info->row_type))
    return HA_ALTER_INPLACE_NOT_SUPPORTED;

  // The presence of engine attributes does not prevent inplace so
  // that we get the same behavior as COMMENT. If SEs support engine
  // attribute values which are incompatible with INPLACE the need to
  // check for that when overriding (as they must do for parsed
  // comments).

  uint table_changes = (ha_alter_info->handler_flags &
                        Alter_inplace_info::ALTER_COLUMN_EQUAL_PACK_LENGTH)
                           ? IS_EQUAL_PACK_LENGTH
                           : IS_EQUAL_YES;
  if (table->file->check_if_incompatible_data(create_info, table_changes) ==
      COMPATIBLE_DATA_YES)
    return HA_ALTER_INPLACE_INSTANT;

  return HA_ALTER_INPLACE_NOT_SUPPORTED;
}

void Alter_inplace_info::report_unsupported_error(const char *not_supported,
                                                  const char *try_instead) {
  if (unsupported_reason == nullptr)
    my_error(ER_ALTER_OPERATION_NOT_SUPPORTED, MYF(0), not_supported,
             try_instead);
  else
    my_error(ER_ALTER_OPERATION_NOT_SUPPORTED_REASON, MYF(0), not_supported,
             unsupported_reason, try_instead);
}

/**
  Rename table: public interface.

  @sa handler::rename_table()
*/

int handler::ha_rename_table(const char *from, const char *to,
                             const dd::Table *from_table_def,
                             dd::Table *to_table_def) {
  assert(m_lock_type == F_UNLCK);
  mark_trx_read_write();

  return rename_table(from, to, from_table_def, to_table_def);
}

/**
  Delete table: public interface.

  @sa handler::delete_table()
*/

int handler::ha_delete_table(const char *name, const dd::Table *table_def) {
  assert(m_lock_type == F_UNLCK);
  mark_trx_read_write();

  return delete_table(name, table_def);
}

/**
  Drop table in the engine: public interface.

  @sa handler::drop_table()
*/

void handler::ha_drop_table(const char *name) {
  assert(m_lock_type == F_UNLCK);
  mark_trx_read_write();

  return drop_table(name);
}

/**
  Create a table in the engine: public interface.

  @sa handler::create()
*/

int handler::ha_create(const char *name, TABLE *form, HA_CREATE_INFO *info,
                       dd::Table *table_def) {
  assert(m_lock_type == F_UNLCK);
  mark_trx_read_write();

  return create(name, form, info, table_def);
}

/**
 * Loads a table into its defined secondary storage engine: public interface.
 *
 * @param table The table to load into the secondary engine. Its read_set tells
 * which columns to load.
 *
 * @sa handler::load_table()
 */
int handler::ha_load_table(const TABLE &table) { return load_table(table); }

/**
 * Unloads a table from its defined secondary storage engine: public interface.
 *
 * @sa handler::unload_table()
 */
int handler::ha_unload_table(const char *db_name, const char *table_name,
                             bool error_if_not_loaded) {
  return unload_table(db_name, table_name, error_if_not_loaded);
}

/**
  Get the hard coded SE private data from the handler for a DD table.

  @sa handler::get_se_private_data()
*/
bool handler::ha_get_se_private_data(dd::Table *dd_table, bool reset) {
  return get_se_private_data(dd_table, reset);
}

/**
  Tell the storage engine that it is allowed to "disable transaction" in the
  handler. It is a hint that ACID is not required - it is used in NDB for
  ALTER TABLE, for example, when data are copied to temporary table.
  A storage engine may treat this hint any way it likes. NDB for example
  starts to commit every now and then automatically.
  This hint can be safely ignored.
*/
int ha_enable_transaction(THD *thd, bool on) {
  int error = 0;
  DBUG_TRACE;
  DBUG_PRINT("enter", ("on: %d", (int)on));

  if ((thd->get_transaction()->m_flags.enabled = on)) {
    /*
      Now all storage engines should have transaction handling enabled.
      But some may have it enabled all the time - "disabling" transactions
      is an optimization hint that storage engine is free to ignore.
      So, let's commit an open transaction (if any) now.
    */
    if (!(error = ha_commit_trans(thd, false)))
      error = trans_commit_implicit(thd);
  }
  return error;
}

int handler::index_next_same(uchar *buf, const uchar *key, uint keylen) {
  int error;
  DBUG_TRACE;
  if (!(error = index_next(buf))) {
    ptrdiff_t ptrdiff = buf - table->record[0];
    uchar *save_record_0 = nullptr;
    KEY *key_info = nullptr;
    KEY_PART_INFO *key_part = nullptr;
    KEY_PART_INFO *key_part_end = nullptr;

    /*
      key_cmp_if_same() compares table->record[0] against 'key'.
      In parts it uses table->record[0] directly, in parts it uses
      field objects with their local pointers into table->record[0].
      If 'buf' is distinct from table->record[0], we need to move
      all record references. This is table->record[0] itself and
      the field pointers of the fields used in this key.
    */
    if (ptrdiff) {
      save_record_0 = table->record[0];
      table->record[0] = buf;
      key_info = table->key_info + active_index;
      key_part = key_info->key_part;
      key_part_end = key_part + key_info->user_defined_key_parts;
      for (; key_part < key_part_end; key_part++) {
        assert(key_part->field);
        key_part->field->move_field_offset(ptrdiff);
      }
    }

    if (key_cmp_if_same(table, key, active_index, keylen))
      error = HA_ERR_END_OF_FILE;

    /* Move back if necessary. */
    if (ptrdiff) {
      table->record[0] = save_record_0;
      for (key_part = key_info->key_part; key_part < key_part_end; key_part++)
        key_part->field->move_field_offset(-ptrdiff);
    }
  }
  return error;
}

/****************************************************************************
** Some general functions that isn't in the handler class
****************************************************************************/

/**
  Initiates table-file and calls appropriate database-creator.

  @param thd                 Thread context.
  @param path                Path to table file (without extension).
  @param db                  Database name.
  @param table_name          Table name.
  @param create_info         HA_CREATE_INFO describing table.
  @param update_create_info  Indicates that create_info needs to be
                             updated from table share.
  @param is_temp_table       Indicates that this is temporary table (for
                             cases when this info is not available from
                             HA_CREATE_INFO).
  @param table_def           Data-dictionary object describing table to
                             be used for table creation. Can be adjusted
                             by storage engine if it supports atomic DDL.
                             For non-temporary tables these changes will
                             be saved to the data-dictionary by this call.

  @retval
   0  ok
  @retval
   1  error
*/
int ha_create_table(THD *thd, const char *path, const char *db,
                    const char *table_name, HA_CREATE_INFO *create_info,
                    bool update_create_info, bool is_temp_table,
                    dd::Table *table_def) {
  int error = 1;
  TABLE table;
  char name_buff[FN_REFLEN];
  const char *name;
  TABLE_SHARE share;
#ifdef HAVE_PSI_TABLE_INTERFACE
  bool temp_table = is_temp_table ||
                    (create_info->options & HA_LEX_CREATE_TMP_TABLE) ||
                    (strstr(path, tmp_file_prefix) != nullptr);
#endif
  DBUG_TRACE;

  init_tmp_table_share(thd, &share, db, 0, table_name, path, nullptr);

  if (open_table_def(thd, &share, *table_def)) goto err;

#ifdef HAVE_PSI_TABLE_INTERFACE
  share.m_psi = PSI_TABLE_CALL(get_table_share)(temp_table, &share);
#endif

  // When db_stat is 0, we can pass nullptr as dd::Table since it won't be used.
  destroy(&table);
  if (open_table_from_share(thd, &share, "", 0, (uint)READ_ALL, 0, &table, true,
                            nullptr)) {
#ifdef HAVE_PSI_TABLE_INTERFACE
    PSI_TABLE_CALL(drop_table_share)
    (temp_table, db, strlen(db), table_name, strlen(table_name));
#endif
    goto err;
  }

  if (update_create_info) update_create_info_from_table(create_info, &table);

  name = get_canonical_filename(table.file, share.path.str, name_buff);

  error = table.file->ha_create(name, &table, create_info, table_def);

  if (error) {
    table.file->print_error(error, MYF(0));
#ifdef HAVE_PSI_TABLE_INTERFACE
    PSI_TABLE_CALL(drop_table_share)
    (temp_table, db, strlen(db), table_name, strlen(table_name));
#endif
  } else {
    /*
      We do post-create update only for engines supporting atomic DDL
      as only such engines are allowed to update dd::Table objects in
      handler::ha_create().
      The dd::Table objects for temporary tables are not stored in DD
      so do not need DD update.
      The dd::Table objects representing the DD tables themselves cannot
      be stored until the DD tables have been created in the SE.
    */
    if (!((create_info->options & HA_LEX_CREATE_TMP_TABLE) || is_temp_table ||
          dd::get_dictionary()->is_dd_table_name(db, table_name)) &&
        (table.file->ht->flags & HTON_SUPPORTS_ATOMIC_DDL)) {
      if (thd->dd_client()->update<dd::Table>(table_def)) error = 1;
    }
  }
  (void)closefrm(&table, false);
err:
  free_table_share(&share);
  return error != 0;
}

/**
  Try to discover table from engine.

  @note
    If found, import the serialized dictionary information.

  @retval
  -1    Table did not exists
  @retval
   0    Table created ok
  @retval
   > 0  Error, table existed but could not be created
*/
int ha_create_table_from_engine(THD *thd, const char *db, const char *name) {
  int error;
  uchar *sdi_blob;
  size_t sdi_len;
  DBUG_TRACE;
  DBUG_PRINT("enter", ("name '%s'.'%s'", db, name));

  if ((error = ha_discover(thd, db, name, &sdi_blob, &sdi_len))) {
    /* Table could not be discovered and thus not created */
    return error;
  }

  /*
    Table was successfully discovered from SE, check if SDI need
    to be installed or if that has already been done by SE.
    No SDI blob returned from SE indicates it has installed
    the table definition for this table into DD itself.
    Otherwise, import the SDI based on the sdi_blob and sdi_len,
    which are set.
  */
  if (sdi_blob) {
    error = import_serialized_meta_data(sdi_blob, sdi_len, true);
    my_free(sdi_blob);
    if (error) return 2;
  }

  dd::cache::Dictionary_client::Auto_releaser releaser(thd->dd_client());
  const dd::Table *table_def = nullptr;
  if (thd->dd_client()->acquire(db, name, &table_def)) return 3;

  if (table_def == nullptr) {
    my_error(ER_NO_SUCH_TABLE, MYF(0), db, name);
    return 3;
  }

  char path[FN_REFLEN + 1];
  build_table_filename(path, sizeof(path) - 1, db, name, "", 0);

  TABLE_SHARE share;
  init_tmp_table_share(thd, &share, db, 0, name, path, nullptr);

  if (open_table_def(thd, &share, *table_def)) return 3;

  TABLE table;
  // When db_stat is 0, we can pass nullptr as dd::Table since it won't be used.
  if (open_table_from_share(thd, &share, "", 0, 0, 0, &table, false, nullptr)) {
    free_table_share(&share);
    return 3;
  }

  HA_CREATE_INFO create_info;
  update_create_info_from_table(&create_info, &table);
  create_info.table_options |= HA_OPTION_CREATE_FROM_ENGINE;

  get_canonical_filename(table.file, path, path);
  std::unique_ptr<dd::Table> table_def_clone(table_def->clone());
  error =
      table.file->ha_create(path, &table, &create_info, table_def_clone.get());
  /*
    Note that the table_def_clone is not stored into the DD,
    necessary changes to the table_def should already have
    been done in ha_discover/import_serialized_meta_data.
  */
  (void)closefrm(&table, true);

  return error != 0;
}

/**
  Try to find a table in a storage engine.

  @param thd  Thread handle
  @param db   Normalized table schema name
  @param name Normalized table name.
  @param[out] exists Only valid if the function succeeded.

  @retval true   An error is found
  @retval false  Success, check *exists
*/

bool ha_check_if_table_exists(THD *thd, const char *db, const char *name,
                              bool *exists) {
  uchar *frmblob = nullptr;
  size_t frmlen;
  DBUG_TRACE;

  *exists = !ha_discover(thd, db, name, &frmblob, &frmlen);
  if (*exists) my_free(frmblob);

  return false;
}

/**
  Check if a table specified by name is a system table.

  @param       db                         Database name for the table.
  @param       table_name                 Table name to be checked.
  @param[out]  is_sql_layer_system_table  True if a system table belongs to
                                          sql_layer.

  @return Operation status
    @retval    true              If the table name is a system table.
    @retval    false             If the table name is a user-level table.
*/

static bool check_if_system_table(const char *db, const char *table_name,
                                  bool *is_sql_layer_system_table) {
  // Check if we have the system database name in the command.
  if (!dd::get_dictionary()->is_dd_schema_name(db)) return false;

  // Check if this is SQL layer system tables.
  if (dd::get_dictionary()->is_system_table_name(db, table_name))
    *is_sql_layer_system_table = true;

  return true;
}

/**
  @brief Check if a given table is a system table.

  @details The primary purpose of introducing this function is to stop system
  tables to be created or being moved to undesired storage engines.

  @todo There is another function called is_system_table_name() used by
        get_table_category(), which is used to set TABLE_SHARE table_category.
        It checks only a subset of table name like proc, event and time*.
        We cannot use below function in get_table_category(),
        as that affects locking mechanism. If we need to
        unify these functions, we need to fix locking issues generated.

  @param   hton                  Handlerton of new engine.
  @param   db                    Database name.
  @param   table_name            Table name to be checked.

  @return Operation status
    @retval  true                If the table name is a valid system table
                                 or if its a valid user table.

    @retval  false               If the table name is a system table name
                                 and does not belong to engine specified
                                 in the command.
*/

bool ha_check_if_supported_system_table(handlerton *hton, const char *db,
                                        const char *table_name) {
  DBUG_TRACE;
  st_sys_tbl_chk_params check_params;

  check_params.is_sql_layer_system_table = false;
  if (!check_if_system_table(db, table_name,
                             &check_params.is_sql_layer_system_table))
    return true;  // It's a user table name

  // Check if this is a system table and if some engine supports it.
  check_params.status = check_params.is_sql_layer_system_table
                            ? st_sys_tbl_chk_params::KNOWN_SYSTEM_TABLE
                            : st_sys_tbl_chk_params::NOT_KNOWN_SYSTEM_TABLE;
  check_params.db_type = hton->db_type;
  check_params.table_name = table_name;
  check_params.db = db;
  plugin_foreach(nullptr, check_engine_system_table_handlerton,
                 MYSQL_STORAGE_ENGINE_PLUGIN, &check_params);

  // SE does not support this system table.
  if (check_params.status == st_sys_tbl_chk_params::KNOWN_SYSTEM_TABLE)
    return false;

  // It's a system table or a valid user table.
  return true;
}

/**
  @brief Called for each SE to check if given db, tablename is a system table.

  @details The primary purpose of introducing this function is to stop system
  tables to be created or being moved to undesired storage engines.

  @param   plugin  Points to specific SE.
  @param   arg     Is of type struct st_sys_tbl_chk_params.

  @note
    args->status   Indicates OUT param,
                   see struct st_sys_tbl_chk_params definition for more info.

  @return Operation status
    @retval  true  There was a match found.
                   This will stop doing checks with other SE's.

    @retval  false There was no match found.
                   Other SE's will be checked to find a match.
*/
static bool check_engine_system_table_handlerton(THD *, plugin_ref plugin,
                                                 void *arg) {
  st_sys_tbl_chk_params *check_params = (st_sys_tbl_chk_params *)arg;
  handlerton *hton = plugin_data<handlerton *>(plugin);

  // Do we already know that the table is a system table?
  if (check_params->status == st_sys_tbl_chk_params::KNOWN_SYSTEM_TABLE) {
    /*
      If this is the same SE specified in the command, we can
      simply ask the SE if it supports it stop the search regardless.
    */
    if (hton->db_type == check_params->db_type) {
      if (hton->is_supported_system_table &&
          hton->is_supported_system_table(
              check_params->db, check_params->table_name,
              check_params->is_sql_layer_system_table))
        check_params->status = st_sys_tbl_chk_params::SUPPORTED_SYSTEM_TABLE;
      return true;
    }
    /*
      If this is a different SE, there is no point in asking the SE
      since we already know it's a system table and we don't care
      if it is supported or not.
    */
    return false;
  }

  /*
    We don't yet know if the table is a system table or not.
    We therefore must always ask the SE.
  */
  if (hton->is_supported_system_table &&
      hton->is_supported_system_table(
          check_params->db, check_params->table_name,
          check_params->is_sql_layer_system_table)) {
    /*
      If this is the same SE specified in the command, we know it's a
      supported system table and can stop the search.
    */
    if (hton->db_type == check_params->db_type) {
      check_params->status = st_sys_tbl_chk_params::SUPPORTED_SYSTEM_TABLE;
      return true;
    } else
      check_params->status = st_sys_tbl_chk_params::KNOWN_SYSTEM_TABLE;
  }

  return false;
}

static bool rm_tmp_tables_handlerton(THD *thd, plugin_ref plugin, void *files) {
  handlerton *hton = plugin_data<handlerton *>(plugin);

  if (hton->state == SHOW_OPTION_YES && hton->rm_tmp_tables &&
      hton->rm_tmp_tables(hton, thd, (List<LEX_STRING> *)files))
    return true;

  return false;
}

/**
  Ask all SEs to drop all temporary tables which have been left from
  previous server run. Used on server start-up.

  @param[in]      thd    Thread context.
  @param[in,out]  files  List of files in directories for temporary files
                         which match tmp_file_prefix and thus can belong to
                         temporary tables. If any SE recognizes some file as
                         belonging to temporary table in this SE and deletes
                         the file it is also supposed to remove file from
                         this list.
*/

bool ha_rm_tmp_tables(THD *thd, List<LEX_STRING> *files) {
  return plugin_foreach(thd, rm_tmp_tables_handlerton,
                        MYSQL_STORAGE_ENGINE_PLUGIN, files);
}

/**
  Default implementation for handlerton::rm_tmp_tables() method which
  simply removes all files from "files" list which have one of SE's
  extensions. This implementation corresponds to default implementation
  of handler::delete_table() method.
*/

bool default_rm_tmp_tables(handlerton *hton, THD *, List<LEX_STRING> *files) {
  List_iterator<LEX_STRING> files_it(*files);
  LEX_STRING *file_path;

  if (!hton->file_extensions) return false;

  while ((file_path = files_it++)) {
    const char *file_ext = fn_ext(file_path->str);

    for (const char **ext = hton->file_extensions; *ext; ext++) {
      if (strcmp(file_ext, *ext) == 0) {
        if (my_is_symlink(file_path->str, nullptr) &&
            test_if_data_home_dir(file_path->str)) {
          /*
            For safety reasons, if temporary table file is a symlink pointing
            to a file in the data directory, don't delete the file, delete
            symlink file only. It would be nicer to not delete symlinked files
            at all but MyISAM supports temporary tables with DATA
            DIRECTORY/INDEX DIRECTORY options.
          */
          (void)mysql_file_delete(key_file_misc, file_path->str, MYF(0));
        } else
          (void)mysql_file_delete_with_symlink(key_file_misc, file_path->str,
                                               MYF(0));
        files_it.remove();
        break;
      }
    }
  }
  return false;
}

/*****************************************************************************
  Key cache handling.

  This code is only relevant for ISAM/MyISAM tables

  key_cache->cache may be 0 only in the case where a key cache is not
  initialized or when we where not able to init the key cache in a previous
  call to ha_init_key_cache() (probably out of memory)
*****************************************************************************/

/**
  Init a key cache if it has not been initied before.
*/
int ha_init_key_cache(const char *, KEY_CACHE *key_cache) {
  DBUG_TRACE;

  if (!key_cache->key_cache_inited) {
    mysql_mutex_lock(&LOCK_global_system_variables);
    size_t tmp_buff_size = (size_t)key_cache->param_buff_size;
    ulonglong tmp_block_size = key_cache->param_block_size;
    ulonglong division_limit = key_cache->param_division_limit;
    ulonglong age_threshold = key_cache->param_age_threshold;
    mysql_mutex_unlock(&LOCK_global_system_variables);
    return !init_key_cache(key_cache, tmp_block_size, tmp_buff_size,
                           division_limit, age_threshold);
  }
  return 0;
}

/**
  Resize key cache.
*/
int ha_resize_key_cache(KEY_CACHE *key_cache) {
  DBUG_TRACE;

  if (key_cache->key_cache_inited) {
    mysql_mutex_lock(&LOCK_global_system_variables);
    size_t tmp_buff_size = (size_t)key_cache->param_buff_size;
    ulonglong tmp_block_size = key_cache->param_block_size;
    ulonglong division_limit = key_cache->param_division_limit;
    ulonglong age_threshold = key_cache->param_age_threshold;
    mysql_mutex_unlock(&LOCK_global_system_variables);
    const int retval =
        resize_key_cache(key_cache, keycache_thread_var(), tmp_block_size,
                         tmp_buff_size, division_limit, age_threshold);
    return !retval;
  }
  return 0;
}

/**
  Move all tables from one key cache to another one.
*/
int ha_change_key_cache(KEY_CACHE *old_key_cache, KEY_CACHE *new_key_cache) {
  mi_change_key_cache(old_key_cache, new_key_cache);
  return 0;
}

struct st_discover_args {
  const char *db;
  const char *name;
  uchar **frmblob;
  size_t *frmlen;
};

static bool discover_handlerton(THD *thd, plugin_ref plugin, void *arg) {
  st_discover_args *vargs = (st_discover_args *)arg;
  handlerton *hton = plugin_data<handlerton *>(plugin);
  if (hton->state == SHOW_OPTION_YES && hton->discover &&
      (!(hton->discover(hton, thd, vargs->db, vargs->name, vargs->frmblob,
                        vargs->frmlen))))
    return true;

  return false;
}

/**
  Try to discover one table from handler(s).

  @param[in]      thd     Thread context.
  @param[in]      db      Schema of table
  @param[in]      name    Name of table
  @param[out]     frmblob Pointer to blob with table defintion.
  @param[out]     frmlen  Length of the returned table definition blob

  @retval
    -1   Table did not exists
  @retval
    0   OK. Table could be discovered from SE.
        The *frmblob and *frmlen may be set if returning a blob
        which should be installed into data dictionary
        by the caller.

  @retval
    >0   error.  frmblob and frmlen may not be set

*/
static int ha_discover(THD *thd, const char *db, const char *name,
                       uchar **frmblob, size_t *frmlen) {
  int error = -1;  // Table does not exist in any handler
  DBUG_TRACE;
  DBUG_PRINT("enter", ("db: %s, name: %s", db, name));
  st_discover_args args = {db, name, frmblob, frmlen};

  if (is_prefix(name, tmp_file_prefix)) /* skip temporary tables */
    return error;

  if (plugin_foreach(thd, discover_handlerton, MYSQL_STORAGE_ENGINE_PLUGIN,
                     &args))
    error = 0;

  if (!error) {
    assert(!thd->status_var_aggregated);
    thd->status_var.ha_discover_count++;
  }
  return error;
}

/**
  Call this function in order to give the handler the possiblity
  to ask engine if there are any new tables that should be written to disk
  or any dropped tables that need to be removed from disk
*/
struct st_find_files_args {
  const char *db;
  const char *path;
  const char *wild;
  bool dir;
  List<LEX_STRING> *files;
};

static bool find_files_handlerton(THD *thd, plugin_ref plugin, void *arg) {
  st_find_files_args *vargs = (st_find_files_args *)arg;
  handlerton *hton = plugin_data<handlerton *>(plugin);

  if (hton->state == SHOW_OPTION_YES && hton->find_files)
    if (hton->find_files(hton, thd, vargs->db, vargs->path, vargs->wild,
                         vargs->dir, vargs->files))
      return true;

  return false;
}

int ha_find_files(THD *thd, const char *db, const char *path, const char *wild,
                  bool dir, List<LEX_STRING> *files) {
  int error = 0;
  DBUG_TRACE;
  DBUG_PRINT("enter", ("db: '%s'  path: '%s'  wild: '%s'  dir: %d", db, path,
                       wild ? wild : "NULL", dir));
  st_find_files_args args = {db, path, wild, dir, files};

  plugin_foreach(thd, find_files_handlerton, MYSQL_STORAGE_ENGINE_PLUGIN,
                 &args);
  /* The return value is not currently used */
  return error;
}

/**
  Ask handler if the table exists in engine.
  @retval
    HA_ERR_NO_SUCH_TABLE     Table does not exist
  @retval
    HA_ERR_TABLE_EXIST       Table exists
*/
struct st_table_exists_in_engine_args {
  const char *db;
  const char *name;
  int err;
};

static bool table_exists_in_engine_handlerton(THD *thd, plugin_ref plugin,
                                              void *arg) {
  st_table_exists_in_engine_args *vargs = (st_table_exists_in_engine_args *)arg;
  handlerton *hton = plugin_data<handlerton *>(plugin);

  int err = HA_ERR_NO_SUCH_TABLE;

  if (hton->state == SHOW_OPTION_YES && hton->table_exists_in_engine)
    err = hton->table_exists_in_engine(hton, thd, vargs->db, vargs->name);

  vargs->err = err;
  if (vargs->err == HA_ERR_TABLE_EXIST) return true;

  return false;
}

int ha_table_exists_in_engine(THD *thd, const char *db, const char *name) {
  DBUG_TRACE;
  DBUG_PRINT("enter", ("db: %s, name: %s", db, name));
  st_table_exists_in_engine_args args = {db, name, HA_ERR_NO_SUCH_TABLE};
  plugin_foreach(thd, table_exists_in_engine_handlerton,
                 MYSQL_STORAGE_ENGINE_PLUGIN, &args);
  DBUG_PRINT("exit", ("error: %d", args.err));
  return args.err;
}

/*
  TODO: change this into a dynamic struct
  List<handlerton> does not work as
  1. binlog_end is called when MEM_ROOT is gone
  2. cannot work with thd MEM_ROOT as memory should be freed
*/
#define MAX_HTON_LIST_ST 63
struct hton_list_st {
  handlerton *hton[MAX_HTON_LIST_ST];
  uint sz;
};

struct binlog_func_st {
  enum_binlog_func fn;
  void *arg;
};

/** @brief
  Listing handlertons first to avoid recursive calls and deadlock
*/
static bool binlog_func_list(THD *, plugin_ref plugin, void *arg) {
  hton_list_st *hton_list = (hton_list_st *)arg;
  handlerton *hton = plugin_data<handlerton *>(plugin);
  if (hton->state == SHOW_OPTION_YES && hton->binlog_func) {
    uint sz = hton_list->sz;
    if (sz == MAX_HTON_LIST_ST - 1) {
      /* list full */
      return false;
    }
    hton_list->hton[sz] = hton;
    hton_list->sz = sz + 1;
  }
  return false;
}

static bool binlog_func_foreach(THD *thd, binlog_func_st *bfn) {
  hton_list_st hton_list;
  uint i, sz;

  hton_list.sz = 0;
  plugin_foreach(thd, binlog_func_list, MYSQL_STORAGE_ENGINE_PLUGIN,
                 &hton_list);

  for (i = 0, sz = hton_list.sz; i < sz; i++)
    hton_list.hton[i]->binlog_func(hton_list.hton[i], thd, bfn->fn, bfn->arg);
  return false;
}

int ha_reset_logs(THD *thd) {
  binlog_func_st bfn = {BFN_RESET_LOGS, nullptr};
  binlog_func_foreach(thd, &bfn);
  return 0;
}

void ha_reset_slave(THD *thd) {
  binlog_func_st bfn = {BFN_RESET_SLAVE, nullptr};
  binlog_func_foreach(thd, &bfn);
}

void ha_binlog_wait(THD *thd) {
  binlog_func_st bfn = {BFN_BINLOG_WAIT, nullptr};
  binlog_func_foreach(thd, &bfn);
}

int ha_binlog_index_purge_file(THD *thd, const char *file) {
  binlog_func_st bfn = {BFN_BINLOG_PURGE_FILE, const_cast<char *>(file)};
  binlog_func_foreach(thd, &bfn);
  return 0;
}

struct binlog_log_query_st {
  enum_binlog_command binlog_command;
  const char *query;
  size_t query_length;
  const char *db;
  const char *table_name;
};

static bool binlog_log_query_handlerton2(THD *thd, handlerton *hton,
                                         void *args) {
  struct binlog_log_query_st *b = (struct binlog_log_query_st *)args;
  if (hton->state == SHOW_OPTION_YES && hton->binlog_log_query)
    hton->binlog_log_query(hton, thd, b->binlog_command, b->query,
                           b->query_length, b->db, b->table_name);
  return false;
}

static bool binlog_log_query_handlerton(THD *thd, plugin_ref plugin,
                                        void *args) {
  return binlog_log_query_handlerton2(thd, plugin_data<handlerton *>(plugin),
                                      args);
}

void ha_binlog_log_query(THD *thd, handlerton *hton,
                         enum_binlog_command binlog_command, const char *query,
                         size_t query_length, const char *db,
                         const char *table_name) {
  struct binlog_log_query_st b;
  b.binlog_command = binlog_command;
  b.query = query;
  b.query_length = query_length;
  b.db = db;
  b.table_name = table_name;
  if (hton == nullptr)
    plugin_foreach(thd, binlog_log_query_handlerton,
                   MYSQL_STORAGE_ENGINE_PLUGIN, &b);
  else
    binlog_log_query_handlerton2(thd, hton, &b);
}

int ha_binlog_end(THD *thd) {
  binlog_func_st bfn = {BFN_BINLOG_END, nullptr};
  binlog_func_foreach(thd, &bfn);
  return 0;
}

static bool acl_notify_handlerton(THD *thd, plugin_ref plugin, void *data) {
  handlerton *hton = plugin_data<handlerton *>(plugin);
  if (hton->state == SHOW_OPTION_YES && hton->acl_notify)
    hton->acl_notify(thd,
                     static_cast<const class Acl_change_notification *>(data));
  return false;
}

void ha_acl_notify(THD *thd, class Acl_change_notification *data) {
  plugin_foreach(thd, acl_notify_handlerton, MYSQL_STORAGE_ENGINE_PLUGIN, data);
}

/**
  Calculate cost of 'index only' scan for given index and number of records

  @param keynr    Index number
  @param records  Estimated number of records to be retrieved

  @note
    It is assumed that we will read trough the whole key range and that all
    key blocks are half full (normally things are much better). It is also
    assumed that each time we read the next key from the index, the handler
    performs a random seek, thus the cost is proportional to the number of
    blocks read.

  @return
    Estimated cost of 'index only' scan
*/

double handler::index_only_read_time(uint keynr, double records) {
  double read_time;
  uint keys_per_block =
      (stats.block_size / 2 /
           (table_share->key_info[keynr].key_length + ref_length) +
       1);
  read_time = ((double)(records + keys_per_block - 1) / (double)keys_per_block);
  return read_time;
}

double handler::table_in_memory_estimate() const {
  assert(stats.table_in_mem_estimate == IN_MEMORY_ESTIMATE_UNKNOWN ||
         (stats.table_in_mem_estimate >= 0.0 &&
          stats.table_in_mem_estimate <= 1.0));

  /*
    If the storage engine has supplied information about how much of the
    table that is currently in a memory buffer, then use this estimate.
  */
  if (stats.table_in_mem_estimate != IN_MEMORY_ESTIMATE_UNKNOWN)
    return stats.table_in_mem_estimate;

  /*
    The storage engine has not provided any information about how much of
    this index is in memory, use an heuristic to produce an estimate.
  */
  return estimate_in_memory_buffer(stats.data_file_length);
}

double handler::index_in_memory_estimate(uint keyno) const {
  const KEY *key = &table->key_info[keyno];

  /*
    If the storage engine has supplied information about how much of the
    index that is currently in a memory buffer, then use this estimate.
  */
  const double est = key->in_memory_estimate();
  if (est != IN_MEMORY_ESTIMATE_UNKNOWN) return est;

  /*
    The storage engine has not provided any information about how much of
    this index is in memory, use an heuristic to produce an estimate.
  */
  ulonglong file_length;

  /*
    If the index is a clustered primary index, then use the data file
    size as estimate for how large the index is.
  */
  if (keyno == table->s->primary_key && primary_key_is_clustered())
    file_length = stats.data_file_length;
  else
    file_length = stats.index_file_length;

  return estimate_in_memory_buffer(file_length);
}

double handler::estimate_in_memory_buffer(ulonglong table_index_size) const {
  /*
    The storage engine has not provided any information about how much of
    the table/index is in memory. In this case we use a heuristic:

    - if the size of the table/index is less than 20 percent (pick any
      number) of the memory buffer, then the entire table/index is likely in
      memory.
    - if the size of the table/index is larger than the memory buffer, then
      assume nothing of the table/index is in memory.
    - if the size of the table/index is larger than 20 percent but less than
      the memory buffer size, then use a linear function of the table/index
      size that goes from 1.0 to 0.0.
  */

  /*
    If the storage engine has information about the size of its
    memory buffer, then use this. Otherwise, assume that at least 100 MB
    of data can be chached in memory.
  */
  longlong memory_buf_size = get_memory_buffer_size();
  if (memory_buf_size <= 0) memory_buf_size = 100 * 1024 * 1024;  // 100 MB

  /*
    Upper limit for the relative size of a table to be considered
    entirely available in a memory buffer. If the actual table size is
    less than this we assume it is complete cached in a memory buffer.
  */
  const double table_index_in_memory_limit = 0.2;

  /*
    Estimate for how much of the total memory buffer this table/index
    can occupy.
  */
  const double percent_of_mem =
      static_cast<double>(table_index_size) / memory_buf_size;

  double in_mem_est;

  if (percent_of_mem < table_index_in_memory_limit)  // Less than 20 percent
    in_mem_est = 1.0;
  else if (percent_of_mem > 1.0)  // Larger than buffer
    in_mem_est = 0.0;
  else {
    /*
      The size of the table/index is larger than
      "table_index_in_memory_limit" * "memory_buf_size" but less than
      the total size of the memory buffer.
    */
    in_mem_est = 1.0 - (percent_of_mem - table_index_in_memory_limit) /
                           (1.0 - table_index_in_memory_limit);
  }
  assert(in_mem_est >= 0.0 && in_mem_est <= 1.0);

  return in_mem_est;
}

Cost_estimate handler::table_scan_cost() {
  /*
    This function returns a Cost_estimate object. The function should be
    implemented in a way that allows the compiler to use "return value
    optimization" to avoid creating the temporary object for the return value
    and use of the copy constructor.
  */

  const double io_cost = scan_time() * table->cost_model()->page_read_cost(1.0);
  Cost_estimate cost;
  cost.add_io(io_cost);
  return cost;
}

Cost_estimate handler::index_scan_cost(uint index,
                                       double ranges MY_ATTRIBUTE((unused)),
                                       double rows) {
  /*
    This function returns a Cost_estimate object. The function should be
    implemented in a way that allows the compiler to use "return value
    optimization" to avoid creating the temporary object for the return value
    and use of the copy constructor.
  */

  assert(ranges >= 0.0);
  assert(rows >= 0.0);

  const double io_cost = index_only_read_time(index, rows) *
                         table->cost_model()->page_read_cost_index(index, 1.0);
  Cost_estimate cost;
  cost.add_io(io_cost);
  return cost;
}

Cost_estimate handler::read_cost(uint index, double ranges, double rows) {
  /*
    This function returns a Cost_estimate object. The function should be
    implemented in a way that allows the compiler to use "return value
    optimization" to avoid creating the temporary object for the return value
    and use of the copy constructor.
  */

  assert(ranges >= 0.0);
  assert(rows >= 0.0);

  const double io_cost =
      read_time(index, static_cast<uint>(ranges), static_cast<ha_rows>(rows)) *
      table->cost_model()->page_read_cost(1.0);
  Cost_estimate cost;
  cost.add_io(io_cost);
  return cost;
}

/**
  Check if key has partially-covered columns

  We can't use DS-MRR to perform range scans when the ranges are over
  partially-covered keys, because we'll not have full key part values
  (we'll have their prefixes from the index) and will not be able to check
  if we've reached the end the range.

  @param table  Table to check keys for
  @param keyno  Key to check

  @todo
    Allow use of DS-MRR in cases where the index has partially-covered
    components but they are not used for scanning.

  @retval true   Yes
  @retval false  No
*/

static bool key_uses_partial_cols(TABLE *table, uint keyno) {
  KEY_PART_INFO *kp = table->key_info[keyno].key_part;
  KEY_PART_INFO *kp_end = kp + table->key_info[keyno].user_defined_key_parts;
  for (; kp != kp_end; kp++) {
    if (!kp->field->part_of_key.is_set(keyno)) return true;
  }
  return false;
}

/****************************************************************************
 * Default MRR implementation (MRR to non-MRR converter)
 ***************************************************************************/

/**
  Get cost and other information about MRR scan over a known list of ranges

  Calculate estimated cost and other information about an MRR scan for given
  sequence of ranges.

  @param keyno           Index number
  @param seq             Range sequence to be traversed
  @param seq_init_param  First parameter for seq->init()
  @param n_ranges_arg    Number of ranges in the sequence, or 0 if the caller
                         can't efficiently determine it
  @param [in,out] bufsz  IN:  Size of the buffer available for use
                         OUT: Size of the buffer that is expected to be actually
                              used, or 0 if buffer is not needed.
  @param [in,out] flags  A combination of HA_MRR_* flags
  @param [out] cost      Estimated cost of MRR access

  @note
    This method (or an overriding one in a derived class) must check for
    \c thd->killed and return HA_POS_ERROR if it is not zero. This is required
    for a user to be able to interrupt the calculation by killing the
    connection/query.

  @retval
    HA_POS_ERROR  Error or the engine is unable to perform the requested
                  scan. Values of OUT parameters are undefined.
  @retval
    other         OK, *cost contains cost of the scan, *bufsz and *flags
                  contain scan parameters.
*/

ha_rows handler::multi_range_read_info_const(
    uint keyno, RANGE_SEQ_IF *seq, void *seq_init_param,
    uint n_ranges_arg MY_ATTRIBUTE((unused)), uint *bufsz, uint *flags,
    Cost_estimate *cost) {
  KEY_MULTI_RANGE range;
  range_seq_t seq_it;
  ha_rows rows, total_rows = 0;
  uint n_ranges = 0;
  THD *thd = current_thd;

  /* Default MRR implementation doesn't need buffer */
  *bufsz = 0;

  DBUG_EXECUTE_IF("bug13822652_2", thd->killed = THD::KILL_QUERY;);

  seq_it = seq->init(seq_init_param, n_ranges, *flags);
  while (!seq->next(seq_it, &range)) {
    if (unlikely(thd->killed != 0)) return HA_POS_ERROR;

    n_ranges++;
    key_range *min_endp, *max_endp;
    if (range.range_flag & GEOM_FLAG) {
      min_endp = &range.start_key;
      max_endp = nullptr;
    } else {
      min_endp = range.start_key.length ? &range.start_key : nullptr;
      max_endp = range.end_key.length ? &range.end_key : nullptr;
    }
    /*
      Get the number of rows in the range. This is done by calling
      records_in_range() unless:

        1) The index is unique.
           There cannot be more than one matching row, so 1 is
           assumed. Note that it is possible that the correct number
           is actually 0, so the row estimate may be too high in this
           case. Also note: ranges of the form "x IS NULL" may have more
           than 1 mathing row so records_in_range() is called for these.
        2) SKIP_RECORDS_IN_RANGE will be set when skip_records_in_range or
           use_index_statistics are true.
           Ranges of the form "x IS NULL" will not use index statistics
           because the number of rows with this value are likely to be
           very different than the values in the index statistics.

      Note: With SKIP_RECORDS_IN_RANGE, use Index statistics if:
            a) Index statistics is available.
            b) The range is an equality range but the index is either not
               unique or all of the keyparts are not used.
    */
    int keyparts_used = 0;
    if ((range.range_flag & UNIQUE_RANGE) &&  // 1)
        !(range.range_flag & NULL_RANGE))
      rows = 1; /* there can be at most one row */
    else if (range.range_flag & SKIP_RECORDS_IN_RANGE &&  // 2)
             !(range.range_flag & NULL_RANGE)) {
      if ((range.range_flag & EQ_RANGE) &&
          (keyparts_used = my_count_bits(range.start_key.keypart_map)) &&
          table->key_info[keyno].has_records_per_key(keyparts_used - 1)) {
        rows = static_cast<ha_rows>(
            table->key_info[keyno].records_per_key(keyparts_used - 1));
      } else {
        /*
          Return HA_POS_ERROR if the range does not use all key parts and
          the key cannot use partial key searches.
        */
        if ((index_flags(keyno, 0, false) & HA_ONLY_WHOLE_INDEX)) {
          assert(
              (range.range_flag & EQ_RANGE) &&
              !table->key_info[keyno].has_records_per_key(keyparts_used - 1));
          total_rows = HA_POS_ERROR;
          break;
        }
        /*
          Since records_in_range has not been called, set the rows to 1.
          FORCE INDEX has been used, cost model values will be ignored anyway.
        */
        rows = 1;
      }
    } else {
      DBUG_EXECUTE_IF("crash_records_in_range", DBUG_SUICIDE(););
      assert(min_endp || max_endp);
      if (HA_POS_ERROR ==
          (rows = this->records_in_range(keyno, min_endp, max_endp))) {
        /* Can't scan one range => can't do MRR scan at all */
        total_rows = HA_POS_ERROR;
        break;
      }
    }
    total_rows += rows;
  }

  if (total_rows != HA_POS_ERROR) {
    const Cost_model_table *const cost_model = table->cost_model();

    /* The following calculation is the same as in multi_range_read_info(): */
    *flags |= (HA_MRR_USE_DEFAULT_IMPL | HA_MRR_SUPPORT_SORTED);

    assert(cost->is_zero());
    if (*flags & HA_MRR_INDEX_ONLY)
      *cost = index_scan_cost(keyno, static_cast<double>(n_ranges),
                              static_cast<double>(total_rows));
    else
      *cost = read_cost(keyno, static_cast<double>(n_ranges),
                        static_cast<double>(total_rows));
    cost->add_cpu(
        cost_model->row_evaluate_cost(static_cast<double>(total_rows)) + 0.01);
  }
  return total_rows;
}

/**
  Get cost and other information about MRR scan over some sequence of ranges

  Calculate estimated cost and other information about an MRR scan for some
  sequence of ranges.

  The ranges themselves will be known only at execution phase. When this
  function is called we only know number of ranges and a (rough) E(#records)
  within those ranges.

  Currently this function is only called for "n-keypart singlepoint" ranges,
  i.e. each range is "keypart1=someconst1 AND ... AND keypartN=someconstN"

  The flags parameter is a combination of those flags: HA_MRR_SORTED,
  HA_MRR_INDEX_ONLY, HA_MRR_NO_ASSOCIATION, HA_MRR_LIMITS.

  @param keyno           Index number
  @param n_ranges        Estimated number of ranges (i.e. intervals) in the
                         range sequence.
  @param n_rows          Estimated total number of records contained within all
                         of the ranges
  @param [in,out] bufsz  IN:  Size of the buffer available for use
                         OUT: Size of the buffer that will be actually used, or
                              0 if buffer is not needed.
  @param [in,out] flags  A combination of HA_MRR_* flags
  @param [out] cost      Estimated cost of MRR access

  @retval
    0     OK, *cost contains cost of the scan, *bufsz and *flags contain scan
          parameters.
  @retval
    other Error or can't perform the requested scan
*/

ha_rows handler::multi_range_read_info(uint keyno, uint n_ranges, uint n_rows,
                                       uint *bufsz, uint *flags,
                                       Cost_estimate *cost) {
  *bufsz = 0; /* Default implementation doesn't need a buffer */

  *flags |= HA_MRR_USE_DEFAULT_IMPL;
  *flags |= HA_MRR_SUPPORT_SORTED;

  assert(cost->is_zero());

  /* Produce the same cost as non-MRR code does */
  if (*flags & HA_MRR_INDEX_ONLY)
    *cost = index_scan_cost(keyno, n_ranges, n_rows);
  else
    *cost = read_cost(keyno, n_ranges, n_rows);
  return 0;
}

/**
  Initialize the MRR scan.

  This function may do heavyweight scan
  initialization like row prefetching/sorting/etc (NOTE: but better not do
  it here as we may not need it, e.g. if we never satisfy WHERE clause on
  previous tables. For many implementations it would be natural to do such
  initializations in the first multi_read_range_next() call)

  mode is a combination of the following flags: HA_MRR_SORTED,
  HA_MRR_INDEX_ONLY, HA_MRR_NO_ASSOCIATION

  @param seq_funcs       Range sequence to be traversed
  @param seq_init_param  First parameter for seq->init()
  @param n_ranges        Number of ranges in the sequence
  @param mode            Flags, see the description section for the details
  @param buf             INOUT: memory buffer to be used

  @note
    One must have called index_init() before calling this function. Several
    multi_range_read_init() calls may be made in course of one query.

    Until WL#2623 is done (see its text, section 3.2), the following will
    also hold:
    The caller will guarantee that if "seq->init == mrr_ranges_array_init"
    then seq_init_param is an array of n_ranges KEY_MULTI_RANGE structures.
    This property will only be used by NDB handler until WL#2623 is done.

    Buffer memory management is done according to the following scenario:
    The caller allocates the buffer and provides it to the callee by filling
    the members of HANDLER_BUFFER structure.
    The callee consumes all or some fraction of the provided buffer space, and
    sets the HANDLER_BUFFER members accordingly.
    The callee may use the buffer memory until the next multi_range_read_init()
    call is made, all records have been read, or until index_end() call is
    made, whichever comes first.

  @retval 0  OK
  @retval 1  Error
*/

int handler::multi_range_read_init(RANGE_SEQ_IF *seq_funcs,
                                   void *seq_init_param, uint n_ranges,
                                   uint mode,
                                   HANDLER_BUFFER *buf MY_ATTRIBUTE((unused))) {
  DBUG_TRACE;
  mrr_iter = seq_funcs->init(seq_init_param, n_ranges, mode);
  mrr_funcs = *seq_funcs;
  mrr_is_output_sorted = mode & HA_MRR_SORTED;
  mrr_have_range = false;
  return 0;
}

int handler::ha_multi_range_read_next(char **range_info) {
  int result;
  DBUG_TRACE;

  // Set status for the need to update generated fields
  m_update_generated_read_fields = table->has_gcol();

  result = multi_range_read_next(range_info);
  if (!result && m_update_generated_read_fields) {
    result =
        update_generated_read_fields(table->record[0], table, active_index);
    m_update_generated_read_fields = false;
  }
  table->set_row_status_from_handler(result);
  return result;
}

/**
  Get next record in MRR scan

  Default MRR implementation: read the next record

  @param range_info  OUT  Undefined if HA_MRR_NO_ASSOCIATION flag is in effect
                          Otherwise, the opaque value associated with the range
                          that contains the returned record.

  @retval 0      OK
  @retval other  Error code
*/

int handler::multi_range_read_next(char **range_info) {
  int result = HA_ERR_END_OF_FILE;
  int range_res = 0;
  bool dup_found = false;
  DBUG_TRACE;
  // For a multi-valued index the unique filter have to be used for correct
  // result
  assert(!(table->key_info[active_index].flags & HA_MULTI_VALUED_KEY) ||
         m_unique);

  if (!mrr_have_range) {
    mrr_have_range = true;
    goto start;
  }

  do {
    /*
      Do not call read_range_next() if its equality on a unique
      index.
    */
    if (!((mrr_cur_range.range_flag & UNIQUE_RANGE) &&
          (mrr_cur_range.range_flag & EQ_RANGE))) {
      assert(!result || result == HA_ERR_END_OF_FILE);
      result = read_range_next();
      DBUG_EXECUTE_IF("bug20162055_DEADLOCK", result = HA_ERR_LOCK_DEADLOCK;);
      /*
        On success check loop condition to filter duplicates, if needed.
        Exit on non-EOF error. Use next range on EOF error.
      */
      if (!result) continue;
      if (result != HA_ERR_END_OF_FILE) break;
    } else {
      if (was_semi_consistent_read()) goto scan_it_again;
    }

  start:
    /* Try the next range(s) until one matches a record. */
    while (!(range_res = mrr_funcs.next(mrr_iter, &mrr_cur_range))) {
    scan_it_again:
      result = read_range_first(
          mrr_cur_range.start_key.keypart_map ? &mrr_cur_range.start_key
                                              : nullptr,
          mrr_cur_range.end_key.keypart_map ? &mrr_cur_range.end_key : nullptr,
          mrr_cur_range.range_flag & EQ_RANGE, mrr_is_output_sorted);
      if (result != HA_ERR_END_OF_FILE) break;
    }
  } while (((result == HA_ERR_END_OF_FILE) ||
            (m_unique && (dup_found = filter_dup_records()))) &&
           !range_res);

  *range_info = mrr_cur_range.ptr;
  /*
    Last found record was a duplicate and we retrieved records from all
    ranges, so no more records can be returned.
  */
  if (dup_found && range_res) result = HA_ERR_END_OF_FILE;

  DBUG_PRINT("exit", ("handler::multi_range_read_next result %d", result));
  return result;
}

/****************************************************************************
 * DS-MRR implementation
 ***************************************************************************/

/**
  DS-MRR: Initialize and start MRR scan

  Initialize and start the MRR scan. Depending on the mode parameter, this
  may use default or DS-MRR implementation.

  The DS-MRR implementation will use a second handler object (h2) for
  doing scan on the index:
  - on the first call to this function the h2 handler will be created
    and h2 will be opened using the same index as the main handler
    is set to use. The index scan on the main index will be closed
    and it will be re-opened to read records from the table using either
    no key or the primary key. The h2 handler will be deleted when
    reset() is called (which should happen on the end of the statement).
  - when dsmrr_close() is called the index scan on h2 is closed.
  - on following calls to this function one of the following must be valid:
    a. if dsmrr_close has been called:
       the main handler (h) must be open on an index, h2 will be opened
       using this index, and the index on h will be closed and
       h will be re-opened to read reads from the table using either
       no key or the primary key.
    b. dsmrr_close has not been called:
       h2 will already be open, the main handler h must be set up
       to read records from the table (handler->inited is RND) either
       using the primary index or using no index at all.

  @param         seq_funcs       Interval sequence enumeration functions
  @param         seq_init_param  Interval sequence enumeration parameter
  @param         n_ranges        Number of ranges in the sequence.
  @param         mode            HA_MRR_* modes to use
  @param[in,out] buf             Buffer to use

  @retval 0     Ok, Scan started.
  @retval other Error
*/

int DsMrr_impl::dsmrr_init(RANGE_SEQ_IF *seq_funcs, void *seq_init_param,
                           uint n_ranges, uint mode, HANDLER_BUFFER *buf) {
  assert(table != nullptr);  // Verify init() called

  uint elem_size;
  int retval = 0;
  DBUG_TRACE;
  THD *const thd = table->in_use;  // current THD

  if (!hint_key_state(thd, table->pos_in_table_list, h->active_index,
                      MRR_HINT_ENUM, OPTIMIZER_SWITCH_MRR) ||
      mode & (HA_MRR_USE_DEFAULT_IMPL | HA_MRR_SORTED))  // DS-MRR doesn't sort
  {
    use_default_impl = true;
    retval = h->handler::multi_range_read_init(seq_funcs, seq_init_param,
                                               n_ranges, mode, buf);
    return retval;
  }

  /*
    This assert will hit if we have pushed an index condition to the
    primary key index and then "change our mind" and use a different
    index for retrieving data with MRR. One of the following criteria
    must be true:
      1. We have not pushed an index conditon on this handler.
      2. We have pushed an index condition and this is on the currently used
         index.
      3. We have pushed an index condition but this is not for the primary key.
      4. We have pushed an index condition and this has been transferred to
         the clone (h2) of the handler object.
  */
  assert(!h->pushed_idx_cond || h->pushed_idx_cond_keyno == h->active_index ||
         h->pushed_idx_cond_keyno != table->s->primary_key ||
         (h2 && h->pushed_idx_cond_keyno == h2->active_index));

  rowids_buf = buf->buffer;

  is_mrr_assoc = !(mode & HA_MRR_NO_ASSOCIATION);

  if (is_mrr_assoc) {
    assert(!thd->status_var_aggregated);
    table->in_use->status_var.ha_multi_range_read_init_count++;
  }

  rowids_buf_end = buf->buffer_end;
  elem_size = h->ref_length + (int)is_mrr_assoc * sizeof(void *);
  rowids_buf_last =
      rowids_buf + ((rowids_buf_end - rowids_buf) / elem_size) * elem_size;
  rowids_buf_end = rowids_buf_last;

  /*
    The DS-MRR scan uses a second handler object (h2) for doing the
    index scan. Create this by cloning the primary handler
    object. The h2 handler object is deleted when DsMrr_impl::reset()
    is called.
  */
  if (!h2) {
    handler *new_h2;
    /*
      ::clone() takes up a lot of stack, especially on 64 bit platforms.
      The constant 5 is an empiric result.
      @todo Is this still the case? Leave it as it is for now but could
            likely be removed?
    */
    if (check_stack_overrun(thd, 5 * STACK_MIN_SIZE, (uchar *)&new_h2))
      return 1;

    if (!(new_h2 = h->clone(table->s->normalized_path.str, thd->mem_root)))
      return 1;
    h2 = new_h2; /* Ok, now can put it into h2 */
    table->prepare_for_position();
  }

  /*
    Open the index scan on h2 using the key from the primary handler.
  */
  if (h2->active_index == MAX_KEY) {
    assert(h->active_index != MAX_KEY);
    const uint mrr_keyno = h->active_index;

    if ((retval = h2->ha_external_lock(thd, h->get_lock_type()))) goto error;

    if ((retval = h2->extra(HA_EXTRA_KEYREAD))) goto error;

    if ((retval = h2->ha_index_init(mrr_keyno, false))) goto error;

    if ((table->key_info[mrr_keyno].flags & HA_MULTI_VALUED_KEY) &&
        (retval = h2->ha_extra(HA_EXTRA_ENABLE_UNIQUE_RECORD_FILTER)))
      goto error; /* purecov: inspected */

    // Transfer ICP from h to h2
    if (mrr_keyno == h->pushed_idx_cond_keyno) {
      if (h2->idx_cond_push(mrr_keyno, h->pushed_idx_cond)) {
        retval = 1;
        goto error;
      }
    } else {
      // Cancel any potentially previously pushed index conditions
      h2->cancel_pushed_idx_cond();
    }
  } else {
    /*
      h2 has already an open index. This happens when the DS-MRR scan
      is re-started without closing it first. In this case the primary
      handler must be used for reading records from the table, ie. it
      must not be opened for doing a new range scan. In this case
      the active_index must either not be set or be the primary key.
    */
    assert(h->inited == handler::RND);
    assert(h->active_index == MAX_KEY ||
           h->active_index == table->s->primary_key);
  }

  /*
    The index scan is now transferred to h2 and we can close the open
    index scan on the primary handler.
  */
  if (h->inited == handler::INDEX) {
    /*
      Calling h->ha_index_end() will invoke dsmrr_close() for this object,
      which will close the index scan on h2. We need to keep it open, so
      temporarily move h2 out of the DsMrr object.
    */
    handler *save_h2 = h2;
    h2 = nullptr;
    retval = h->ha_index_end();
    h2 = save_h2;
    if (retval) goto error;
  }

  /*
    Verify consistency between h and h2.
  */
  assert(h->inited != handler::INDEX);
  assert(h->active_index == MAX_KEY ||
         h->active_index == table->s->primary_key);
  assert(h2->inited == handler::INDEX);
  assert(h2->active_index != MAX_KEY);
  assert(h->get_lock_type() == h2->get_lock_type());

  if ((retval = h2->handler::multi_range_read_init(seq_funcs, seq_init_param,
                                                   n_ranges, mode, buf)))
    goto error;

  if ((retval = dsmrr_fill_buffer())) goto error;

  /*
    If the above call has scanned through all intervals in *seq, then
    adjust *buf to indicate that the remaining buffer space will not be used.
  */
  if (dsmrr_eof) buf->end_of_used_area = rowids_buf_last;

  /*
     h->inited == INDEX may occur when 'range checked for each record' is
     used.
  */
  if ((h->inited != handler::RND) &&
      ((h->inited == handler::INDEX ? h->ha_index_end() : false) ||
       (h->ha_rnd_init(false)))) {
    retval = 1;
    goto error;
  }

  use_default_impl = false;
  h->mrr_funcs = *seq_funcs;

  return 0;
error:
  h2->ha_index_or_rnd_end();
  h2->ha_external_lock(thd, F_UNLCK);
  h2->ha_close();
  destroy(h2);
  h2 = nullptr;
  assert(retval != 0);
  return retval;
}

void DsMrr_impl::dsmrr_close() {
  DBUG_TRACE;

  // If there is an open index on h2, then close it
  if (h2 && h2->active_index != MAX_KEY) {
    h2->ha_index_or_rnd_end();
    h2->ha_external_lock(current_thd, F_UNLCK);
  }
  use_default_impl = true;
}

void DsMrr_impl::reset() {
  DBUG_TRACE;

  if (h2) {
    // Close any ongoing DS-MRR scan
    dsmrr_close();

    // Close and delete the h2 handler
    h2->ha_close();
    destroy(h2);
    h2 = nullptr;
  }
}

/**
  DS-MRR: Fill the buffer with rowids and sort it by rowid

  {This is an internal function of DiskSweep MRR implementation}
  Scan the MRR ranges and collect ROWIDs (or {ROWID, range_id} pairs) into
  buffer. When the buffer is full or scan is completed, sort the buffer by
  rowid and return.

  The function assumes that rowids buffer is empty when it is invoked.

  @retval 0      OK, the next portion of rowids is in the buffer,
                 properly ordered
  @retval other  Error
*/

int DsMrr_impl::dsmrr_fill_buffer() {
  char *range_info;
  int res = 0;
  DBUG_TRACE;
  assert(rowids_buf < rowids_buf_end);

  /*
    Set key_read to true since we only read fields from the index.
    This ensures that any virtual columns are read from index and are not
    attempted to be evaluated from base columns.
    (Do not use TABLE::set_keyread() since the MRR implementation operates
    with two handler objects, and set_keyread() would manipulate the keyread
    property of the wrong handler. MRR sets the handlers' keyread properties
    when initializing the MRR operation, independent of this call).
  */
  assert(table->key_read == false);
  table->key_read = true;

  rowids_buf_cur = rowids_buf;
  /*
    Do not use ha_multi_range_read_next() as it would call the engine's
    overridden multi_range_read_next() but the default implementation is wanted.
  */
  while ((rowids_buf_cur < rowids_buf_end) &&
         !(res = h2->handler::multi_range_read_next(&range_info))) {
    /* Put rowid, or {rowid, range_id} pair into the buffer */
    h2->position(table->record[0]);
    memcpy(rowids_buf_cur, h2->ref, h2->ref_length);
    rowids_buf_cur += h2->ref_length;

    if (is_mrr_assoc) {
      memcpy(rowids_buf_cur, &range_info, sizeof(void *));
      rowids_buf_cur += sizeof(void *);
    }
  }

  // Restore key_read since the next read operation will read complete rows
  table->key_read = false;

  if (res && res != HA_ERR_END_OF_FILE) return res;
  dsmrr_eof = (res == HA_ERR_END_OF_FILE);

  /* Sort the buffer contents by rowid */
  uint elem_size = h->ref_length + (int)is_mrr_assoc * sizeof(void *);
  assert((rowids_buf_cur - rowids_buf) % elem_size == 0);

  varlen_sort(
      rowids_buf, rowids_buf_cur, elem_size,
      [this](const uchar *a, const uchar *b) { return h->cmp_ref(a, b) < 0; });
  rowids_buf_last = rowids_buf_cur;
  rowids_buf_cur = rowids_buf;
  return 0;
}

/*
  DS-MRR implementation: multi_range_read_next() function
*/

int DsMrr_impl::dsmrr_next(char **range_info) {
  int res;
  uchar *cur_range_info = nullptr;
  uchar *rowid;

  if (use_default_impl) return h->handler::multi_range_read_next(range_info);

  do {
    if (rowids_buf_cur == rowids_buf_last) {
      if (dsmrr_eof) {
        res = HA_ERR_END_OF_FILE;
        goto end;
      }

      res = dsmrr_fill_buffer();
      if (res) goto end;
    }

    /* return eof if there are no rowids in the buffer after re-fill attempt */
    if (rowids_buf_cur == rowids_buf_last) {
      res = HA_ERR_END_OF_FILE;
      goto end;
    }
    rowid = rowids_buf_cur;

    if (is_mrr_assoc)
      memcpy(&cur_range_info, rowids_buf_cur + h->ref_length, sizeof(uchar *));

    rowids_buf_cur += h->ref_length + sizeof(void *) * is_mrr_assoc;
    if (h2->mrr_funcs.skip_record &&
        h2->mrr_funcs.skip_record(h2->mrr_iter, (char *)cur_range_info, rowid))
      continue;
    res = h->ha_rnd_pos(table->record[0], rowid);
    break;
  } while (true);

  if (is_mrr_assoc) {
    memcpy(range_info, rowid + h->ref_length, sizeof(void *));
  }
end:
  return res;
}

/*
  DS-MRR implementation: multi_range_read_info() function
*/
ha_rows DsMrr_impl::dsmrr_info(uint keyno, uint n_ranges, uint rows,
                               uint *bufsz, uint *flags, Cost_estimate *cost) {
  ha_rows res MY_ATTRIBUTE((unused));
  uint def_flags = *flags;
  uint def_bufsz = *bufsz;

  /* Get cost/flags/mem_usage of default MRR implementation */
  res = h->handler::multi_range_read_info(keyno, n_ranges, rows, &def_bufsz,
                                          &def_flags, cost);
  assert(!res);

  if ((*flags & HA_MRR_USE_DEFAULT_IMPL) ||
      choose_mrr_impl(keyno, rows, flags, bufsz, cost)) {
    /* Default implementation is choosen */
    DBUG_PRINT("info", ("Default MRR implementation choosen"));
    *flags = def_flags;
    *bufsz = def_bufsz;
    assert(*flags & HA_MRR_USE_DEFAULT_IMPL);
  } else {
    /* *flags and *bufsz were set by choose_mrr_impl */
    DBUG_PRINT("info", ("DS-MRR implementation choosen"));
  }
  return 0;
}

/*
  DS-MRR Implementation: multi_range_read_info_const() function
*/

ha_rows DsMrr_impl::dsmrr_info_const(uint keyno, RANGE_SEQ_IF *seq,
                                     void *seq_init_param, uint n_ranges,
                                     uint *bufsz, uint *flags,
                                     Cost_estimate *cost) {
  ha_rows rows;
  uint def_flags = *flags;
  uint def_bufsz = *bufsz;
  /* Get cost/flags/mem_usage of default MRR implementation */
  rows = h->handler::multi_range_read_info_const(
      keyno, seq, seq_init_param, n_ranges, &def_bufsz, &def_flags, cost);
  if (rows == HA_POS_ERROR) {
    /* Default implementation can't perform MRR scan => we can't either */
    return rows;
  }

  /*
    If HA_MRR_USE_DEFAULT_IMPL has been passed to us, that is an order to
    use the default MRR implementation (we need it for UPDATE/DELETE).
    Otherwise, make a choice based on cost and mrr* flags of
    @@optimizer_switch.
  */
  if ((*flags & HA_MRR_USE_DEFAULT_IMPL) ||
      choose_mrr_impl(keyno, rows, flags, bufsz, cost)) {
    DBUG_PRINT("info", ("Default MRR implementation choosen"));
    *flags = def_flags;
    *bufsz = def_bufsz;
    assert(*flags & HA_MRR_USE_DEFAULT_IMPL);
  } else {
    /* *flags and *bufsz were set by choose_mrr_impl */
    DBUG_PRINT("info", ("DS-MRR implementation choosen"));
  }
  return rows;
}

/**
  DS-MRR Internals: Choose between Default MRR implementation and DS-MRR

  Make the choice between using Default MRR implementation and DS-MRR.
  This function contains common functionality factored out of dsmrr_info()
  and dsmrr_info_const(). The function assumes that the default MRR
  implementation's applicability requirements are satisfied.

  @param keyno       Index number
  @param rows        E(full rows to be retrieved)
  @param flags  IN   MRR flags provided by the MRR user
                OUT  If DS-MRR is choosen, flags of DS-MRR implementation
                     else the value is not modified
  @param bufsz  IN   If DS-MRR is choosen, buffer use of DS-MRR implementation
                     else the value is not modified
  @param cost   IN   Cost of default MRR implementation
                OUT  If DS-MRR is choosen, cost of DS-MRR scan
                     else the value is not modified

  @retval true   Default MRR implementation should be used
  @retval false  DS-MRR implementation should be used
*/

bool DsMrr_impl::choose_mrr_impl(uint keyno, ha_rows rows, uint *flags,
                                 uint *bufsz, Cost_estimate *cost) {
  bool res;
  THD *thd = current_thd;
  TABLE_LIST *tl = table->pos_in_table_list;
  const bool mrr_on =
      hint_key_state(thd, tl, keyno, MRR_HINT_ENUM, OPTIMIZER_SWITCH_MRR);
  const bool force_dsmrr_by_hints =
      hint_key_state(thd, tl, keyno, MRR_HINT_ENUM, 0) ||
      hint_table_state(thd, tl, BKA_HINT_ENUM, 0);

  if (!(mrr_on || force_dsmrr_by_hints) ||
      *flags & (HA_MRR_INDEX_ONLY | HA_MRR_SORTED) ||  // Unsupported by DS-MRR
      (keyno == table->s->primary_key && h->primary_key_is_clustered()) ||
      key_uses_partial_cols(table, keyno) ||
      table->s->tmp_table != NO_TMP_TABLE) {
    /* Use the default implementation, don't modify args: See comments  */
    return true;
  }

  /*
    If @@optimizer_switch has "mrr_cost_based" on, we should avoid
    using DS-MRR for queries where it is likely that the records are
    stored in memory. Since there is currently no way to determine
    this, we use a heuristic:
    a) if the storage engine has a memory buffer, DS-MRR is only
       considered if the table size is bigger than the buffer.
    b) if the storage engine does not have a memory buffer, DS-MRR is
       only considered if the table size is bigger than 100MB.
    c) Since there is an initial setup cost of DS-MRR, so it is only
       considered if at least 50 records will be read.
  */
  if (thd->optimizer_switch_flag(OPTIMIZER_SWITCH_MRR_COST_BASED) &&
      !force_dsmrr_by_hints) {
    /*
      If the storage engine has a database buffer we use this as the
      minimum size the table should have before considering DS-MRR.
    */
    longlong min_file_size = table->file->get_memory_buffer_size();
    if (min_file_size == -1) {
      // No estimate for database buffer
      min_file_size = 100 * 1024 * 1024;  // 100 MB
    }

    if (table->file->stats.data_file_length <
            static_cast<ulonglong>(min_file_size) ||
        rows <= 50)
      return true;  // Use the default implementation
  }

  Cost_estimate dsmrr_cost;
  if (get_disk_sweep_mrr_cost(keyno, rows, *flags, bufsz, &dsmrr_cost))
    return true;

  /*
    If @@optimizer_switch has "mrr" on and "mrr_cost_based" off, then set cost
    of DS-MRR to be minimum of DS-MRR and Default implementations cost. This
    allows one to force use of DS-MRR whenever it is applicable without
    affecting other cost-based choices. Note that if MRR or BKA hint is
    specified, DS-MRR will be used regardless of cost.
  */
  const bool force_dsmrr =
      (force_dsmrr_by_hints ||
       !thd->optimizer_switch_flag(OPTIMIZER_SWITCH_MRR_COST_BASED));

  if (force_dsmrr && dsmrr_cost.total_cost() > cost->total_cost())
    dsmrr_cost = *cost;

  if (force_dsmrr || (dsmrr_cost.total_cost() <= cost->total_cost())) {
    *flags &= ~HA_MRR_USE_DEFAULT_IMPL; /* Use the DS-MRR implementation */
    *flags &= ~HA_MRR_SUPPORT_SORTED;   /* We can't provide ordered output */
    *cost = dsmrr_cost;
    res = false;
  } else {
    /* Use the default MRR implementation */
    res = true;
  }
  return res;
}

static void get_sort_and_sweep_cost(TABLE *table, ha_rows nrows,
                                    Cost_estimate *cost);

/**
  Get cost of DS-MRR scan

  @param keynr              Index to be used
  @param rows               E(Number of rows to be scanned)
  @param flags              Scan parameters (HA_MRR_* flags)
  @param buffer_size INOUT  Buffer size
  @param cost        OUT    The cost

  @retval false  OK
  @retval true   Error, DS-MRR cannot be used (the buffer is too small
                 for even 1 rowid)
*/

bool DsMrr_impl::get_disk_sweep_mrr_cost(uint keynr, ha_rows rows, uint flags,
                                         uint *buffer_size,
                                         Cost_estimate *cost) {
  ha_rows rows_in_last_step;
  uint n_full_steps;

  const uint elem_size =
      h->ref_length + sizeof(void *) * !(flags & HA_MRR_NO_ASSOCIATION);
  const ha_rows max_buff_entries = *buffer_size / elem_size;

  if (!max_buff_entries)
    return true; /* Buffer has not enough space for even 1 rowid */

  /* Number of iterations we'll make with full buffer */
  n_full_steps = (uint)floor(rows2double(rows) / max_buff_entries);

  /*
    Get numbers of rows we'll be processing in last iteration, with
    non-full buffer
  */
  rows_in_last_step = rows % max_buff_entries;

  assert(cost->is_zero());

  if (n_full_steps) {
    get_sort_and_sweep_cost(table, max_buff_entries, cost);
    cost->multiply(n_full_steps);
  } else {
    /*
      Adjust buffer size since only parts of the buffer will be used:
      1. Adjust record estimate for the last scan to reduce likelyhood
         of needing more than one scan by adding 20 percent to the
         record estimate and by ensuring this is at least 100 records.
      2. If the estimated needed buffer size is lower than suggested by
         the caller then set it to the estimated buffer size.
    */
    const ha_rows keys_in_buffer =
        max<ha_rows>(static_cast<ha_rows>(1.2 * rows_in_last_step), 100);
    *buffer_size = min<ulong>(*buffer_size,
                              static_cast<ulong>(keys_in_buffer) * elem_size);
  }

  Cost_estimate last_step_cost;
  get_sort_and_sweep_cost(table, rows_in_last_step, &last_step_cost);
  (*cost) += last_step_cost;

  /*
    Cost of memory is not included in the total_cost() function and
    thus will not be considered when comparing costs. Still, we
    record it in the cost estimate object for future use.
  */
  cost->add_mem(*buffer_size);

  /* Total cost of all index accesses */
  (*cost) += h->index_scan_cost(keynr, 1, static_cast<double>(rows));

  /*
    Add CPU cost for processing records (see
    @handler::multi_range_read_info_const()).
  */
  cost->add_cpu(
      table->cost_model()->row_evaluate_cost(static_cast<double>(rows)));
  return false;
}

/*
  Get cost of one sort-and-sweep step

  SYNOPSIS
    get_sort_and_sweep_cost()
      table       Table being accessed
      nrows       Number of rows to be sorted and retrieved
      cost   OUT  The cost

  DESCRIPTION
    Get cost of these operations:
     - sort an array of #nrows ROWIDs using qsort
     - read #nrows records from table in a sweep.
*/

static void get_sort_and_sweep_cost(TABLE *table, ha_rows nrows,
                                    Cost_estimate *cost) {
  assert(cost->is_zero());
  if (nrows) {
    get_sweep_read_cost(table, nrows, false, cost);

    /*
      @todo CostModel: For the old version of the cost model the
      following code should be used. For the new version of the cost
      model Cost_model::key_compare_cost() should be used.  When
      removing support for the old cost model this code should be
      removed. The reason for this is that we should get rid of the
      ROWID_COMPARE_SORT_COST and use key_compare_cost() instead. For
      the current value returned by key_compare_cost() this would
      overestimate the cost for sorting.
    */

    /*
      Constant for the cost of doing one key compare operation in the
      sort operation. We should have used the value returned by
      key_compare_cost() here but this would make the cost
      estimate of sorting very high for queries accessing many
      records. Until this constant is adjusted we introduce a constant
      that is more realistic. @todo: Replace this with
      key_compare_cost() when this has been given a realistic value.
    */
    const double ROWID_COMPARE_SORT_COST =
        table->cost_model()->key_compare_cost(1.0) / 10;

    /* Add cost of qsort call: n * log2(n) * cost(rowid_comparison) */

    // For the old version of the cost model this cost calculations should
    // be used....
    const double cpu_sort = nrows * log2(nrows) * ROWID_COMPARE_SORT_COST;
    // .... For the new cost model something like this should be used...
    // cpu_sort= nrows * log2(nrows) *
    //           table->cost_model()->rowid_compare_cost();
    cost->add_cpu(cpu_sort);
  }
}

/**
  Get cost of reading nrows table records in a "disk sweep"

  A disk sweep read is a sequence of handler->rnd_pos(rowid) calls that made
  for an ordered sequence of rowids.

  We take into account that some of the records might be in a memory
  buffer while others need to be read from a secondary storage
  device. The model for this assumes hard disk IO. A disk read is
  performed as follows:

   1. The disk head is moved to the needed cylinder
   2. The controller waits for the plate to rotate
   3. The data is transferred

  Time to do #3 is insignificant compared to #2+#1.

  Time to move the disk head is proportional to head travel distance.

  Time to wait for the plate to rotate depends on whether the disk head
  was moved or not.

  If disk head wasn't moved, the wait time is proportional to distance
  between the previous block and the block we're reading.

  If the head was moved, we don't know how much we'll need to wait for the
  plate to rotate. We assume the wait time to be a variate with a mean of
  0.5 of full rotation time.

  Our cost units are "random disk seeks". The cost of random disk seek is
  actually not a constant, it depends one range of cylinders we're going
  to access. We make it constant by introducing a fuzzy concept of "typical
  datafile length" (it's fuzzy as it's hard to tell whether it should
  include index file, temp.tables etc). Then random seek cost is:

    1 = half_rotation_cost + move_cost * 1/3 * typical_data_file_length

  We define half_rotation_cost as disk_seek_base_cost() (see
  Cost_model_server::disk_seek_base_cost()).

  @param      table        Table to be accessed
  @param      nrows        Number of rows to retrieve
  @param      interrupted  true <=> Assume that the disk sweep will be
                           interrupted by other disk IO. false - otherwise.
  @param[out] cost         the cost
*/

void get_sweep_read_cost(TABLE *table, ha_rows nrows, bool interrupted,
                         Cost_estimate *cost) {
  DBUG_TRACE;

  assert(cost->is_zero());
  if (nrows > 0) {
    const Cost_model_table *const cost_model = table->cost_model();

    // The total number of blocks used by this table
    double n_blocks =
        ceil(ulonglong2double(table->file->stats.data_file_length) / IO_SIZE);
    if (n_blocks < 1.0)  // When data_file_length is 0
      n_blocks = 1.0;

    /*
      The number of blocks that in average need to be read given that
      the records are uniformly distribution over the table.
    */
    double busy_blocks =
        n_blocks * (1.0 - pow(1.0 - 1.0 / n_blocks, rows2double(nrows)));
    if (busy_blocks < 1.0) busy_blocks = 1.0;

    DBUG_PRINT("info",
               ("sweep: nblocks=%g, busy_blocks=%g", n_blocks, busy_blocks));
    /*
      The random access cost for reading the data pages will be the upper
      limit for the sweep_cost.
    */
    cost->add_io(cost_model->page_read_cost(busy_blocks));
    if (!interrupted) {
      Cost_estimate sweep_cost;
      /*
        Assume reading pages from disk is done in one 'sweep'.

        The cost model and cost estimate for pages already in a memory
        buffer will be different from pages that needed to be read from
        disk. Calculate the number of blocks that likely already are
        in memory and the number of blocks that need to be read from
        disk.
      */
      const double busy_blocks_mem =
          busy_blocks * table->file->table_in_memory_estimate();
      const double busy_blocks_disk = busy_blocks - busy_blocks_mem;
      assert(busy_blocks_disk >= 0.0);

      // Cost of accessing blocks in main memory buffer
      sweep_cost.add_io(cost_model->buffer_block_read_cost(busy_blocks_mem));

      // Cost of reading blocks from disk in a 'sweep'
      const double seek_distance =
          (busy_blocks_disk > 1.0) ? n_blocks / busy_blocks_disk : n_blocks;

      const double disk_cost =
          busy_blocks_disk * cost_model->disk_seek_cost(seek_distance);
      sweep_cost.add_io(disk_cost);

      /*
        For some cases, ex: when only few blocks need to be read and the
        seek distance becomes very large, the sweep cost model can produce
        a cost estimate that is larger than the cost of random access.
        To handle this case, we use the sweep cost only when it is less
        than the random access cost.
      */
      if (sweep_cost < *cost) *cost = sweep_cost;
    }
  }
  DBUG_PRINT("info", ("returning cost=%g", cost->total_cost()));
}

/****************************************************************************
 * DS-MRR implementation ends
 ***************************************************************************/

/** @brief
  Read first row between two ranges.
  Store ranges for future calls to read_range_next.

  @param start_key		Start key. Is 0 if no min range
  @param end_key		End key.  Is 0 if no max range
  @param eq_range_arg	        Set to 1 if start_key == end_key
  @param sorted		Set to 1 if result should be sorted per key

  @note
    Record is read into table->record[0]

  @retval
    0			Found row
  @retval
    HA_ERR_END_OF_FILE	No rows in range
*/
int handler::read_range_first(const key_range *start_key,
                              const key_range *end_key, bool eq_range_arg,
                              bool sorted MY_ATTRIBUTE((unused))) {
  int result;
  DBUG_TRACE;

  eq_range = eq_range_arg;
  set_end_range(end_key, RANGE_SCAN_ASC);

  range_key_part = table->key_info[active_index].key_part;

  if (!start_key)  // Read first record
    result = ha_index_first(table->record[0]);
  else
    result = ha_index_read_map(table->record[0], start_key->key,
                               start_key->keypart_map, start_key->flag);
  if (result)
    return (result == HA_ERR_KEY_NOT_FOUND) ? HA_ERR_END_OF_FILE : result;

  if (compare_key(end_range) > 0) {
    /*
      The last read row does not fall in the range. So request
      storage engine to release row lock if possible.
    */
    unlock_row();
    result = HA_ERR_END_OF_FILE;
  }
  return result;
}

int handler::ha_read_range_first(const key_range *start_key,
                                 const key_range *end_key, bool eq_range,
                                 bool sorted) {
  int result;
  DBUG_TRACE;

  // Set status for the need to update generated fields
  m_update_generated_read_fields = table->has_gcol();

  result = read_range_first(start_key, end_key, eq_range, sorted);
  if (!result && m_update_generated_read_fields) {
    result =
        update_generated_read_fields(table->record[0], table, active_index);
    m_update_generated_read_fields = false;
  }
  table->set_row_status_from_handler(result);
  return result;
}

int handler::ha_read_range_next() {
  int result;
  DBUG_TRACE;

  // Set status for the need to update generated fields
  m_update_generated_read_fields = table->has_gcol();

  result = read_range_next();
  if (!result && m_update_generated_read_fields) {
    result =
        update_generated_read_fields(table->record[0], table, active_index);
    m_update_generated_read_fields = false;
  }
  table->set_row_status_from_handler(result);
  return result;
}

/** @brief
  Read next row between two endpoints.

  @note
    Record is read into table->record[0]

  @retval
    0			Found row
  @retval
    HA_ERR_END_OF_FILE	No rows in range
*/
int handler::read_range_next() {
  DBUG_TRACE;

  int result;
  if (eq_range) {
    /* We trust that index_next_same always gives a row in range */
    result =
        ha_index_next_same(table->record[0], end_range->key, end_range->length);
  } else {
    result = ha_index_next(table->record[0]);
    if (result) return result;

    if (compare_key(end_range) > 0) {
      /*
        The last read row does not fall in the range. So request
        storage engine to release row lock if possible.
      */
      unlock_row();
      result = HA_ERR_END_OF_FILE;
    }
  }
  return result;
}

/**
  Check if one of the columns in a key is a virtual generated column.

  @param part    the first part of the key to check
  @param length  the length of the key
  @retval true   if the key contains a virtual generated column
  @retval false  if the key does not contain a virtual generated column
*/
static bool key_has_vcol(const KEY_PART_INFO *part, uint length) {
  for (uint len = 0; len < length; len += part->store_length, ++part)
    if (part->field->is_virtual_gcol()) return true;
  return false;
}

void handler::set_end_range(const key_range *range,
                            enum_range_scan_direction direction) {
  if (range) {
    save_end_range = *range;
    end_range = &save_end_range;
    range_key_part = table->key_info[active_index].key_part;
    key_compare_result_on_equal =
        ((range->flag == HA_READ_BEFORE_KEY)
             ? 1
             : (range->flag == HA_READ_AFTER_KEY) ? -1 : 0);
    m_virt_gcol_in_end_range = key_has_vcol(range_key_part, range->length);
  } else
    end_range = nullptr;

  /*
    Clear the out-of-range flag in the record buffer when a new range is
    started. Also set the in_range_check_pushed_down flag, since the
    storage engine needs to do the evaluation of the end-range to avoid
    filling the record buffer with out-of-range records.
  */
  if (m_record_buffer != nullptr) {
    m_record_buffer->set_out_of_range(false);
    in_range_check_pushed_down = true;
  }

  range_scan_direction = direction;
}

/**
  Compare if found key (in row) is over max-value.

  @param range		range to compare to row. May be 0 for no range

  @sa
    key.cc::key_cmp()

  @return
    The return value is SIGN(key_in_row - range_key):

    - 0   : Key is equal to range or 'range' == 0 (no range)
    - -1  : Key is less than range
    - 1   : Key is larger than range
*/
int handler::compare_key(key_range *range) {
  int cmp;
  if (!range || in_range_check_pushed_down) return 0;  // No max range
  cmp = key_cmp(range_key_part, range->key, range->length);
  if (!cmp) cmp = key_compare_result_on_equal;
  return cmp;
}

/*
  Compare if a found key (in row) is within the range.

  This function is similar to compare_key() but checks the range scan
  direction to determine if this is a descending scan. This function
  is used by the index condition pushdown implementation to determine
  if the read record is within the range scan.

  @param range Range to compare to row. May be NULL for no range.

  @seealso
    handler::compare_key()

  @return Returns whether the key is within the range

    - 0   : Key is equal to range or 'range' == 0 (no range)
    - -1  : Key is within the current range
    - 1   : Key is outside the current range
*/

int handler::compare_key_icp(const key_range *range) const {
  int cmp;
  if (!range) return 0;  // no max range
  cmp = key_cmp(range_key_part, range->key, range->length);
  if (!cmp) cmp = key_compare_result_on_equal;
  if (range_scan_direction == RANGE_SCAN_DESC) cmp = -cmp;
  return cmp;
}

/**
  Change the offsets of all the fields in a key range.

  @param range     the key range
  @param key_part  the first key part
  @param diff      how much to change the offsets with
*/
static inline void move_key_field_offsets(const key_range *range,
                                          const KEY_PART_INFO *key_part,
                                          ptrdiff_t diff) {
  for (size_t len = 0; len < range->length;
       len += key_part->store_length, ++key_part)
    key_part->field->move_field_offset(diff);
}

/**
  Check if the key in the given buffer (which is not necessarily
  TABLE::record[0]) is within range. Called by the storage engine to
  avoid reading too many rows.

  @param buf  the buffer that holds the key
  @retval -1 if the key is within the range
  @retval  0 if the key is equal to the end_range key, and
             key_compare_result_on_equal is 0
  @retval  1 if the key is outside the range
*/
int handler::compare_key_in_buffer(const uchar *buf) const {
  assert(end_range != nullptr &&
         (m_record_buffer == nullptr || !m_record_buffer->is_out_of_range()));

  /*
    End range on descending scans is only checked with ICP for now, and then we
    check it with compare_key_icp() instead of this function.
  */
  assert(range_scan_direction == RANGE_SCAN_ASC);

  // Make the fields in the key point into the buffer instead of record[0].
  const ptrdiff_t diff = buf - table->record[0];
  if (diff != 0) move_key_field_offsets(end_range, range_key_part, diff);

  // Compare the key in buf against end_range.
  int cmp = key_cmp(range_key_part, end_range->key, end_range->length);
  if (cmp == 0) cmp = key_compare_result_on_equal;

  // Reset the field offsets.
  if (diff != 0) move_key_field_offsets(end_range, range_key_part, -diff);

  return cmp;
}

int handler::index_read_idx_map(uchar *buf, uint index, const uchar *key,
                                key_part_map keypart_map,
                                enum ha_rkey_function find_flag) {
  int error, error1 = 0;
  error = index_init(index, false);
  if (!error) {
    error = index_read_map(buf, key, keypart_map, find_flag);
    error1 = index_end();
  }
  return error ? error : error1;
}

uint calculate_key_len(TABLE *table, uint key, key_part_map keypart_map) {
  /* works only with key prefixes */
  assert(((keypart_map + 1) & keypart_map) == 0);

  KEY *key_info = table->key_info + key;
  KEY_PART_INFO *key_part = key_info->key_part;
  KEY_PART_INFO *end_key_part = key_part + actual_key_parts(key_info);
  uint length = 0;

  while (key_part < end_key_part && keypart_map) {
    length += key_part->store_length;
    keypart_map >>= 1;
    key_part++;
  }
  return length;
}

/**
  Returns a list of all known extensions.

    No mutexes, worst case race is a minor surplus memory allocation
    We have to recreate the extension map if mysqld is restarted (for example
    within libmysqld)

  @retval
    pointer		pointer to TYPELIB structure
*/
static bool exts_handlerton(THD *, plugin_ref plugin, void *arg) {
  List<const char> *found_exts = static_cast<List<const char> *>(arg);
  handlerton *hton = plugin_data<handlerton *>(plugin);
  if (hton->state == SHOW_OPTION_YES && hton->file_extensions) {
    List_iterator_fast<const char> it(*found_exts);
    const char **ext, *old_ext;

    for (ext = hton->file_extensions; *ext; ext++) {
      while ((old_ext = it++)) {
        if (!strcmp(old_ext, *ext)) break;
      }
      if (!old_ext) found_exts->push_back(*ext);

      it.rewind();
    }
  }
  return false;
}

TYPELIB *ha_known_exts() {
  TYPELIB *known_extensions = (TYPELIB *)(*THR_MALLOC)->Alloc(sizeof(TYPELIB));
  known_extensions->name = "known_exts";
  known_extensions->type_lengths = nullptr;

  List<const char> found_exts;
  const char **ext, *old_ext;

  plugin_foreach(nullptr, exts_handlerton, MYSQL_STORAGE_ENGINE_PLUGIN,
                 &found_exts);

  size_t arr_length = sizeof(char *) * (found_exts.elements + 1);
  ext = (const char **)(*THR_MALLOC)->Alloc(arr_length);

  assert(nullptr != ext);
  known_extensions->count = found_exts.elements;
  known_extensions->type_names = ext;

  List_iterator_fast<const char> it(found_exts);
  while ((old_ext = it++)) *ext++ = old_ext;
  *ext = nullptr;
  return known_extensions;
}

static bool stat_print(THD *thd, const char *type, size_t type_len,
                       const char *file, size_t file_len, const char *status,
                       size_t status_len) {
  Protocol *protocol = thd->get_protocol();
  protocol->start_row();
  protocol->store_string(type, type_len, system_charset_info);
  protocol->store_string(file, file_len, system_charset_info);
  protocol->store_string(status, status_len, system_charset_info);
  if (protocol->end_row()) return true;
  return false;
}

static bool showstat_handlerton(THD *thd, plugin_ref plugin, void *arg) {
  enum ha_stat_type stat = *(enum ha_stat_type *)arg;
  handlerton *hton = plugin_data<handlerton *>(plugin);
  if (hton->state == SHOW_OPTION_YES && hton->show_status &&
      hton->show_status(hton, thd, stat_print, stat))
    return true;
  return false;
}

bool ha_show_status(THD *thd, handlerton *db_type, enum ha_stat_type stat) {
  mem_root_deque<Item *> field_list(thd->mem_root);
  field_list.push_back(new Item_empty_string("Type", 10));
  field_list.push_back(new Item_empty_string("Name", FN_REFLEN));
  field_list.push_back(new Item_empty_string("Status", 10));

  if (thd->send_result_metadata(field_list,
                                Protocol::SEND_NUM_ROWS | Protocol::SEND_EOF))
    return true;

  bool result;
  if (db_type == nullptr) {
    result = plugin_foreach(thd, showstat_handlerton,
                            MYSQL_STORAGE_ENGINE_PLUGIN, &stat);
  } else {
    if (db_type->state != SHOW_OPTION_YES) {
      const LEX_CSTRING *name = &se_plugin_array[db_type->slot]->name;
      result = stat_print(thd, name->str, name->length, "", 0, "DISABLED", 8)
                   ? true
                   : false;
    } else {
      DBUG_EXECUTE_IF("simulate_show_status_failure",
                      DBUG_SET("+d,simulate_net_write_failure"););
      result = db_type->show_status &&
                       db_type->show_status(db_type, thd, stat_print, stat)
                   ? true
                   : false;
      DBUG_EXECUTE_IF("simulate_show_status_failure",
                      DBUG_SET("-d,simulate_net_write_failure"););
    }
  }

  if (!result) my_eof(thd);
  return result;
}

/*
  Function to check if the conditions for row-based binlogging is
  correct for the table.

  A row in the given table should be replicated if:
  - Row-based replication is enabled in the current thread
  - The binlog is enabled
  - It is not a temporary table
  - The binary log is open
  - The database the table resides in shall be binlogged (binlog_*_db rules)
  - table is not mysql.event
*/

static bool check_table_binlog_row_based(THD *thd, TABLE *table) {
  if (table->s->cached_row_logging_check == -1) {
    int const check(table->s->tmp_table == NO_TMP_TABLE &&
                    !table->no_replicate &&
                    binlog_filter->db_ok(table->s->db.str));
    table->s->cached_row_logging_check = check;
  }

  assert(table->s->cached_row_logging_check == 0 ||
         table->s->cached_row_logging_check == 1);

  return (thd->is_current_stmt_binlog_format_row() &&
          table->s->cached_row_logging_check &&
          (thd->variables.option_bits & OPTION_BIN_LOG) &&
          mysql_bin_log.is_open());
}

/** @brief
   Write table maps for all (manually or automatically) locked tables
   to the binary log.

   SYNOPSIS
     write_locked_table_maps()
       thd     Pointer to THD structure

   DESCRIPTION
       This function will generate and write table maps for all tables
       that are locked by the thread 'thd'.

   RETURN VALUE
       0   All OK
       1   Failed to write all table maps

   SEE ALSO
       THD::lock
*/

static int write_locked_table_maps(THD *thd) {
  DBUG_TRACE;
  DBUG_PRINT("enter", ("thd: %p  thd->lock: %p "
                       "thd->extra_lock: %p",
                       thd, thd->lock, thd->extra_lock));

  DBUG_PRINT("debug",
             ("get_binlog_table_maps(): %d", thd->get_binlog_table_maps()));

  if (thd->get_binlog_table_maps() == 0) {
    for (MYSQL_LOCK *lock : {thd->extra_lock, thd->lock}) {
      if (lock == nullptr) continue;

      bool need_binlog_rows_query = thd->variables.binlog_rows_query_log_events;
      TABLE **const end_ptr = lock->table + lock->table_count;
      for (TABLE **table_ptr = lock->table; table_ptr != end_ptr; ++table_ptr) {
        TABLE *const table = *table_ptr;
        DBUG_PRINT("info", ("Checking table %s", table->s->table_name.str));
        if (table->current_lock == F_WRLCK &&
            check_table_binlog_row_based(thd, table)) {
          /*
            We need to have a transactional behavior for SQLCOM_CREATE_TABLE
            (e.g. CREATE TABLE... SELECT * FROM TABLE) in order to keep a
            compatible behavior with the STMT based replication even when
            the table is not transactional. In other words, if the operation
            fails while executing the insert phase nothing is written to the
            binlog.

            Note that at this point, we check the type of a set of tables to
            create the table map events. In the function binlog_log_row(),
            which calls the current function, we check the type of the table
            of the current row.
          */
          bool const has_trans = thd->lex->sql_command == SQLCOM_CREATE_TABLE ||
                                 table->file->has_transactions();
          int const error = thd->binlog_write_table_map(table, has_trans,
                                                        need_binlog_rows_query);
          /* Binlog Rows_query log event once for one statement which updates
             two or more tables.*/
          if (need_binlog_rows_query) need_binlog_rows_query = false;
          /*
            If an error occurs, it is the responsibility of the caller to
            roll back the transaction.
          */
          if (unlikely(error)) return 1;
        }
      }
    }
  }
  return 0;
}

<<<<<<< HEAD
int binlog_log_row(TABLE *table, const uchar *before_record,
                   const uchar *after_record, Log_func *log_func) {
  bool error = false;
  THD *const thd = table->in_use;

  if (check_table_binlog_row_based(thd, table)) {
    if (thd->variables.transaction_write_set_extraction != HASH_ALGORITHM_OFF) {
      try {
        if (before_record && after_record) {
          /* capture both images pke */
          if (add_pke(table, thd, table->record[0]) ||
              add_pke(table, thd, table->record[1])) {
            return HA_ERR_RBR_LOGGING_FAILED;
          }
        } else {
          if (add_pke(table, thd, table->record[0])) {
            return HA_ERR_RBR_LOGGING_FAILED;
          }
=======
typedef bool Log_func(THD*, TABLE*, bool,
                      const uchar*, const uchar*);

/**

  The purpose of an instance of this class is to :

  1) Given a TABLE instance, backup the given TABLE::read_set, TABLE::write_set
     and restore those members upon this instance disposal.

  2) Store a reference to a dynamically allocated buffer and dispose of it upon
     this instance disposal.
 */

class Binlog_log_row_cleanup
{
 public:
  /**
    This constructor aims to create temporary copies of readset and writeset.
    @param table                 A pointer to TABLE object
    @param temp_read_bitmap      Temporary BITMAP to store read_set.
    @param temp_write_bitmap     Temporary BITMAP to store write_set.
  */
  Binlog_log_row_cleanup(TABLE &table, MY_BITMAP &temp_read_bitmap,
                         MY_BITMAP &temp_write_bitmap)
      : m_cleanup_table(table),
        m_cleanup_read_bitmap(temp_read_bitmap),
        m_cleanup_write_bitmap(temp_write_bitmap)
  {
    bitmap_copy(&this->m_cleanup_read_bitmap, this->m_cleanup_table.read_set);
    bitmap_copy(&this->m_cleanup_write_bitmap, this->m_cleanup_table.write_set);
  }

  /**
    This destructor aims to restore the original readset and writeset and
    delete the temporary copies.
  */
  virtual ~Binlog_log_row_cleanup()
  {
    bitmap_copy(this->m_cleanup_table.read_set, &this->m_cleanup_read_bitmap);
    bitmap_copy(this->m_cleanup_table.write_set, &this->m_cleanup_write_bitmap);
    bitmap_free(&this->m_cleanup_read_bitmap);
    bitmap_free(&this->m_cleanup_write_bitmap);
  }

 private:
  TABLE &m_cleanup_table;  // Creating a TABLE to get access to its members.
  MY_BITMAP &m_cleanup_read_bitmap;   // Temporary bitmap to store read_set.
  MY_BITMAP &m_cleanup_write_bitmap;  // Temporary bitmap to store write_set.
};

int binlog_log_row(TABLE* table,
                          const uchar *before_record,
                          const uchar *after_record,
                          Log_func *log_func)
{
  bool error= 0;
  THD *const thd= table->in_use;

  if (check_table_binlog_row_based(thd, table))
  {
    if (thd->variables.transaction_write_set_extraction != HASH_ALGORITHM_OFF)
    {
      try
      {
        MY_BITMAP save_read_set;
        MY_BITMAP save_write_set;
        if (bitmap_init(&save_read_set, NULL, table->s->fields, false) ||
            bitmap_init(&save_write_set, NULL, table->s->fields, false))
        {
          my_error(ER_OUT_OF_RESOURCES, MYF(0));
          return HA_ERR_RBR_LOGGING_FAILED;
        }

        Binlog_log_row_cleanup cleanup_sentry(*table, save_read_set,
                                              save_write_set);
        if (thd->variables.binlog_row_image == 0)
        {
          for (uint key_number= 0; key_number < table->s->keys; ++key_number)
          {
            if (((table->key_info[key_number].flags & (HA_NOSAME)) ==
                 HA_NOSAME))
            {
              table->mark_columns_used_by_index_no_reset(key_number,
                                                         table->read_set);
              table->mark_columns_used_by_index_no_reset(key_number,
                                                         table->write_set);
            }
          }
        }
        const uchar *records[]= {after_record, before_record};

        for (int record= 0; record < 2; ++record)
        {
          if (records[record] != NULL)
          {
            assert(records[record] == table->record[0] ||
                   records[record] == table->record[1]);
            bool res= add_pke(table, thd, records[record]);
            if (res) return HA_ERR_RBR_LOGGING_FAILED;
          }
>>>>>>> db5c8748
        }
      } catch (const std::bad_alloc &) {
        my_error(ER_OUT_OF_RESOURCES, MYF(0));
        return HA_ERR_RBR_LOGGING_FAILED;
      }
    }
    if (table->in_use->is_error()) return error ? HA_ERR_RBR_LOGGING_FAILED : 0;

    DBUG_DUMP("read_set 10", (uchar *)table->read_set->bitmap,
              (table->s->fields + 7) / 8);

    /*
      If there are no table maps written to the binary log, this is
      the first row handled in this statement. In that case, we need
      to write table maps for all locked tables to the binary log.
    */
    if (likely(!(error = write_locked_table_maps(thd)))) {
      /*
        We need to have a transactional behavior for SQLCOM_CREATE_TABLE
        (i.e. CREATE TABLE... SELECT * FROM TABLE) in order to keep a
        compatible behavior with the STMT based replication even when
        the table is not transactional. In other words, if the operation
        fails while executing the insert phase nothing is written to the
        binlog.
      */
      bool const has_trans = thd->lex->sql_command == SQLCOM_CREATE_TABLE ||
                             table->file->has_transactions();
      error = (*log_func)(thd, table, has_trans, before_record, after_record);
    }
  }

  return error ? HA_ERR_RBR_LOGGING_FAILED : 0;
}

int handler::ha_external_lock(THD *thd, int lock_type) {
  int error;
  DBUG_TRACE;
  /*
    Whether this is lock or unlock, this should be true, and is to verify that
    if get_auto_increment() was called (thus may have reserved intervals or
    taken a table lock), ha_release_auto_increment() was too.
  */
  assert(next_insert_id == 0);
  /* Consecutive calls for lock without unlocking in between is not allowed */
  assert(table_share->tmp_table != NO_TMP_TABLE ||
         ((lock_type != F_UNLCK && m_lock_type == F_UNLCK) ||
          lock_type == F_UNLCK));
  /* SQL HANDLER call locks/unlock while scanning (RND/INDEX). */
  assert(inited == NONE || table->open_by_handler);

  ha_statistic_increment(&System_status_var::ha_external_lock_count);

  MYSQL_TABLE_LOCK_WAIT(PSI_TABLE_EXTERNAL_LOCK, lock_type,
                        { error = external_lock(thd, lock_type); })

  /*
    We cache the table flags if the locking succeeded. Otherwise, we
    keep them as they were when they were fetched in ha_open().
  */

  if (error == 0) {
    /*
      The lock type is needed by MRR when creating a clone of this handler
      object.
    */
    m_lock_type = lock_type;
    cached_table_flags = table_flags();
  }

  return error;
}

/** @brief
  Check handler usage and reset state of file to after 'open'

  @note can be called regardless of it is locked or not.
*/
int handler::ha_reset() {
  DBUG_TRACE;
  /* Check that we have called all proper deallocation functions */
  assert((uchar *)table->def_read_set.bitmap + table->s->column_bitmap_size ==
         (uchar *)table->def_write_set.bitmap);
  assert(bitmap_is_set_all(&table->s->all_set));
  assert(table->key_read == 0);
  /* ensure that ha_index_end / ha_rnd_end has been called */
  assert(inited == NONE);
  /* Free cache used by filesort */
  free_io_cache(table);
  /* reset the bitmaps to point to defaults */
  table->default_column_bitmaps();
  /* Reset the handler flags used for dupilcate record handling */
  table->file->extra(HA_EXTRA_NO_IGNORE_DUP_KEY);
  table->file->extra(HA_EXTRA_WRITE_CANNOT_REPLACE);
  /* Reset information about pushed engine conditions */
  pushed_cond = nullptr;
  /* Reset information about pushed index conditions */
  cancel_pushed_idx_cond();
  // Forget the record buffer.
  m_record_buffer = nullptr;
  m_unique = nullptr;

  const int retval = reset();
  return retval;
}

int handler::ha_write_row(uchar *buf) {
  int error;
  Log_func *log_func = Write_rows_log_event::binlog_row_logging_function;
  assert(table_share->tmp_table != NO_TMP_TABLE || m_lock_type == F_WRLCK);

  DBUG_TRACE;
  DBUG_EXECUTE_IF("inject_error_ha_write_row", return HA_ERR_INTERNAL_ERROR;);
  DBUG_EXECUTE_IF("simulate_storage_engine_out_of_memory",
                  return HA_ERR_SE_OUT_OF_MEMORY;);
  mark_trx_read_write();

  DBUG_EXECUTE_IF(
      "handler_crashed_table_on_usage",
      my_error(HA_ERR_CRASHED, MYF(ME_ERRORLOG), table_share->table_name.str);
      set_my_errno(HA_ERR_CRASHED); return HA_ERR_CRASHED;);

  MYSQL_TABLE_IO_WAIT(PSI_TABLE_WRITE_ROW, MAX_KEY, error,
                      { error = write_row(buf); })

  if (unlikely(error)) return error;

  if (unlikely((error = binlog_log_row(table, nullptr, buf, log_func))))
    return error; /* purecov: inspected */

  DEBUG_SYNC_C("ha_write_row_end");
  return 0;
}

int handler::ha_update_row(const uchar *old_data, uchar *new_data) {
  int error;
  assert(table_share->tmp_table != NO_TMP_TABLE || m_lock_type == F_WRLCK);
  Log_func *log_func = Update_rows_log_event::binlog_row_logging_function;

  /*
    Some storage engines require that the new record is in record[0]
    (and the old record is in record[1]).
   */
  assert(new_data == table->record[0]);
  assert(old_data == table->record[1]);

  mark_trx_read_write();

  DBUG_EXECUTE_IF(
      "handler_crashed_table_on_usage",
      my_error(HA_ERR_CRASHED, MYF(ME_ERRORLOG), table_share->table_name.str);
      set_my_errno(HA_ERR_CRASHED); return (HA_ERR_CRASHED););

  MYSQL_TABLE_IO_WAIT(PSI_TABLE_UPDATE_ROW, active_index, error,
                      { error = update_row(old_data, new_data); })

  if (unlikely(error)) return error;
  if (unlikely((error = binlog_log_row(table, old_data, new_data, log_func))))
    return error;
  return 0;
}

int handler::ha_delete_row(const uchar *buf) {
  int error;
  assert(table_share->tmp_table != NO_TMP_TABLE || m_lock_type == F_WRLCK);
  Log_func *log_func = Delete_rows_log_event::binlog_row_logging_function;
  /*
    Normally table->record[0] is used, but sometimes table->record[1] is used.
  */
  assert(buf == table->record[0] || buf == table->record[1]);
  DBUG_EXECUTE_IF("inject_error_ha_delete_row", return HA_ERR_INTERNAL_ERROR;);

  DBUG_EXECUTE_IF(
      "handler_crashed_table_on_usage",
      my_error(HA_ERR_CRASHED, MYF(ME_ERRORLOG), table_share->table_name.str);
      set_my_errno(HA_ERR_CRASHED); return (HA_ERR_CRASHED););

  mark_trx_read_write();

  MYSQL_TABLE_IO_WAIT(PSI_TABLE_DELETE_ROW, active_index, error,
                      { error = delete_row(buf); })

  if (unlikely(error)) return error;
  if (unlikely((error = binlog_log_row(table, buf, nullptr, log_func))))
    return error;
  return 0;
}

/** @brief
  use_hidden_primary_key() is called in case of an update/delete when
  (table_flags() and HA_PRIMARY_KEY_REQUIRED_FOR_DELETE) is defined
  but we don't have a primary key
*/
void handler::use_hidden_primary_key() {
  /* fallback to use all columns in the table to identify row */
  table->use_all_columns();
}

/**
  Get an initialized ha_share.

  @return Initialized ha_share
    @retval NULL    ha_share is not yet initialized.
    @retval != NULL previous initialized ha_share.

  @note
  If not a temp table, then LOCK_ha_data must be held.
*/

Handler_share *handler::get_ha_share_ptr() {
  DBUG_TRACE;
  assert(ha_share && table_share);

#ifndef NDEBUG
  if (table_share->tmp_table == NO_TMP_TABLE)
    mysql_mutex_assert_owner(&table_share->LOCK_ha_data);
#endif

  return *ha_share;
}

/**
  Set ha_share to be used by all instances of the same table/partition.

  @param arg_ha_share    Handler_share to be shared.

  @note
  If not a temp table, then LOCK_ha_data must be held.
*/

void handler::set_ha_share_ptr(Handler_share *arg_ha_share) {
  DBUG_TRACE;
  assert(ha_share);
#ifndef NDEBUG
  if (table_share->tmp_table == NO_TMP_TABLE)
    mysql_mutex_assert_owner(&table_share->LOCK_ha_data);
#endif

  *ha_share = arg_ha_share;
}

/**
  Take a lock for protecting shared handler data.
*/

void handler::lock_shared_ha_data() {
  assert(table_share);
  if (table_share->tmp_table == NO_TMP_TABLE)
    mysql_mutex_lock(&table_share->LOCK_ha_data);
}

/**
  Release lock for protecting ha_share.
*/

void handler::unlock_shared_ha_data() {
  assert(table_share);
  if (table_share->tmp_table == NO_TMP_TABLE)
    mysql_mutex_unlock(&table_share->LOCK_ha_data);
}

/**
  This structure is a helper structure for passing the length and pointer of
  blob space allocated by storage engine.
*/
struct blob_len_ptr {
  uint length;  // length of the blob
  uchar *ptr;   // pointer of the value
};

/**
  Get the blob length and pointer of allocated space from the record buffer.

  During evaluating the blob virtual generated columns, the blob space will
  be allocated by server. In order to keep the blob data after the table is
  closed, we need write the data into a specified space allocated by storage
  engine. Here, we have to extract the space pointer and length from the
  record buffer.
  After we get the value of virtual generated columns, copy the data into
  the specified space and store it in the record buffer (@see copy_blob_data()).

  @param table                    the pointer of table
  @param fields                   bitmap of field index of evaluated
                                  generated column
  @param[out] blob_len_ptr_array  an array to record the length and pointer
                                  of allocated space by storage engine.
  @note The caller should provide the blob_len_ptr_array with a size of
        MAX_FIELDS.
*/

static void extract_blob_space_and_length_from_record_buff(
    const TABLE *table, const MY_BITMAP *const fields,
    blob_len_ptr *blob_len_ptr_array) {
  int num = 0;
  for (Field **vfield = table->vfield; *vfield; vfield++) {
    // Check if this field should be included
    if (bitmap_is_set(fields, (*vfield)->field_index()) &&
        (*vfield)->is_virtual_gcol() && (*vfield)->type() == MYSQL_TYPE_BLOB) {
      auto field = down_cast<Field_blob *>(*vfield);
      blob_len_ptr_array[num].length = field->data_length();
      // TODO: The following check is only for Innodb.
      assert(blob_len_ptr_array[num].length == 255 ||
             blob_len_ptr_array[num].length == 768 ||
             blob_len_ptr_array[num].length == 3073);

      blob_len_ptr_array[num].ptr = field->get_blob_data();

      // Let server allocate the space for BLOB virtual generated columns
      field->reset();

      num++;
      assert(num <= MAX_FIELDS);
    }
  }
}

/**
  Copy the value of BLOB virtual generated columns into the space allocated
  by storage engine.

  This is because the table is closed after evaluating the value. In order to
  keep the BLOB value after the table is closed, we have to copy the value into
  the place where storage engine prepares for.

  @param table              pointer of the table to be operated on
  @param fields             bitmap of field index of evaluated generated column
  @param blob_len_ptr_array array of length and pointer of allocated space by
                            storage engine.
*/

static void copy_blob_data(const TABLE *table, const MY_BITMAP *const fields,
                           blob_len_ptr *blob_len_ptr_array) {
  uint num = 0;
  for (Field **vfield = table->vfield; *vfield; vfield++) {
    // Check if this field should be included
    if (bitmap_is_set(fields, (*vfield)->field_index()) &&
        (*vfield)->is_virtual_gcol() && (*vfield)->type() == MYSQL_TYPE_BLOB) {
      assert(blob_len_ptr_array[num].length > 0);
      assert(blob_len_ptr_array[num].ptr != nullptr);

      /*
        Only copy as much of the blob as the storage engine has
        allocated space for. This is sufficient since the only use of the
        blob in the storage engine is for using a prefix of it in a
        secondary index.
      */
      uint length = (*vfield)->data_length();
      const uint alloc_len = blob_len_ptr_array[num].length;
      length = length > alloc_len ? alloc_len : length;

      Field_blob *blob_field = down_cast<Field_blob *>(*vfield);
      memcpy(blob_len_ptr_array[num].ptr, blob_field->get_blob_data(), length);
      blob_field->store_in_allocated_space(
          pointer_cast<char *>(blob_len_ptr_array[num].ptr), length);
      num++;
      assert(num <= MAX_FIELDS);
    }
  }
}

/*
  Evaluate generated column's value. This is an internal helper reserved for
  handler::my_eval_gcolumn_expr().

  @param thd        pointer of THD
  @param table      The pointer of table where evaluted generated
                    columns are in
  @param fields     bitmap of field index of evaluated generated column
  @param[in,out] record record buff of base columns generated column depends.
                        After calling this function, it will be used to return
                        the value of generated column.
  @param in_purge   whether the function is called by purge thread

  @return true in case of error, false otherwise.
*/

static bool my_eval_gcolumn_expr_helper(THD *thd, TABLE *table,
                                        const MY_BITMAP *const fields,
                                        uchar *record, bool in_purge,
                                        const char **mv_data_ptr,
                                        ulong *mv_length) {
  DBUG_TRACE;
  assert(table && table->vfield);
  assert(!thd->is_error());

  uchar *old_buf = table->record[0];
  repoint_field_to_record(table, old_buf, record);

  blob_len_ptr blob_len_ptr_array[MAX_FIELDS];

  /*
    If it's purge thread, we need get the space allocated by storage engine
    for blob.
  */
  if (in_purge)
    extract_blob_space_and_length_from_record_buff(table, fields,
                                                   blob_len_ptr_array);

  bool res = false;
  Field *mv_field = nullptr;
  MY_BITMAP fields_to_evaluate;
  my_bitmap_map bitbuf[bitmap_buffer_size(MAX_FIELDS) / sizeof(my_bitmap_map)];
  bitmap_init(&fields_to_evaluate, bitbuf, table->s->fields);
  bitmap_set_all(&fields_to_evaluate);
  bitmap_intersect(&fields_to_evaluate, fields);
  /*
    In addition to evaluating the value for the columns requested by
    the caller we also need to evaluate any virtual columns that these
    depend on.
    This loop goes through the columns that should be evaluated and
    adds all the base columns. If the base column is virtual, it has
    to be evaluated.
  */
  for (Field **vfield_ptr = table->vfield; *vfield_ptr; vfield_ptr++) {
    Field *field = *vfield_ptr;
    // Validate that the field number is less than the bit map size
    assert(field->field_index() < fields->n_bits);

    if (bitmap_is_set(fields, field->field_index())) {
      bitmap_union(&fields_to_evaluate, &field->gcol_info->base_columns_map);
      if (field->is_array()) {
        mv_field = field;
        // Backup current value and use dedicated temporary buffer
        if ((down_cast<Field_blob *>(field))->backup_blob_field()) return true;
      }
    }
  }

  /*
    Evaluate all requested columns and all base columns these depends
    on that are virtual.

    This function is called by the storage engine, which may request to
    evaluate more generated columns than read_set/write_set says.
    For example, InnoDB's row_sel_sec_rec_is_for_clust_rec() reads the full
    record from the clustered index and asks us to compute generated columns
    that match key fields in the used secondary index. So we trust that the
    engine has filled all base columns necessary to requested computations,
    and we ignore read_set/write_set.
*/

  my_bitmap_map *old_maps[2];
  dbug_tmp_use_all_columns(table, old_maps, table->read_set, table->write_set);

  for (Field **vfield_ptr = table->vfield; *vfield_ptr; vfield_ptr++) {
    Field *field = *vfield_ptr;

    // Check if we should evaluate this field
    if (bitmap_is_set(&fields_to_evaluate, field->field_index()) &&
        field->is_virtual_gcol()) {
      assert(field->gcol_info && field->gcol_info->expr_item->fixed);

      const type_conversion_status save_in_field_status =
          field->gcol_info->expr_item->save_in_field(field, false);
      assert(!thd->is_error() || save_in_field_status != TYPE_OK);

      /*
        save_in_field() may return non-zero even if there was no
        error. This happens if a warning is raised, such as an
        out-of-range warning when converting the result to the target
        type of the virtual column. We should stop only if the
        non-zero return value was caused by an actual error.
      */
      if (save_in_field_status != TYPE_OK && thd->is_error()) {
        res = true;
        break;
      }
    }
  }

  dbug_tmp_restore_column_maps(table->read_set, table->write_set, old_maps);

  /*
    If it's a purge thread, we need copy the blob data into specified place
    allocated by storage engine so that the blob data still can be accessed
    after table is closed.
  */
  if (in_purge) copy_blob_data(table, fields, blob_len_ptr_array);

  if (mv_field) {
    assert(mv_data_ptr);
    Field_json *fld = down_cast<Field_json *>(mv_field);
    // Save calculated value
    *mv_data_ptr = fld->get_binary();
    *mv_length = fld->data_length();
    // Restore original value
    (fld)->restore_blob_backup();
  }

  repoint_field_to_record(table, record, old_buf);
  return res;
}

// Set se_private_id and se_private_data during upgrade
bool handler::ha_upgrade_table(THD *thd, const char *dbname,
                               const char *table_name, dd::Table *dd_table,
                               TABLE *table_arg) {
  table = table_arg;
  return upgrade_table(thd, dbname, table_name, dd_table);
}

/**
   Callback to allow InnoDB to prepare a template for generated
   column processing. This function will open the table without
   opening in the engine and call the provided function with
   the TABLE object made. The function will then close the TABLE.

   @param thd            Thread handle
   @param db_name        Name of database containing the table
   @param table_name     Name of table to open
   @param myc            InnoDB function to call for processing TABLE
   @param ib_table       Argument for InnoDB function

   @return true in case of error, false otherwise.
*/

bool handler::my_prepare_gcolumn_template(THD *thd, const char *db_name,
                                          const char *table_name,
                                          my_gcolumn_template_callback_t myc,
                                          void *ib_table) {
  char path[FN_REFLEN + 1];
  bool was_truncated;
  build_table_filename(path, sizeof(path) - 1 - reg_ext_length, db_name,
                       table_name, "", 0, &was_truncated);
  assert(!was_truncated);
  bool rc = true;

  MDL_ticket *mdl_ticket = nullptr;
  if (dd::acquire_shared_table_mdl(thd, db_name, table_name, false,
                                   &mdl_ticket))
    return true;

  TABLE *table = nullptr;
  {
    dd::cache::Dictionary_client::Auto_releaser releaser(thd->dd_client());
    const dd::Table *tab_obj = nullptr;
    if (thd->dd_client()->acquire(db_name, table_name, &tab_obj)) return true;
    assert(tab_obj);

    // Note! The second-to-last argument to open_table_uncached() must be false,
    // since the table already exists in the TDC. Allowing the table to
    // be opened in the SE in this case is dangerous as the two shares
    // could get conflicting SE private data.
    table = open_table_uncached(thd, path, db_name, table_name, false, false,
                                *tab_obj);
  }

  dd::release_mdl(thd, mdl_ticket);

  if (table) {
    myc(table, ib_table);
    intern_close_table(table);
    rc = false;
  }
  return rc;
}

/**
  Callback for generated columns processing. Will open the table, in the
  server *only*, and call my_eval_gcolumn_expr_helper() to do the actual
  processing. This function is a variant of the other
  handler::my_eval_gcolumn_expr() but is intended for use when no TABLE
  object already exists - e.g. from purge threads.

  Note! The call to open_table_uncached() must be made with the second-to-last
  argument (open_in_engine) set to false. Failing to do so will cause
  deadlocks and incorrect behavior.

  @param thd         thread handle
  @param db_name     database containing the table to open
  @param table_name  name of table to open
  @param fields      bitmap of field index of evaluated generated column
  @param record      record buffer
  @param[out] mv_data_ptr     For a typed array field in this arg the pointer
                              to its value is returned
  @param[out] mv_length  Length of the value above

  @return true in case of error, false otherwise.
*/

bool handler::my_eval_gcolumn_expr_with_open(THD *thd, const char *db_name,
                                             const char *table_name,
                                             const MY_BITMAP *const fields,
                                             uchar *record,
                                             const char **mv_data_ptr,
                                             ulong *mv_length) {
  bool retval = true;

  char path[FN_REFLEN + 1];
  bool was_truncated;
  build_table_filename(path, sizeof(path) - 1 - reg_ext_length, db_name,
                       table_name, "", 0, &was_truncated);
  assert(!was_truncated);

  MDL_ticket *mdl_ticket = nullptr;
  if (dd::acquire_shared_table_mdl(thd, db_name, table_name, false,
                                   &mdl_ticket))
    return true;

  TABLE *table = nullptr;
  {
    dd::cache::Dictionary_client::Auto_releaser releaser(thd->dd_client());
    const dd::Table *tab_obj = nullptr;
    if (thd->dd_client()->acquire(db_name, table_name, &tab_obj)) return true;
    assert(tab_obj);

    table = open_table_uncached(thd, path, db_name, table_name, false, false,
                                *tab_obj);
  }

  dd::release_mdl(thd, mdl_ticket);

  if (table) {
    retval = my_eval_gcolumn_expr_helper(thd, table, fields, record, true,
                                         mv_data_ptr, mv_length);
    intern_close_table(table);
  }

  return retval;
}

bool handler::my_eval_gcolumn_expr(THD *thd, TABLE *table,
                                   const MY_BITMAP *const fields, uchar *record,
                                   const char **mv_data_ptr, ulong *mv_length) {
  DBUG_TRACE;

  const bool res = my_eval_gcolumn_expr_helper(thd, table, fields, record,
                                               false, mv_data_ptr, mv_length);
  return res;
}

bool handler::filter_dup_records() {
  assert(inited == INDEX && m_unique);
  position(table->record[0]);
  return m_unique->unique_add(ref);
}

int handler::ha_extra(enum ha_extra_function operation) {
  if (operation == HA_EXTRA_ENABLE_UNIQUE_RECORD_FILTER) {
    // This operation should be called only for active multi-valued index
    assert(inited == INDEX &&
           (table->key_info[active_index].flags & HA_MULTI_VALUED_KEY));
    // This unique filter uses only row id to weed out duplicates. Due to that
    // it will work with any active index.
    if (!m_unique &&
        (!(m_unique = new (*THR_MALLOC) Unique_on_insert(ref_length)) ||
         m_unique->init())) {
      /* purecov: begin inspected */
      destroy(m_unique);
      return HA_ERR_OUT_OF_MEM;
      /* purecov: end */
    }
    m_unique->reset(true);
    return 0;
  } else if (operation == HA_EXTRA_DISABLE_UNIQUE_RECORD_FILTER) {
    if (m_unique) {
      m_unique->cleanup();
      destroy(m_unique);
      m_unique = nullptr;
    }
  }
  return extra(operation);
}

/**
  Auxiliary structure for passing information to notify_*_helper()
  functions.
*/

struct HTON_NOTIFY_PARAMS {
  HTON_NOTIFY_PARAMS(const MDL_key *mdl_key, ha_notification_type mdl_type)
      : key(mdl_key),
        notification_type(mdl_type),
        some_htons_were_notified(false),
        victimized(false) {}

  const MDL_key *key;
  const ha_notification_type notification_type;
  bool some_htons_were_notified;
  bool victimized;
};

static bool notify_exclusive_mdl_helper(THD *thd, plugin_ref plugin,
                                        void *arg) {
  handlerton *hton = plugin_data<handlerton *>(plugin);
  if (hton->state == SHOW_OPTION_YES && hton->notify_exclusive_mdl) {
    HTON_NOTIFY_PARAMS *params = reinterpret_cast<HTON_NOTIFY_PARAMS *>(arg);

    if (hton->notify_exclusive_mdl(thd, params->key, params->notification_type,
                                   &params->victimized)) {
      // Ignore failures from post event notification.
      if (params->notification_type == HA_NOTIFY_PRE_EVENT) return true;
    } else
      params->some_htons_were_notified = true;
  }
  return false;
}

/**
  Notify/get permission from all interested storage engines before
  acquisition or after release of exclusive metadata lock on object
  represented by key.

  @param thd                Thread context.
  @param mdl_key            MDL key identifying object on which exclusive
                            lock is to be acquired/was released.
  @param notification_type  Indicates whether this is pre-acquire or
                            post-release notification.
  @param victimized        'true' if locking failed as we were selected
                            as a victim in order to avoid possible deadlocks.

  See @sa handlerton::notify_exclusive_mdl for details about
  calling convention and error reporting.

  @return False - if notification was successful/lock can be acquired,
          True - if it has failed/lock should not be acquired.
*/

bool ha_notify_exclusive_mdl(THD *thd, const MDL_key *mdl_key,
                             ha_notification_type notification_type,
                             bool *victimized) {
  HTON_NOTIFY_PARAMS params(mdl_key, notification_type);
  *victimized = false;
  if (plugin_foreach(thd, notify_exclusive_mdl_helper,
                     MYSQL_STORAGE_ENGINE_PLUGIN, &params)) {
    *victimized = params.victimized;
    /*
      If some SE hasn't given its permission to acquire lock and some SEs
      has given their permissions, we need to notify the latter group about
      failed lock acquisition. We do this by calling post-release notification
      for all interested SEs unconditionally.
    */
    if (notification_type == HA_NOTIFY_PRE_EVENT &&
        params.some_htons_were_notified) {
      HTON_NOTIFY_PARAMS rollback_params(mdl_key, HA_NOTIFY_POST_EVENT);
      (void)plugin_foreach(thd, notify_exclusive_mdl_helper,
                           MYSQL_STORAGE_ENGINE_PLUGIN, &rollback_params);
    }
    return true;
  }
  return false;
}

static bool notify_alter_table_helper(THD *thd, plugin_ref plugin, void *arg) {
  handlerton *hton = plugin_data<handlerton *>(plugin);
  if (hton->state == SHOW_OPTION_YES && hton->notify_alter_table) {
    HTON_NOTIFY_PARAMS *params = reinterpret_cast<HTON_NOTIFY_PARAMS *>(arg);

    if (hton->notify_alter_table(thd, params->key, params->notification_type)) {
      // Ignore failures from post event notification.
      if (params->notification_type == HA_NOTIFY_PRE_EVENT) return true;
    } else
      params->some_htons_were_notified = true;
  }
  return false;
}

/**
  Notify/get permission from all interested storage engines before
  or after executed ALTER TABLE on the table identified by key.

  @param thd                Thread context.
  @param mdl_key            MDL key identifying table.
  @param notification_type  Indicates whether this is pre-ALTER or
                            post-ALTER notification.

  See @sa handlerton::notify_alter_table for rationale,
  details about calling convention and error reporting.

  @return False - if notification was successful/ALTER TABLE can
                  proceed.
          True -  if it has failed/ALTER TABLE should fail.
*/

bool ha_notify_alter_table(THD *thd, const MDL_key *mdl_key,
                           ha_notification_type notification_type) {
  HTON_NOTIFY_PARAMS params(mdl_key, notification_type);

  if (plugin_foreach(thd, notify_alter_table_helper,
                     MYSQL_STORAGE_ENGINE_PLUGIN, &params)) {
    /*
      If some SE hasn't given its permission to do ALTER TABLE and some SEs
      has given their permissions, we need to notify the latter group about
      failed attemopt. We do this by calling post-ALTER TABLE notification
      for all interested SEs unconditionally.
    */
    if (notification_type == HA_NOTIFY_PRE_EVENT &&
        params.some_htons_were_notified) {
      HTON_NOTIFY_PARAMS rollback_params(mdl_key, HA_NOTIFY_POST_EVENT);
      (void)plugin_foreach(thd, notify_alter_table_helper,
                           MYSQL_STORAGE_ENGINE_PLUGIN, &rollback_params);
    }
    return true;
  }
  return false;
}

/**
  Set the transaction isolation level for the next transaction and update
  session tracker information about the transaction isolation level.

  @param thd           THD session setting the tx_isolation.
  @param tx_isolation  The isolation level to be set.
  @param one_shot      True if the isolation level should be restored to
                       session default after finishing the transaction.
*/
bool set_tx_isolation(THD *thd, enum_tx_isolation tx_isolation, bool one_shot) {
  TX_TRACKER_GET(tst);

  if (thd->variables.session_track_transaction_info <= TX_TRACK_NONE)
    tst = nullptr;

  thd->tx_isolation = tx_isolation;

  if (one_shot) {
    assert(!thd->in_active_multi_stmt_transaction());
    assert(!thd->in_sub_stmt);
    enum enum_tx_isol_level l;
    switch (thd->tx_isolation) {
      case ISO_READ_UNCOMMITTED:
        l = TX_ISOL_UNCOMMITTED;
        break;
      case ISO_READ_COMMITTED:
        l = TX_ISOL_COMMITTED;
        break;
      case ISO_REPEATABLE_READ:
        l = TX_ISOL_REPEATABLE;
        break;
      case ISO_SERIALIZABLE:
        l = TX_ISOL_SERIALIZABLE;
        break;
      default:
        assert(0);
        return true;
    }
    if (tst) tst->set_isol_level(thd, l);
  } else if (tst) {
    tst->set_isol_level(thd, TX_ISOL_INHERIT);
  }
  return false;
}

static bool post_recover_handlerton(THD *, plugin_ref plugin, void *) {
  handlerton *hton = plugin_data<handlerton *>(plugin);

  if (hton->state == SHOW_OPTION_YES && hton->post_recover)
    hton->post_recover();

  return false;
}

void ha_post_recover(void) {
  (void)plugin_foreach(nullptr, post_recover_handlerton,
                       MYSQL_STORAGE_ENGINE_PLUGIN, nullptr);
}

void handler::ha_set_primary_handler(handler *primary_handler) {
  assert((ht->flags & HTON_IS_SECONDARY_ENGINE) != 0);
  assert(primary_handler->table->s->has_secondary_engine());
  m_primary_handler = primary_handler;
}

/**
  Checks if the database name is reserved word used by SE by invoking
  the handlerton method.

  @param  plugin        SE plugin.
  @param  name          Database name.

  @retval true          If the name is reserved word.
  @retval false         If the name is not reserved word.
*/
static bool is_reserved_db_name_handlerton(THD *, plugin_ref plugin,
                                           void *name) {
  handlerton *hton = plugin_data<handlerton *>(plugin);
  if (hton->state == SHOW_OPTION_YES && hton->is_reserved_db_name)
    return (hton->is_reserved_db_name(hton, (const char *)name));
  return false;
}

/**
   Check if the database name is reserved word used by SE.

   @param  name    Database name.

   @retval true    If the name is a reserved word.
   @retval false   If the name is not a reserved word.
*/
bool ha_check_reserved_db_name(const char *name) {
  return (plugin_foreach(nullptr, is_reserved_db_name_handlerton,
                         MYSQL_STORAGE_ENGINE_PLUGIN,
                         const_cast<char *>(name)));
}

/**
   Check whether an error is index access error or not
   after an index read. Error other than HA_ERR_END_OF_FILE
   or HA_ERR_KEY_NOT_FOUND will stop next index read.

   @param  error    Handler error code.

   @retval true     if error is different from HA_ERR_END_OF_FILE or
                    HA_ERR_KEY_NOT_FOUND.
   @retval false    if error is HA_ERR_END_OF_FILE or HA_ERR_KEY_NOT_FOUND.
*/
bool is_index_access_error(int error) {
  return (error != HA_ERR_END_OF_FILE && error != HA_ERR_KEY_NOT_FOUND);
}<|MERGE_RESOLUTION|>--- conflicted
+++ resolved
@@ -7686,31 +7686,7 @@
   return 0;
 }
 
-<<<<<<< HEAD
-int binlog_log_row(TABLE *table, const uchar *before_record,
-                   const uchar *after_record, Log_func *log_func) {
-  bool error = false;
-  THD *const thd = table->in_use;
-
-  if (check_table_binlog_row_based(thd, table)) {
-    if (thd->variables.transaction_write_set_extraction != HASH_ALGORITHM_OFF) {
-      try {
-        if (before_record && after_record) {
-          /* capture both images pke */
-          if (add_pke(table, thd, table->record[0]) ||
-              add_pke(table, thd, table->record[1])) {
-            return HA_ERR_RBR_LOGGING_FAILED;
-          }
-        } else {
-          if (add_pke(table, thd, table->record[0])) {
-            return HA_ERR_RBR_LOGGING_FAILED;
-          }
-=======
-typedef bool Log_func(THD*, TABLE*, bool,
-                      const uchar*, const uchar*);
-
-/**
-
+/**
   The purpose of an instance of this class is to :
 
   1) Given a TABLE instance, backup the given TABLE::read_set, TABLE::write_set
@@ -7720,21 +7696,22 @@
      this instance disposal.
  */
 
-class Binlog_log_row_cleanup
-{
+class Binlog_log_row_cleanup {
  public:
   /**
     This constructor aims to create temporary copies of readset and writeset.
+
     @param table                 A pointer to TABLE object
     @param temp_read_bitmap      Temporary BITMAP to store read_set.
     @param temp_write_bitmap     Temporary BITMAP to store write_set.
-  */
+    */
   Binlog_log_row_cleanup(TABLE &table, MY_BITMAP &temp_read_bitmap,
+
                          MY_BITMAP &temp_write_bitmap)
+
       : m_cleanup_table(table),
         m_cleanup_read_bitmap(temp_read_bitmap),
-        m_cleanup_write_bitmap(temp_write_bitmap)
-  {
+        m_cleanup_write_bitmap(temp_write_bitmap) {
     bitmap_copy(&this->m_cleanup_read_bitmap, this->m_cleanup_table.read_set);
     bitmap_copy(&this->m_cleanup_write_bitmap, this->m_cleanup_table.write_set);
   }
@@ -7742,9 +7719,8 @@
   /**
     This destructor aims to restore the original readset and writeset and
     delete the temporary copies.
-  */
-  virtual ~Binlog_log_row_cleanup()
-  {
+   */
+  virtual ~Binlog_log_row_cleanup() {
     bitmap_copy(this->m_cleanup_table.read_set, &this->m_cleanup_read_bitmap);
     bitmap_copy(this->m_cleanup_table.write_set, &this->m_cleanup_write_bitmap);
     bitmap_free(&this->m_cleanup_read_bitmap);
@@ -7757,38 +7733,29 @@
   MY_BITMAP &m_cleanup_write_bitmap;  // Temporary bitmap to store write_set.
 };
 
-int binlog_log_row(TABLE* table,
-                          const uchar *before_record,
-                          const uchar *after_record,
-                          Log_func *log_func)
-{
-  bool error= 0;
-  THD *const thd= table->in_use;
-
-  if (check_table_binlog_row_based(thd, table))
-  {
-    if (thd->variables.transaction_write_set_extraction != HASH_ALGORITHM_OFF)
-    {
-      try
-      {
+int binlog_log_row(TABLE *table, const uchar *before_record,
+                   const uchar *after_record, Log_func *log_func) {
+  bool error = false;
+  THD *const thd = table->in_use;
+
+  if (check_table_binlog_row_based(thd, table)) {
+    if (thd->variables.transaction_write_set_extraction != HASH_ALGORITHM_OFF) {
+      try {
         MY_BITMAP save_read_set;
         MY_BITMAP save_write_set;
-        if (bitmap_init(&save_read_set, NULL, table->s->fields, false) ||
-            bitmap_init(&save_write_set, NULL, table->s->fields, false))
-        {
+        if (bitmap_init(&save_read_set, NULL, table->s->fields) ||
+            bitmap_init(&save_write_set, NULL, table->s->fields)) {
           my_error(ER_OUT_OF_RESOURCES, MYF(0));
           return HA_ERR_RBR_LOGGING_FAILED;
         }
 
         Binlog_log_row_cleanup cleanup_sentry(*table, save_read_set,
                                               save_write_set);
-        if (thd->variables.binlog_row_image == 0)
-        {
-          for (uint key_number= 0; key_number < table->s->keys; ++key_number)
-          {
+
+        if (thd->variables.binlog_row_image == 0) {
+          for (uint key_number = 0; key_number < table->s->keys; ++key_number) {
             if (((table->key_info[key_number].flags & (HA_NOSAME)) ==
-                 HA_NOSAME))
-            {
+                 HA_NOSAME)) {
               table->mark_columns_used_by_index_no_reset(key_number,
                                                          table->read_set);
               table->mark_columns_used_by_index_no_reset(key_number,
@@ -7796,18 +7763,13 @@
             }
           }
         }
-        const uchar *records[]= {after_record, before_record};
-
-        for (int record= 0; record < 2; ++record)
-        {
-          if (records[record] != NULL)
-          {
-            assert(records[record] == table->record[0] ||
-                   records[record] == table->record[1]);
-            bool res= add_pke(table, thd, records[record]);
+        std::array<const uchar *, 2> records{after_record, before_record};
+        for (auto rec : records) {
+          if (rec != nullptr) {
+            assert(rec == table->record[0] || rec == table->record[1]);
+            bool res = add_pke(table, thd, rec);
             if (res) return HA_ERR_RBR_LOGGING_FAILED;
           }
->>>>>>> db5c8748
         }
       } catch (const std::bad_alloc &) {
         my_error(ER_OUT_OF_RESOURCES, MYF(0));
