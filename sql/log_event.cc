--- conflicted
+++ resolved
@@ -2505,27 +2505,16 @@
     if (bitmap_is_set(cols_bitmap, i) == 0)
       continue;
     
-<<<<<<< HEAD
     my_b_printf(file, "###   @%d=", static_cast<int>(i + 1));
+    size_t fsize= td->calc_field_size((uint)i, (uchar*) value);
+    if (value + fsize > m_rows_end)
+    {
+      my_b_printf(file, "***Corrupted replication event was detected."
+                  " Not printing the value***\n");
+      value+= fsize;
+      return 0;
+    }
     size_t size= log_event_print_value(file,is_null? NULL: value,
-=======
-    if (is_null)
-    {
-      my_b_printf(file, "###   @%d=NULL", static_cast<int>(i + 1));
-    }
-    else
-    {
-      my_b_printf(file, "###   @%d=", static_cast<int>(i + 1));
-      size_t fsize= td->calc_field_size((uint)i, (uchar*) value);
-      if (value + fsize > m_rows_end)
-      {
-        my_b_printf(file, "***Corrupted replication event was detected."
-                    " Not printing the value***\n");
-        value+= fsize;
-        return 0;
-      }
-      size_t size= log_event_print_value(file, value,
->>>>>>> 1147e40b
                                          td->type(i), td->field_metadata(i),
                                          typestr, sizeof(typestr));
     if (!size)
