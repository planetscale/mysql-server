--- conflicted
+++ resolved
@@ -470,7 +470,8 @@
 const char *opt_ndb_mgmd;
 ulong opt_ndb_nodeid;
 ulong ndb_extra_logging;
-<<<<<<< HEAD
+ulong opt_ndb_wait_setup;
+wait_cond_timed_func ndb_wait_setup_func= 0;
 ulong ndb_report_thresh_binlog_epoch_slip= 0;
 ulong ndb_report_thresh_binlog_mem_usage= 0;
 my_bool ndb_log_binlog_index= FALSE;
@@ -479,22 +480,7 @@
 my_bool opt_ndb_log_orig= FALSE;
 my_bool opt_ndb_log_bin= FALSE;
 my_bool opt_ndb_log_empty_epochs= FALSE;
-#ifdef HAVE_NDB_BINLOG
-ulong opt_ndb_wait_setup;
-wait_cond_timed_func ndb_wait_setup_func= 0;
-=======
-ulong opt_ndb_wait_setup;
-wait_cond_timed_func ndb_wait_setup_func= 0;
-#ifdef HAVE_NDB_BINLOG
-ulong ndb_report_thresh_binlog_epoch_slip;
-ulong ndb_report_thresh_binlog_mem_usage;
-my_bool ndb_log_binlog_index;
-my_bool opt_ndb_log_update_as_write;
-my_bool opt_ndb_log_updated_only;
-my_bool opt_ndb_log_orig;
-my_bool opt_ndb_log_bin;
->>>>>>> 215602cc
-#endif
+
 
 extern const char *ndb_distribution_names[];
 extern TYPELIB ndb_distribution_typelib;
@@ -6216,20 +6202,16 @@
    "ndb_binlog_index table.",
    (uchar**) &ndb_log_binlog_index, (uchar**) &ndb_log_binlog_index,
    0, GET_BOOL, OPT_ARG, 1, 0, 0, 0, 0, 0},
-#endif
-  { "ndb-wait-setup", OPT_NDB_WAIT_SETUP,
-    "Time (in seconds) for mysqld to wait for Ndb engine setup to complete",
-    (uchar**) &opt_ndb_wait_setup, (uchar**) &opt_ndb_wait_setup,
-    0, GET_ULONG, REQUIRED_ARG, 15, 0, LONG_TIMEOUT, 0, 0, 0},
-<<<<<<< HEAD
   {"ndb-log-empty-epochs", OPT_NDB_LOG_EMPTY_EPOCHS,
    "",
    (uchar**) &opt_ndb_log_empty_epochs,
    (uchar**) &opt_ndb_log_empty_epochs,
    0, GET_BOOL, OPT_ARG, 0, 0, 0, 0, 0, 0},
 #endif
-=======
->>>>>>> 215602cc
+  { "ndb-wait-setup", OPT_NDB_WAIT_SETUP,
+    "Time (in seconds) for mysqld to wait for Ndb engine setup to complete",
+    (uchar**) &opt_ndb_wait_setup, (uchar**) &opt_ndb_wait_setup,
+    0, GET_ULONG, REQUIRED_ARG, 15, 0, LONG_TIMEOUT, 0, 0, 0},
   {"ndb-use-exact-count", OPT_NDB_USE_EXACT_COUNT,
    "Use exact records count during query planning and for fast "
    "select count(*), disable for faster queries.",
