--- conflicted
+++ resolved
@@ -8183,10 +8183,7 @@
 ulong srv_thread_concurrency;
 ulong srv_commit_concurrency;
 }
-<<<<<<< HEAD
-=======
-
->>>>>>> 2da3f0e0
+
 #endif
 
 #ifndef WITH_NDBCLUSTER_STORAGE_ENGINE
