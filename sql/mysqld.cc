--- conflicted
+++ resolved
@@ -385,7 +385,7 @@
 ulong binlog_error_action;
 const char *binlog_error_action_list[]= {"IGNORE_ERROR", "ABORT_SERVER", NullS};
 ulong gtid_mode;
-uint executed_gtids_compression_period= 0;
+uint gtid_executed_compression_period= 0;
 const char *gtid_mode_names[]=
 {"OFF", "UPGRADE_STEP_1", "UPGRADE_STEP_2", "ON", NullS};
 TYPELIB gtid_mode_typelib=
@@ -6815,15 +6815,6 @@
   case OPT_BINLOG_FORMAT:
     binlog_format_used= true;
     break;
-<<<<<<< HEAD
-=======
-  case OPT_BINLOGGING_IMPOSSIBLE_MODE:
-    WARN_DEPRECATED(NULL, "--binlogging_impossible_mode",
-                    "'--binlog_error_action'");
-  case OPT_SIMPLIFIED_BINLOG_GTID_RECOVERY:
-    WARN_DEPRECATED(NULL, "--simplified_binlog_gtid_recovery",
-                    "'--binlog_gtid_simple_recovery'");
->>>>>>> 3f259e58
 #include <sslopt-case.h>
 #ifndef EMBEDDED_LIBRARY
   case 'V':
