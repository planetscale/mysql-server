/* Copyright (c) 2000, 2012, Oracle and/or its affiliates. All rights reserved.

   This program is free software; you can redistribute it and/or modify
   it under the terms of the GNU General Public License as published by
   the Free Software Foundation; version 2 of the License.

   This program is distributed in the hope that it will be useful,
   but WITHOUT ANY WARRANTY; without even the implied warranty of
   MERCHANTABILITY or FITNESS FOR A PARTICULAR PURPOSE.  See the
   GNU General Public License for more details.

   You should have received a copy of the GNU General Public License
   along with this program; if not, write to the Free Software
   Foundation, Inc., 51 Franklin St, Fifth Floor, Boston, MA 02110-1301  USA
*/

#include "mysql_priv.h"
#include <m_ctype.h>
#include <my_dir.h>
#include <my_bit.h>
#include "slave.h"
#include "rpl_mi.h"
#include "sql_repl.h"
#include "rpl_filter.h"
#include "repl_failsafe.h"
#include <my_stacktrace.h>
#include "mysqld_suffix.h"
#include "mysys_err.h"
#include "events.h"
#include "debug_sync.h"
#include "log_event.h"

#include "../storage/myisam/ha_myisam.h"

#include "rpl_injector.h"

#ifdef HAVE_SYS_PRCTL_H
#include <sys/prctl.h>
#endif

#ifdef WITH_NDBCLUSTER_STORAGE_ENGINE
#if defined(NOT_ENOUGH_TESTED) \
  && defined(NDB_SHM_TRANSPORTER) && MYSQL_VERSION_ID >= 50000
#define OPT_NDB_SHM_DEFAULT 1
#else
#define OPT_NDB_SHM_DEFAULT 0
#endif
#endif

#ifndef DEFAULT_SKIP_THREAD_PRIORITY
#define DEFAULT_SKIP_THREAD_PRIORITY 0
#endif

#include <thr_alarm.h>
#include <ft_global.h>
#include <errmsg.h>
#include "sp_rcontext.h"
#include "sp_cache.h"

#define mysqld_charset &my_charset_latin1

#ifdef HAVE_purify
#define IF_PURIFY(A,B) (A)
#else
#define IF_PURIFY(A,B) (B)
#endif

#if SIZEOF_CHARP == 4
#define MAX_MEM_TABLE_SIZE ~(ulong) 0
#else
#define MAX_MEM_TABLE_SIZE ~(ulonglong) 0
#endif

/* stack traces are only supported on linux intel */
#if defined(__linux__)  && defined(__i386__)
#define	HAVE_STACK_TRACE_ON_SEGV
#endif /* __linux__ */

/* We have HAVE_purify below as this speeds up the shutdown of MySQL */

#if defined(HAVE_DEC_3_2_THREADS) || defined(SIGNALS_DONT_BREAK_READ) || defined(HAVE_purify) && defined(__linux__)
#define HAVE_CLOSE_SERVER_SOCK 1
#endif

extern "C" {					// Because of SCO 3.2V4.2
#include <errno.h>
#include <sys/stat.h>
#ifndef __GNU_LIBRARY__
#define __GNU_LIBRARY__				// Skip warnings in getopt.h
#endif
#include <my_getopt.h>
#ifdef HAVE_SYSENT_H
#include <sysent.h>
#endif
#ifdef HAVE_PWD_H
#include <pwd.h>				// For getpwent
#endif
#ifdef HAVE_GRP_H
#include <grp.h>
#endif
#include <my_net.h>

#if !defined(__WIN__)
#  ifndef __NETWARE__
#include <sys/resource.h>
#  endif /* __NETWARE__ */
#ifdef HAVE_SYS_UN_H
#  include <sys/un.h>
#endif
#include <netdb.h>
#ifdef HAVE_SELECT_H
#  include <select.h>
#endif
#ifdef HAVE_SYS_SELECT_H
#include <sys/select.h>
#endif
#include <sys/utsname.h>
#endif /* __WIN__ */

#include <my_libwrap.h>

#ifdef HAVE_SYS_MMAN_H
#include <sys/mman.h>
#endif

#ifdef __WIN__ 
#include <crtdbg.h>
#endif

#ifdef __NETWARE__
#define zVOLSTATE_ACTIVE 6
#define zVOLSTATE_DEACTIVE 2
#define zVOLSTATE_MAINTENANCE 3

#undef __event_h__
#include <../include/event.h>
/*
  This #undef exists here because both libc of NetWare and MySQL have
  files named event.h which causes compilation errors.
*/

#include <nks/netware.h>
#include <nks/vm.h>
#include <library.h>
#include <monitor.h>
#include <zOmni.h>                              //For NEB
#include <neb.h>                                //For NEB
#include <nebpub.h>                             //For NEB
#include <zEvent.h>                             //For NSS event structures
#include <zPublics.h>

static void *neb_consumer_id= NULL;             //For storing NEB consumer id
static char datavolname[256]= {0};
static VolumeID_t datavolid;
static event_handle_t eh;
static Report_t ref;
static void *refneb= NULL;
my_bool event_flag= FALSE;
static int volumeid= -1;

  /* NEB event callback */
unsigned long neb_event_callback(struct EventBlock *eblock);
static void registerwithneb();
static void getvolumename();
static void getvolumeID(BYTE *volumeName);
#endif /* __NETWARE__ */
  

#ifdef _AIX41
int initgroups(const char *,unsigned int);
#endif

#if defined(__FreeBSD__) && defined(HAVE_IEEEFP_H) && !defined(HAVE_FEDISABLEEXCEPT)
#include <ieeefp.h>
#ifdef HAVE_FP_EXCEPT				// Fix type conflict
typedef fp_except fp_except_t;
#endif
#endif /* __FreeBSD__ && HAVE_IEEEFP_H && !HAVE_FEDISABLEEXCEPT */
#ifdef HAVE_SYS_FPU_H
/* for IRIX to use set_fpc_csr() */
#include <sys/fpu.h>
#endif
#ifdef HAVE_FPU_CONTROL_H
#include <fpu_control.h>
#endif
#if defined(__i386__) && !defined(HAVE_FPU_CONTROL_H)
# define fpu_control_t unsigned int
# define _FPU_EXTENDED 0x300
# define _FPU_DOUBLE 0x200
# if defined(__GNUC__) || (defined(__SUNPRO_CC) && __SUNPRO_CC >= 0x590)
#  define _FPU_GETCW(cw) asm volatile ("fnstcw %0" : "=m" (*&cw))
#  define _FPU_SETCW(cw) asm volatile ("fldcw %0" : : "m" (*&cw))
# else
#  define _FPU_GETCW(cw) (cw= 0)
#  define _FPU_SETCW(cw)
# endif
#endif

extern "C" my_bool reopen_fstreams(const char *filename,
                                   FILE *outstream, FILE *errstream);

inline void setup_fpu()
{
#if defined(__FreeBSD__) && defined(HAVE_IEEEFP_H) && !defined(HAVE_FEDISABLEEXCEPT)
  /* We can't handle floating point exceptions with threads, so disable
     this on freebsd
     Don't fall for overflow, underflow,divide-by-zero or loss of precision.
     fpsetmask() is deprecated in favor of fedisableexcept() in C99.
  */
#if defined(FP_X_DNML)
  fpsetmask(~(FP_X_INV | FP_X_DNML | FP_X_OFL | FP_X_UFL | FP_X_DZ |
	      FP_X_IMP));
#else
  fpsetmask(~(FP_X_INV |             FP_X_OFL | FP_X_UFL | FP_X_DZ |
              FP_X_IMP));
#endif /* FP_X_DNML */
#endif /* __FreeBSD__ && HAVE_IEEEFP_H && !HAVE_FEDISABLEEXCEPT */

#ifdef HAVE_FEDISABLEEXCEPT
  fedisableexcept(FE_ALL_EXCEPT);
#endif

#ifdef HAVE_FESETROUND
    /* Set FPU rounding mode to "round-to-nearest" */
  fesetround(FE_TONEAREST);
#endif /* HAVE_FESETROUND */

  /*
    x86 (32-bit) requires FPU precision to be explicitly set to 64 bit
    (double precision) for portable results of floating point operations.
    However, there is no need to do so if compiler is using SSE2 for floating
    point, double values will be stored and processed in 64 bits anyway.
  */
#if defined(__i386__) && !defined(__SSE2_MATH__)
#if defined(_WIN32)
#if !defined(_WIN64)
  _control87(_PC_53, MCW_PC);
#endif /* !_WIN64 */
#else /* !_WIN32 */
  fpu_control_t cw;
  _FPU_GETCW(cw);
  cw= (cw & ~_FPU_EXTENDED) | _FPU_DOUBLE;
  _FPU_SETCW(cw);
#endif /* _WIN32 && */
#endif /* __i386__ */

#if defined(__sgi) && defined(HAVE_SYS_FPU_H)
  /* Enable denormalized DOUBLE values support for IRIX */
  union fpc_csr n;
  n.fc_word = get_fpc_csr();
  n.fc_struct.flush = 0;
  set_fpc_csr(n.fc_word);
#endif
}

} /* cplusplus */

#define MYSQL_KILL_SIGNAL SIGTERM

#ifdef HAVE_GLIBC2_STYLE_GETHOSTBYNAME_R
#include <sys/types.h>
#else
#include <my_pthread.h>			// For thr_setconcurency()
#endif

#ifdef SOLARIS
extern "C" int gethostname(char *name, int namelen);
#endif

extern "C" sig_handler handle_fatal_signal(int sig);

#if defined(__linux__)
#define ENABLE_TEMP_POOL 1
#else
#define ENABLE_TEMP_POOL 0
#endif

/* Constants */

#include <welcome_copyright_notice.h> // ORACLE_WELCOME_COPYRIGHT_NOTICE

const char *show_comp_option_name[]= {"YES", "NO", "DISABLED"};
/*
  WARNING: When adding new SQL modes don't forget to update the
           tables definitions that stores it's value.
           (ie: mysql.event, mysql.proc)
*/
static const char *sql_mode_names[]=
{
  "REAL_AS_FLOAT", "PIPES_AS_CONCAT", "ANSI_QUOTES", "IGNORE_SPACE",
  "?", "ONLY_FULL_GROUP_BY", "NO_UNSIGNED_SUBTRACTION",
  "NO_DIR_IN_CREATE",
  "POSTGRESQL", "ORACLE", "MSSQL", "DB2", "MAXDB", "NO_KEY_OPTIONS",
  "NO_TABLE_OPTIONS", "NO_FIELD_OPTIONS", "MYSQL323", "MYSQL40", "ANSI",
  "NO_AUTO_VALUE_ON_ZERO", "NO_BACKSLASH_ESCAPES", "STRICT_TRANS_TABLES",
  "STRICT_ALL_TABLES",
  "NO_ZERO_IN_DATE", "NO_ZERO_DATE", "ALLOW_INVALID_DATES",
  "ERROR_FOR_DIVISION_BY_ZERO",
  "TRADITIONAL", "NO_AUTO_CREATE_USER", "HIGH_NOT_PRECEDENCE",
  "NO_ENGINE_SUBSTITUTION",
  "PAD_CHAR_TO_FULL_LENGTH",
  NullS
};

static const unsigned int sql_mode_names_len[]=
{
  /*REAL_AS_FLOAT*/               13,
  /*PIPES_AS_CONCAT*/             15,
  /*ANSI_QUOTES*/                 11,
  /*IGNORE_SPACE*/                12,
  /*?*/                           1,
  /*ONLY_FULL_GROUP_BY*/          18,
  /*NO_UNSIGNED_SUBTRACTION*/     23,
  /*NO_DIR_IN_CREATE*/            16,
  /*POSTGRESQL*/                  10,
  /*ORACLE*/                      6,
  /*MSSQL*/                       5,
  /*DB2*/                         3,
  /*MAXDB*/                       5,
  /*NO_KEY_OPTIONS*/              14,
  /*NO_TABLE_OPTIONS*/            16,
  /*NO_FIELD_OPTIONS*/            16,
  /*MYSQL323*/                    8,
  /*MYSQL40*/                     7,
  /*ANSI*/                        4,
  /*NO_AUTO_VALUE_ON_ZERO*/       21,
  /*NO_BACKSLASH_ESCAPES*/        20,
  /*STRICT_TRANS_TABLES*/         19,
  /*STRICT_ALL_TABLES*/           17,
  /*NO_ZERO_IN_DATE*/             15,
  /*NO_ZERO_DATE*/                12,
  /*ALLOW_INVALID_DATES*/         19,
  /*ERROR_FOR_DIVISION_BY_ZERO*/  26,
  /*TRADITIONAL*/                 11,
  /*NO_AUTO_CREATE_USER*/         19,
  /*HIGH_NOT_PRECEDENCE*/         19,
  /*NO_ENGINE_SUBSTITUTION*/      22,
  /*PAD_CHAR_TO_FULL_LENGTH*/     23
};

TYPELIB sql_mode_typelib= { array_elements(sql_mode_names)-1,"",
			    sql_mode_names,
                            (unsigned int *)sql_mode_names_len };

static const char *optimizer_switch_names[]=
{
  "index_merge","index_merge_union","index_merge_sort_union", 
  "index_merge_intersection", "default", NullS
};
/* Corresponding defines are named OPTIMIZER_SWITCH_XXX */
static const unsigned int optimizer_switch_names_len[]=
{
  sizeof("index_merge") - 1,
  sizeof("index_merge_union") - 1,
  sizeof("index_merge_sort_union") - 1,
  sizeof("index_merge_intersection") - 1,
  sizeof("default") - 1
};
TYPELIB optimizer_switch_typelib= { array_elements(optimizer_switch_names)-1,"",
                                    optimizer_switch_names,
                                    (unsigned int *)optimizer_switch_names_len };

static const char *tc_heuristic_recover_names[]=
{
  "COMMIT", "ROLLBACK", NullS
};
static TYPELIB tc_heuristic_recover_typelib=
{
  array_elements(tc_heuristic_recover_names)-1,"",
  tc_heuristic_recover_names, NULL
};

static const char *thread_handling_names[]=
{ "one-thread-per-connection", "no-threads",
#if HAVE_POOL_OF_THREADS == 1
  "pool-of-threads",
#endif
  NullS};

TYPELIB thread_handling_typelib=
{
  array_elements(thread_handling_names) - 1, "",
  thread_handling_names, NULL
};

const char *first_keyword= "first", *binary_keyword= "BINARY";
const char *my_localhost= "localhost", *delayed_user= "DELAYED";
#if SIZEOF_OFF_T > 4 && defined(BIG_TABLES)
#define GET_HA_ROWS GET_ULL
#else
#define GET_HA_ROWS GET_ULONG
#endif

bool opt_large_files= sizeof(my_off_t) > 4;

/*
  Used with --help for detailed option
*/
static my_bool opt_help= 0, opt_verbose= 0;

arg_cmp_func Arg_comparator::comparator_matrix[5][2] =
{{&Arg_comparator::compare_string,     &Arg_comparator::compare_e_string},
 {&Arg_comparator::compare_real,       &Arg_comparator::compare_e_real},
 {&Arg_comparator::compare_int_signed, &Arg_comparator::compare_e_int},
 {&Arg_comparator::compare_row,        &Arg_comparator::compare_e_row},
 {&Arg_comparator::compare_decimal,    &Arg_comparator::compare_e_decimal}};

const char *log_output_names[] = { "NONE", "FILE", "TABLE", NullS};
static const unsigned int log_output_names_len[]= { 4, 4, 5, 0 };
TYPELIB log_output_typelib= {array_elements(log_output_names)-1,"",
                             log_output_names, 
                             (unsigned int *) log_output_names_len};

/* static variables */

#ifdef HAVE_NPTL
volatile sig_atomic_t ld_assume_kernel_is_set= 0;
#endif

/* the default log output is log tables */
static bool lower_case_table_names_used= 0;
static bool max_long_data_size_used= false;
static bool volatile select_thread_in_use, signal_thread_in_use;
static bool volatile ready_to_exit;
static my_bool opt_debugging= 0, opt_external_locking= 0, opt_console= 0;
static my_bool opt_short_log_format= 0;
static uint kill_cached_threads, wake_thread;
static ulong killed_threads, thread_created;
       ulong max_used_connections;
static ulong my_bind_addr;			/**< the address we bind to */
static volatile ulong cached_thread_count= 0;
static const char *sql_mode_str= "OFF";
/* Text representation for OPTIMIZER_SWITCH_DEFAULT */
static const char *optimizer_switch_str="index_merge=on,index_merge_union=on,"
                                        "index_merge_sort_union=on,"
                                        "index_merge_intersection=on";
static char *mysqld_user, *mysqld_chroot, *log_error_file_ptr;
static char *opt_init_slave, *language_ptr, *opt_init_connect;
static char *default_character_set_name;
static char *character_set_filesystem_name;
static char *lc_time_names_name;
static char *my_bind_addr_str;
static char *default_collation_name; 
static char *default_storage_engine_str;
static char compiled_default_collation_name[]= MYSQL_DEFAULT_COLLATION_NAME;
static I_List<THD> thread_cache;
static double long_query_time;

static pthread_cond_t COND_thread_cache, COND_flush_thread_cache;

/* Global variables */

bool opt_update_log, opt_bin_log, opt_ignore_builtin_innodb= 0;
my_bool opt_log, opt_slow_log;
ulong log_output_options;
my_bool opt_log_queries_not_using_indexes= 0;
bool opt_error_log= IF_WIN(1,0);
bool opt_disable_networking=0, opt_skip_show_db=0;
bool opt_skip_name_resolve=0;
my_bool opt_character_set_client_handshake= 1;
bool server_id_supplied = 0;
bool opt_endinfo, using_udf_functions;
my_bool locked_in_memory;
bool opt_using_transactions;
bool volatile abort_loop;
bool volatile shutdown_in_progress;
/*
  True if the bootstrap thread is running. Protected by LOCK_thread_count,
  just like thread_count.
  Used in bootstrap() function to determine if the bootstrap thread
  has completed. Note, that we can't use 'thread_count' instead,
  since in 5.1, in presence of the Event Scheduler, there may be
  event threads running in parallel, so it's impossible to know
  what value of 'thread_count' is a sign of completion of the
  bootstrap thread.

  At the same time, we can't start the event scheduler after
  bootstrap either, since we want to be able to process event-related
  SQL commands in the init file and in --bootstrap mode.
*/
bool in_bootstrap= FALSE;
/**
   @brief 'grant_option' is used to indicate if privileges needs
   to be checked, in which case the lock, LOCK_grant, is used
   to protect access to the grant table.
   @note This flag is dropped in 5.1 
   @see grant_init()
 */
bool volatile grant_option;

my_bool opt_skip_slave_start = 0; ///< If set, slave is not autostarted
my_bool opt_reckless_slave = 0;
my_bool opt_enable_named_pipe= 0;
my_bool opt_local_infile, opt_slave_compressed_protocol;
my_bool opt_safe_user_create = 0, opt_no_mix_types = 0;
my_bool opt_show_slave_auth_info, opt_sql_bin_update = 0;
my_bool opt_log_slave_updates= 0;
bool slave_warning_issued = false; 

/*
  Legacy global handlerton. These will be removed (please do not add more).
*/
handlerton *heap_hton;
handlerton *myisam_hton;
handlerton *partition_hton;

#ifdef WITH_NDBCLUSTER_STORAGE_ENGINE
const char *opt_ndbcluster_connectstring= 0;
const char *opt_ndb_connectstring= 0;
char opt_ndb_constrbuf[1024]= {0};
unsigned opt_ndb_constrbuf_len= 0;
my_bool	opt_ndb_shm;
ulong opt_ndb_cache_check_time, opt_ndb_wait_connected;
ulong opt_ndb_cluster_connection_pool;
const char *opt_ndb_mgmd;
ulong opt_ndb_nodeid;
ulong ndb_extra_logging;
ulong opt_ndb_wait_setup;
wait_cond_timed_func ndb_wait_setup_func= 0;
ulong ndb_report_thresh_binlog_epoch_slip= 0;
ulong ndb_report_thresh_binlog_mem_usage= 0;
my_bool ndb_log_binlog_index= FALSE;
my_bool opt_ndb_log_update_as_write= FALSE;
my_bool opt_ndb_log_updated_only= FALSE;
my_bool opt_ndb_log_orig= FALSE;
my_bool opt_ndb_log_bin= FALSE;
my_bool opt_ndb_log_empty_epochs= FALSE;


extern const char *ndb_distribution_names[];
extern TYPELIB ndb_distribution_typelib;
extern const char *opt_ndb_distribution;
extern enum ndb_distribution opt_ndb_distribution_id;
#endif
my_bool opt_readonly, use_temp_pool, relay_log_purge;
my_bool opt_sync_frm, opt_allow_suspicious_udfs;
my_bool opt_secure_auth= 0;
char* opt_secure_file_priv= 0;
my_bool opt_log_slow_admin_statements= 0;
my_bool opt_log_slow_slave_statements= 0;
my_bool lower_case_file_system= 0;
my_bool opt_large_pages= 0;
my_bool opt_myisam_use_mmap= 0;
uint    opt_large_page_size= 0;
#if defined(ENABLED_DEBUG_SYNC)
uint    opt_debug_sync_timeout= 0;
#endif /* defined(ENABLED_DEBUG_SYNC) */
my_bool opt_old_style_user_limits= 0, trust_function_creators= 0;
/*
  True if there is at least one per-hour limit for some user, so we should
  check them before each query (and possibly reset counters when hour is
  changed). False otherwise.
*/
volatile bool mqh_used = 0;
my_bool opt_noacl;
my_bool sp_automatic_privileges= 1;

ulong opt_binlog_rows_event_max_size;
const char *binlog_format_names[]= {"MIXED", "STATEMENT", "ROW", NullS};
TYPELIB binlog_format_typelib=
  { array_elements(binlog_format_names) - 1, "",
    binlog_format_names, NULL };
ulong opt_binlog_format_id= (ulong) BINLOG_FORMAT_UNSPEC;
const char *opt_binlog_format= binlog_format_names[opt_binlog_format_id];
#ifdef HAVE_INITGROUPS
volatile sig_atomic_t calling_initgroups= 0; /**< Used in SIGSEGV handler. */
#endif
uint mysqld_port, test_flags, select_errors, dropping_tables, ha_open_options;
uint mysqld_port_timeout;
uint delay_key_write_options, protocol_version;
uint lower_case_table_names;
uint tc_heuristic_recover= 0;
uint volatile thread_count, thread_running;
ulonglong thd_startup_options;
ulong back_log, connect_timeout, concurrency, server_id;
ulong table_cache_size, table_def_size;
ulong what_to_log;
ulong query_buff_size, slow_launch_time, slave_open_temp_tables;
ulong open_files_limit, max_binlog_size, max_relay_log_size;
ulong slave_net_timeout, slave_trans_retries;
ulong slave_exec_mode_options;
static const char *slave_exec_mode_str= "STRICT";
#ifndef MCP_WL3733
my_bool slave_allow_batching;
#endif
ulong slave_type_conversions_options;
const char *slave_type_conversions_default= "";
ulong thread_cache_size=0, thread_pool_size= 0;
ulong binlog_cache_size=0;
ulonglong  max_binlog_cache_size=0;
ulong slave_max_allowed_packet= 0;
ulong query_cache_size=0;
ulong refresh_version;  /* Increments on each reload */
query_id_t global_query_id;
ulong aborted_threads, aborted_connects;
ulong delayed_insert_timeout, delayed_insert_limit, delayed_queue_size;
ulong delayed_insert_threads, delayed_insert_writes, delayed_rows_in_use;
ulong delayed_insert_errors,flush_time;
ulong specialflag=0;
ulong binlog_cache_use= 0, binlog_cache_disk_use= 0;
ulong max_connections, max_connect_errors;
/*
  Maximum length of parameter value which can be set through
  mysql_send_long_data() call.
*/
ulong max_long_data_size;
uint  max_user_connections= 0;
/**
  Limit of the total number of prepared statements in the server.
  Is necessary to protect the server against out-of-memory attacks.
*/
ulong max_prepared_stmt_count;
/**
  Current total number of prepared statements in the server. This number
  is exact, and therefore may not be equal to the difference between
  `com_stmt_prepare' and `com_stmt_close' (global status variables), as
  the latter ones account for all registered attempts to prepare
  a statement (including unsuccessful ones).  Prepared statements are
  currently connection-local: if the same SQL query text is prepared in
  two different connections, this counts as two distinct prepared
  statements.
*/
ulong prepared_stmt_count=0;
ulong thread_id=1L,current_pid;
ulong slow_launch_threads = 0, sync_binlog_period;
ulong expire_logs_days = 0;
ulong rpl_recovery_rank=0;
const char *log_output_str= "FILE";

time_t server_start_time, flush_status_time;

char mysql_home[FN_REFLEN], pidfile_name[FN_REFLEN], system_time_zone[30];
char *default_tz_name;
char log_error_file[FN_REFLEN], glob_hostname[FN_REFLEN];
char mysql_real_data_home[FN_REFLEN],
     language[FN_REFLEN], reg_ext[FN_EXTLEN], mysql_charsets_dir[FN_REFLEN],
     *opt_init_file, *opt_tc_log_file,
     def_ft_boolean_syntax[sizeof(ft_boolean_syntax)];
char mysql_unpacked_real_data_home[FN_REFLEN];
int mysql_unpacked_real_data_home_len;
uint reg_ext_length;
const key_map key_map_empty(0);
key_map key_map_full(0);                        // Will be initialized later

const char *opt_date_time_formats[3];

uint mysql_data_home_len;
char mysql_data_home_buff[2], *mysql_data_home=mysql_real_data_home;
char server_version[SERVER_VERSION_LENGTH];
char *mysqld_unix_port, *opt_mysql_tmpdir;
const char **errmesg;			/**< Error messages */
const char *myisam_recover_options_str="OFF";
const char *myisam_stats_method_str="nulls_unequal";

/** name of reference on left espression in rewritten IN subquery */
const char *in_left_expr_name= "<left expr>";
/** name of additional condition */
const char *in_additional_cond= "<IN COND>";
const char *in_having_cond= "<IN HAVING>";

my_decimal decimal_zero;
/* classes for comparation parsing/processing */
Eq_creator eq_creator;
Ne_creator ne_creator;
Gt_creator gt_creator;
Lt_creator lt_creator;
Ge_creator ge_creator;
Le_creator le_creator;

FILE *bootstrap_file;
int bootstrap_error;
FILE *stderror_file=0;

I_List<THD> threads;
I_List<NAMED_LIST> key_caches;
Rpl_filter* rpl_filter;
Rpl_filter* binlog_filter;

struct system_variables global_system_variables;
struct system_variables max_system_variables;
struct system_status_var global_status_var;

MY_TMPDIR mysql_tmpdir_list;
MY_BITMAP temp_pool;

CHARSET_INFO *system_charset_info, *files_charset_info ;
CHARSET_INFO *national_charset_info, *table_alias_charset;
CHARSET_INFO *character_set_filesystem;

MY_LOCALE *my_default_lc_time_names;

SHOW_COMP_OPTION have_ssl, have_symlink, have_dlopen, have_query_cache;
SHOW_COMP_OPTION have_geometry, have_rtree_keys;
SHOW_COMP_OPTION have_crypt, have_compress;
SHOW_COMP_OPTION have_community_features;

/* Thread specific variables */

pthread_key(MEM_ROOT**,THR_MALLOC);
pthread_key(THD*, THR_THD);
pthread_mutex_t LOCK_mysql_create_db, LOCK_Acl, LOCK_open, LOCK_thread_count,
		LOCK_mapped_file, LOCK_status, LOCK_global_read_lock,
		LOCK_error_log, LOCK_uuid_generator,
		LOCK_delayed_insert, LOCK_delayed_status, LOCK_delayed_create,
		LOCK_crypt, LOCK_bytes_sent, LOCK_bytes_received,
	        LOCK_global_system_variables,
		LOCK_user_conn, LOCK_slave_list, LOCK_active_mi,
                LOCK_connection_count;
/**
  The below lock protects access to two global server variables:
  max_prepared_stmt_count and prepared_stmt_count. These variables
  set the limit and hold the current total number of prepared statements
  in the server, respectively. As PREPARE/DEALLOCATE rate in a loaded
  server may be fairly high, we need a dedicated lock.
*/
pthread_mutex_t LOCK_prepared_stmt_count;
#ifdef HAVE_OPENSSL
pthread_mutex_t LOCK_des_key_file;
#endif
rw_lock_t	LOCK_grant, LOCK_sys_init_connect, LOCK_sys_init_slave;
rw_lock_t	LOCK_system_variables_hash;
pthread_cond_t COND_refresh, COND_thread_count, COND_global_read_lock;
pthread_t signal_thread;
pthread_attr_t connection_attrib;
pthread_mutex_t  LOCK_server_started;
pthread_cond_t  COND_server_started;

int mysqld_server_started= 0;

File_parser_dummy_hook file_parser_dummy_hook;

/* replication parameters, if master_host is not NULL, we are a slave */
uint master_port= MYSQL_PORT, master_connect_retry = 60;
uint report_port= MYSQL_PORT;
ulong master_retry_count=0;
char *master_user, *master_password, *master_host, *master_info_file;
char *relay_log_info_file, *report_user, *report_password, *report_host;
char *opt_relay_logname = 0, *opt_relaylog_index_name=0;
my_bool master_ssl;
char *master_ssl_key, *master_ssl_cert;
char *master_ssl_ca, *master_ssl_capath, *master_ssl_cipher;
char *opt_logname, *opt_slow_logname;

/* Static variables */

static volatile sig_atomic_t kill_in_progress;
#ifdef HAVE_STACK_TRACE_ON_SEGV
static my_bool opt_do_pstack;
#endif /* HAVE_STACK_TRACE_ON_SEGV */
static my_bool opt_bootstrap, opt_myisam_log;
static int cleanup_done;
static ulong opt_specialflag, opt_myisam_block_size;
static char *opt_update_logname, *opt_binlog_index_name;
static char *opt_tc_heuristic_recover;
static char *mysql_home_ptr, *pidfile_name_ptr;
static int defaults_argc;
static char **defaults_argv;
static char *opt_bin_logname;

int orig_argc;
char **orig_argv;

static my_socket unix_sock,ip_sock;
struct rand_struct sql_rand; ///< used by sql_class.cc:THD::THD()

#ifndef EMBEDDED_LIBRARY
struct passwd *user_info;
static pthread_t select_thread;
static uint thr_kill_signal;
#endif

/* OS specific variables */

#ifdef __WIN__
#undef	 getpid
#include <process.h>

static pthread_cond_t COND_handler_count;
static uint handler_count;
static bool start_mode=0, use_opt_args;
static int opt_argc;
static char **opt_argv;

#if !defined(EMBEDDED_LIBRARY)
static HANDLE hEventShutdown;
static char shutdown_event_name[40];
#include "nt_servc.h"
static	 NTService  Service;	      ///< Service object for WinNT
#endif /* EMBEDDED_LIBRARY */
#endif /* __WIN__ */

#ifdef __NT__
static char pipe_name[512];
static SECURITY_ATTRIBUTES saPipeSecurity;
static SECURITY_DESCRIPTOR sdPipeDescriptor;
static HANDLE hPipe = INVALID_HANDLE_VALUE;
#endif

#ifndef EMBEDDED_LIBRARY
bool mysqld_embedded=0;
#else
bool mysqld_embedded=1;
#endif

static my_bool plugins_are_initialized= FALSE;

#ifndef DBUG_OFF
static const char* default_dbug_option;
#endif
#ifdef HAVE_LIBWRAP
const char *libwrapName= NULL;
int allow_severity = LOG_INFO;
int deny_severity = LOG_WARNING;
#endif
#ifdef HAVE_QUERY_CACHE
static ulong query_cache_limit= 0;
ulong query_cache_min_res_unit= QUERY_CACHE_MIN_RESULT_DATA_SIZE;
Query_cache query_cache;
#endif
#ifdef HAVE_SMEM
char *shared_memory_base_name= default_shared_memory_base_name;
my_bool opt_enable_shared_memory;
HANDLE smem_event_connect_request= 0;
#endif

scheduler_functions thread_scheduler;

#define SSL_VARS_NOT_STATIC
#include "sslopt-vars.h"
#ifdef HAVE_OPENSSL
#include <openssl/crypto.h>
#ifndef HAVE_YASSL
typedef struct CRYPTO_dynlock_value
{
  rw_lock_t lock;
} openssl_lock_t;

static openssl_lock_t *openssl_stdlocks;
static openssl_lock_t *openssl_dynlock_create(const char *, int);
static void openssl_dynlock_destroy(openssl_lock_t *, const char *, int);
static void openssl_lock_function(int, int, const char *, int);
static void openssl_lock(int, openssl_lock_t *, const char *, int);
static unsigned long openssl_id_function();
#endif
char *des_key_file;
struct st_VioSSLFd *ssl_acceptor_fd;
#endif /* HAVE_OPENSSL */

/**
  Number of currently active user connections. The variable is protected by
  LOCK_connection_count.
*/
uint connection_count= 0;

/* Function declarations */

pthread_handler_t signal_hand(void *arg);
static int mysql_init_variables(void);
static int get_options(int *argc,char **argv);
extern "C" my_bool mysqld_get_one_option(int, const struct my_option *, char *);
static void set_server_version(void);
static int init_thread_environment();
static char *get_relative_path(const char *path);
static int fix_paths(void);
pthread_handler_t handle_connections_sockets(void *arg);
pthread_handler_t kill_server_thread(void *arg);
static void bootstrap(FILE *file);
static bool read_init_file(char *file_name);
#ifdef __NT__
pthread_handler_t handle_connections_namedpipes(void *arg);
#endif
#ifdef HAVE_SMEM
pthread_handler_t handle_connections_shared_memory(void *arg);
#endif
pthread_handler_t handle_slave(void *arg);
static ulong find_bit_type(const char *x, TYPELIB *bit_lib);
static ulong find_bit_type_or_exit(const char *x, TYPELIB *bit_lib,
                                   const char *option, int *error);
static void clean_up(bool print_message);
static int test_if_case_insensitive(const char *dir_name);

#ifndef EMBEDDED_LIBRARY
static void usage(void);
static void start_signal_handler(void);
static void close_server_sock();
static void clean_up_mutexes(void);
static void wait_for_signal_thread_to_end(void);
static void create_pid_file();
static void end_ssl();
#endif


#ifndef EMBEDDED_LIBRARY
/****************************************************************************
** Code to end mysqld
****************************************************************************/

static void close_connections(void)
{
#ifdef EXTRA_DEBUG
  int count=0;
#endif
  DBUG_ENTER("close_connections");

  /* Clear thread cache */
  kill_cached_threads++;
  flush_thread_cache();

  /* kill connection thread */
#if !defined(__WIN__) && !defined(__NETWARE__)
  DBUG_PRINT("quit", ("waiting for select thread: 0x%lx",
                      (ulong) select_thread));
  (void) pthread_mutex_lock(&LOCK_thread_count);

  while (select_thread_in_use)
  {
    struct timespec abstime;
    int error;
    LINT_INIT(error);
    DBUG_PRINT("info",("Waiting for select thread"));

#ifndef DONT_USE_THR_ALARM
    if (pthread_kill(select_thread, thr_client_alarm))
      break;					// allready dead
#endif
    set_timespec(abstime, 2);
    for (uint tmp=0 ; tmp < 10 && select_thread_in_use; tmp++)
    {
      error=pthread_cond_timedwait(&COND_thread_count,&LOCK_thread_count,
				   &abstime);
      if (error != EINTR)
	break;
    }
#ifdef EXTRA_DEBUG
    if (error != 0 && !count++)
      sql_print_error("Got error %d from pthread_cond_timedwait",error);
#endif
    close_server_sock();
  }
  (void) pthread_mutex_unlock(&LOCK_thread_count);
#endif /* __WIN__ */


  /* Abort listening to new connections */
  DBUG_PRINT("quit",("Closing sockets"));
  if (!opt_disable_networking )
  {
    if (ip_sock != INVALID_SOCKET)
    {
      (void) mysql_socket_shutdown(ip_sock, SHUT_RDWR);
      (void) closesocket(ip_sock);
      ip_sock= INVALID_SOCKET;
    }
  }
#ifdef __NT__
  if (hPipe != INVALID_HANDLE_VALUE && opt_enable_named_pipe)
  {
    HANDLE temp;
    DBUG_PRINT("quit", ("Closing named pipes") );

    /* Create connection to the handle named pipe handler to break the loop */
    if ((temp = CreateFile(pipe_name,
			   GENERIC_READ | GENERIC_WRITE,
			   0,
			   NULL,
			   OPEN_EXISTING,
			   0,
			   NULL )) != INVALID_HANDLE_VALUE)
    {
      WaitNamedPipe(pipe_name, 1000);
      DWORD dwMode = PIPE_READMODE_BYTE | PIPE_WAIT;
      SetNamedPipeHandleState(temp, &dwMode, NULL, NULL);
      CancelIo(temp);
      DisconnectNamedPipe(temp);
      CloseHandle(temp);
    }
  }
#endif
#ifdef HAVE_SYS_UN_H
  if (unix_sock != INVALID_SOCKET)
  {
    (void) mysql_socket_shutdown(unix_sock, SHUT_RDWR);
    (void) closesocket(unix_sock);
    (void) unlink(mysqld_unix_port);
    unix_sock= INVALID_SOCKET;
  }
#endif
  end_thr_alarm(0);			 // Abort old alarms.

  /*
    First signal all threads that it's time to die
    This will give the threads some time to gracefully abort their
    statements and inform their clients that the server is about to die.
  */

  THD *tmp;
  (void) pthread_mutex_lock(&LOCK_thread_count); // For unlink from list

  I_List_iterator<THD> it(threads);
  while ((tmp=it++))
  {
    DBUG_PRINT("quit",("Informing thread %ld that it's time to die",
		       tmp->thread_id));
    /* We skip slave threads & scheduler on this first loop through. */
    if (tmp->slave_thread)
      continue;

    tmp->killed= THD::KILL_CONNECTION;
    thread_scheduler.post_kill_notification(tmp);
    if (tmp->mysys_var)
    {
      tmp->mysys_var->abort=1;
      pthread_mutex_lock(&tmp->mysys_var->mutex);
      if (tmp->mysys_var->current_cond)
      {
	pthread_mutex_lock(tmp->mysys_var->current_mutex);
	pthread_cond_broadcast(tmp->mysys_var->current_cond);
	pthread_mutex_unlock(tmp->mysys_var->current_mutex);
      }
      pthread_mutex_unlock(&tmp->mysys_var->mutex);
    }
  }
  (void) pthread_mutex_unlock(&LOCK_thread_count); // For unlink from list

  Events::deinit();
  end_slave();

  if (thread_count)
    sleep(2);					// Give threads time to die

  /*
    Force remaining threads to die by closing the connection to the client
    This will ensure that threads that are waiting for a command from the
    client on a blocking read call are aborted.
  */

  for (;;)
  {
    DBUG_PRINT("quit",("Locking LOCK_thread_count"));
    (void) pthread_mutex_lock(&LOCK_thread_count); // For unlink from list
    if (!(tmp=threads.get()))
    {
      DBUG_PRINT("quit",("Unlocking LOCK_thread_count"));
      (void) pthread_mutex_unlock(&LOCK_thread_count);
      break;
    }
#ifndef __bsdi__				// Bug in BSDI kernel
    if (tmp->vio_ok())
    {
      if (global_system_variables.log_warnings)
        sql_print_warning(ER(ER_FORCING_CLOSE),my_progname,
                          tmp->thread_id,
                          (tmp->main_security_ctx.user ?
                           tmp->main_security_ctx.user : ""));
      close_connection(tmp,0,0);
    }
#endif
    DBUG_PRINT("quit",("Unlocking LOCK_thread_count"));
    (void) pthread_mutex_unlock(&LOCK_thread_count);
  }
  /* All threads has now been aborted */
  DBUG_PRINT("quit",("Waiting for threads to die (count=%u)",thread_count));
  (void) pthread_mutex_lock(&LOCK_thread_count);
  while (thread_count)
  {
    (void) pthread_cond_wait(&COND_thread_count,&LOCK_thread_count);
    DBUG_PRINT("quit",("One thread died (count=%u)",thread_count));
  }
  (void) pthread_mutex_unlock(&LOCK_thread_count);

  close_active_mi();
  DBUG_PRINT("quit",("close_connections thread"));
  DBUG_VOID_RETURN;
}


static void close_server_sock()
{
#ifdef HAVE_CLOSE_SERVER_SOCK
  DBUG_ENTER("close_server_sock");
  my_socket tmp_sock;
  tmp_sock=ip_sock;
  if (tmp_sock != INVALID_SOCKET)
  {
    ip_sock=INVALID_SOCKET;
    DBUG_PRINT("info",("calling shutdown on TCP/IP socket"));
    VOID(mysql_socket_shutdown(tmp_sock, SHUT_RDWR));
#if defined(__NETWARE__)
    /*
      The following code is disabled for normal systems as it causes MySQL
      to hang on AIX 4.3 during shutdown
    */
    DBUG_PRINT("info",("calling closesocket on TCP/IP socket"));
    VOID(closesocket(tmp_sock));
#endif
  }
  tmp_sock=unix_sock;
  if (tmp_sock != INVALID_SOCKET)
  {
    unix_sock=INVALID_SOCKET;
    DBUG_PRINT("info",("calling shutdown on unix socket"));
    VOID(mysql_socket_shutdown(tmp_sock, SHUT_RDWR));
#if defined(__NETWARE__)
    /*
      The following code is disabled for normal systems as it may cause MySQL
      to hang on AIX 4.3 during shutdown
    */
    DBUG_PRINT("info",("calling closesocket on unix/IP socket"));
    VOID(closesocket(tmp_sock));
#endif
    VOID(unlink(mysqld_unix_port));
  }
  DBUG_VOID_RETURN;
#endif
}

#endif /*EMBEDDED_LIBRARY*/


void kill_mysql(void)
{
  DBUG_ENTER("kill_mysql");

#if defined(SIGNALS_DONT_BREAK_READ) && !defined(EMBEDDED_LIBRARY)
  abort_loop=1;					// Break connection loops
  close_server_sock();				// Force accept to wake up
#endif

#if defined(__WIN__)
#if !defined(EMBEDDED_LIBRARY)
  {
    if (!SetEvent(hEventShutdown))
    {
      DBUG_PRINT("error",("Got error: %ld from SetEvent",GetLastError()));
    }
    /*
      or:
      HANDLE hEvent=OpenEvent(0, FALSE, "MySqlShutdown");
      SetEvent(hEventShutdown);
      CloseHandle(hEvent);
    */
  }
#endif
#elif defined(HAVE_PTHREAD_KILL)
  if (pthread_kill(signal_thread, MYSQL_KILL_SIGNAL))
  {
    DBUG_PRINT("error",("Got error %d from pthread_kill",errno)); /* purecov: inspected */
  }
#elif !defined(SIGNALS_DONT_BREAK_READ)
  kill(current_pid, MYSQL_KILL_SIGNAL);
#endif
  DBUG_PRINT("quit",("After pthread_kill"));
  shutdown_in_progress=1;			// Safety if kill didn't work
#ifdef SIGNALS_DONT_BREAK_READ
  if (!kill_in_progress)
  {
    pthread_t tmp;
    abort_loop=1;
    if (pthread_create(&tmp,&connection_attrib, kill_server_thread,
			   (void*) 0))
      sql_print_error("Can't create thread to kill server");
  }
#endif
  DBUG_VOID_RETURN;
}

/**
  Force server down. Kill all connections and threads and exit.

  @param  sig_ptr       Signal number that caused kill_server to be called.

  @note
    A signal number of 0 mean that the function was not called
    from a signal handler and there is thus no signal to block
    or stop, we just want to kill the server.
*/

#if defined(__NETWARE__)
extern "C" void kill_server(int sig_ptr)
#define RETURN_FROM_KILL_SERVER return
#elif !defined(__WIN__)
static void *kill_server(void *sig_ptr)
#define RETURN_FROM_KILL_SERVER return 0
#else
static void __cdecl kill_server(int sig_ptr)
#define RETURN_FROM_KILL_SERVER return
#endif
{
  DBUG_ENTER("kill_server");
#ifndef EMBEDDED_LIBRARY
  int sig=(int) (long) sig_ptr;			// This is passed a int
  // if there is a signal during the kill in progress, ignore the other
  if (kill_in_progress)				// Safety
  {
    DBUG_LEAVE;
    RETURN_FROM_KILL_SERVER;
  }
  kill_in_progress=TRUE;
  abort_loop=1;					// This should be set
  if (sig != 0) // 0 is not a valid signal number
    my_sigset(sig, SIG_IGN);                    /* purify inspected */
  if (sig == MYSQL_KILL_SIGNAL || sig == 0)
    sql_print_information(ER(ER_NORMAL_SHUTDOWN),my_progname);
  else
    sql_print_error(ER(ER_GOT_SIGNAL),my_progname,sig); /* purecov: inspected */

#if defined(HAVE_SMEM) && defined(__WIN__)    
  /*    
   Send event to smem_event_connect_request for aborting    
   */    
  if (!SetEvent(smem_event_connect_request))    
  {      
	  DBUG_PRINT("error",
		("Got error: %ld from SetEvent of smem_event_connect_request",
		 GetLastError()));    
  }
#endif  
  
  close_connections();
  if (sig != MYSQL_KILL_SIGNAL &&
      sig != 0)
    unireg_abort(1);				/* purecov: inspected */
  else
    unireg_end();

  /* purecov: begin deadcode */
#ifdef __NETWARE__
  if (!event_flag)
    pthread_join(select_thread, NULL);		// wait for main thread
#endif /* __NETWARE__ */

  DBUG_LEAVE;                                   // Must match DBUG_ENTER()
  my_thread_end();
  pthread_exit(0);
  /* purecov: end */

  RETURN_FROM_KILL_SERVER;                      // Avoid compiler warnings

#else /* EMBEDDED_LIBRARY*/

  DBUG_LEAVE;
  RETURN_FROM_KILL_SERVER;

#endif /* EMBEDDED_LIBRARY */
}


#if defined(USE_ONE_SIGNAL_HAND) || (defined(__NETWARE__) && defined(SIGNALS_DONT_BREAK_READ))
pthread_handler_t kill_server_thread(void *arg __attribute__((unused)))
{
  my_thread_init();				// Initialize new thread
  kill_server(0);
  /* purecov: begin deadcode */
  my_thread_end();
  pthread_exit(0);
  return 0;
  /* purecov: end */
}
#endif


extern "C" sig_handler print_signal_warning(int sig)
{
  if (global_system_variables.log_warnings)
    sql_print_warning("Got signal %d from thread %ld", sig,my_thread_id());
#ifdef SIGNAL_HANDLER_RESET_ON_DELIVERY
  my_sigset(sig,print_signal_warning);		/* int. thread system calls */
#endif
#if !defined(__WIN__) && !defined(__NETWARE__)
  if (sig == SIGALRM)
    alarm(2);					/* reschedule alarm */
#endif
}

#ifndef EMBEDDED_LIBRARY

/**
  cleanup all memory and end program nicely.

    If SIGNALS_DONT_BREAK_READ is defined, this function is called
    by the main thread. To get MySQL to shut down nicely in this case
    (Mac OS X) we have to call exit() instead if pthread_exit().

  @note
    This function never returns.
*/
void unireg_end(void)
{
  clean_up(1);
  my_thread_end();
#if defined(SIGNALS_DONT_BREAK_READ) && !defined(__NETWARE__)
  exit(0);
#else
  pthread_exit(0);				// Exit is in main thread
#endif
}

extern "C" void unireg_abort(int exit_code)
{
  DBUG_ENTER("unireg_abort");

  if (opt_help)
    usage();
  if (exit_code)
    sql_print_error("Aborting\n");
  clean_up(!opt_help && (exit_code || !opt_bootstrap)); /* purecov: inspected */
  DBUG_PRINT("quit",("done with cleanup in unireg_abort"));
  wait_for_signal_thread_to_end();
  clean_up_mutexes();
  my_end(opt_endinfo ? MY_CHECK_ERROR | MY_GIVE_INFO : 0);
  exit(exit_code); /* purecov: inspected */
}

#endif /*EMBEDDED_LIBRARY*/


void clean_up(bool print_message)
{
  DBUG_PRINT("exit",("clean_up"));
  if (cleanup_done++)
    return; /* purecov: inspected */

  stop_handle_manager();
  release_ddl_log();

  /*
    make sure that handlers finish up
    what they have that is dependent on the binlog
  */
  ha_binlog_end(current_thd);

  logger.cleanup_base();

  injector::free_instance();
  mysql_bin_log.cleanup();

#ifdef HAVE_REPLICATION
  if (use_slave_mask)
    bitmap_free(&slave_error_mask);
#endif
  my_tz_free();
  my_database_names_free();
#ifndef NO_EMBEDDED_ACCESS_CHECKS
  servers_free(1);
  acl_free(1);
  grant_free();
#endif
  query_cache_destroy();
  table_cache_free();
  table_def_free();
  hostname_cache_free();
  item_user_lock_free();
  lex_free();				/* Free some memory */
  item_create_cleanup();
  set_var_free();
  free_charsets();
  if (!opt_noacl)
  {
#ifdef HAVE_DLOPEN
    udf_free();
#endif
  }
  plugin_shutdown();
  ha_end();
  if (tc_log)
    tc_log->close();
  xid_cache_free();
  delete_elements(&key_caches, (void (*)(const char*, uchar*)) free_key_cache);
  multi_keycache_free();
  free_status_vars();
  end_thr_alarm(1);			/* Free allocated memory */
  my_free_open_file_info();
  my_free((char*) global_system_variables.date_format,
	  MYF(MY_ALLOW_ZERO_PTR));
  my_free((char*) global_system_variables.time_format,
	  MYF(MY_ALLOW_ZERO_PTR));
  my_free((char*) global_system_variables.datetime_format,
	  MYF(MY_ALLOW_ZERO_PTR));
  if (defaults_argv)
    free_defaults(defaults_argv);
  my_free(sys_init_connect.value, MYF(MY_ALLOW_ZERO_PTR));
  my_free(sys_init_slave.value, MYF(MY_ALLOW_ZERO_PTR));
  my_free(sys_var_general_log_path.value, MYF(MY_ALLOW_ZERO_PTR));
  my_free(sys_var_slow_log_path.value, MYF(MY_ALLOW_ZERO_PTR));
  free_tmpdir(&mysql_tmpdir_list);
#ifdef HAVE_REPLICATION
  my_free(slave_load_tmpdir,MYF(MY_ALLOW_ZERO_PTR));
#endif
  x_free(opt_bin_logname);
  x_free(opt_relay_logname);
  x_free(opt_secure_file_priv);
  bitmap_free(&temp_pool);
  free_max_user_conn();
#ifdef HAVE_REPLICATION
  end_slave_list();
#endif
  delete binlog_filter;
  delete rpl_filter;
#ifndef EMBEDDED_LIBRARY
  end_ssl();
#endif
  vio_end();
#ifdef USE_REGEX
  my_regex_end();
#endif
#if defined(ENABLED_DEBUG_SYNC)
  /* End the debug sync facility. See debug_sync.cc. */
  debug_sync_end();
#endif /* defined(ENABLED_DEBUG_SYNC) */

#if !defined(EMBEDDED_LIBRARY)
  if (!opt_bootstrap)
    (void) my_delete(pidfile_name,MYF(0));	// This may not always exist
#endif
  if (print_message && errmesg && server_start_time)
    sql_print_information(ER(ER_SHUTDOWN_COMPLETE),my_progname);
  thread_scheduler.end();
  finish_client_errs();
  my_free((uchar*) my_error_unregister(ER_ERROR_FIRST, ER_ERROR_LAST),
          MYF(MY_WME | MY_FAE | MY_ALLOW_ZERO_PTR));
  DBUG_PRINT("quit", ("Error messages freed"));
  /* Tell main we are ready */
  logger.cleanup_end();
  (void) pthread_mutex_lock(&LOCK_thread_count);
  DBUG_PRINT("quit", ("got thread count lock"));
  ready_to_exit=1;
  /* do the broadcast inside the lock to ensure that my_end() is not called */
  (void) pthread_cond_broadcast(&COND_thread_count);
  (void) pthread_mutex_unlock(&LOCK_thread_count);

  /*
    The following lines may never be executed as the main thread may have
    killed us
  */
  DBUG_PRINT("quit", ("done with cleanup"));
} /* clean_up */


#ifndef EMBEDDED_LIBRARY

/**
  This is mainly needed when running with purify, but it's still nice to
  know that all child threads have died when mysqld exits.
*/
static void wait_for_signal_thread_to_end()
{
#ifndef __NETWARE__
  uint i;
  /*
    Wait up to 10 seconds for signal thread to die. We use this mainly to
    avoid getting warnings that my_thread_end has not been called
  */
  for (i= 0 ; i < 100 && signal_thread_in_use; i++)
  {
    if (pthread_kill(signal_thread, MYSQL_KILL_SIGNAL) != ESRCH)
      break;
    my_sleep(100);				// Give it time to die
  }
#endif
}


static void clean_up_mutexes()
{
  (void) pthread_mutex_destroy(&LOCK_mysql_create_db);
  (void) pthread_mutex_destroy(&LOCK_lock_db);
  (void) pthread_mutex_destroy(&LOCK_Acl);
  (void) rwlock_destroy(&LOCK_grant);
  (void) pthread_mutex_destroy(&LOCK_open);
  (void) pthread_mutex_destroy(&LOCK_thread_count);
  (void) pthread_mutex_destroy(&LOCK_mapped_file);
  (void) pthread_mutex_destroy(&LOCK_status);
  (void) pthread_mutex_destroy(&LOCK_error_log);
  (void) pthread_mutex_destroy(&LOCK_delayed_insert);
  (void) pthread_mutex_destroy(&LOCK_delayed_status);
  (void) pthread_mutex_destroy(&LOCK_delayed_create);
  (void) pthread_mutex_destroy(&LOCK_manager);
  (void) pthread_mutex_destroy(&LOCK_crypt);
  (void) pthread_mutex_destroy(&LOCK_bytes_sent);
  (void) pthread_mutex_destroy(&LOCK_bytes_received);
  (void) pthread_mutex_destroy(&LOCK_user_conn);
  (void) pthread_mutex_destroy(&LOCK_connection_count);
  Events::destroy_mutexes();
#ifdef HAVE_OPENSSL
  (void) pthread_mutex_destroy(&LOCK_des_key_file);
#ifndef HAVE_YASSL
  for (int i= 0; i < CRYPTO_num_locks(); ++i)
    (void) rwlock_destroy(&openssl_stdlocks[i].lock);
  OPENSSL_free(openssl_stdlocks);
#endif
#endif
#ifdef HAVE_REPLICATION
  (void) pthread_mutex_destroy(&LOCK_rpl_status);
  (void) pthread_cond_destroy(&COND_rpl_status);
#endif
  (void) pthread_mutex_destroy(&LOCK_active_mi);
  (void) rwlock_destroy(&LOCK_sys_init_connect);
  (void) rwlock_destroy(&LOCK_sys_init_slave);
  (void) pthread_mutex_destroy(&LOCK_global_system_variables);
  (void) rwlock_destroy(&LOCK_system_variables_hash);
  (void) pthread_mutex_destroy(&LOCK_global_read_lock);
  (void) pthread_mutex_destroy(&LOCK_uuid_generator);
  (void) pthread_mutex_destroy(&LOCK_prepared_stmt_count);
  (void) pthread_cond_destroy(&COND_thread_count);
  (void) pthread_cond_destroy(&COND_refresh);
  (void) pthread_cond_destroy(&COND_global_read_lock);
  (void) pthread_cond_destroy(&COND_thread_cache);
  (void) pthread_cond_destroy(&COND_flush_thread_cache);
  (void) pthread_cond_destroy(&COND_manager);
}

#endif /*EMBEDDED_LIBRARY*/


/****************************************************************************
** Init IP and UNIX socket
****************************************************************************/

#ifndef EMBEDDED_LIBRARY
static void set_ports()
{
  char	*env;
  if (!mysqld_port && !opt_disable_networking)
  {					// Get port if not from commandline
    mysqld_port= MYSQL_PORT;

    /*
      if builder specifically requested a default port, use that
      (even if it coincides with our factory default).
      only if they didn't do we check /etc/services (and, failing
      on that, fall back to the factory default of 3306).
      either default can be overridden by the environment variable
      MYSQL_TCP_PORT, which in turn can be overridden with command
      line options.
    */

#if MYSQL_PORT_DEFAULT == 0
    struct  servent *serv_ptr;
    if ((serv_ptr= getservbyname("mysql", "tcp")))
      mysqld_port= ntohs((u_short) serv_ptr->s_port); /* purecov: inspected */
#endif
    if ((env = getenv("MYSQL_TCP_PORT")))
      mysqld_port= (uint) atoi(env);		/* purecov: inspected */
  }
  if (!mysqld_unix_port)
  {
#ifdef __WIN__
    mysqld_unix_port= (char*) MYSQL_NAMEDPIPE;
#else
    mysqld_unix_port= (char*) MYSQL_UNIX_ADDR;
#endif
    if ((env = getenv("MYSQL_UNIX_PORT")))
      mysqld_unix_port= env;			/* purecov: inspected */
  }
}

/* Change to run as another user if started with --user */

static struct passwd *check_user(const char *user)
{
#if !defined(__WIN__) && !defined(__NETWARE__)
  struct passwd *tmp_user_info;
  uid_t user_id= geteuid();

  // Don't bother if we aren't superuser
  if (user_id)
  {
    if (user)
    {
      /* Don't give a warning, if real user is same as given with --user */
      /* purecov: begin tested */
      tmp_user_info= getpwnam(user);
      if ((!tmp_user_info || user_id != tmp_user_info->pw_uid) &&
	  global_system_variables.log_warnings)
        sql_print_warning(
                    "One can only use the --user switch if running as root\n");
      /* purecov: end */
    }
    return NULL;
  }
  if (!user)
  {
    if (!opt_bootstrap)
    {
      sql_print_error("Fatal error: Please read \"Security\" section of the manual to find out how to run mysqld as root!\n");
      unireg_abort(1);
    }
    return NULL;
  }
  /* purecov: begin tested */
  if (!strcmp(user,"root"))
    return NULL;                        // Avoid problem with dynamic libraries

  if (!(tmp_user_info= getpwnam(user)))
  {
    // Allow a numeric uid to be used
    const char *pos;
    for (pos= user; my_isdigit(mysqld_charset,*pos); pos++) ;
    if (*pos)                                   // Not numeric id
      goto err;
    if (!(tmp_user_info= getpwuid(atoi(user))))
      goto err;
  }
  return tmp_user_info;
  /* purecov: end */

err:
  sql_print_error("Fatal error: Can't change to run as user '%s' ;  Please check that the user exists!\n",user);
  unireg_abort(1);

#ifdef PR_SET_DUMPABLE
  if (test_flags & TEST_CORE_ON_SIGNAL)
  {
    /* inform kernel that process is dumpable */
    (void) prctl(PR_SET_DUMPABLE, 1);
  }
#endif

#endif
  return NULL;
}

static void set_user(const char *user, struct passwd *user_info_arg)
{
  /* purecov: begin tested */
#if !defined(__WIN__) && !defined(__NETWARE__)
  DBUG_ASSERT(user_info_arg != 0);
#ifdef HAVE_INITGROUPS
  /*
    We can get a SIGSEGV when calling initgroups() on some systems when NSS
    is configured to use LDAP and the server is statically linked.  We set
    calling_initgroups as a flag to the SIGSEGV handler that is then used to
    output a specific message to help the user resolve this problem.
  */
  calling_initgroups= 1;
  initgroups((char*) user, user_info_arg->pw_gid);
  calling_initgroups= 0;
#endif
  if (setgid(user_info_arg->pw_gid) == -1)
  {
    sql_perror("setgid");
    unireg_abort(1);
  }
  if (setuid(user_info_arg->pw_uid) == -1)
  {
    sql_perror("setuid");
    unireg_abort(1);
  }
#endif
  /* purecov: end */
}


static void set_effective_user(struct passwd *user_info_arg)
{
#if !defined(__WIN__) && !defined(__NETWARE__)
  DBUG_ASSERT(user_info_arg != 0);
  if (setregid((gid_t)-1, user_info_arg->pw_gid) == -1)
  {
    sql_perror("setregid");
    unireg_abort(1);
  }
  if (setreuid((uid_t)-1, user_info_arg->pw_uid) == -1)
  {
    sql_perror("setreuid");
    unireg_abort(1);
  }
#endif
}


/** Change root user if started with @c --chroot . */
static void set_root(const char *path)
{
#if !defined(__WIN__) && !defined(__NETWARE__)
  if (chroot(path) == -1)
  {
    sql_perror("chroot");
    unireg_abort(1);
  }
  my_setwd("/", MYF(0));
#endif
}

static void network_init(void)
{
  struct sockaddr_in	IPaddr;
#ifdef HAVE_SYS_UN_H
  struct sockaddr_un	UNIXaddr;
#endif
  int	arg=1;
  int   ret;
  uint  waited;
  uint  this_wait;
  uint  retry;
  DBUG_ENTER("network_init");
  LINT_INIT(ret);

  if (thread_scheduler.init())
    unireg_abort(1);			/* purecov: inspected */

  set_ports();

  if (mysqld_port != 0 && !opt_disable_networking && !opt_bootstrap)
  {
    DBUG_PRINT("general",("IP Socket is %d",mysqld_port));
    ip_sock = socket(AF_INET, SOCK_STREAM, 0);
    if (ip_sock == INVALID_SOCKET)
    {
      DBUG_PRINT("error",("Got error: %d from socket()",socket_errno));
      sql_perror(ER(ER_IPSOCK_ERROR));		/* purecov: tested */
      unireg_abort(1);				/* purecov: tested */
    }
    bzero((char*) &IPaddr, sizeof(IPaddr));
    IPaddr.sin_family = AF_INET;
    IPaddr.sin_addr.s_addr = my_bind_addr;
    IPaddr.sin_port = (unsigned short) htons((unsigned short) mysqld_port);

#ifndef __WIN__
    /*
      We should not use SO_REUSEADDR on windows as this would enable a
      user to open two mysqld servers with the same TCP/IP port.
    */
    (void) setsockopt(ip_sock,SOL_SOCKET,SO_REUSEADDR,(char*)&arg,sizeof(arg));
#endif /* __WIN__ */
    /*
      Sometimes the port is not released fast enough when stopping and
      restarting the server. This happens quite often with the test suite
      on busy Linux systems. Retry to bind the address at these intervals:
      Sleep intervals: 1, 2, 4,  6,  9, 13, 17, 22, ...
      Retry at second: 1, 3, 7, 13, 22, 35, 52, 74, ...
      Limit the sequence by mysqld_port_timeout (set --port-open-timeout=#).
    */
    for (waited= 0, retry= 1; ; retry++, waited+= this_wait)
    {
      if (((ret= bind(ip_sock, my_reinterpret_cast(struct sockaddr *) (&IPaddr),
                      sizeof(IPaddr))) >= 0) ||
          (socket_errno != SOCKET_EADDRINUSE) ||
          (waited >= mysqld_port_timeout))
        break;
      sql_print_information("Retrying bind on TCP/IP port %u", mysqld_port);
      this_wait= retry * retry / 3 + 1;
      sleep(this_wait);
    }
    if (ret < 0)
    {
      DBUG_PRINT("error",("Got error: %d from bind",socket_errno));
      sql_perror("Can't start server: Bind on TCP/IP port");
      sql_print_error("Do you already have another mysqld server running on port: %d ?",mysqld_port);
      unireg_abort(1);
    }
    if (listen(ip_sock,(int) back_log) < 0)
    {
      sql_perror("Can't start server: listen() on TCP/IP port");
      sql_print_error("listen() on TCP/IP failed with error %d",
		      socket_errno);
      unireg_abort(1);
    }
  }

#ifdef __NT__
  /* create named pipe */
  if (Service.IsNT() && mysqld_unix_port[0] && !opt_bootstrap &&
      opt_enable_named_pipe)
  {
    
    strxnmov(pipe_name, sizeof(pipe_name)-1, "\\\\.\\pipe\\",
	     mysqld_unix_port, NullS);
    bzero((char*) &saPipeSecurity, sizeof(saPipeSecurity));
    bzero((char*) &sdPipeDescriptor, sizeof(sdPipeDescriptor));
    if (!InitializeSecurityDescriptor(&sdPipeDescriptor,
				      SECURITY_DESCRIPTOR_REVISION))
    {
      sql_perror("Can't start server : Initialize security descriptor");
      unireg_abort(1);
    }
    if (!SetSecurityDescriptorDacl(&sdPipeDescriptor, TRUE, NULL, FALSE))
    {
      sql_perror("Can't start server : Set security descriptor");
      unireg_abort(1);
    }
    saPipeSecurity.nLength = sizeof(SECURITY_ATTRIBUTES);
    saPipeSecurity.lpSecurityDescriptor = &sdPipeDescriptor;
    saPipeSecurity.bInheritHandle = FALSE;
    if ((hPipe= CreateNamedPipe(pipe_name,
				PIPE_ACCESS_DUPLEX|FILE_FLAG_OVERLAPPED,
				PIPE_TYPE_BYTE |
				PIPE_READMODE_BYTE |
				PIPE_WAIT,
				PIPE_UNLIMITED_INSTANCES,
				(int) global_system_variables.net_buffer_length,
				(int) global_system_variables.net_buffer_length,
				NMPWAIT_USE_DEFAULT_WAIT,
				&saPipeSecurity)) == INVALID_HANDLE_VALUE)
      {
	LPVOID lpMsgBuf;
	int error=GetLastError();
	FormatMessage(FORMAT_MESSAGE_ALLOCATE_BUFFER |
		      FORMAT_MESSAGE_FROM_SYSTEM,
		      NULL, error, MAKELANGID(LANG_NEUTRAL, SUBLANG_DEFAULT),
		      (LPTSTR) &lpMsgBuf, 0, NULL );
	sql_perror((char *)lpMsgBuf);
	LocalFree(lpMsgBuf);
	unireg_abort(1);
      }
  }
#endif

#if defined(HAVE_SYS_UN_H)
  /*
  ** Create the UNIX socket
  */
  if (mysqld_unix_port[0] && !opt_bootstrap)
  {
    DBUG_PRINT("general",("UNIX Socket is %s",mysqld_unix_port));

    if (strlen(mysqld_unix_port) > (sizeof(UNIXaddr.sun_path) - 1))
    {
      sql_print_error("The socket file path is too long (> %u): %s",
                      (uint) sizeof(UNIXaddr.sun_path) - 1, mysqld_unix_port);
      unireg_abort(1);
    }
    if ((unix_sock= socket(AF_UNIX, SOCK_STREAM, 0)) < 0)
    {
      sql_perror("Can't start server : UNIX Socket "); /* purecov: inspected */
      unireg_abort(1);				/* purecov: inspected */
    }
    bzero((char*) &UNIXaddr, sizeof(UNIXaddr));
    UNIXaddr.sun_family = AF_UNIX;
    strmov(UNIXaddr.sun_path, mysqld_unix_port);
    (void) unlink(mysqld_unix_port);
    (void) setsockopt(unix_sock,SOL_SOCKET,SO_REUSEADDR,(char*)&arg,
		      sizeof(arg));
    umask(0);
    if (bind(unix_sock, my_reinterpret_cast(struct sockaddr *) (&UNIXaddr),
	     sizeof(UNIXaddr)) < 0)
    {
      sql_perror("Can't start server : Bind on unix socket"); /* purecov: tested */
      sql_print_error("Do you already have another mysqld server running on socket: %s ?",mysqld_unix_port);
      unireg_abort(1);					/* purecov: tested */
    }
    umask(((~my_umask) & 0666));
#if defined(S_IFSOCK) && defined(SECURE_SOCKETS)
    (void) chmod(mysqld_unix_port,S_IFSOCK);	/* Fix solaris 2.6 bug */
#endif
    if (listen(unix_sock,(int) back_log) < 0)
      sql_print_warning("listen() on Unix socket failed with error %d",
		      socket_errno);
  }
#endif
  DBUG_PRINT("info",("server started"));
  DBUG_VOID_RETURN;
}

#endif /*!EMBEDDED_LIBRARY*/


#ifndef EMBEDDED_LIBRARY
/**
  Close a connection.

  @param thd		Thread handle
  @param errcode	Error code to print to console
  @param lock	        1 if we have have to lock LOCK_thread_count

  @note
    For the connection that is doing shutdown, this is called twice
*/
void close_connection(THD *thd, uint errcode, bool lock)
{
  st_vio *vio;
  DBUG_ENTER("close_connection");
  DBUG_PRINT("enter",("fd: %s  error: '%s'",
		      thd->net.vio ? vio_description(thd->net.vio) :
		      "(not connected)",
		      errcode ? ER(errcode) : ""));
  if (lock)
    (void) pthread_mutex_lock(&LOCK_thread_count);
  thd->killed= THD::KILL_CONNECTION;
  if ((vio= thd->net.vio) != 0)
  {
    if (errcode)
      net_send_error(thd, errcode, ER(errcode)); /* purecov: inspected */
    vio_close(vio);			/* vio is freed in delete thd */
  }
  if (lock)
    (void) pthread_mutex_unlock(&LOCK_thread_count);
  DBUG_VOID_RETURN;
}
#endif /* EMBEDDED_LIBRARY */


/** Called when a thread is aborted. */
/* ARGSUSED */
extern "C" sig_handler end_thread_signal(int sig __attribute__((unused)))
{
  THD *thd=current_thd;
  DBUG_ENTER("end_thread_signal");
  if (thd && ! thd->bootstrap)
  {
    statistic_increment(killed_threads, &LOCK_status);
    thread_scheduler.end_thread(thd,0);		/* purecov: inspected */
  }
  DBUG_VOID_RETURN;				/* purecov: deadcode */
}


/*
  Unlink thd from global list of available connections and free thd

  SYNOPSIS
    unlink_thd()
    thd		 Thread handler

  NOTES
    LOCK_thread_count is locked and left locked
*/

void unlink_thd(THD *thd)
{
  DBUG_ENTER("unlink_thd");
  DBUG_PRINT("enter", ("thd: 0x%lx", (long) thd));
  thd->cleanup();

  pthread_mutex_lock(&LOCK_connection_count);
  --connection_count;
  pthread_mutex_unlock(&LOCK_connection_count);

  (void) pthread_mutex_lock(&LOCK_thread_count);
  /*
    Used by binlog_reset_master.  It would be cleaner to use
    DEBUG_SYNC here, but that's not possible because the THD's debug
    sync feature has been shut down at this point.
  */
  DBUG_EXECUTE_IF("sleep_after_lock_thread_count_before_delete_thd", sleep(5););
  thread_count--;
  delete thd;
  DBUG_VOID_RETURN;
}


/*
  Store thread in cache for reuse by new connections

  SYNOPSIS
    cache_thread()

  NOTES
    LOCK_thread_count has to be locked

  RETURN
    0  Thread was not put in cache
    1  Thread is to be reused by new connection.
       (ie, caller should return, not abort with pthread_exit())
*/


static bool cache_thread()
{
  safe_mutex_assert_owner(&LOCK_thread_count);
  if (cached_thread_count < thread_cache_size &&
      ! abort_loop && !kill_cached_threads)
  {
    /* Don't kill the thread, just put it in cache for reuse */
    DBUG_PRINT("info", ("Adding thread to cache"));
    cached_thread_count++;
    while (!abort_loop && ! wake_thread && ! kill_cached_threads)
      (void) pthread_cond_wait(&COND_thread_cache, &LOCK_thread_count);
    cached_thread_count--;
    if (kill_cached_threads)
      pthread_cond_signal(&COND_flush_thread_cache);
    if (wake_thread)
    {
      THD *thd;
      wake_thread--;
      thd= thread_cache.get();
      thd->thread_stack= (char*) &thd;          // For store_globals
      (void) thd->store_globals();
      /*
        THD::mysys_var::abort is associated with physical thread rather
        than with THD object. So we need to reset this flag before using
        this thread for handling of new THD object/connection.
      */
      thd->mysys_var->abort= 0;
      thd->thr_create_utime= my_micro_time();
      threads.append(thd);
      return(1);
    }
  }
  return(0);
}


/*
  End thread for the current connection

  SYNOPSIS
    one_thread_per_connection_end()
    thd		  Thread handler
    put_in_cache  Store thread in cache, if there is room in it
                  Normally this is true in all cases except when we got
                  out of resources initializing the current thread

  NOTES
    If thread is cached, we will wait until thread is scheduled to be
    reused and then we will return.
    If thread is not cached, we end the thread.

  RETURN
    0    Signal to handle_one_connection to reuse connection
*/

bool one_thread_per_connection_end(THD *thd, bool put_in_cache)
{
  DBUG_ENTER("one_thread_per_connection_end");
  unlink_thd(thd);
  if (put_in_cache)
    put_in_cache= cache_thread();
  pthread_mutex_unlock(&LOCK_thread_count);
  if (put_in_cache)
    DBUG_RETURN(0);                             // Thread is reused

  /* It's safe to broadcast outside a lock (COND... is not deleted here) */
  DBUG_PRINT("signal", ("Broadcasting COND_thread_count"));
  DBUG_LEAVE;                                   // Must match DBUG_ENTER()
  my_thread_end();
  (void) pthread_cond_broadcast(&COND_thread_count);

  pthread_exit(0);
  return 0;                                     // Avoid compiler warnings
}


void flush_thread_cache()
{
  (void) pthread_mutex_lock(&LOCK_thread_count);
  kill_cached_threads++;
  while (cached_thread_count)
  {
    pthread_cond_broadcast(&COND_thread_cache);
    pthread_cond_wait(&COND_flush_thread_cache,&LOCK_thread_count);
  }
  kill_cached_threads--;
  (void) pthread_mutex_unlock(&LOCK_thread_count);
}


#ifdef THREAD_SPECIFIC_SIGPIPE
/**
  Aborts a thread nicely. Comes here on SIGPIPE.

  @todo
    One should have to fix that thr_alarm know about this thread too.
*/
extern "C" sig_handler abort_thread(int sig __attribute__((unused)))
{
  THD *thd=current_thd;
  DBUG_ENTER("abort_thread");
  if (thd)
    thd->killed= THD::KILL_CONNECTION;
  DBUG_VOID_RETURN;
}
#endif


/******************************************************************************
  Setup a signal thread with handles all signals.
  Because Linux doesn't support schemas use a mutex to check that
  the signal thread is ready before continuing
******************************************************************************/

#if defined(__WIN__)


/*
  On Windows, we use native SetConsoleCtrlHandler for handle events like Ctrl-C
  with graceful shutdown.
  Also, we do not use signal(), but SetUnhandledExceptionFilter instead - as it
  provides possibility to pass the exception to just-in-time debugger, collect
  dumps and potentially also the exception and thread context used to output
  callstack.
*/

static BOOL WINAPI console_event_handler( DWORD type ) 
{
  DBUG_ENTER("console_event_handler");
#ifndef EMBEDDED_LIBRARY
  if(type == CTRL_C_EVENT)
  {
     /*
       Do not shutdown before startup is finished and shutdown
       thread is initialized. Otherwise there is a race condition 
       between main thread doing initialization and CTRL-C thread doing
       cleanup, which can result into crash.
     */
#ifndef EMBEDDED_LIBRARY
     if(hEventShutdown)
       kill_mysql();
     else
#endif
       sql_print_warning("CTRL-C ignored during startup");
     DBUG_RETURN(TRUE);
  }
#endif
  DBUG_RETURN(FALSE);
}


/*
  In Visual Studio 2005 and later, default SIGABRT handler will overwrite
  any unhandled exception filter set by the application  and will try to
  call JIT debugger. This is not what we want, this we calling __debugbreak
  to stop in debugger, if process is being debugged or to generate 
  EXCEPTION_BREAKPOINT and then handle_segfault will do its magic.
*/

#if (_MSC_VER >= 1400)
static void my_sigabrt_handler(int sig)
{
  __debugbreak();
}
#endif /*_MSC_VER >=1400 */

void win_install_sigabrt_handler(void)
{
#if (_MSC_VER >=1400)
  /*abort() should not override our exception filter*/
  _set_abort_behavior(0,_CALL_REPORTFAULT);
  signal(SIGABRT,my_sigabrt_handler);
#endif /* _MSC_VER >=1400 */
}

#ifdef DEBUG_UNHANDLED_EXCEPTION_FILTER
#define DEBUGGER_ATTACH_TIMEOUT 120
/*
  Wait for debugger to attach and break into debugger. If debugger is not attached,
  resume after timeout.
*/
static void wait_for_debugger(int timeout_sec)
{
   if(!IsDebuggerPresent())
   {
     int i;
     printf("Waiting for debugger to attach, pid=%u\n",GetCurrentProcessId());
     fflush(stdout);
     for(i= 0; i < timeout_sec; i++)
     {
       Sleep(1000);
       if(IsDebuggerPresent())
       {
         /* Break into debugger */
         __debugbreak();
         return;
       }
     }
     printf("pid=%u, debugger not attached after %d seconds, resuming\n",GetCurrentProcessId(),
       timeout_sec);
     fflush(stdout);
   }
}
#endif /* DEBUG_UNHANDLED_EXCEPTION_FILTER */

LONG WINAPI my_unhandler_exception_filter(EXCEPTION_POINTERS *ex_pointers)
{
   static BOOL first_time= TRUE;
   if(!first_time)
   {
     /*
       This routine can be called twice, typically
       when detaching in JIT debugger.
       Return EXCEPTION_EXECUTE_HANDLER to terminate process.
     */
     return EXCEPTION_EXECUTE_HANDLER;
   }
   first_time= FALSE;
#ifdef DEBUG_UNHANDLED_EXCEPTION_FILTER
   /*
    Unfortunately there is no clean way to debug unhandled exception filters,
    as debugger does not stop there(also documented in MSDN) 
    To overcome, one could put a MessageBox, but this will not work in service.
    Better solution is to print error message and sleep some minutes 
    until debugger is attached
  */
  wait_for_debugger(DEBUGGER_ATTACH_TIMEOUT);
#endif /* DEBUG_UNHANDLED_EXCEPTION_FILTER */
  __try
  {
    my_set_exception_pointers(ex_pointers);
    handle_fatal_signal(ex_pointers->ExceptionRecord->ExceptionCode);
  }
  __except(EXCEPTION_EXECUTE_HANDLER)
  {
    DWORD written;
    const char msg[] = "Got exception in exception handler!\n";
    WriteFile(GetStdHandle(STD_OUTPUT_HANDLE),msg, sizeof(msg)-1, 
      &written,NULL);
  }
  /*
    Return EXCEPTION_CONTINUE_SEARCH to give JIT debugger
    (drwtsn32 or vsjitdebugger) possibility to attach,
    if JIT debugger is configured.
    Windows Error reporting might generate a dump here.
  */
  return EXCEPTION_CONTINUE_SEARCH;
}


static void init_signals(void)
{
  win_install_sigabrt_handler();
  if(opt_console)
    SetConsoleCtrlHandler(console_event_handler,TRUE);

    /* Avoid MessageBox()es*/
  _CrtSetReportMode(_CRT_WARN, _CRTDBG_MODE_FILE);
  _CrtSetReportFile(_CRT_WARN, _CRTDBG_FILE_STDERR);
  _CrtSetReportMode(_CRT_ERROR, _CRTDBG_MODE_FILE);
  _CrtSetReportFile(_CRT_ERROR, _CRTDBG_FILE_STDERR);
  _CrtSetReportMode(_CRT_ASSERT, _CRTDBG_MODE_FILE);
  _CrtSetReportFile(_CRT_ASSERT, _CRTDBG_FILE_STDERR);

   /*
     Do not use SEM_NOGPFAULTERRORBOX in the following SetErrorMode (),
     because it would prevent JIT debugger and Windows error reporting
     from working. We need WER or JIT-debugging, since our own unhandled
     exception filter is not guaranteed to work in all situation
     (like heap corruption or stack overflow)
   */
  SetErrorMode(SetErrorMode(0) | SEM_FAILCRITICALERRORS
                               | SEM_NOOPENFILEERRORBOX);
  SetUnhandledExceptionFilter(my_unhandler_exception_filter);
}


static void start_signal_handler(void)
{
#ifndef EMBEDDED_LIBRARY
  // Save vm id of this process
  if (!opt_bootstrap)
    create_pid_file();
#endif /* EMBEDDED_LIBRARY */
}


static void check_data_home(const char *path)
{}


#elif defined(__NETWARE__)

/// down server event callback.
void mysql_down_server_cb(void *, void *)
{
  event_flag= TRUE;
  kill_server(0);
}


/// destroy callback resources.
void mysql_cb_destroy(void *)
{
  UnRegisterEventNotification(eh);  // cleanup down event notification
  NX_UNWRAP_INTERFACE(ref);
  /* Deregister NSS volume deactivation event */
  NX_UNWRAP_INTERFACE(refneb);
  if (neb_consumer_id)
    UnRegisterConsumer(neb_consumer_id, NULL);
}


/// initialize callbacks.
void mysql_cb_init()
{
  // register for down server event
  void *handle = getnlmhandle();
  rtag_t rt= AllocateResourceTag(handle, "MySQL Down Server Callback",
                                 EventSignature);
  NX_WRAP_INTERFACE((void *)mysql_down_server_cb, 2, (void **)&ref);
  eh= RegisterForEventNotification(rt, EVENT_PRE_DOWN_SERVER,
                                   EVENT_PRIORITY_APPLICATION,
                                   NULL, ref, NULL);

  /*
    Register for volume deactivation event
    Wrap the callback function, as it is called by non-LibC thread
  */
  (void *) NX_WRAP_INTERFACE(neb_event_callback, 1, &refneb);
  registerwithneb();

  NXVmRegisterExitHandler(mysql_cb_destroy, NULL);  // clean-up
}


/** To get the name of the NetWare volume having MySQL data folder. */
static void getvolumename()
{
  char *p;
  /*
    We assume that data path is already set.
    If not it won't come here. Terminate after volume name
  */
  if ((p= strchr(mysql_real_data_home, ':')))
    strmake(datavolname, mysql_real_data_home,
            (uint) (p - mysql_real_data_home));
}


/**
  Registering with NEB for NSS Volume Deactivation event.
*/

static void registerwithneb()
{

  ConsumerRegistrationInfo reg_info;
    
  /* Clear NEB registration structure */
  bzero((char*) &reg_info, sizeof(struct ConsumerRegistrationInfo));

  /* Fill the NEB consumer information structure */
  reg_info.CRIVersion= 1;  	            // NEB version
  /* NEB Consumer name */
  reg_info.CRIConsumerName= (BYTE *) "MySQL Database Server";
  /* Event of interest */
  reg_info.CRIEventName= (BYTE *) "NSS.ChangeVolState.Enter";
  reg_info.CRIUserParameter= NULL;	    // Consumer Info
  reg_info.CRIEventFlags= 0;	            // Event flags
  /* Consumer NLM handle */
  reg_info.CRIOwnerID= (LoadDefinitionStructure *)getnlmhandle();
  reg_info.CRIConsumerESR= NULL;	    // No consumer ESR required
  reg_info.CRISecurityToken= 0;	            // No security token for the event
  reg_info.CRIConsumerFlags= 0;             // SMP_ENABLED_BIT;	
  reg_info.CRIFilterName= 0;	            // No event filtering
  reg_info.CRIFilterDataLength= 0;          // No filtering data
  reg_info.CRIFilterData= 0;	            // No filtering data
  /* Callback function for the event */
  (void *)reg_info.CRIConsumerCallback= (void *) refneb;
  reg_info.CRIOrder= 0;	                    // Event callback order
  reg_info.CRIConsumerType= CHECK_CONSUMER; // Consumer type

  /* Register for the event with NEB */
  if (RegisterConsumer(&reg_info))
  {
    consoleprintf("Failed to register for NSS Volume Deactivation event \n");
    return;
  }
  /* This ID is required for deregistration */
  neb_consumer_id= reg_info.CRIConsumerID;

  /* Get MySQL data volume name, stored in global variable datavolname */
  getvolumename();

  /*
    Get the NSS volume ID of the MySQL Data volume.
    Volume ID is stored in a global variable
  */
  getvolumeID((BYTE*) datavolname);	
}


/**
  Callback for NSS Volume Deactivation event.
*/

ulong neb_event_callback(struct EventBlock *eblock)
{
  EventChangeVolStateEnter_s *voldata;
  extern bool nw_panic;

  voldata= (EventChangeVolStateEnter_s *)eblock->EBEventData;

  /* Deactivation of a volume */
  if ((voldata->oldState == zVOLSTATE_ACTIVE &&
       voldata->newState == zVOLSTATE_DEACTIVE ||
       voldata->newState == zVOLSTATE_MAINTENANCE))
  {
    /*
      Ensure that we bring down MySQL server only for MySQL data
      volume deactivation
    */
    if (!memcmp(&voldata->volID, &datavolid, sizeof(VolumeID_t)))
    {
      consoleprintf("MySQL data volume is deactivated, shutting down MySQL Server \n");
      event_flag= TRUE;
      nw_panic = TRUE;
      event_flag= TRUE;
      kill_server(0);
    }
  }
  return 0;
}


#define ADMIN_VOL_PATH					"_ADMIN:/Volumes/"

/**
  Function to get NSS volume ID of the MySQL data.
*/
static void getvolumeID(BYTE *volumeName)
{
  char path[zMAX_FULL_NAME];
  Key_t rootKey= 0, fileKey= 0;
  QUAD getInfoMask;
  zInfo_s info;
  STATUS status;

  /* Get the root key */
  if ((status= zRootKey(0, &rootKey)) != zOK)
  {
    consoleprintf("\nGetNSSVolumeProperties - Failed to get root key, status: %d\n.", (int) status);
    goto exit;
  }

  /*
    Get the file key. This is the key to the volume object in the
    NSS admin volumes directory.
  */

  strxmov(path, (const char *) ADMIN_VOL_PATH, (const char *) volumeName,
          NullS);
  if ((status= zOpen(rootKey, zNSS_TASK, zNSPACE_LONG|zMODE_UTF8, 
                     (BYTE *) path, zRR_READ_ACCESS, &fileKey)) != zOK)
  {
    consoleprintf("\nGetNSSVolumeProperties - Failed to get file, status: %d\n.", (int) status);
    goto exit;
  }

  getInfoMask= zGET_IDS | zGET_VOLUME_INFO ;
  if ((status= zGetInfo(fileKey, getInfoMask, sizeof(info), 
                        zINFO_VERSION_A, &info)) != zOK)
  {
    consoleprintf("\nGetNSSVolumeProperties - Failed in zGetInfo, status: %d\n.", (int) status);
    goto exit;
  }

  /* Copy the data to global variable */
  datavolid.timeLow= info.vol.volumeID.timeLow;
  datavolid.timeMid= info.vol.volumeID.timeMid;
  datavolid.timeHighAndVersion= info.vol.volumeID.timeHighAndVersion;
  datavolid.clockSeqHighAndReserved= info.vol.volumeID.clockSeqHighAndReserved;
  datavolid.clockSeqLow= info.vol.volumeID.clockSeqLow;
  /* This is guranteed to be 6-byte length (but sizeof() would be better) */
  memcpy(datavolid.node, info.vol.volumeID.node, (unsigned int) 6);

exit:
  if (rootKey)
    zClose(rootKey);
  if (fileKey)
    zClose(fileKey);
}


static void init_signals(void)
{
  int signals[] = {SIGINT,SIGILL,SIGFPE,SIGSEGV,SIGTERM,SIGABRT};

  for (uint i=0 ; i < sizeof(signals)/sizeof(int) ; i++)
    signal(signals[i], kill_server);
  mysql_cb_init();  // initialize callbacks

}


static void start_signal_handler(void)
{
  // Save vm id of this process
  if (!opt_bootstrap)
    create_pid_file();
  // no signal handler
}


/**
  Warn if the data is on a Traditional volume.

  @note
    Already done by mysqld_safe
*/

static void check_data_home(const char *path)
{
}

#endif /*__WIN__ || __NETWARE */


#if BACKTRACE_DEMANGLE
#include <cxxabi.h>
extern "C" char *my_demangle(const char *mangled_name, int *status)
{
  return abi::__cxa_demangle(mangled_name, NULL, NULL, status);
}
#endif


#if !defined(__WIN__) && !defined(__NETWARE__)
#ifndef SA_RESETHAND
#define SA_RESETHAND 0
#endif
#ifndef SA_NODEFER
#define SA_NODEFER 0
#endif

#ifndef EMBEDDED_LIBRARY

static void init_signals(void)
{
  sigset_t set;
  struct sigaction sa;
  DBUG_ENTER("init_signals");

  my_sigset(THR_SERVER_ALARM,print_signal_warning); // Should never be called!

  if (!(test_flags & TEST_NO_STACKTRACE) || (test_flags & TEST_CORE_ON_SIGNAL))
  {
    sa.sa_flags = SA_RESETHAND | SA_NODEFER;
    sigemptyset(&sa.sa_mask);
    sigprocmask(SIG_SETMASK,&sa.sa_mask,NULL);

#ifdef HAVE_STACKTRACE
    my_init_stacktrace();
#endif
#if defined(__amiga__)
    sa.sa_handler=(void(*)())handle_fatal_signal;
#else
    sa.sa_handler=handle_fatal_signal;
#endif
    sigaction(SIGSEGV, &sa, NULL);
    sigaction(SIGABRT, &sa, NULL);
#ifdef SIGBUS
    sigaction(SIGBUS, &sa, NULL);
#endif
    sigaction(SIGILL, &sa, NULL);
    sigaction(SIGFPE, &sa, NULL);
  }

#ifdef HAVE_GETRLIMIT
  if (test_flags & TEST_CORE_ON_SIGNAL)
  {
    /* Change limits so that we will get a core file */
    STRUCT_RLIMIT rl;
    rl.rlim_cur = rl.rlim_max = RLIM_INFINITY;
    if (setrlimit(RLIMIT_CORE, &rl) && global_system_variables.log_warnings)
      sql_print_warning("setrlimit could not change the size of core files to 'infinity';  We may not be able to generate a core file on signals");
  }
#endif
  (void) sigemptyset(&set);
  my_sigset(SIGPIPE,SIG_IGN);
  sigaddset(&set,SIGPIPE);
#ifndef IGNORE_SIGHUP_SIGQUIT
  sigaddset(&set,SIGQUIT);
  sigaddset(&set,SIGHUP);
#endif
  sigaddset(&set,SIGTERM);

  /* Fix signals if blocked by parents (can happen on Mac OS X) */
  sigemptyset(&sa.sa_mask);
  sa.sa_flags = 0;
  sa.sa_handler = print_signal_warning;
  sigaction(SIGTERM, &sa, (struct sigaction*) 0);
  sa.sa_flags = 0;
  sa.sa_handler = print_signal_warning;
  sigaction(SIGHUP, &sa, (struct sigaction*) 0);
#ifdef SIGTSTP
  sigaddset(&set,SIGTSTP);
#endif
  if (thd_lib_detected != THD_LIB_LT)
    sigaddset(&set,THR_SERVER_ALARM);
  if (test_flags & TEST_SIGINT)
  {
    my_sigset(thr_kill_signal, end_thread_signal);
    // May be SIGINT
    sigdelset(&set, thr_kill_signal);
  }
  else
    sigaddset(&set,SIGINT);
  sigprocmask(SIG_SETMASK,&set,NULL);
  pthread_sigmask(SIG_SETMASK,&set,NULL);
  DBUG_VOID_RETURN;
}


static void start_signal_handler(void)
{
  int error;
  pthread_attr_t thr_attr;
  DBUG_ENTER("start_signal_handler");

  (void) pthread_attr_init(&thr_attr);
#if !defined(HAVE_DEC_3_2_THREADS)
  pthread_attr_setscope(&thr_attr,PTHREAD_SCOPE_SYSTEM);
  (void) pthread_attr_setdetachstate(&thr_attr,PTHREAD_CREATE_DETACHED);
  if (!(opt_specialflag & SPECIAL_NO_PRIOR))
    my_pthread_attr_setprio(&thr_attr,INTERRUPT_PRIOR);
#if defined(__ia64__) || defined(__ia64)
  /*
    Peculiar things with ia64 platforms - it seems we only have half the
    stack size in reality, so we have to double it here
  */
  pthread_attr_setstacksize(&thr_attr,my_thread_stack_size*2);
#else
  pthread_attr_setstacksize(&thr_attr,my_thread_stack_size);
#endif
#endif

  (void) pthread_mutex_lock(&LOCK_thread_count);
  if ((error=pthread_create(&signal_thread,&thr_attr,signal_hand,0)))
  {
    sql_print_error("Can't create interrupt-thread (error %d, errno: %d)",
		    error,errno);
    exit(1);
  }
  (void) pthread_cond_wait(&COND_thread_count,&LOCK_thread_count);
  pthread_mutex_unlock(&LOCK_thread_count);

  (void) pthread_attr_destroy(&thr_attr);
  DBUG_VOID_RETURN;
}


/** This threads handles all signals and alarms. */
/* ARGSUSED */
pthread_handler_t signal_hand(void *arg __attribute__((unused)))
{
  sigset_t set;
  int sig;
  my_thread_init();				// Init new thread
  DBUG_ENTER("signal_hand");
  signal_thread_in_use= 1;

  /*
    Setup alarm handler
    This should actually be '+ max_number_of_slaves' instead of +10,
    but the +10 should be quite safe.
  */
  init_thr_alarm(thread_scheduler.max_threads +
		 global_system_variables.max_insert_delayed_threads + 10);
  if (thd_lib_detected != THD_LIB_LT && (test_flags & TEST_SIGINT))
  {
    (void) sigemptyset(&set);			// Setup up SIGINT for debug
    (void) sigaddset(&set,SIGINT);		// For debugging
    (void) pthread_sigmask(SIG_UNBLOCK,&set,NULL);
  }
  (void) sigemptyset(&set);			// Setup up SIGINT for debug
#ifdef USE_ONE_SIGNAL_HAND
  (void) sigaddset(&set,THR_SERVER_ALARM);	// For alarms
#endif
#ifndef IGNORE_SIGHUP_SIGQUIT
  (void) sigaddset(&set,SIGQUIT);
  (void) sigaddset(&set,SIGHUP);
#endif
  (void) sigaddset(&set,SIGTERM);
  (void) sigaddset(&set,SIGTSTP);

  /* Save pid to this process (or thread on Linux) */
  if (!opt_bootstrap)
    create_pid_file();

  /*
    signal to start_signal_handler that we are ready
    This works by waiting for start_signal_handler to free mutex,
    after which we signal it that we are ready.
    At this pointer there is no other threads running, so there
    should not be any other pthread_cond_signal() calls.
  */
  (void) pthread_mutex_lock(&LOCK_thread_count);
  (void) pthread_mutex_unlock(&LOCK_thread_count);
  (void) pthread_cond_broadcast(&COND_thread_count);

  (void) pthread_sigmask(SIG_BLOCK,&set,NULL);
  for (;;)
  {
    int error;					// Used when debugging
    if (shutdown_in_progress && !abort_loop)
    {
      sig= SIGTERM;
      error=0;
    }
    else
      while ((error=my_sigwait(&set,&sig)) == EINTR) ;
    if (cleanup_done)
    {
      DBUG_PRINT("quit",("signal_handler: calling my_thread_end()"));
      my_thread_end();
      signal_thread_in_use= 0;
      DBUG_LEAVE;                               // Must match DBUG_ENTER()
      pthread_exit(0);				// Safety
      return 0;                                 // Avoid compiler warnings
    }
    switch (sig) {
    case SIGTERM:
    case SIGQUIT:
    case SIGKILL:
#ifdef EXTRA_DEBUG
      sql_print_information("Got signal %d to shutdown mysqld",sig);
#endif
      /* switch to the old log message processing */
      logger.set_handlers(LOG_FILE, opt_slow_log ? LOG_FILE:LOG_NONE,
                          opt_log ? LOG_FILE:LOG_NONE);
      DBUG_PRINT("info",("Got signal: %d  abort_loop: %d",sig,abort_loop));
      if (!abort_loop)
      {
	abort_loop=1;				// mark abort for threads
#ifdef USE_ONE_SIGNAL_HAND
	pthread_t tmp;
	if (!(opt_specialflag & SPECIAL_NO_PRIOR))
	  my_pthread_attr_setprio(&connection_attrib,INTERRUPT_PRIOR);
	if (pthread_create(&tmp,&connection_attrib, kill_server_thread,
			   (void*) &sig))
	  sql_print_error("Can't create thread to kill server");
#else
	kill_server((void*) sig);	// MIT THREAD has a alarm thread
#endif
      }
      break;
    case SIGHUP:
      if (!abort_loop)
      {
        int not_used;
	mysql_print_status();		// Print some debug info
	reload_acl_and_cache((THD*) 0,
			     (REFRESH_LOG | REFRESH_TABLES | REFRESH_FAST |
			      REFRESH_GRANT |
			      REFRESH_THREADS | REFRESH_HOSTS),
			     (TABLE_LIST*) 0, &not_used); // Flush logs
      }
      /* reenable logs after the options were reloaded */
      if (log_output_options & LOG_NONE)
      {
        logger.set_handlers(LOG_FILE,
                            opt_slow_log ? LOG_TABLE : LOG_NONE,
                            opt_log ? LOG_TABLE : LOG_NONE);
      }
      else
      {
        logger.set_handlers(LOG_FILE,
                            opt_slow_log ? log_output_options : LOG_NONE,
                            opt_log ? log_output_options : LOG_NONE);
      }
      break;
#ifdef USE_ONE_SIGNAL_HAND
    case THR_SERVER_ALARM:
      process_alarm(sig);			// Trigger alarms.
      break;
#endif
    default:
#ifdef EXTRA_DEBUG
      sql_print_warning("Got signal: %d  error: %d",sig,error); /* purecov: tested */
#endif
      break;					/* purecov: tested */
    }
  }
  return(0);					/* purecov: deadcode */
}

static void check_data_home(const char *path)
{}

#endif /*!EMBEDDED_LIBRARY*/
#endif	/* __WIN__*/


/**
  All global error messages are sent here where the first one is stored
  for the client.
*/
/* ARGSUSED */
extern "C" int my_message_sql(uint error, const char *str, myf MyFlags);

int my_message_sql(uint error, const char *str, myf MyFlags)
{
  THD *thd;
  DBUG_ENTER("my_message_sql");
  DBUG_PRINT("error", ("error: %u  message: '%s'", error, str));

  DBUG_ASSERT(str != NULL);
  /*
    An error should have a valid error number (!= 0), so it can be caught
    in stored procedures by SQL exception handlers.
    Calling my_error() with error == 0 is a bug.
    Remaining known places to fix:
    - storage/myisam/mi_create.c, my_printf_error()
    TODO:
    DBUG_ASSERT(error != 0);
  */

  if (error == 0)
  {
    /* At least, prevent new abuse ... */
    DBUG_ASSERT(strncmp(str, "MyISAM table", 12) == 0);
    error= ER_UNKNOWN_ERROR;
  }

  if ((thd= current_thd))
  {
    /*
      TODO: There are two exceptions mechanism (THD and sp_rcontext),
      this could be improved by having a common stack of handlers.
    */
    if (thd->handle_error(error, str,
                          MYSQL_ERROR::WARN_LEVEL_ERROR))
      DBUG_RETURN(0);

    thd->is_slave_error=  1; // needed to catch query errors during replication

    /*
      thd->lex->current_select == 0 if lex structure is not inited
      (not query command (COM_QUERY))
    */
    if (thd->lex->current_select &&
	thd->lex->current_select->no_error && !thd->is_fatal_error)
    {
      DBUG_PRINT("error",
                 ("Error converted to warning: current_select: no_error %d  "
                  "fatal_error: %d",
                  (thd->lex->current_select ?
                   thd->lex->current_select->no_error : 0),
                  (int) thd->is_fatal_error));
    }
    else
    {
      if (! thd->main_da.is_error())            // Return only first message
      {
        thd->main_da.set_error_status(thd, error, str);
      }
      query_cache_abort(&thd->net);
    }
    /*
      If a continue handler is found, the error message will be cleared
      by the stored procedures code.
    */
    if (thd->spcont &&
        ! (MyFlags & ME_NO_SP_HANDLER) &&
        thd->spcont->handle_error(error, MYSQL_ERROR::WARN_LEVEL_ERROR, thd))
    {
      /*
        Do not push any warnings, a handled error must be completely
        silenced.
      */
      DBUG_RETURN(0);
    }

    /* When simulating OOM, skip writing to error log to avoid mtr errors */
    DBUG_EXECUTE_IF("simulate_out_of_memory", DBUG_RETURN(0););

    if (!thd->no_warnings_for_error &&
        !(MyFlags & ME_NO_WARNING_FOR_ERROR))
    {
      /*
        Suppress infinite recursion if there a memory allocation error
        inside push_warning.
      */
      thd->no_warnings_for_error= TRUE;
      push_warning(thd, MYSQL_ERROR::WARN_LEVEL_ERROR, error, str);
      thd->no_warnings_for_error= FALSE;
    }
  }

  /* When simulating OOM, skip writing to error log to avoid mtr errors */
  DBUG_EXECUTE_IF("simulate_out_of_memory", DBUG_RETURN(0););

  if (!thd || MyFlags & ME_NOREFRESH)
    sql_print_error("%s: %s",my_progname,str); /* purecov: inspected */
  DBUG_RETURN(0);
}


#ifndef EMBEDDED_LIBRARY
extern "C" void *my_str_malloc_mysqld(size_t size);
extern "C" void my_str_free_mysqld(void *ptr);

void *my_str_malloc_mysqld(size_t size)
{
  return my_malloc(size, MYF(MY_FAE));
}


void my_str_free_mysqld(void *ptr)
{
  my_free((uchar*)ptr, MYF(MY_FAE));
}
#endif /* EMBEDDED_LIBRARY */


#ifdef __WIN__

pthread_handler_t handle_shutdown(void *arg)
{
  MSG msg;
  my_thread_init();

  /* this call should create the message queue for this thread */
  PeekMessage(&msg, NULL, 1, 65534,PM_NOREMOVE);
#if !defined(EMBEDDED_LIBRARY)
  if (WaitForSingleObject(hEventShutdown,INFINITE)==WAIT_OBJECT_0)
#endif /* EMBEDDED_LIBRARY */
     kill_server(MYSQL_KILL_SIGNAL);
  return 0;
}
#endif

const char *load_default_groups[]= {
#ifdef WITH_NDBCLUSTER_STORAGE_ENGINE
"mysql_cluster",
#endif
"mysqld","server", MYSQL_BASE_VERSION, 0, 0};

#if defined(__WIN__) && !defined(EMBEDDED_LIBRARY)
static const int load_default_groups_sz=
sizeof(load_default_groups)/sizeof(load_default_groups[0]);
#endif


#ifndef EMBEDDED_LIBRARY
static
int
check_enough_stack_size()
{
  uchar stack_top;

  return check_stack_overrun(current_thd, STACK_MIN_SIZE,
                             &stack_top);
}
#endif


/**
  Initialize one of the global date/time format variables.

  @param format_type		What kind of format should be supported
  @param var_ptr		Pointer to variable that should be updated

  @note
    The default value is taken from either opt_date_time_formats[] or
    the ISO format (ANSI SQL)

  @retval
    0 ok
  @retval
    1 error
*/

static bool init_global_datetime_format(timestamp_type format_type,
                                        DATE_TIME_FORMAT **var_ptr)
{
  /* Get command line option */
  const char *str= opt_date_time_formats[format_type];

  if (!str)					// No specified format
  {
    str= get_date_time_format_str(&known_date_time_formats[ISO_FORMAT],
				  format_type);
    /*
      Set the "command line" option to point to the generated string so
      that we can set global formats back to default
    */
    opt_date_time_formats[format_type]= str;
  }
  if (!(*var_ptr= date_time_format_make(format_type, str, strlen(str))))
  {
    fprintf(stderr, "Wrong date/time format specifier: %s\n", str);
    return 1;
  }
  return 0;
}

SHOW_VAR com_status_vars[]= {
  {"admin_commands",       (char*) offsetof(STATUS_VAR, com_other), SHOW_LONG_STATUS},
  {"assign_to_keycache",   (char*) offsetof(STATUS_VAR, com_stat[(uint) SQLCOM_ASSIGN_TO_KEYCACHE]), SHOW_LONG_STATUS},
  {"alter_db",             (char*) offsetof(STATUS_VAR, com_stat[(uint) SQLCOM_ALTER_DB]), SHOW_LONG_STATUS},
  {"alter_db_upgrade",     (char*) offsetof(STATUS_VAR, com_stat[(uint) SQLCOM_ALTER_DB_UPGRADE]), SHOW_LONG_STATUS},
  {"alter_event",          (char*) offsetof(STATUS_VAR, com_stat[(uint) SQLCOM_ALTER_EVENT]), SHOW_LONG_STATUS},
  {"alter_function",       (char*) offsetof(STATUS_VAR, com_stat[(uint) SQLCOM_ALTER_FUNCTION]), SHOW_LONG_STATUS},
  {"alter_procedure",      (char*) offsetof(STATUS_VAR, com_stat[(uint) SQLCOM_ALTER_PROCEDURE]), SHOW_LONG_STATUS},
  {"alter_server",         (char*) offsetof(STATUS_VAR, com_stat[(uint) SQLCOM_ALTER_SERVER]), SHOW_LONG_STATUS},
  {"alter_table",          (char*) offsetof(STATUS_VAR, com_stat[(uint) SQLCOM_ALTER_TABLE]), SHOW_LONG_STATUS},
  {"alter_tablespace",     (char*) offsetof(STATUS_VAR, com_stat[(uint) SQLCOM_ALTER_TABLESPACE]), SHOW_LONG_STATUS},
  {"analyze",              (char*) offsetof(STATUS_VAR, com_stat[(uint) SQLCOM_ANALYZE]), SHOW_LONG_STATUS},
  {"backup_table",         (char*) offsetof(STATUS_VAR, com_stat[(uint) SQLCOM_BACKUP_TABLE]), SHOW_LONG_STATUS},
  {"begin",                (char*) offsetof(STATUS_VAR, com_stat[(uint) SQLCOM_BEGIN]), SHOW_LONG_STATUS},
  {"binlog",               (char*) offsetof(STATUS_VAR, com_stat[(uint) SQLCOM_BINLOG_BASE64_EVENT]), SHOW_LONG_STATUS},
  {"call_procedure",       (char*) offsetof(STATUS_VAR, com_stat[(uint) SQLCOM_CALL]), SHOW_LONG_STATUS},
  {"change_db",            (char*) offsetof(STATUS_VAR, com_stat[(uint) SQLCOM_CHANGE_DB]), SHOW_LONG_STATUS},
  {"change_master",        (char*) offsetof(STATUS_VAR, com_stat[(uint) SQLCOM_CHANGE_MASTER]), SHOW_LONG_STATUS},
  {"check",                (char*) offsetof(STATUS_VAR, com_stat[(uint) SQLCOM_CHECK]), SHOW_LONG_STATUS},
  {"checksum",             (char*) offsetof(STATUS_VAR, com_stat[(uint) SQLCOM_CHECKSUM]), SHOW_LONG_STATUS},
  {"commit",               (char*) offsetof(STATUS_VAR, com_stat[(uint) SQLCOM_COMMIT]), SHOW_LONG_STATUS},
  {"create_db",            (char*) offsetof(STATUS_VAR, com_stat[(uint) SQLCOM_CREATE_DB]), SHOW_LONG_STATUS},
  {"create_event",         (char*) offsetof(STATUS_VAR, com_stat[(uint) SQLCOM_CREATE_EVENT]), SHOW_LONG_STATUS},
  {"create_function",      (char*) offsetof(STATUS_VAR, com_stat[(uint) SQLCOM_CREATE_SPFUNCTION]), SHOW_LONG_STATUS},
  {"create_index",         (char*) offsetof(STATUS_VAR, com_stat[(uint) SQLCOM_CREATE_INDEX]), SHOW_LONG_STATUS},
  {"create_procedure",     (char*) offsetof(STATUS_VAR, com_stat[(uint) SQLCOM_CREATE_PROCEDURE]), SHOW_LONG_STATUS},
  {"create_server",        (char*) offsetof(STATUS_VAR, com_stat[(uint) SQLCOM_CREATE_SERVER]), SHOW_LONG_STATUS},
  {"create_table",         (char*) offsetof(STATUS_VAR, com_stat[(uint) SQLCOM_CREATE_TABLE]), SHOW_LONG_STATUS},
  {"create_trigger",       (char*) offsetof(STATUS_VAR, com_stat[(uint) SQLCOM_CREATE_TRIGGER]), SHOW_LONG_STATUS},
  {"create_udf",           (char*) offsetof(STATUS_VAR, com_stat[(uint) SQLCOM_CREATE_FUNCTION]), SHOW_LONG_STATUS},
  {"create_user",          (char*) offsetof(STATUS_VAR, com_stat[(uint) SQLCOM_CREATE_USER]), SHOW_LONG_STATUS},
  {"create_view",          (char*) offsetof(STATUS_VAR, com_stat[(uint) SQLCOM_CREATE_VIEW]), SHOW_LONG_STATUS},
  {"dealloc_sql",          (char*) offsetof(STATUS_VAR, com_stat[(uint) SQLCOM_DEALLOCATE_PREPARE]), SHOW_LONG_STATUS},
  {"delete",               (char*) offsetof(STATUS_VAR, com_stat[(uint) SQLCOM_DELETE]), SHOW_LONG_STATUS},
  {"delete_multi",         (char*) offsetof(STATUS_VAR, com_stat[(uint) SQLCOM_DELETE_MULTI]), SHOW_LONG_STATUS},
  {"do",                   (char*) offsetof(STATUS_VAR, com_stat[(uint) SQLCOM_DO]), SHOW_LONG_STATUS},
  {"drop_db",              (char*) offsetof(STATUS_VAR, com_stat[(uint) SQLCOM_DROP_DB]), SHOW_LONG_STATUS},
  {"drop_event",           (char*) offsetof(STATUS_VAR, com_stat[(uint) SQLCOM_DROP_EVENT]), SHOW_LONG_STATUS},
  {"drop_function",        (char*) offsetof(STATUS_VAR, com_stat[(uint) SQLCOM_DROP_FUNCTION]), SHOW_LONG_STATUS},
  {"drop_index",           (char*) offsetof(STATUS_VAR, com_stat[(uint) SQLCOM_DROP_INDEX]), SHOW_LONG_STATUS},
  {"drop_procedure",       (char*) offsetof(STATUS_VAR, com_stat[(uint) SQLCOM_DROP_PROCEDURE]), SHOW_LONG_STATUS},
  {"drop_server",          (char*) offsetof(STATUS_VAR, com_stat[(uint) SQLCOM_DROP_SERVER]), SHOW_LONG_STATUS},
  {"drop_table",           (char*) offsetof(STATUS_VAR, com_stat[(uint) SQLCOM_DROP_TABLE]), SHOW_LONG_STATUS},
  {"drop_trigger",         (char*) offsetof(STATUS_VAR, com_stat[(uint) SQLCOM_DROP_TRIGGER]), SHOW_LONG_STATUS},
  {"drop_user",            (char*) offsetof(STATUS_VAR, com_stat[(uint) SQLCOM_DROP_USER]), SHOW_LONG_STATUS},
  {"drop_view",            (char*) offsetof(STATUS_VAR, com_stat[(uint) SQLCOM_DROP_VIEW]), SHOW_LONG_STATUS},
  {"empty_query",          (char*) offsetof(STATUS_VAR, com_stat[(uint) SQLCOM_EMPTY_QUERY]), SHOW_LONG_STATUS},
  {"execute_sql",          (char*) offsetof(STATUS_VAR, com_stat[(uint) SQLCOM_EXECUTE]), SHOW_LONG_STATUS},
  {"flush",                (char*) offsetof(STATUS_VAR, com_stat[(uint) SQLCOM_FLUSH]), SHOW_LONG_STATUS},
  {"grant",                (char*) offsetof(STATUS_VAR, com_stat[(uint) SQLCOM_GRANT]), SHOW_LONG_STATUS},
  {"ha_close",             (char*) offsetof(STATUS_VAR, com_stat[(uint) SQLCOM_HA_CLOSE]), SHOW_LONG_STATUS},
  {"ha_open",              (char*) offsetof(STATUS_VAR, com_stat[(uint) SQLCOM_HA_OPEN]), SHOW_LONG_STATUS},
  {"ha_read",              (char*) offsetof(STATUS_VAR, com_stat[(uint) SQLCOM_HA_READ]), SHOW_LONG_STATUS},
  {"help",                 (char*) offsetof(STATUS_VAR, com_stat[(uint) SQLCOM_HELP]), SHOW_LONG_STATUS},
  {"insert",               (char*) offsetof(STATUS_VAR, com_stat[(uint) SQLCOM_INSERT]), SHOW_LONG_STATUS},
  {"insert_select",        (char*) offsetof(STATUS_VAR, com_stat[(uint) SQLCOM_INSERT_SELECT]), SHOW_LONG_STATUS},
  {"install_plugin",       (char*) offsetof(STATUS_VAR, com_stat[(uint) SQLCOM_INSTALL_PLUGIN]), SHOW_LONG_STATUS},
  {"kill",                 (char*) offsetof(STATUS_VAR, com_stat[(uint) SQLCOM_KILL]), SHOW_LONG_STATUS},
  {"load",                 (char*) offsetof(STATUS_VAR, com_stat[(uint) SQLCOM_LOAD]), SHOW_LONG_STATUS},
  {"load_master_data",     (char*) offsetof(STATUS_VAR, com_stat[(uint) SQLCOM_LOAD_MASTER_DATA]), SHOW_LONG_STATUS},
  {"load_master_table",    (char*) offsetof(STATUS_VAR, com_stat[(uint) SQLCOM_LOAD_MASTER_TABLE]), SHOW_LONG_STATUS},
  {"lock_tables",          (char*) offsetof(STATUS_VAR, com_stat[(uint) SQLCOM_LOCK_TABLES]), SHOW_LONG_STATUS},
  {"optimize",             (char*) offsetof(STATUS_VAR, com_stat[(uint) SQLCOM_OPTIMIZE]), SHOW_LONG_STATUS},
  {"preload_keys",         (char*) offsetof(STATUS_VAR, com_stat[(uint) SQLCOM_PRELOAD_KEYS]), SHOW_LONG_STATUS},
  {"prepare_sql",          (char*) offsetof(STATUS_VAR, com_stat[(uint) SQLCOM_PREPARE]), SHOW_LONG_STATUS},
  {"purge",                (char*) offsetof(STATUS_VAR, com_stat[(uint) SQLCOM_PURGE]), SHOW_LONG_STATUS},
  {"purge_before_date",    (char*) offsetof(STATUS_VAR, com_stat[(uint) SQLCOM_PURGE_BEFORE]), SHOW_LONG_STATUS},
  {"release_savepoint",    (char*) offsetof(STATUS_VAR, com_stat[(uint) SQLCOM_RELEASE_SAVEPOINT]), SHOW_LONG_STATUS},
  {"rename_table",         (char*) offsetof(STATUS_VAR, com_stat[(uint) SQLCOM_RENAME_TABLE]), SHOW_LONG_STATUS},
  {"rename_user",          (char*) offsetof(STATUS_VAR, com_stat[(uint) SQLCOM_RENAME_USER]), SHOW_LONG_STATUS},
  {"repair",               (char*) offsetof(STATUS_VAR, com_stat[(uint) SQLCOM_REPAIR]), SHOW_LONG_STATUS},
  {"replace",              (char*) offsetof(STATUS_VAR, com_stat[(uint) SQLCOM_REPLACE]), SHOW_LONG_STATUS},
  {"replace_select",       (char*) offsetof(STATUS_VAR, com_stat[(uint) SQLCOM_REPLACE_SELECT]), SHOW_LONG_STATUS},
  {"reset",                (char*) offsetof(STATUS_VAR, com_stat[(uint) SQLCOM_RESET]), SHOW_LONG_STATUS},
  {"restore_table",        (char*) offsetof(STATUS_VAR, com_stat[(uint) SQLCOM_RESTORE_TABLE]), SHOW_LONG_STATUS},
  {"revoke",               (char*) offsetof(STATUS_VAR, com_stat[(uint) SQLCOM_REVOKE]), SHOW_LONG_STATUS},
  {"revoke_all",           (char*) offsetof(STATUS_VAR, com_stat[(uint) SQLCOM_REVOKE_ALL]), SHOW_LONG_STATUS},
  {"rollback",             (char*) offsetof(STATUS_VAR, com_stat[(uint) SQLCOM_ROLLBACK]), SHOW_LONG_STATUS},
  {"rollback_to_savepoint",(char*) offsetof(STATUS_VAR, com_stat[(uint) SQLCOM_ROLLBACK_TO_SAVEPOINT]), SHOW_LONG_STATUS},
  {"savepoint",            (char*) offsetof(STATUS_VAR, com_stat[(uint) SQLCOM_SAVEPOINT]), SHOW_LONG_STATUS},
  {"select",               (char*) offsetof(STATUS_VAR, com_stat[(uint) SQLCOM_SELECT]), SHOW_LONG_STATUS},
  {"set_option",           (char*) offsetof(STATUS_VAR, com_stat[(uint) SQLCOM_SET_OPTION]), SHOW_LONG_STATUS},
  {"show_authors",         (char*) offsetof(STATUS_VAR, com_stat[(uint) SQLCOM_SHOW_AUTHORS]), SHOW_LONG_STATUS},
  {"show_binlog_events",   (char*) offsetof(STATUS_VAR, com_stat[(uint) SQLCOM_SHOW_BINLOG_EVENTS]), SHOW_LONG_STATUS},
  {"show_binlogs",         (char*) offsetof(STATUS_VAR, com_stat[(uint) SQLCOM_SHOW_BINLOGS]), SHOW_LONG_STATUS},
  {"show_charsets",        (char*) offsetof(STATUS_VAR, com_stat[(uint) SQLCOM_SHOW_CHARSETS]), SHOW_LONG_STATUS},
  {"show_collations",      (char*) offsetof(STATUS_VAR, com_stat[(uint) SQLCOM_SHOW_COLLATIONS]), SHOW_LONG_STATUS},
  {"show_column_types",    (char*) offsetof(STATUS_VAR, com_stat[(uint) SQLCOM_SHOW_COLUMN_TYPES]), SHOW_LONG_STATUS},
  {"show_contributors",    (char*) offsetof(STATUS_VAR, com_stat[(uint) SQLCOM_SHOW_CONTRIBUTORS]), SHOW_LONG_STATUS},
  {"show_create_db",       (char*) offsetof(STATUS_VAR, com_stat[(uint) SQLCOM_SHOW_CREATE_DB]), SHOW_LONG_STATUS},
  {"show_create_event",    (char*) offsetof(STATUS_VAR, com_stat[(uint) SQLCOM_SHOW_CREATE_EVENT]), SHOW_LONG_STATUS},
  {"show_create_func",     (char*) offsetof(STATUS_VAR, com_stat[(uint) SQLCOM_SHOW_CREATE_FUNC]), SHOW_LONG_STATUS},
  {"show_create_proc",     (char*) offsetof(STATUS_VAR, com_stat[(uint) SQLCOM_SHOW_CREATE_PROC]), SHOW_LONG_STATUS},
  {"show_create_table",    (char*) offsetof(STATUS_VAR, com_stat[(uint) SQLCOM_SHOW_CREATE]), SHOW_LONG_STATUS},
  {"show_create_trigger",  (char*) offsetof(STATUS_VAR, com_stat[(uint) SQLCOM_SHOW_CREATE_TRIGGER]), SHOW_LONG_STATUS},
  {"show_databases",       (char*) offsetof(STATUS_VAR, com_stat[(uint) SQLCOM_SHOW_DATABASES]), SHOW_LONG_STATUS},
  {"show_engine_logs",     (char*) offsetof(STATUS_VAR, com_stat[(uint) SQLCOM_SHOW_ENGINE_LOGS]), SHOW_LONG_STATUS},
  {"show_engine_mutex",    (char*) offsetof(STATUS_VAR, com_stat[(uint) SQLCOM_SHOW_ENGINE_MUTEX]), SHOW_LONG_STATUS},
  {"show_engine_status",   (char*) offsetof(STATUS_VAR, com_stat[(uint) SQLCOM_SHOW_ENGINE_STATUS]), SHOW_LONG_STATUS},
  {"show_events",          (char*) offsetof(STATUS_VAR, com_stat[(uint) SQLCOM_SHOW_EVENTS]), SHOW_LONG_STATUS},
  {"show_errors",          (char*) offsetof(STATUS_VAR, com_stat[(uint) SQLCOM_SHOW_ERRORS]), SHOW_LONG_STATUS},
  {"show_fields",          (char*) offsetof(STATUS_VAR, com_stat[(uint) SQLCOM_SHOW_FIELDS]), SHOW_LONG_STATUS},
#ifndef DBUG_OFF
  {"show_function_code",   (char*) offsetof(STATUS_VAR, com_stat[(uint) SQLCOM_SHOW_FUNC_CODE]), SHOW_LONG_STATUS},
#endif
  {"show_function_status", (char*) offsetof(STATUS_VAR, com_stat[(uint) SQLCOM_SHOW_STATUS_FUNC]), SHOW_LONG_STATUS},
  {"show_grants",          (char*) offsetof(STATUS_VAR, com_stat[(uint) SQLCOM_SHOW_GRANTS]), SHOW_LONG_STATUS},
  {"show_keys",            (char*) offsetof(STATUS_VAR, com_stat[(uint) SQLCOM_SHOW_KEYS]), SHOW_LONG_STATUS},
  {"show_master_status",   (char*) offsetof(STATUS_VAR, com_stat[(uint) SQLCOM_SHOW_MASTER_STAT]), SHOW_LONG_STATUS},
  {"show_new_master",      (char*) offsetof(STATUS_VAR, com_stat[(uint) SQLCOM_SHOW_NEW_MASTER]), SHOW_LONG_STATUS},
  {"show_open_tables",     (char*) offsetof(STATUS_VAR, com_stat[(uint) SQLCOM_SHOW_OPEN_TABLES]), SHOW_LONG_STATUS},
  {"show_plugins",         (char*) offsetof(STATUS_VAR, com_stat[(uint) SQLCOM_SHOW_PLUGINS]), SHOW_LONG_STATUS},
  {"show_privileges",      (char*) offsetof(STATUS_VAR, com_stat[(uint) SQLCOM_SHOW_PRIVILEGES]), SHOW_LONG_STATUS},
#ifndef DBUG_OFF
  {"show_procedure_code",  (char*) offsetof(STATUS_VAR, com_stat[(uint) SQLCOM_SHOW_PROC_CODE]), SHOW_LONG_STATUS},
#endif
  {"show_procedure_status",(char*) offsetof(STATUS_VAR, com_stat[(uint) SQLCOM_SHOW_STATUS_PROC]), SHOW_LONG_STATUS},
  {"show_processlist",     (char*) offsetof(STATUS_VAR, com_stat[(uint) SQLCOM_SHOW_PROCESSLIST]), SHOW_LONG_STATUS},
  {"show_profile",         (char*) offsetof(STATUS_VAR, com_stat[(uint) SQLCOM_SHOW_PROFILE]), SHOW_LONG_STATUS},
  {"show_profiles",        (char*) offsetof(STATUS_VAR, com_stat[(uint) SQLCOM_SHOW_PROFILES]), SHOW_LONG_STATUS},
  {"show_slave_hosts",     (char*) offsetof(STATUS_VAR, com_stat[(uint) SQLCOM_SHOW_SLAVE_HOSTS]), SHOW_LONG_STATUS},
  {"show_slave_status",    (char*) offsetof(STATUS_VAR, com_stat[(uint) SQLCOM_SHOW_SLAVE_STAT]), SHOW_LONG_STATUS},
  {"show_status",          (char*) offsetof(STATUS_VAR, com_stat[(uint) SQLCOM_SHOW_STATUS]), SHOW_LONG_STATUS},
  {"show_storage_engines", (char*) offsetof(STATUS_VAR, com_stat[(uint) SQLCOM_SHOW_STORAGE_ENGINES]), SHOW_LONG_STATUS},
  {"show_table_status",    (char*) offsetof(STATUS_VAR, com_stat[(uint) SQLCOM_SHOW_TABLE_STATUS]), SHOW_LONG_STATUS},
  {"show_tables",          (char*) offsetof(STATUS_VAR, com_stat[(uint) SQLCOM_SHOW_TABLES]), SHOW_LONG_STATUS},
  {"show_triggers",        (char*) offsetof(STATUS_VAR, com_stat[(uint) SQLCOM_SHOW_TRIGGERS]), SHOW_LONG_STATUS},
  {"show_variables",       (char*) offsetof(STATUS_VAR, com_stat[(uint) SQLCOM_SHOW_VARIABLES]), SHOW_LONG_STATUS},
  {"show_warnings",        (char*) offsetof(STATUS_VAR, com_stat[(uint) SQLCOM_SHOW_WARNS]), SHOW_LONG_STATUS},
  {"slave_start",          (char*) offsetof(STATUS_VAR, com_stat[(uint) SQLCOM_SLAVE_START]), SHOW_LONG_STATUS},
  {"slave_stop",           (char*) offsetof(STATUS_VAR, com_stat[(uint) SQLCOM_SLAVE_STOP]), SHOW_LONG_STATUS},
  {"stmt_close",           (char*) offsetof(STATUS_VAR, com_stmt_close), SHOW_LONG_STATUS},
  {"stmt_execute",         (char*) offsetof(STATUS_VAR, com_stmt_execute), SHOW_LONG_STATUS},
  {"stmt_fetch",           (char*) offsetof(STATUS_VAR, com_stmt_fetch), SHOW_LONG_STATUS},
  {"stmt_prepare",         (char*) offsetof(STATUS_VAR, com_stmt_prepare), SHOW_LONG_STATUS},
  {"stmt_reprepare",       (char*) offsetof(STATUS_VAR, com_stmt_reprepare), SHOW_LONG_STATUS},
  {"stmt_reset",           (char*) offsetof(STATUS_VAR, com_stmt_reset), SHOW_LONG_STATUS},
  {"stmt_send_long_data",  (char*) offsetof(STATUS_VAR, com_stmt_send_long_data), SHOW_LONG_STATUS},
  {"truncate",             (char*) offsetof(STATUS_VAR, com_stat[(uint) SQLCOM_TRUNCATE]), SHOW_LONG_STATUS},
  {"uninstall_plugin",     (char*) offsetof(STATUS_VAR, com_stat[(uint) SQLCOM_UNINSTALL_PLUGIN]), SHOW_LONG_STATUS},
  {"unlock_tables",        (char*) offsetof(STATUS_VAR, com_stat[(uint) SQLCOM_UNLOCK_TABLES]), SHOW_LONG_STATUS},
  {"update",               (char*) offsetof(STATUS_VAR, com_stat[(uint) SQLCOM_UPDATE]), SHOW_LONG_STATUS},
  {"update_multi",         (char*) offsetof(STATUS_VAR, com_stat[(uint) SQLCOM_UPDATE_MULTI]), SHOW_LONG_STATUS},
  {"xa_commit",            (char*) offsetof(STATUS_VAR, com_stat[(uint) SQLCOM_XA_COMMIT]),SHOW_LONG_STATUS},
  {"xa_end",               (char*) offsetof(STATUS_VAR, com_stat[(uint) SQLCOM_XA_END]),SHOW_LONG_STATUS},
  {"xa_prepare",           (char*) offsetof(STATUS_VAR, com_stat[(uint) SQLCOM_XA_PREPARE]),SHOW_LONG_STATUS},
  {"xa_recover",           (char*) offsetof(STATUS_VAR, com_stat[(uint) SQLCOM_XA_RECOVER]),SHOW_LONG_STATUS},
  {"xa_rollback",          (char*) offsetof(STATUS_VAR, com_stat[(uint) SQLCOM_XA_ROLLBACK]),SHOW_LONG_STATUS},
  {"xa_start",             (char*) offsetof(STATUS_VAR, com_stat[(uint) SQLCOM_XA_START]),SHOW_LONG_STATUS},
  {NullS, NullS, SHOW_LONG}
};

static int init_common_variables(const char *conf_file_name, int argc,
				 char **argv, const char **groups)
{
  char buff[FN_REFLEN], *s;
  umask(((~my_umask) & 0666));
  my_decimal_set_zero(&decimal_zero); // set decimal_zero constant;
  tzset();			// Set tzname

  max_system_variables.pseudo_thread_id= (ulong)~0;
  server_start_time= flush_status_time= my_time(0);

  rpl_filter= new Rpl_filter;
  binlog_filter= new Rpl_filter;
  if (!rpl_filter || !binlog_filter)
  {
    sql_perror("Could not allocate replication and binlog filters");
    return 1;
  }

  if (init_thread_environment() ||
      mysql_init_variables())
    return 1;

#ifdef HAVE_TZNAME
  {
    struct tm tm_tmp;
    localtime_r(&server_start_time,&tm_tmp);
    strmake(system_time_zone, tzname[tm_tmp.tm_isdst != 0 ? 1 : 0],
            sizeof(system_time_zone)-1);

 }
#endif
  /*
    We set SYSTEM time zone as reasonable default and
    also for failure of my_tz_init() and bootstrap mode.
    If user explicitly set time zone with --default-time-zone
    option we will change this value in my_tz_init().
  */
  global_system_variables.time_zone= my_tz_SYSTEM;

  /*
    Init mutexes for the global MYSQL_BIN_LOG objects.
    As safe_mutex depends on what MY_INIT() does, we can't init the mutexes of
    global MYSQL_BIN_LOGs in their constructors, because then they would be
    inited before MY_INIT(). So we do it here.
  */
  mysql_bin_log.init_pthread_objects();

  /* TODO: remove this when my_time_t is 64 bit compatible */
  if (!IS_TIME_T_VALID_FOR_TIMESTAMP(server_start_time))
  {
    sql_print_error("This MySQL server doesn't support dates later then 2038");
    return 1;
  }

  if (gethostname(glob_hostname,sizeof(glob_hostname)) < 0)
  {
    strmake(glob_hostname, STRING_WITH_LEN("localhost"));
    sql_print_warning("gethostname failed, using '%s' as hostname",
                      glob_hostname);
    strmake(pidfile_name, STRING_WITH_LEN("mysql"));
  }
  else
  strmake(pidfile_name, glob_hostname, sizeof(pidfile_name)-5);
  strmov(fn_ext(pidfile_name),".pid");		// Add proper extension

  /*
    Add server status variables to the dynamic list of
    status variables that is shown by SHOW STATUS.
    Later, in plugin_init, and mysql_install_plugin
    new entries could be added to that list.
  */
  if (add_status_vars(status_vars))
    return 1; // an error was already reported

#ifndef DBUG_OFF
  /*
    We have few debug-only commands in com_status_vars, only visible in debug
    builds. for simplicity we enable the assert only in debug builds

    There are 8 Com_ variables which don't have corresponding SQLCOM_ values:
    (TODO strictly speaking they shouldn't be here, should not have Com_ prefix
    that is. Perhaps Stmt_ ? Comstmt_ ? Prepstmt_ ?)

      Com_admin_commands       => com_other
      Com_stmt_close           => com_stmt_close
      Com_stmt_execute         => com_stmt_execute
      Com_stmt_fetch           => com_stmt_fetch
      Com_stmt_prepare         => com_stmt_prepare
      Com_stmt_reprepare       => com_stmt_reprepare
      Com_stmt_reset           => com_stmt_reset
      Com_stmt_send_long_data  => com_stmt_send_long_data

    With this correction the number of Com_ variables (number of elements in
    the array, excluding the last element - terminator) must match the number
    of SQLCOM_ constants.
  */
  compile_time_assert(sizeof(com_status_vars)/sizeof(com_status_vars[0]) - 1 ==
                     SQLCOM_END + 8);
#endif

  orig_argc=argc;
  orig_argv=argv;
  load_defaults(conf_file_name, groups, &argc, &argv);
  defaults_argv=argv;
  defaults_argc=argc;
  if (get_options(&defaults_argc, defaults_argv))
    return 1;
  set_server_version();

  DBUG_PRINT("info",("%s  Ver %s for %s on %s\n",my_progname,
		     server_version, SYSTEM_TYPE,MACHINE_TYPE));

#ifdef HAVE_LARGE_PAGES
  /* Initialize large page size */
  if (opt_large_pages && (opt_large_page_size= my_get_large_page_size()))
  {
      my_use_large_pages= 1;
      my_large_page_size= opt_large_page_size;
  }
#endif /* HAVE_LARGE_PAGES */

  /* connections and databases needs lots of files */
  {
    uint files, wanted_files, max_open_files;

    /* MyISAM requires two file handles per table. */
    wanted_files= 10+max_connections+table_cache_size*2;
    /*
      We are trying to allocate no less than max_connections*5 file
      handles (i.e. we are trying to set the limit so that they will
      be available).  In addition, we allocate no less than how much
      was already allocated.  However below we report a warning and
      recompute values only if we got less file handles than were
      explicitly requested.  No warning and re-computation occur if we
      can't get max_connections*5 but still got no less than was
      requested (value of wanted_files).
    */
    max_open_files= max(max(wanted_files, max_connections*5),
                        open_files_limit);
    files= my_set_max_open_files(max_open_files);

    if (files < wanted_files)
    {
      if (!open_files_limit)
      {
        /*
          If we have requested too much file handles than we bring
          max_connections in supported bounds.
        */
        max_connections= (ulong) min(files-10-TABLE_OPEN_CACHE_MIN*2,
                                     max_connections);
        /*
          Decrease table_cache_size according to max_connections, but
          not below TABLE_OPEN_CACHE_MIN.  Outer min() ensures that we
          never increase table_cache_size automatically (that could
          happen if max_connections is decreased above).
        */
        table_cache_size= (ulong) min(max((files-10-max_connections)/2,
                                          TABLE_OPEN_CACHE_MIN),
                                      table_cache_size);
	DBUG_PRINT("warning",
		   ("Changed limits: max_open_files: %u  max_connections: %ld  table_cache: %ld",
		    files, max_connections, table_cache_size));
	if (global_system_variables.log_warnings)
	  sql_print_warning("Changed limits: max_open_files: %u  max_connections: %ld  table_cache: %ld",
			files, max_connections, table_cache_size);
      }
      else if (global_system_variables.log_warnings)
	sql_print_warning("Could not increase number of max_open_files to more than %u (request: %u)", files, wanted_files);
    }
    open_files_limit= files;
  }
  unireg_init(opt_specialflag); /* Set up extern variabels */
  if (init_errmessage())	/* Read error messages from file */
    return 1;
  init_client_errs();
  lex_init();
  if (item_create_init())
    return 1;
  item_init();
  if (set_var_init())
    return 1;
#ifdef HAVE_REPLICATION
  if (init_replication_sys_vars())
    return 1;
#endif
  mysys_uses_curses=0;
#ifdef USE_REGEX
#ifndef EMBEDDED_LIBRARY
  my_regex_init(&my_charset_latin1, check_enough_stack_size);
#else
  my_regex_init(&my_charset_latin1, NULL);
#endif
#endif
  /*
    Process a comma-separated character set list and choose
    the first available character set. This is mostly for
    test purposes, to be able to start "mysqld" even if
    the requested character set is not available (see bug#18743).
  */
  for (;;)
  {
    char *next_character_set_name= strchr(default_character_set_name, ',');
    if (next_character_set_name)
      *next_character_set_name++= '\0';
    if (!(default_charset_info=
          get_charset_by_csname(default_character_set_name,
                                MY_CS_PRIMARY, MYF(MY_WME))))
    {
      if (next_character_set_name)
      {
        default_character_set_name= next_character_set_name;
        default_collation_name= 0;          // Ignore collation
      }
      else
        return 1;                           // Eof of the list
    }
    else
      break;
  }

  if (default_collation_name)
  {
    CHARSET_INFO *default_collation;
    default_collation= get_charset_by_name(default_collation_name, MYF(0));
    if (!default_collation)
    {
      sql_print_error(ER(ER_UNKNOWN_COLLATION), default_collation_name);
      return 1;
    }
    if (!my_charset_same(default_charset_info, default_collation))
    {
      sql_print_error(ER(ER_COLLATION_CHARSET_MISMATCH),
		      default_collation_name,
		      default_charset_info->csname);
      return 1;
    }
    default_charset_info= default_collation;
  }
  /* Set collactions that depends on the default collation */
  global_system_variables.collation_server=	 default_charset_info;
  global_system_variables.collation_database=	 default_charset_info;
  global_system_variables.collation_connection=  default_charset_info;
  global_system_variables.character_set_results= default_charset_info;
  global_system_variables.character_set_client= default_charset_info;

  if (!(character_set_filesystem= 
        get_charset_by_csname(character_set_filesystem_name,
                              MY_CS_PRIMARY, MYF(MY_WME))))
    return 1;
  global_system_variables.character_set_filesystem= character_set_filesystem;

  if (!(my_default_lc_time_names=
        my_locale_by_name(lc_time_names_name)))
  {
    sql_print_error("Unknown locale: '%s'", lc_time_names_name);
    return 1;
  }
  global_system_variables.lc_time_names= my_default_lc_time_names;
  
  sys_init_connect.value_length= 0;
  if ((sys_init_connect.value= opt_init_connect))
    sys_init_connect.value_length= strlen(opt_init_connect);
  else
    sys_init_connect.value=my_strdup("",MYF(0));
  sys_init_connect.is_os_charset= TRUE;

  sys_init_slave.value_length= 0;
  if ((sys_init_slave.value= opt_init_slave))
    sys_init_slave.value_length= strlen(opt_init_slave);
  else
    sys_init_slave.value=my_strdup("",MYF(0));
  sys_init_slave.is_os_charset= TRUE;

  /* check log options and issue warnings if needed */
  if (opt_log && opt_logname && !(log_output_options & LOG_FILE) &&
      !(log_output_options & LOG_NONE))
    sql_print_warning("Although a path was specified for the "
                      "--log option, log tables are used. "
                      "To enable logging to files use the --log-output option.");

  if (opt_slow_log && opt_slow_logname && !(log_output_options & LOG_FILE)
      && !(log_output_options & LOG_NONE))
    sql_print_warning("Although a path was specified for the "
                      "--log_slow_queries option, log tables are used. "
                      "To enable logging to files use the --log-output=file option.");

  s= opt_logname ? opt_logname : make_default_log_name(buff, ".log");
  sys_var_general_log_path.value= my_strdup(s, MYF(0));
  sys_var_general_log_path.value_length= strlen(s);

  s= opt_slow_logname ? opt_slow_logname : make_default_log_name(buff, "-slow.log");
  sys_var_slow_log_path.value= my_strdup(s, MYF(0));
  sys_var_slow_log_path.value_length= strlen(s);

#if defined(ENABLED_DEBUG_SYNC)
  /* Initialize the debug sync facility. See debug_sync.cc. */
  if (debug_sync_init())
    return 1; /* purecov: tested */
#endif /* defined(ENABLED_DEBUG_SYNC) */

#if (ENABLE_TEMP_POOL)
  if (use_temp_pool && bitmap_init(&temp_pool,0,1024,1))
    return 1;
#else
  use_temp_pool= 0;
#endif

  if (my_database_names_init())
    return 1;

  /*
    Ensure that lower_case_table_names is set on system where we have case
    insensitive names.  If this is not done the users MyISAM tables will
    get corrupted if accesses with names of different case.
  */
  DBUG_PRINT("info", ("lower_case_table_names: %d", lower_case_table_names));
  lower_case_file_system= test_if_case_insensitive(mysql_real_data_home);
  if (!lower_case_table_names && lower_case_file_system == 1)
  {
    if (lower_case_table_names_used)
    {
      if (global_system_variables.log_warnings)
	sql_print_warning("\
You have forced lower_case_table_names to 0 through a command-line \
option, even though your file system '%s' is case insensitive.  This means \
that you can corrupt a MyISAM table by accessing it with different cases. \
You should consider changing lower_case_table_names to 1 or 2",
			mysql_real_data_home);
    }
    else
    {
      if (global_system_variables.log_warnings)
	sql_print_warning("Setting lower_case_table_names=2 because file system for %s is case insensitive", mysql_real_data_home);
      lower_case_table_names= 2;
    }
  }
  else if (lower_case_table_names == 2 &&
           !(lower_case_file_system=
             (test_if_case_insensitive(mysql_real_data_home) == 1)))
  {
    if (global_system_variables.log_warnings)
      sql_print_warning("lower_case_table_names was set to 2, even though your "
                        "the file system '%s' is case sensitive.  Now setting "
                        "lower_case_table_names to 0 to avoid future problems.",
			mysql_real_data_home);
    lower_case_table_names= 0;
  }
  else
  {
    lower_case_file_system=
      (test_if_case_insensitive(mysql_real_data_home) == 1);
  }

  /* Reset table_alias_charset, now that lower_case_table_names is set. */
  table_alias_charset= (lower_case_table_names ?
			files_charset_info :
			&my_charset_bin);

  return 0;
}


static int init_thread_environment()
{
  (void) pthread_mutex_init(&LOCK_mysql_create_db,MY_MUTEX_INIT_SLOW);
  (void) pthread_mutex_init(&LOCK_lock_db,MY_MUTEX_INIT_SLOW);
  (void) pthread_mutex_init(&LOCK_Acl,MY_MUTEX_INIT_SLOW);
  (void) pthread_mutex_init(&LOCK_open, MY_MUTEX_INIT_FAST);
  (void) pthread_mutex_init(&LOCK_thread_count,MY_MUTEX_INIT_FAST);
  (void) pthread_mutex_init(&LOCK_mapped_file,MY_MUTEX_INIT_SLOW);
  (void) pthread_mutex_init(&LOCK_status,MY_MUTEX_INIT_FAST);
  (void) pthread_mutex_init(&LOCK_error_log,MY_MUTEX_INIT_FAST);
  (void) pthread_mutex_init(&LOCK_delayed_insert,MY_MUTEX_INIT_FAST);
  (void) pthread_mutex_init(&LOCK_delayed_status,MY_MUTEX_INIT_FAST);
  (void) pthread_mutex_init(&LOCK_delayed_create,MY_MUTEX_INIT_SLOW);
  (void) pthread_mutex_init(&LOCK_manager,MY_MUTEX_INIT_FAST);
  (void) pthread_mutex_init(&LOCK_crypt,MY_MUTEX_INIT_FAST);
  (void) pthread_mutex_init(&LOCK_bytes_sent,MY_MUTEX_INIT_FAST);
  (void) pthread_mutex_init(&LOCK_bytes_received,MY_MUTEX_INIT_FAST);
  (void) pthread_mutex_init(&LOCK_user_conn, MY_MUTEX_INIT_FAST);
  (void) pthread_mutex_init(&LOCK_active_mi, MY_MUTEX_INIT_FAST);
  (void) pthread_mutex_init(&LOCK_global_system_variables, MY_MUTEX_INIT_FAST);
  (void) my_rwlock_init(&LOCK_system_variables_hash, NULL);
  (void) pthread_mutex_init(&LOCK_global_read_lock, MY_MUTEX_INIT_FAST);
  (void) pthread_mutex_init(&LOCK_prepared_stmt_count, MY_MUTEX_INIT_FAST);
  (void) pthread_mutex_init(&LOCK_uuid_generator, MY_MUTEX_INIT_FAST);
  (void) pthread_mutex_init(&LOCK_connection_count, MY_MUTEX_INIT_FAST);
#ifdef HAVE_OPENSSL
  (void) pthread_mutex_init(&LOCK_des_key_file,MY_MUTEX_INIT_FAST);
#ifndef HAVE_YASSL
  openssl_stdlocks= (openssl_lock_t*) OPENSSL_malloc(CRYPTO_num_locks() *
                                                     sizeof(openssl_lock_t));
  for (int i= 0; i < CRYPTO_num_locks(); ++i)
    (void) my_rwlock_init(&openssl_stdlocks[i].lock, NULL); 
  CRYPTO_set_dynlock_create_callback(openssl_dynlock_create);
  CRYPTO_set_dynlock_destroy_callback(openssl_dynlock_destroy);
  CRYPTO_set_dynlock_lock_callback(openssl_lock);
  CRYPTO_set_locking_callback(openssl_lock_function);
  CRYPTO_set_id_callback(openssl_id_function);
#endif
#endif
  (void) my_rwlock_init(&LOCK_sys_init_connect, NULL);
  (void) my_rwlock_init(&LOCK_sys_init_slave, NULL);
  (void) my_rwlock_init(&LOCK_grant, NULL);
  (void) pthread_cond_init(&COND_thread_count,NULL);
  (void) pthread_cond_init(&COND_refresh,NULL);
  (void) pthread_cond_init(&COND_global_read_lock,NULL);
  (void) pthread_cond_init(&COND_thread_cache,NULL);
  (void) pthread_cond_init(&COND_flush_thread_cache,NULL);
  (void) pthread_cond_init(&COND_manager,NULL);
#ifdef HAVE_REPLICATION
  (void) pthread_mutex_init(&LOCK_rpl_status, MY_MUTEX_INIT_FAST);
  (void) pthread_cond_init(&COND_rpl_status, NULL);
#endif
  (void) pthread_mutex_init(&LOCK_server_started, MY_MUTEX_INIT_FAST);
  (void) pthread_cond_init(&COND_server_started,NULL);
  sp_cache_init();
#ifdef HAVE_EVENT_SCHEDULER
  Events::init_mutexes();
#endif
  /* Parameter for threads created for connections */
  (void) pthread_attr_init(&connection_attrib);
  (void) pthread_attr_setdetachstate(&connection_attrib,
				     PTHREAD_CREATE_DETACHED);
  pthread_attr_setscope(&connection_attrib, PTHREAD_SCOPE_SYSTEM);
  if (!(opt_specialflag & SPECIAL_NO_PRIOR))
    my_pthread_attr_setprio(&connection_attrib,WAIT_PRIOR);

  if (pthread_key_create(&THR_THD,NULL) ||
      pthread_key_create(&THR_MALLOC,NULL))
  {
    sql_print_error("Can't create thread-keys");
    return 1;
  }
  return 0;
}


#if defined(HAVE_OPENSSL) && !defined(HAVE_YASSL)
static unsigned long openssl_id_function()
{ 
  return (unsigned long) pthread_self();
} 


static openssl_lock_t *openssl_dynlock_create(const char *file, int line)
{ 
  openssl_lock_t *lock= new openssl_lock_t;
  my_rwlock_init(&lock->lock, NULL);
  return lock;
}


static void openssl_dynlock_destroy(openssl_lock_t *lock, const char *file, 
				    int line)
{
  rwlock_destroy(&lock->lock);
  delete lock;
}


static void openssl_lock_function(int mode, int n, const char *file, int line)
{
  if (n < 0 || n > CRYPTO_num_locks())
  {
    /* Lock number out of bounds. */
    sql_print_error("Fatal: OpenSSL interface problem (n = %d)", n);
    abort();
  }
  openssl_lock(mode, &openssl_stdlocks[n], file, line);
}


static void openssl_lock(int mode, openssl_lock_t *lock, const char *file, 
			 int line)
{
  int err;
  char const *what;

  switch (mode) {
  case CRYPTO_LOCK|CRYPTO_READ:
    what = "read lock";
    err = rw_rdlock(&lock->lock);
    break;
  case CRYPTO_LOCK|CRYPTO_WRITE:
    what = "write lock";
    err = rw_wrlock(&lock->lock);
    break;
  case CRYPTO_UNLOCK|CRYPTO_READ:
  case CRYPTO_UNLOCK|CRYPTO_WRITE:
    what = "unlock";
    err = rw_unlock(&lock->lock);
    break;
  default:
    /* Unknown locking mode. */
    sql_print_error("Fatal: OpenSSL interface problem (mode=0x%x)", mode);
    abort();
  }
  if (err) 
  {
    sql_print_error("Fatal: can't %s OpenSSL lock", what);
    abort();
  }
}
#endif /* HAVE_OPENSSL */


#ifndef EMBEDDED_LIBRARY

static void init_ssl()
{
#ifdef HAVE_OPENSSL
  if (opt_use_ssl)
  {
    enum enum_ssl_init_error error= SSL_INITERR_NOERROR;

    /* having ssl_acceptor_fd != 0 signals the use of SSL */
    ssl_acceptor_fd= new_VioSSLAcceptorFd(opt_ssl_key, opt_ssl_cert,
					  opt_ssl_ca, opt_ssl_capath,
					  opt_ssl_cipher, &error);
    DBUG_PRINT("info",("ssl_acceptor_fd: 0x%lx", (long) ssl_acceptor_fd));
    if (!ssl_acceptor_fd)
    {
      sql_print_warning("Failed to setup SSL");
      sql_print_warning("SSL error: %s", sslGetErrString(error));
      opt_use_ssl = 0;
      have_ssl= SHOW_OPTION_DISABLED;
    }
  }
  else
  {
    have_ssl= SHOW_OPTION_DISABLED;
  }
  if (des_key_file)
    load_des_key_file(des_key_file);
#endif /* HAVE_OPENSSL */
}


static void end_ssl()
{
#ifdef HAVE_OPENSSL
  if (ssl_acceptor_fd)
  {
    free_vio_ssl_acceptor_fd(ssl_acceptor_fd);
    ssl_acceptor_fd= 0;
  }
#endif /* HAVE_OPENSSL */
}

#endif /* EMBEDDED_LIBRARY */


static int init_server_components()
{
  DBUG_ENTER("init_server_components");
  /*
    We need to call each of these following functions to ensure that
    all things are initialized so that unireg_abort() doesn't fail
  */
  if (table_cache_init() | table_def_init() | hostname_cache_init())
    unireg_abort(1);

  query_cache_result_size_limit(query_cache_limit);
  query_cache_set_min_res_unit(query_cache_min_res_unit);
  query_cache_init();
  query_cache_resize(query_cache_size);
  randominit(&sql_rand,(ulong) server_start_time,(ulong) server_start_time/2);
  setup_fpu();
  init_thr_lock();
#ifdef HAVE_REPLICATION
  init_slave_list();
#endif

  /* Setup logs */

  /*
    Enable old-fashioned error log, except when the user has requested
    help information. Since the implementation of plugin server
    variables the help output is now written much later.
  */
  if (opt_error_log && !opt_help)
  {
    if (!log_error_file_ptr[0])
      fn_format(log_error_file, pidfile_name, mysql_data_home, ".err",
                MY_REPLACE_EXT); /* replace '.<domain>' by '.err', bug#4997 */
    else
      fn_format(log_error_file, log_error_file_ptr, mysql_data_home, ".err",
                MY_UNPACK_FILENAME | MY_SAFE_PATH);
    if (!log_error_file[0])
      opt_error_log= 1;				// Too long file name
    else
    {
      my_bool res;
#ifndef EMBEDDED_LIBRARY
      res= reopen_fstreams(log_error_file, stdout, stderr);
#else
      res= reopen_fstreams(log_error_file, NULL, stderr);
#endif

      if (!res)
        setbuf(stderr, NULL);
    }
  }

  if (xid_cache_init())
  {
    sql_print_error("Out of memory");
    unireg_abort(1);
  }

  /* need to configure logging before initializing storage engines */
  if (opt_update_log)
  {
    /*
      Update log is removed since 5.0. But we still accept the option.
      The idea is if the user already uses the binlog and the update log,
      we completely ignore any option/variable related to the update log, like
      if the update log did not exist. But if the user uses only the update
      log, then we translate everything into binlog for him (with warnings).
      Implementation of the above :
      - If mysqld is started with --log-update and --log-bin,
      ignore --log-update (print a warning), push a warning when SQL_LOG_UPDATE
      is used, and turn off --sql-bin-update-same.
      This will completely ignore SQL_LOG_UPDATE
      - If mysqld is started with --log-update only,
      change it to --log-bin (with the filename passed to log-update,
      plus '-bin') (print a warning), push a warning when SQL_LOG_UPDATE is
      used, and turn on --sql-bin-update-same.
      This will translate SQL_LOG_UPDATE to SQL_LOG_BIN.

      Note that we tell the user that --sql-bin-update-same is deprecated and
      does nothing, and we don't take into account if he used this option or
      not; but internally we give this variable a value to have the behaviour
      we want (i.e. have SQL_LOG_UPDATE influence SQL_LOG_BIN or not).
      As sql-bin-update-same, log-update and log-bin cannot be changed by the
      user after starting the server (they are not variables), the user will
      not later interfere with the settings we do here.
    */
    if (opt_bin_log)
    {
      opt_sql_bin_update= 0;
      sql_print_error("The update log is no longer supported by MySQL in \
version 5.0 and above. It is replaced by the binary log.");
    }
    else
    {
      opt_sql_bin_update= 1;
      opt_bin_log= 1;
      if (opt_update_logname)
      {
        /* as opt_bin_log==0, no need to free opt_bin_logname */
        if (!(opt_bin_logname= my_strdup(opt_update_logname, MYF(MY_WME))))
        {
          sql_print_error("Out of memory");
          return EXIT_OUT_OF_MEMORY;
        }
        sql_print_error("The update log is no longer supported by MySQL in \
version 5.0 and above. It is replaced by the binary log. Now starting MySQL \
with --log-bin='%s' instead.",opt_bin_logname);
      }
      else
        sql_print_error("The update log is no longer supported by MySQL in \
version 5.0 and above. It is replaced by the binary log. Now starting MySQL \
with --log-bin instead.");
    }
  }
  if (opt_log_slave_updates && !opt_bin_log)
  {
    sql_print_error("You need to use --log-bin to make "
                    "--log-slave-updates work.");
    unireg_abort(1);
  }
  if (!opt_bin_log)
  {
    if (opt_binlog_format_id != BINLOG_FORMAT_UNSPEC)
    {
      sql_print_error("You need to use --log-bin to make "
                      "--binlog-format work.");
      unireg_abort(1);
    }
    else
    {
      global_system_variables.binlog_format= BINLOG_FORMAT_MIXED;
    }
  }
  else
    if (opt_binlog_format_id == BINLOG_FORMAT_UNSPEC)
      global_system_variables.binlog_format= BINLOG_FORMAT_MIXED;
    else
    { 
      DBUG_ASSERT(global_system_variables.binlog_format != BINLOG_FORMAT_UNSPEC);
    }

  /* Check that we have not let the format to unspecified at this point */
  DBUG_ASSERT((uint)global_system_variables.binlog_format <=
              array_elements(binlog_format_names)-1);

#ifdef HAVE_REPLICATION
  if (opt_log_slave_updates && replicate_same_server_id)
  {
    sql_print_error("\
using --replicate-same-server-id in conjunction with \
--log-slave-updates is impossible, it would lead to infinite loops in this \
server.");
    unireg_abort(1);
  }
#endif

  if (opt_bin_log)
  {
    /* Reports an error and aborts, if the --log-bin's path 
       is a directory.*/
    if (opt_bin_logname && 
        opt_bin_logname[strlen(opt_bin_logname) - 1] == FN_LIBCHAR)
    {
      sql_print_error("Path '%s' is a directory name, please specify \
a file name for --log-bin option", opt_bin_logname);
      unireg_abort(1);
    }

    /* Reports an error and aborts, if the --log-bin-index's path 
       is a directory.*/
    if (opt_binlog_index_name && 
        opt_binlog_index_name[strlen(opt_binlog_index_name) - 1] 
        == FN_LIBCHAR)
    {
      sql_print_error("Path '%s' is a directory name, please specify \
a file name for --log-bin-index option", opt_binlog_index_name);
      unireg_abort(1);
    }

    char buf[FN_REFLEN];
    const char *ln;
    ln= mysql_bin_log.generate_name(opt_bin_logname, "-bin", 1, buf);
    if (!opt_bin_logname && !opt_binlog_index_name)
    {
      /*
        User didn't give us info to name the binlog index file.
        Picking `hostname`-bin.index like did in 4.x, causes replication to
        fail if the hostname is changed later. So, we would like to instead
        require a name. But as we don't want to break many existing setups, we
        only give warning, not error.
      */
      sql_print_warning("No argument was provided to --log-bin, and "
                        "--log-bin-index was not used; so replication "
                        "may break when this MySQL server acts as a "
                        "master and has his hostname changed!! Please "
                        "use '--log-bin=%s' to avoid this problem.", ln);
    }
    if (ln == buf)
    {
      my_free(opt_bin_logname, MYF(MY_ALLOW_ZERO_PTR));
      opt_bin_logname=my_strdup(buf, MYF(0));
    }
    if (mysql_bin_log.open_index_file(opt_binlog_index_name, ln, TRUE))
    {
      unireg_abort(1);
    }
  }

  /* call ha_init_key_cache() on all key caches to init them */
  process_key_caches(&ha_init_key_cache);

  /* Allow storage engine to give real error messages */
  if (ha_init_errors())
    DBUG_RETURN(1);

  { 
    if (plugin_init(&defaults_argc, defaults_argv,
		    (opt_noacl ? PLUGIN_INIT_SKIP_PLUGIN_TABLE : 0) |
		    (opt_help ? PLUGIN_INIT_SKIP_INITIALIZATION : 0)))
    {
      sql_print_error("Failed to initialize plugins.");
      unireg_abort(1);
    }
    plugins_are_initialized= TRUE;  /* Don't separate from init function */
  }

  if (opt_help)
    unireg_abort(0);

  /* we do want to exit if there are any other unknown options */
  if (defaults_argc > 1)
  {
    int ho_error;
    char **tmp_argv= defaults_argv;
    struct my_option no_opts[]=
    {
      {0, 0, 0, 0, 0, 0, GET_NO_ARG, NO_ARG, 0, 0, 0, 0, 0, 0}
    };
    /*
      We need to eat any 'loose' arguments first before we conclude
      that there are unprocessed options.
      But we need to preserve defaults_argv pointer intact for
      free_defaults() to work. Thus we use a copy here.
    */
    my_getopt_skip_unknown= 0;

    if ((ho_error= handle_options(&defaults_argc, &tmp_argv, no_opts,
                                  mysqld_get_one_option)))
      unireg_abort(ho_error);
    my_getopt_skip_unknown= TRUE;

    if (defaults_argc)
    {
      fprintf(stderr, "%s: Too many arguments (first extra is '%s').\n"
              "Use --verbose --help to get a list of available options\n",
              my_progname, *tmp_argv);
      unireg_abort(1);
    }
  }

  /* if the errmsg.sys is not loaded, terminate to maintain behaviour */
  if (!errmesg[0][0])
    unireg_abort(1);

  /* We have to initialize the storage engines before CSV logging */
  if (ha_init())
  {
    sql_print_error("Can't init databases");
    unireg_abort(1);
  }

#ifdef WITH_CSV_STORAGE_ENGINE
  if (opt_bootstrap)
    log_output_options= LOG_FILE;
  else
    logger.init_log_tables();

  if (log_output_options & LOG_NONE)
  {
    /*
      Issue a warining if there were specified additional options to the
      log-output along with NONE. Probably this wasn't what user wanted.
    */
    if ((log_output_options & LOG_NONE) && (log_output_options & ~LOG_NONE))
      sql_print_warning("There were other values specified to "
                        "log-output besides NONE. Disabling slow "
                        "and general logs anyway.");
    logger.set_handlers(LOG_FILE, LOG_NONE, LOG_NONE);
  }
  else
  {
    /* fall back to the log files if tables are not present */
    LEX_STRING csv_name={C_STRING_WITH_LEN("csv")};
    if (!plugin_is_ready(&csv_name, MYSQL_STORAGE_ENGINE_PLUGIN))
    {
      /* purecov: begin inspected */
      sql_print_error("CSV engine is not present, falling back to the "
                      "log files");
      log_output_options= (log_output_options & ~LOG_TABLE) | LOG_FILE;
      /* purecov: end */
    }

    logger.set_handlers(LOG_FILE, opt_slow_log ? log_output_options:LOG_NONE,
                        opt_log ? log_output_options:LOG_NONE);
  }
#else
  logger.set_handlers(LOG_FILE, opt_slow_log ? LOG_FILE:LOG_NONE,
                      opt_log ? LOG_FILE:LOG_NONE);
#endif

  /*
    Check that the default storage engine is actually available.
  */
  if (default_storage_engine_str)
  {
    LEX_STRING name= { default_storage_engine_str,
                       strlen(default_storage_engine_str) };
    plugin_ref plugin;
    handlerton *hton;
    
    if ((plugin= ha_resolve_by_name(0, &name)))
      hton= plugin_data(plugin, handlerton*);
    else
    {
      sql_print_error("Unknown/unsupported table type: %s",
                      default_storage_engine_str);
      unireg_abort(1);
    }
    if (!ha_storage_engine_is_enabled(hton))
    {
      if (!opt_bootstrap)
      {
        sql_print_error("Default storage engine (%s) is not available",
                        default_storage_engine_str);
        unireg_abort(1);
      }
      DBUG_ASSERT(global_system_variables.table_plugin);
    }
    else
    {
      /*
        Need to unlock as global_system_variables.table_plugin 
        was acquired during plugin_init()
      */
      plugin_unlock(0, global_system_variables.table_plugin);
      global_system_variables.table_plugin= plugin;
    }
  }

  tc_log= (total_ha_2pc > 1 ? (opt_bin_log  ?
                               (TC_LOG *) &mysql_bin_log :
                               (TC_LOG *) &tc_log_mmap) :
           (TC_LOG *) &tc_log_dummy);

  if (tc_log->open(opt_bin_log ? opt_bin_logname : opt_tc_log_file))
  {
    sql_print_error("Can't init tc log");
    unireg_abort(1);
  }

  if (ha_recover(0))
  {
    unireg_abort(1);
  }

  if (opt_bin_log && mysql_bin_log.open(opt_bin_logname, LOG_BIN, 0,
                                        WRITE_CACHE, 0, max_binlog_size, 0, TRUE))
    unireg_abort(1);

#ifdef HAVE_REPLICATION
  if (opt_bin_log && expire_logs_days)
  {
    time_t purge_time= server_start_time - expire_logs_days*24*60*60;
    if (purge_time >= 0)
      mysql_bin_log.purge_logs_before_date(purge_time);
  }
#endif
#ifdef __NETWARE__
  /* Increasing stacksize of threads on NetWare */
  pthread_attr_setstacksize(&connection_attrib, NW_THD_STACKSIZE);
#endif

  if (opt_myisam_log)
    (void) mi_log(1);

#if defined(HAVE_MLOCKALL) && defined(MCL_CURRENT) && !defined(EMBEDDED_LIBRARY)
  if (locked_in_memory && !getuid())
  {
    if (setreuid((uid_t)-1, 0) == -1)
    {                        // this should never happen
      sql_perror("setreuid");
      unireg_abort(1);
    }
    if (mlockall(MCL_CURRENT))
    {
      if (global_system_variables.log_warnings)
	sql_print_warning("Failed to lock memory. Errno: %d\n",errno);
      locked_in_memory= 0;
    }
    if (user_info)
      set_user(mysqld_user, user_info);
  }
  else
#endif
    locked_in_memory=0;

  ft_init_stopwords();

  init_max_user_conn();
  init_update_queries();
  DBUG_RETURN(0);
}


#ifndef EMBEDDED_LIBRARY

static void create_shutdown_thread()
{
#ifdef __WIN__
  hEventShutdown=CreateEvent(0, FALSE, FALSE, shutdown_event_name);
  pthread_t hThread;
  if (pthread_create(&hThread,&connection_attrib,handle_shutdown,0))
    sql_print_warning("Can't create thread to handle shutdown requests");

  // On "Stop Service" we have to do regular shutdown
  Service.SetShutdownEvent(hEventShutdown);
#endif /* __WIN__ */
}

#endif /* EMBEDDED_LIBRARY */


#if (defined(__NT__) || defined(HAVE_SMEM)) && !defined(EMBEDDED_LIBRARY)
static void handle_connections_methods()
{
  pthread_t hThread;
  DBUG_ENTER("handle_connections_methods");
#ifdef __NT__
  if (hPipe == INVALID_HANDLE_VALUE &&
      (!have_tcpip || opt_disable_networking) &&
      !opt_enable_shared_memory)
  {
    sql_print_error("TCP/IP, --shared-memory, or --named-pipe should be configured on NT OS");
    unireg_abort(1);				// Will not return
  }
#endif

  pthread_mutex_lock(&LOCK_thread_count);
  (void) pthread_cond_init(&COND_handler_count,NULL);
  handler_count=0;
#ifdef __NT__
  if (hPipe != INVALID_HANDLE_VALUE)
  {
    handler_count++;
    if (pthread_create(&hThread,&connection_attrib,
		       handle_connections_namedpipes, 0))
    {
      sql_print_warning("Can't create thread to handle named pipes");
      handler_count--;
    }
  }
#endif /* __NT__ */
  if (have_tcpip && !opt_disable_networking)
  {
    handler_count++;
    if (pthread_create(&hThread,&connection_attrib,
		       handle_connections_sockets, 0))
    {
      sql_print_warning("Can't create thread to handle TCP/IP");
      handler_count--;
    }
  }
#ifdef HAVE_SMEM
  if (opt_enable_shared_memory)
  {
    handler_count++;
    if (pthread_create(&hThread,&connection_attrib,
		       handle_connections_shared_memory, 0))
    {
      sql_print_warning("Can't create thread to handle shared memory");
      handler_count--;
    }
  }
#endif 

  while (handler_count > 0)
    pthread_cond_wait(&COND_handler_count,&LOCK_thread_count);
  pthread_mutex_unlock(&LOCK_thread_count);
  DBUG_VOID_RETURN;
}

void decrement_handler_count()
{
  pthread_mutex_lock(&LOCK_thread_count);
  handler_count--;
  pthread_cond_signal(&COND_handler_count);
  pthread_mutex_unlock(&LOCK_thread_count);  
  my_thread_end();
}
#else
#define decrement_handler_count()
#endif /* defined(__NT__) || defined(HAVE_SMEM) */


#ifndef EMBEDDED_LIBRARY
#ifndef DBUG_OFF
/*
  Debugging helper function to keep the locale database
  (see sql_locale.cc) and max_month_name_length and
  max_day_name_length variable values in consistent state.
*/
static void test_lc_time_sz()
{
  DBUG_ENTER("test_lc_time_sz");
  for (MY_LOCALE **loc= my_locales; *loc; loc++)
  {
    uint max_month_len= 0;
    uint max_day_len = 0;
    for (const char **month= (*loc)->month_names->type_names; *month; month++)
    {
      set_if_bigger(max_month_len,
                    my_numchars_mb(&my_charset_utf8_general_ci,
                                   *month, *month + strlen(*month)));
    }
    for (const char **day= (*loc)->day_names->type_names; *day; day++)
    {
      set_if_bigger(max_day_len,
                    my_numchars_mb(&my_charset_utf8_general_ci,
                                   *day, *day + strlen(*day)));
    }
    if ((*loc)->max_month_name_length != max_month_len ||
        (*loc)->max_day_name_length != max_day_len)
    {
      DBUG_PRINT("Wrong max day name(or month name) length for locale:",
                 ("%s", (*loc)->name));
      DBUG_ASSERT(0);
    }
  }
  DBUG_VOID_RETURN;
}
#endif//DBUG_OFF


#ifdef __WIN__
int win_main(int argc, char **argv)
#else
int main(int argc, char **argv)
#endif
{
#ifdef HAVE_NPTL
  ld_assume_kernel_is_set= (getenv("LD_ASSUME_KERNEL") != 0);
#endif

  MY_INIT(argv[0]);		// init my_sys library & pthreads
  /* nothing should come before this line ^^^ */

  /* Set signal used to kill MySQL */
#if defined(SIGUSR2)
  thr_kill_signal= thd_lib_detected == THD_LIB_LT ? SIGINT : SIGUSR2;
#else
  thr_kill_signal= SIGINT;
#endif

  /*
    Perform basic logger initialization logger. Should be called after
    MY_INIT, as it initializes mutexes. Log tables are inited later.
  */
  logger.init_base();

#ifdef _CUSTOMSTARTUPCONFIG_
  if (_cust_check_startup())
  {
    / * _cust_check_startup will report startup failure error * /
    exit(1);
  }
#endif

#ifdef	__WIN__
  /*
    Before performing any socket operation (like retrieving hostname
    in init_common_variables we have to call WSAStartup
  */
  {
    WSADATA WsaData;
    if (SOCKET_ERROR == WSAStartup (0x0101, &WsaData))
    {
      /* errors are not read yet, so we use english text here */
      my_message(ER_WSAS_FAILED, "WSAStartup Failed", MYF(0));
      unireg_abort(1);
    }
  }
#endif /* __WIN__ */

  if (init_common_variables(MYSQL_CONFIG_NAME,
			    argc, argv, load_default_groups))
    unireg_abort(1);				// Will do exit

  init_signals();
  if (!(opt_specialflag & SPECIAL_NO_PRIOR))
    my_pthread_setprio(pthread_self(),CONNECT_PRIOR);
#if defined(__ia64__) || defined(__ia64)
  /*
    Peculiar things with ia64 platforms - it seems we only have half the
    stack size in reality, so we have to double it here
  */
  pthread_attr_setstacksize(&connection_attrib,my_thread_stack_size*2);
#else
  pthread_attr_setstacksize(&connection_attrib,my_thread_stack_size);
#endif
#ifdef HAVE_PTHREAD_ATTR_GETSTACKSIZE
  {
    /* Retrieve used stack size;  Needed for checking stack overflows */
    size_t stack_size= 0;
    pthread_attr_getstacksize(&connection_attrib, &stack_size);
#if defined(__ia64__) || defined(__ia64)
    stack_size/= 2;
#endif
    /* We must check if stack_size = 0 as Solaris 2.9 can return 0 here */
    if (stack_size && stack_size < my_thread_stack_size)
    {
      if (global_system_variables.log_warnings)
	sql_print_warning("Asked for %lu thread stack, but got %ld",
			  my_thread_stack_size, (long) stack_size);
#if defined(__ia64__) || defined(__ia64)
      my_thread_stack_size= stack_size*2;
#else
      my_thread_stack_size= stack_size;
#endif
    }
  }
#endif
#ifdef __NETWARE__
  /* Increasing stacksize of threads on NetWare */
  pthread_attr_setstacksize(&connection_attrib, NW_THD_STACKSIZE);
#endif

  (void) thr_setconcurrency(concurrency);	// 10 by default

  select_thread=pthread_self();
  select_thread_in_use=1;

#ifdef HAVE_LIBWRAP
  libwrapName= my_progname+dirname_length(my_progname);
  openlog(libwrapName, LOG_PID, LOG_AUTH);
#endif

#ifndef DBUG_OFF
  test_lc_time_sz();
#endif

  /*
    We have enough space for fiddling with the argv, continue
  */
  check_data_home(mysql_real_data_home);
  if (my_setwd(mysql_real_data_home,MYF(MY_WME)) && !opt_help)
    unireg_abort(1);				/* purecov: inspected */
  mysql_data_home= mysql_data_home_buff;
  mysql_data_home[0]=FN_CURLIB;		// all paths are relative from here
  mysql_data_home[1]=0;
  mysql_data_home_len= 2;

  if ((user_info= check_user(mysqld_user)))
  {
#if defined(HAVE_MLOCKALL) && defined(MCL_CURRENT)
    if (locked_in_memory) // getuid() == 0 here
      set_effective_user(user_info);
    else
#endif
      set_user(mysqld_user, user_info);
  }

  if (opt_bin_log && !server_id)
  {
    server_id= !master_host ? 1 : 2;
#ifdef EXTRA_DEBUG
    switch (server_id) {
    case 1:
      sql_print_warning("\
You have enabled the binary log, but you haven't set server-id to \
a non-zero value: we force server id to 1; updates will be logged to the \
binary log, but connections from slaves will not be accepted.");
      break;
    case 2:
      sql_print_warning("\
You should set server-id to a non-0 value if master_host is set; \
we force server id to 2, but this MySQL server will not act as a slave.");
      break;
    }
#endif
  }

  if (init_server_components())
    unireg_abort(1);

  init_ssl();
  network_init();

#ifdef __WIN__
  if (!opt_console)
  {
    if (reopen_fstreams(log_error_file, stdout, stderr))
      unireg_abort(1);
    setbuf(stderr, NULL);
    FreeConsole();				// Remove window
  }
#endif

  /*
   Initialize my_str_malloc() and my_str_free()
  */
  my_str_malloc= &my_str_malloc_mysqld;
  my_str_free= &my_str_free_mysqld;

  /*
    init signals & alarm
    After this we can't quit by a simple unireg_abort
  */
  error_handler_hook= my_message_sql;
  start_signal_handler();				// Creates pidfile

  if (mysql_rm_tmp_tables() || acl_init(opt_noacl) ||
      my_tz_init((THD *)0, default_tz_name, opt_bootstrap))
  {
    abort_loop=1;
    select_thread_in_use=0;
#ifndef __NETWARE__
    (void) pthread_kill(signal_thread, MYSQL_KILL_SIGNAL);
#endif /* __NETWARE__ */

    if (!opt_bootstrap)
      (void) my_delete(pidfile_name,MYF(MY_WME));	// Not needed anymore

    if (unix_sock != INVALID_SOCKET)
      unlink(mysqld_unix_port);
    exit(1);
  }
  if (!opt_noacl)
    (void) grant_init();

  if (!opt_bootstrap)
    servers_init(0);

  if (!opt_noacl)
  {
#ifdef HAVE_DLOPEN
    udf_init();
#endif
  }

  init_status_vars();
  if (opt_bootstrap) /* If running with bootstrap, do not start replication. */
    opt_skip_slave_start= 1;
  /*
    init_slave() must be called after the thread keys are created.
    Some parts of the code (e.g. SHOW STATUS LIKE 'slave_running' and other
    places) assume that active_mi != 0, so let's fail if it's 0 (out of
    memory); a message has already been printed.
  */
  if (init_slave() && !active_mi)
  {
    unireg_abort(1);
  }

  execute_ddl_log_recovery();

  if (Events::init(opt_noacl || opt_bootstrap))
    unireg_abort(1);

  if (opt_bootstrap)
  {
    select_thread_in_use= 0;                    // Allow 'kill' to work
    bootstrap(stdin);
    unireg_abort(bootstrap_error ? 1 : 0);
  }
  if (opt_init_file)
  {
    if (read_init_file(opt_init_file))
      unireg_abort(1);
  }

  create_shutdown_thread();
  start_handle_manager();

#if defined(_WIN32) && !defined(EMBEDDED_LIBRARY)
  Service.SetRunning();
#endif


  /* Signal threads waiting for server to be started */
  pthread_mutex_lock(&LOCK_server_started);
  mysqld_server_started= 1;
  pthread_cond_signal(&COND_server_started);
  pthread_mutex_unlock(&LOCK_server_started);

#ifdef WITH_NDBCLUSTER_STORAGE_ENGINE
  /* 
     Give ndb opportunity to initialise more things after
     mysqld_server_started is true
  */
  if (ndb_wait_setup_func)
  {
    if (ndb_wait_setup_func(opt_ndb_wait_setup))
    {
      sql_print_warning("NDB : Tables not available after %lu seconds."
                        "  Consider increasing --ndb-wait-setup value",
                        opt_ndb_wait_setup);
    }
  }
#endif

  sql_print_information(ER(ER_STARTUP),my_progname,server_version,
                        ((unix_sock == INVALID_SOCKET) ? (char*) ""
                                                       : mysqld_unix_port),
                         mysqld_port,
                         MYSQL_COMPILATION_COMMENT);
  
#if defined(__NT__) || defined(HAVE_SMEM)
  handle_connections_methods();
#else
#ifdef __WIN__
  if (!have_tcpip || opt_disable_networking)
  {
    sql_print_error("TCP/IP unavailable or disabled with --skip-networking; no available interfaces");
    unireg_abort(1);
  }
#endif
  handle_connections_sockets(0);
#endif /* __NT__ */

  /* (void) pthread_attr_destroy(&connection_attrib); */
  
  DBUG_PRINT("quit",("Exiting main thread"));

#ifndef __WIN__
#ifdef EXTRA_DEBUG2
  sql_print_error("Before Lock_thread_count");
#endif
  (void) pthread_mutex_lock(&LOCK_thread_count);
  DBUG_PRINT("quit", ("Got thread_count mutex"));
  select_thread_in_use=0;			// For close_connections
  (void) pthread_mutex_unlock(&LOCK_thread_count);
  (void) pthread_cond_broadcast(&COND_thread_count);
#ifdef EXTRA_DEBUG2
  sql_print_error("After lock_thread_count");
#endif
#endif /* __WIN__ */

  /* Wait until cleanup is done */
  (void) pthread_mutex_lock(&LOCK_thread_count);
  while (!ready_to_exit)
    pthread_cond_wait(&COND_thread_count,&LOCK_thread_count);
  (void) pthread_mutex_unlock(&LOCK_thread_count);

#if defined(__WIN__) && !defined(EMBEDDED_LIBRARY)
  if (Service.IsNT() && start_mode)
    Service.Stop();
  else
  {
    Service.SetShutdownEvent(0);
    if (hEventShutdown)
      CloseHandle(hEventShutdown);
  }
#endif
  clean_up(1);
  wait_for_signal_thread_to_end();
  clean_up_mutexes();
  my_end(opt_endinfo ? MY_CHECK_ERROR | MY_GIVE_INFO : 0);

  exit(0);
  return(0);					/* purecov: deadcode */
}

#endif /* EMBEDDED_LIBRARY */


/****************************************************************************
  Main and thread entry function for Win32
  (all this is needed only to run mysqld as a service on WinNT)
****************************************************************************/

#if defined(__WIN__) && !defined(EMBEDDED_LIBRARY)
int mysql_service(void *p)
{
  if (use_opt_args)
    win_main(opt_argc, opt_argv);
  else
    win_main(Service.my_argc, Service.my_argv);
  return 0;
}


/* Quote string if it contains space, else copy */

static char *add_quoted_string(char *to, const char *from, char *to_end)
{
  uint length= (uint) (to_end-to);

  if (!strchr(from, ' '))
    return strmake(to, from, length-1);
  return strxnmov(to, length-1, "\"", from, "\"", NullS);
}


/**
  Handle basic handling of services, like installation and removal.

  @param argv	   	        Pointer to argument list
  @param servicename		Internal name of service
  @param displayname		Display name of service (in taskbar ?)
  @param file_path		Path to this program
  @param startup_option	Startup option to mysqld

  @retval
    0		option handled
  @retval
    1		Could not handle option
*/

static bool
default_service_handling(char **argv,
			 const char *servicename,
			 const char *displayname,
			 const char *file_path,
			 const char *extra_opt,
			 const char *account_name)
{
  char path_and_service[FN_REFLEN+FN_REFLEN+32], *pos, *end;
  const char *opt_delim;
  end= path_and_service + sizeof(path_and_service)-3;

  /* We have to quote filename if it contains spaces */
  pos= add_quoted_string(path_and_service, file_path, end);
  if (*extra_opt)
  {
    /* 
     Add option after file_path. There will be zero or one extra option.  It's 
     assumed to be --defaults-file=file but isn't checked.  The variable (not
     the option name) should be quoted if it contains a string.  
    */
    *pos++= ' ';
    if (opt_delim= strchr(extra_opt, '='))
    {
      size_t length= ++opt_delim - extra_opt;
      pos= strnmov(pos, extra_opt, length);
    }
    else
      opt_delim= extra_opt;
    
    pos= add_quoted_string(pos, opt_delim, end);
  }
  /* We must have servicename last */
  *pos++= ' ';
  (void) add_quoted_string(pos, servicename, end);

  if (Service.got_service_option(argv, "install"))
  {
    Service.Install(1, servicename, displayname, path_and_service,
                    account_name);
    return 0;
  }
  if (Service.got_service_option(argv, "install-manual"))
  {
    Service.Install(0, servicename, displayname, path_and_service,
                    account_name);
    return 0;
  }
  if (Service.got_service_option(argv, "remove"))
  {
    Service.Remove(servicename);
    return 0;
  }
  return 1;
}


int main(int argc, char **argv)
{
  /*
    When several instances are running on the same machine, we
    need to have an  unique  named  hEventShudown  through the
    application PID e.g.: MySQLShutdown1890; MySQLShutdown2342
  */
  int10_to_str((int) GetCurrentProcessId(),strmov(shutdown_event_name,
                                                  "MySQLShutdown"), 10);

  /* Must be initialized early for comparison of service name */
  system_charset_info= &my_charset_utf8_general_ci;

  if (Service.GetOS())	/* true NT family */
  {
    char file_path[FN_REFLEN];
    my_path(file_path, argv[0], "");		      /* Find name in path */
    fn_format(file_path,argv[0],file_path,"",
	      MY_REPLACE_DIR | MY_UNPACK_FILENAME | MY_RESOLVE_SYMLINKS);

    if (argc == 2)
    {
      if (!default_service_handling(argv, MYSQL_SERVICENAME, MYSQL_SERVICENAME,
				   file_path, "", NULL))
	return 0;
      if (Service.IsService(argv[1]))        /* Start an optional service */
      {
	/*
	  Only add the service name to the groups read from the config file
	  if it's not "MySQL". (The default service name should be 'mysqld'
	  but we started a bad tradition by calling it MySQL from the start
	  and we are now stuck with it.
	*/
	if (my_strcasecmp(system_charset_info, argv[1],"mysql"))
	  load_default_groups[load_default_groups_sz-2]= argv[1];
        start_mode= 1;
        Service.Init(argv[1], mysql_service);
        return 0;
      }
    }
    else if (argc == 3) /* install or remove any optional service */
    {
      if (!default_service_handling(argv, argv[2], argv[2], file_path, "",
                                    NULL))
	return 0;
      if (Service.IsService(argv[2]))
      {
	/*
	  mysqld was started as
	  mysqld --defaults-file=my_path\my.ini service-name
	*/
	use_opt_args=1;
	opt_argc= 2;				// Skip service-name
	opt_argv=argv;
	start_mode= 1;
	if (my_strcasecmp(system_charset_info, argv[2],"mysql"))
	  load_default_groups[load_default_groups_sz-2]= argv[2];
	Service.Init(argv[2], mysql_service);
	return 0;
      }
    }
    else if (argc == 4 || argc == 5)
    {
      /*
        This may seem strange, because we handle --local-service while
        preserving 4.1's behavior of allowing any one other argument that is
        passed to the service on startup. (The assumption is that this is
        --defaults-file=file, but that was not enforced in 4.1, so we don't
        enforce it here.)
      */
      const char *extra_opt= NullS;
      const char *account_name = NullS;
      int index;
      for (index = 3; index < argc; index++)
      {
        if (!strcmp(argv[index], "--local-service"))
          account_name= "NT AUTHORITY\\LocalService";
        else
          extra_opt= argv[index];
      }

      if (argc == 4 || account_name)
        if (!default_service_handling(argv, argv[2], argv[2], file_path,
                                      extra_opt, account_name))
          return 0;
    }
    else if (argc == 1 && Service.IsService(MYSQL_SERVICENAME))
    {
      /* start the default service */
      start_mode= 1;
      Service.Init(MYSQL_SERVICENAME, mysql_service);
      return 0;
    }
  }
  /* Start as standalone server */
  Service.my_argc=argc;
  Service.my_argv=argv;
  mysql_service(NULL);
  return 0;
}
#endif


/**
  Execute all commands from a file. Used by the mysql_install_db script to
  create MySQL privilege tables without having to start a full MySQL server.
*/

static void bootstrap(FILE *file)
{
  DBUG_ENTER("bootstrap");

  THD *thd= new THD;
  thd->bootstrap=1;
  my_net_init(&thd->net,(st_vio*) 0);
  thd->max_client_packet_length= thd->net.max_packet;
  thd->security_ctx->master_access= ~(ulong)0;
  thd->thread_id= thd->variables.pseudo_thread_id= thread_id++;
  thread_count++;
  in_bootstrap= TRUE;

  bootstrap_file=file;
#ifndef EMBEDDED_LIBRARY			// TODO:  Enable this
  if (pthread_create(&thd->real_id,&connection_attrib,handle_bootstrap,
		     (void*) thd))
  {
    sql_print_warning("Can't create thread to handle bootstrap");
    bootstrap_error=-1;
    DBUG_VOID_RETURN;
  }
  /* Wait for thread to die */
  (void) pthread_mutex_lock(&LOCK_thread_count);
  while (in_bootstrap)
  {
    (void) pthread_cond_wait(&COND_thread_count,&LOCK_thread_count);
    DBUG_PRINT("quit",("One thread died (count=%u)",thread_count));
  }
  (void) pthread_mutex_unlock(&LOCK_thread_count);
#else
  thd->mysql= 0;
  handle_bootstrap((void *)thd);
#endif

  DBUG_VOID_RETURN;
}


static bool read_init_file(char *file_name)
{
  FILE *file;
  DBUG_ENTER("read_init_file");
  DBUG_PRINT("enter",("name: %s",file_name));
  if (!(file=my_fopen(file_name,O_RDONLY,MYF(MY_WME))))
    DBUG_RETURN(TRUE);
  bootstrap(file);
  (void) my_fclose(file,MYF(MY_WME));
  DBUG_RETURN(FALSE);
}


#ifndef EMBEDDED_LIBRARY

/*
   Simple scheduler that use the main thread to handle the request

   NOTES
     This is only used for debugging, when starting mysqld with
     --thread-handling=no-threads or --one-thread

     When we enter this function, LOCK_thread_count is hold!
*/
   
void handle_connection_in_main_thread(THD *thd)
{
  safe_mutex_assert_owner(&LOCK_thread_count);
  thread_cache_size=0;			// Safety
  threads.append(thd);
  pthread_mutex_unlock(&LOCK_thread_count);
  thd->start_utime= my_micro_time();
  handle_one_connection(thd);
}


/*
  Scheduler that uses one thread per connection
*/

void create_thread_to_handle_connection(THD *thd)
{
  if (cached_thread_count > wake_thread)
  {
    /* Get thread from cache */
    thread_cache.append(thd);
    wake_thread++;
    pthread_cond_signal(&COND_thread_cache);
  }
  else
  {
    char error_message_buff[MYSQL_ERRMSG_SIZE];
    /* Create new thread to handle connection */
    int error;
    thread_created++;
    threads.append(thd);
    DBUG_PRINT("info",(("creating thread %lu"), thd->thread_id));
    thd->prior_thr_create_utime= thd->start_utime= my_micro_time();
    if ((error=pthread_create(&thd->real_id,&connection_attrib,
                              handle_one_connection,
                              (void*) thd)))
    {
      /* purecov: begin inspected */
      DBUG_PRINT("error",
                 ("Can't create thread to handle request (error %d)",
                  error));
      thread_count--;
      thd->killed= THD::KILL_CONNECTION;			// Safety
      (void) pthread_mutex_unlock(&LOCK_thread_count);

      pthread_mutex_lock(&LOCK_connection_count);
      --connection_count;
      pthread_mutex_unlock(&LOCK_connection_count);

      statistic_increment(aborted_connects,&LOCK_status);
      /* Can't use my_error() since store_globals has not been called. */
      my_snprintf(error_message_buff, sizeof(error_message_buff),
                  ER(ER_CANT_CREATE_THREAD), error);
      net_send_error(thd, ER_CANT_CREATE_THREAD, error_message_buff);
      (void) pthread_mutex_lock(&LOCK_thread_count);
      close_connection(thd,0,0);
      delete thd;
      (void) pthread_mutex_unlock(&LOCK_thread_count);
      return;
      /* purecov: end */
    }
  }
  (void) pthread_mutex_unlock(&LOCK_thread_count);
  DBUG_PRINT("info",("Thread created"));
}


/**
  Create new thread to handle incoming connection.

    This function will create new thread to handle the incoming
    connection.  If there are idle cached threads one will be used.
    'thd' will be pushed into 'threads'.

    In single-threaded mode (\#define ONE_THREAD) connection will be
    handled inside this function.

  @param[in,out] thd    Thread handle of future thread.
*/

static void create_new_thread(THD *thd)
{
  NET *net=&thd->net;
  DBUG_ENTER("create_new_thread");

  if (protocol_version > 9)
    net->return_errno=1;

  /*
    Don't allow too many connections. We roughly check here that we allow
    only (max_connections + 1) connections.
  */

  pthread_mutex_lock(&LOCK_connection_count);

  if (connection_count >= max_connections + 1 || abort_loop)
  {
    pthread_mutex_unlock(&LOCK_connection_count);

    DBUG_PRINT("error",("Too many connections"));
    close_connection(thd, ER_CON_COUNT_ERROR, 1);
    delete thd;
    DBUG_VOID_RETURN;
  }

  ++connection_count;

  if (connection_count > max_used_connections)
    max_used_connections= connection_count;

  pthread_mutex_unlock(&LOCK_connection_count);

  /* Start a new thread to handle connection. */

  pthread_mutex_lock(&LOCK_thread_count);

  /*
    The initialization of thread_id is done in create_embedded_thd() for
    the embedded library.
    TODO: refactor this to avoid code duplication there
  */
  thd->thread_id= thd->variables.pseudo_thread_id= thread_id++;

  thread_count++;

  thread_scheduler.add_connection(thd);

  DBUG_VOID_RETURN;
}
#endif /* EMBEDDED_LIBRARY */


#ifdef SIGNALS_DONT_BREAK_READ
inline void kill_broken_server()
{
  /* hack to get around signals ignored in syscalls for problem OS's */
  if (
#if !defined(__NETWARE__)
      unix_sock == INVALID_SOCKET ||
#endif
      (!opt_disable_networking && ip_sock == INVALID_SOCKET))
  {
    select_thread_in_use = 0;
    /* The following call will never return */
    kill_server(IF_NETWARE(MYSQL_KILL_SIGNAL, (void*) MYSQL_KILL_SIGNAL));
  }
}
#define MAYBE_BROKEN_SYSCALL kill_broken_server();
#else
#define MAYBE_BROKEN_SYSCALL
#endif

	/* Handle new connections and spawn new process to handle them */

#ifndef EMBEDDED_LIBRARY
pthread_handler_t handle_connections_sockets(void *arg __attribute__((unused)))
{
  my_socket sock,new_sock;
  uint error_count=0;
  uint max_used_connection= (uint) (max(ip_sock,unix_sock)+1);
  fd_set readFDs,clientFDs;
  THD *thd;
  struct sockaddr_in cAddr;
  int ip_flags=0,socket_flags=0,flags;
  st_vio *vio_tmp;
  DBUG_ENTER("handle_connections_sockets");

  LINT_INIT(new_sock);

  (void) my_pthread_getprio(pthread_self());		// For debugging

  FD_ZERO(&clientFDs);
  if (ip_sock != INVALID_SOCKET)
  {
    FD_SET(ip_sock,&clientFDs);
#ifdef HAVE_FCNTL
    ip_flags = fcntl(ip_sock, F_GETFL, 0);
#endif
  }
#ifdef HAVE_SYS_UN_H
  FD_SET(unix_sock,&clientFDs);
#ifdef HAVE_FCNTL
  socket_flags=fcntl(unix_sock, F_GETFL, 0);
#endif
#endif

  DBUG_PRINT("general",("Waiting for connections."));
  MAYBE_BROKEN_SYSCALL;
  while (!abort_loop)
  {
    readFDs=clientFDs;
#ifdef HPUX10
    if (select(max_used_connection,(int*) &readFDs,0,0,0) < 0)
      continue;
#else
    if (select((int) max_used_connection,&readFDs,0,0,0) < 0)
    {
      if (socket_errno != SOCKET_EINTR)
      {
	if (!select_errors++ && !abort_loop)	/* purecov: inspected */
	  sql_print_error("mysqld: Got error %d from select",socket_errno); /* purecov: inspected */
      }
      MAYBE_BROKEN_SYSCALL
      continue;
    }
#endif	/* HPUX10 */
    if (abort_loop)
    {
      MAYBE_BROKEN_SYSCALL;
      break;
    }

    /* Is this a new connection request ? */
#ifdef HAVE_SYS_UN_H
    if (FD_ISSET(unix_sock,&readFDs))
    {
      sock = unix_sock;
      flags= socket_flags;
    }
    else
#endif
    {
      sock = ip_sock;
      flags= ip_flags;
    }

#if !defined(NO_FCNTL_NONBLOCK)
    if (!(test_flags & TEST_BLOCKING))
    {
#if defined(O_NONBLOCK)
      fcntl(sock, F_SETFL, flags | O_NONBLOCK);
#elif defined(O_NDELAY)
      fcntl(sock, F_SETFL, flags | O_NDELAY);
#endif
    }
#endif /* NO_FCNTL_NONBLOCK */
    for (uint retry=0; retry < MAX_ACCEPT_RETRY; retry++)
    {
      size_socket length=sizeof(struct sockaddr_in);
      new_sock = accept(sock, my_reinterpret_cast(struct sockaddr *) (&cAddr),
			&length);
#ifdef __NETWARE__ 
      // TODO: temporary fix, waiting for TCP/IP fix - DEFECT000303149
      if ((new_sock == INVALID_SOCKET) && (socket_errno == EINVAL))
      {
        kill_server(SIGTERM);
      }
#endif
      if (new_sock != INVALID_SOCKET ||
	  (socket_errno != SOCKET_EINTR && socket_errno != SOCKET_EAGAIN))
	break;
      MAYBE_BROKEN_SYSCALL;
#if !defined(NO_FCNTL_NONBLOCK)
      if (!(test_flags & TEST_BLOCKING))
      {
	if (retry == MAX_ACCEPT_RETRY - 1)
	  fcntl(sock, F_SETFL, flags);		// Try without O_NONBLOCK
      }
#endif
    }
#if !defined(NO_FCNTL_NONBLOCK)
    if (!(test_flags & TEST_BLOCKING))
      fcntl(sock, F_SETFL, flags);
#endif
    if (new_sock == INVALID_SOCKET)
    {
      if ((error_count++ & 255) == 0)		// This can happen often
	sql_perror("Error in accept");
      MAYBE_BROKEN_SYSCALL;
      if (socket_errno == SOCKET_ENFILE || socket_errno == SOCKET_EMFILE)
	sleep(1);				// Give other threads some time
      continue;
    }

#ifdef HAVE_LIBWRAP
    {
      if (sock == ip_sock)
      {
	struct request_info req;
	signal(SIGCHLD, SIG_DFL);
	request_init(&req, RQ_DAEMON, libwrapName, RQ_FILE, new_sock, NULL);
	my_fromhost(&req);
	if (!my_hosts_access(&req))
	{
	  /*
	    This may be stupid but refuse() includes an exit(0)
	    which we surely don't want...
	    clean_exit() - same stupid thing ...
	  */
	  syslog(deny_severity, "refused connect from %s",
		 my_eval_client(&req));

	  /*
	    C++ sucks (the gibberish in front just translates the supplied
	    sink function pointer in the req structure from a void (*sink)();
	    to a void(*sink)(int) if you omit the cast, the C++ compiler
	    will cry...
	  */
	  if (req.sink)
	    ((void (*)(int))req.sink)(req.fd);

	  (void) mysql_socket_shutdown(new_sock, SHUT_RDWR);
	  (void) closesocket(new_sock);
	  continue;
	}
      }
    }
#endif /* HAVE_LIBWRAP */

    {
      size_socket dummyLen;
      struct sockaddr dummy;
      dummyLen = sizeof(struct sockaddr);
      if (getsockname(new_sock,&dummy, &dummyLen) < 0)
      {
	sql_perror("Error on new connection socket");
	(void) mysql_socket_shutdown(new_sock, SHUT_RDWR);
	(void) closesocket(new_sock);
	continue;
      }
    }

    /*
    ** Don't allow too many connections
    */

    if (!(thd= new THD))
    {
      (void) mysql_socket_shutdown(new_sock, SHUT_RDWR);
      VOID(closesocket(new_sock));
      continue;
    }
    if (!(vio_tmp=vio_new(new_sock,
			  sock == unix_sock ? VIO_TYPE_SOCKET :
			  VIO_TYPE_TCPIP,
			  sock == unix_sock ? VIO_LOCALHOST: 0)) ||
	my_net_init(&thd->net,vio_tmp))
    {
      /*
        Only delete the temporary vio if we didn't already attach it to the
        NET object. The destructor in THD will delete any initialized net
        structure.
      */
      if (vio_tmp && thd->net.vio != vio_tmp)
        vio_delete(vio_tmp);
      else
      {
	(void) mysql_socket_shutdown(new_sock, SHUT_RDWR);
	(void) closesocket(new_sock);
      }
      delete thd;
      continue;
    }
    if (sock == unix_sock)
      thd->security_ctx->host=(char*) my_localhost;

    create_new_thread(thd);
  }
  DBUG_LEAVE;
  decrement_handler_count();
  return 0;
}


#ifdef __NT__
pthread_handler_t handle_connections_namedpipes(void *arg)
{
  HANDLE hConnectedPipe;
  OVERLAPPED connectOverlapped= {0};
  THD *thd;
  my_thread_init();
  DBUG_ENTER("handle_connections_namedpipes");
  connectOverlapped.hEvent= CreateEvent(NULL, TRUE, FALSE, NULL);
  if (!connectOverlapped.hEvent)
  {
    sql_print_error("Can't create event, last error=%u", GetLastError());
    unireg_abort(1);
  }
  DBUG_PRINT("general",("Waiting for named pipe connections."));
  while (!abort_loop)
  {
    /* wait for named pipe connection */
    BOOL fConnected= ConnectNamedPipe(hPipe, &connectOverlapped);
    if (!fConnected && (GetLastError() == ERROR_IO_PENDING))
    {
        /*
          ERROR_IO_PENDING says async IO has started but not yet finished.
          GetOverlappedResult will wait for completion.
        */
        DWORD bytes;
        fConnected= GetOverlappedResult(hPipe, &connectOverlapped,&bytes, TRUE);
    }
    if (abort_loop)
      break;
    if (!fConnected)
      fConnected = GetLastError() == ERROR_PIPE_CONNECTED;
    if (!fConnected)
    {
      CloseHandle(hPipe);
      if ((hPipe= CreateNamedPipe(pipe_name,
                                  PIPE_ACCESS_DUPLEX |
                                  FILE_FLAG_OVERLAPPED,
                                  PIPE_TYPE_BYTE |
                                  PIPE_READMODE_BYTE |
                                  PIPE_WAIT,
                                  PIPE_UNLIMITED_INSTANCES,
                                  (int) global_system_variables.
                                  net_buffer_length,
                                  (int) global_system_variables.
                                  net_buffer_length,
                                  NMPWAIT_USE_DEFAULT_WAIT,
                                  &saPipeSecurity)) ==
	  INVALID_HANDLE_VALUE)
      {
	sql_perror("Can't create new named pipe!");
	break;					// Abort
      }
    }
    hConnectedPipe = hPipe;
    /* create new pipe for new connection */
    if ((hPipe = CreateNamedPipe(pipe_name,
                 PIPE_ACCESS_DUPLEX |
                 FILE_FLAG_OVERLAPPED,
				 PIPE_TYPE_BYTE |
				 PIPE_READMODE_BYTE |
				 PIPE_WAIT,
				 PIPE_UNLIMITED_INSTANCES,
				 (int) global_system_variables.net_buffer_length,
				 (int) global_system_variables.net_buffer_length,
				 NMPWAIT_USE_DEFAULT_WAIT,
				 &saPipeSecurity)) ==
	INVALID_HANDLE_VALUE)
    {
      sql_perror("Can't create new named pipe!");
      hPipe=hConnectedPipe;
      continue;					// We have to try again
    }

    if (!(thd = new THD))
    {
      DisconnectNamedPipe(hConnectedPipe);
      CloseHandle(hConnectedPipe);
      continue;
    }
    if (!(thd->net.vio= vio_new_win32pipe(hConnectedPipe)) ||
	my_net_init(&thd->net, thd->net.vio))
    {
      close_connection(thd, ER_OUT_OF_RESOURCES, 1);
      delete thd;
      continue;
    }
    /* Host is unknown */
    thd->security_ctx->host= my_strdup(my_localhost, MYF(0));
    create_new_thread(thd);
  }
  CloseHandle(connectOverlapped.hEvent);
  DBUG_LEAVE;
  decrement_handler_count();
  return 0;
}
#endif /* __NT__ */


#ifdef HAVE_SMEM

/**
  Thread of shared memory's service.

  @param arg                              Arguments of thread
*/
pthread_handler_t handle_connections_shared_memory(void *arg)
{
  /* file-mapping object, use for create shared memory */
  HANDLE handle_connect_file_map= 0;
  char  *handle_connect_map= 0;                 // pointer on shared memory
  HANDLE event_connect_answer= 0;
  ulong smem_buffer_length= shared_memory_buffer_length + 4;
  ulong connect_number= 1;
  char *tmp= NULL;
  char *suffix_pos;
  char connect_number_char[22], *p;
  const char *errmsg= 0;
  SECURITY_ATTRIBUTES *sa_event= 0, *sa_mapping= 0;
  my_thread_init();
  DBUG_ENTER("handle_connections_shared_memorys");
  DBUG_PRINT("general",("Waiting for allocated shared memory."));

  /*
     get enough space base-name + '_' + longest suffix we might ever send
   */
  if (!(tmp= (char *)my_malloc(strlen(shared_memory_base_name) + 32L, MYF(MY_FAE))))
    goto error;

  if (my_security_attr_create(&sa_event, &errmsg,
                              GENERIC_ALL, SYNCHRONIZE | EVENT_MODIFY_STATE))
    goto error;

  if (my_security_attr_create(&sa_mapping, &errmsg,
                             GENERIC_ALL, FILE_MAP_READ | FILE_MAP_WRITE))
    goto error;

  /*
    The name of event and file-mapping events create agree next rule:
      shared_memory_base_name+unique_part
    Where:
      shared_memory_base_name is unique value for each server
      unique_part is unique value for each object (events and file-mapping)
  */
  suffix_pos= strxmov(tmp,shared_memory_base_name,"_",NullS);
  strmov(suffix_pos, "CONNECT_REQUEST");
  if ((smem_event_connect_request= CreateEvent(sa_event,
                                               FALSE, FALSE, tmp)) == 0)
  {
    errmsg= "Could not create request event";
    goto error;
  }
  strmov(suffix_pos, "CONNECT_ANSWER");
  if ((event_connect_answer= CreateEvent(sa_event, FALSE, FALSE, tmp)) == 0)
  {
    errmsg="Could not create answer event";
    goto error;
  }
  strmov(suffix_pos, "CONNECT_DATA");
  if ((handle_connect_file_map=
       CreateFileMapping(INVALID_HANDLE_VALUE, sa_mapping,
                         PAGE_READWRITE, 0, sizeof(connect_number), tmp)) == 0)
  {
    errmsg= "Could not create file mapping";
    goto error;
  }
  if ((handle_connect_map= (char *)MapViewOfFile(handle_connect_file_map,
						  FILE_MAP_WRITE,0,0,
						  sizeof(DWORD))) == 0)
  {
    errmsg= "Could not create shared memory service";
    goto error;
  }

  while (!abort_loop)
  {
    /* Wait a request from client */
    WaitForSingleObject(smem_event_connect_request,INFINITE);

    /*
       it can be after shutdown command
    */
    if (abort_loop)
      goto error;

    HANDLE handle_client_file_map= 0;
    char  *handle_client_map= 0;
    HANDLE event_client_wrote= 0;
    HANDLE event_client_read= 0;    // for transfer data server <-> client
    HANDLE event_server_wrote= 0;
    HANDLE event_server_read= 0;
    HANDLE event_conn_closed= 0;
    THD *thd= 0;

    p= int10_to_str(connect_number, connect_number_char, 10);
    /*
      The name of event and file-mapping events create agree next rule:
        shared_memory_base_name+unique_part+number_of_connection
        Where:
	  shared_memory_base_name is uniquel value for each server
	  unique_part is unique value for each object (events and file-mapping)
	  number_of_connection is connection-number between server and client
    */
    suffix_pos= strxmov(tmp,shared_memory_base_name,"_",connect_number_char,
			 "_",NullS);
    strmov(suffix_pos, "DATA");
    if ((handle_client_file_map=
         CreateFileMapping(INVALID_HANDLE_VALUE, sa_mapping,
                           PAGE_READWRITE, 0, smem_buffer_length, tmp)) == 0)
    {
      errmsg= "Could not create file mapping";
      goto errorconn;
    }
    if ((handle_client_map= (char*)MapViewOfFile(handle_client_file_map,
						  FILE_MAP_WRITE,0,0,
						  smem_buffer_length)) == 0)
    {
      errmsg= "Could not create memory map";
      goto errorconn;
    }
    strmov(suffix_pos, "CLIENT_WROTE");
    if ((event_client_wrote= CreateEvent(sa_event, FALSE, FALSE, tmp)) == 0)
    {
      errmsg= "Could not create client write event";
      goto errorconn;
    }
    strmov(suffix_pos, "CLIENT_READ");
    if ((event_client_read= CreateEvent(sa_event, FALSE, FALSE, tmp)) == 0)
    {
      errmsg= "Could not create client read event";
      goto errorconn;
    }
    strmov(suffix_pos, "SERVER_READ");
    if ((event_server_read= CreateEvent(sa_event, FALSE, FALSE, tmp)) == 0)
    {
      errmsg= "Could not create server read event";
      goto errorconn;
    }
    strmov(suffix_pos, "SERVER_WROTE");
    if ((event_server_wrote= CreateEvent(sa_event,
                                         FALSE, FALSE, tmp)) == 0)
    {
      errmsg= "Could not create server write event";
      goto errorconn;
    }
    strmov(suffix_pos, "CONNECTION_CLOSED");
    if ((event_conn_closed= CreateEvent(sa_event,
                                        TRUE, FALSE, tmp)) == 0)
    {
      errmsg= "Could not create closed connection event";
      goto errorconn;
    }
    if (abort_loop)
      goto errorconn;
    if (!(thd= new THD))
      goto errorconn;
    /* Send number of connection to client */
    int4store(handle_connect_map, connect_number);
    if (!SetEvent(event_connect_answer))
    {
      errmsg= "Could not send answer event";
      goto errorconn;
    }
    /* Set event that client should receive data */
    if (!SetEvent(event_client_read))
    {
      errmsg= "Could not set client to read mode";
      goto errorconn;
    }
    if (!(thd->net.vio= vio_new_win32shared_memory(handle_client_file_map,
                                                   handle_client_map,
                                                   event_client_wrote,
                                                   event_client_read,
                                                   event_server_wrote,
                                                   event_server_read,
                                                   event_conn_closed)) ||
                        my_net_init(&thd->net, thd->net.vio))
    {
      close_connection(thd, ER_OUT_OF_RESOURCES, 1);
      errmsg= 0;
      goto errorconn;
    }
    thd->security_ctx->host= my_strdup(my_localhost, MYF(0)); /* Host is unknown */
    create_new_thread(thd);
    connect_number++;
    continue;

errorconn:
    /* Could not form connection;  Free used handlers/memort and retry */
    if (errmsg)
    {
      char buff[180];
      strxmov(buff, "Can't create shared memory connection: ", errmsg, ".",
	      NullS);
      sql_perror(buff);
    }
    if (handle_client_file_map) 
      CloseHandle(handle_client_file_map);
    if (handle_client_map)
      UnmapViewOfFile(handle_client_map);
    if (event_server_wrote)
      CloseHandle(event_server_wrote);
    if (event_server_read)
      CloseHandle(event_server_read);
    if (event_client_wrote)
      CloseHandle(event_client_wrote);
    if (event_client_read)
      CloseHandle(event_client_read);
    if (event_conn_closed)
      CloseHandle(event_conn_closed);
    delete thd;
  }

  /* End shared memory handling */
error:
  if (tmp)
    my_free(tmp, MYF(0));

  if (errmsg)
  {
    char buff[180];
    strxmov(buff, "Can't create shared memory service: ", errmsg, ".", NullS);
    sql_perror(buff);
  }
  my_security_attr_free(sa_event);
  my_security_attr_free(sa_mapping);
  if (handle_connect_map)	UnmapViewOfFile(handle_connect_map);
  if (handle_connect_file_map)	CloseHandle(handle_connect_file_map);
  if (event_connect_answer)	CloseHandle(event_connect_answer);
  if (smem_event_connect_request) CloseHandle(smem_event_connect_request);
  DBUG_LEAVE;
  decrement_handler_count();
  return 0;
}
#endif /* HAVE_SMEM */
#endif /* EMBEDDED_LIBRARY */


/****************************************************************************
  Handle start options
******************************************************************************/

enum options_mysqld
{
  OPT_ISAM_LOG=256,            OPT_SKIP_NEW, 
  OPT_SKIP_GRANT,              OPT_SKIP_LOCK, 
  OPT_ENABLE_LOCK,             OPT_USE_LOCKING,
  OPT_SOCKET,                  OPT_UPDATE_LOG,
  OPT_BIN_LOG,                 OPT_SKIP_RESOLVE,
  OPT_SKIP_NETWORKING,         OPT_BIN_LOG_INDEX,
  OPT_BIND_ADDRESS,            OPT_PID_FILE,
  OPT_SKIP_PRIOR,              OPT_BIG_TABLES,
  OPT_STANDALONE,              OPT_ONE_THREAD,
  OPT_CONSOLE,                 OPT_LOW_PRIORITY_UPDATES,
  OPT_SKIP_HOST_CACHE,         OPT_SHORT_LOG_FORMAT,
  OPT_FLUSH,                   OPT_SAFE,
  OPT_BOOTSTRAP,               OPT_SKIP_SHOW_DB,
  OPT_STORAGE_ENGINE,          OPT_INIT_FILE,
  OPT_DELAY_KEY_WRITE_ALL,     OPT_SLOW_QUERY_LOG,
  OPT_DELAY_KEY_WRITE,	       OPT_CHARSETS_DIR,
  OPT_MASTER_HOST,             OPT_MASTER_USER,
  OPT_MASTER_PASSWORD,         OPT_MASTER_PORT,
  OPT_MASTER_INFO_FILE,        OPT_MASTER_CONNECT_RETRY,
  OPT_MASTER_RETRY_COUNT,      OPT_LOG_TC, OPT_LOG_TC_SIZE,
  OPT_MASTER_SSL,              OPT_MASTER_SSL_KEY,
  OPT_MASTER_SSL_CERT,         OPT_MASTER_SSL_CAPATH,
  OPT_MASTER_SSL_CIPHER,       OPT_MASTER_SSL_CA,
  OPT_SQL_BIN_UPDATE_SAME,     OPT_REPLICATE_DO_DB,
  OPT_REPLICATE_IGNORE_DB,     OPT_LOG_SLAVE_UPDATES,
  OPT_BINLOG_DO_DB,            OPT_BINLOG_IGNORE_DB,
  OPT_BINLOG_FORMAT,
#ifndef DBUG_OFF
  OPT_BINLOG_SHOW_XID,
#endif
  OPT_BINLOG_ROWS_EVENT_MAX_SIZE, 
  OPT_WANT_CORE,               OPT_CONCURRENT_INSERT,
  OPT_MEMLOCK,                 OPT_MYISAM_RECOVER,
  OPT_REPLICATE_REWRITE_DB,    OPT_SERVER_ID,
  OPT_SKIP_SLAVE_START,        OPT_SAFE_SHOW_DB, 
  OPT_SAFEMALLOC_MEM_LIMIT,    OPT_REPLICATE_DO_TABLE,
  OPT_REPLICATE_IGNORE_TABLE,  OPT_REPLICATE_WILD_DO_TABLE,
  OPT_REPLICATE_WILD_IGNORE_TABLE, OPT_REPLICATE_SAME_SERVER_ID,
  OPT_DISCONNECT_SLAVE_EVENT_COUNT, OPT_TC_HEURISTIC_RECOVER,
  OPT_ABORT_SLAVE_EVENT_COUNT,
  OPT_LOG_BIN_TRUST_FUNCTION_CREATORS,
  OPT_LOG_BIN_TRUST_FUNCTION_CREATORS_OLD,
  OPT_ENGINE_CONDITION_PUSHDOWN, OPT_NDB_CONNECTSTRING, 
  OPT_NDB_USE_EXACT_COUNT, OPT_NDB_USE_TRANSACTIONS,
  OPT_NDB_FORCE_SEND, OPT_NDB_AUTOINCREMENT_PREFETCH_SZ,
  OPT_NDB_SHM, OPT_NDB_OPTIMIZED_NODE_SELECTION, OPT_NDB_CACHE_CHECK_TIME,
  OPT_NDB_BATCH_SIZE,
  OPT_NDB_OPTIMIZATION_DELAY,
  OPT_NDB_TABLE_TEMPORARY,
  OPT_NDB_WAIT_CONNECTED,
  OPT_NDB_CLUSTER_CONNECTION_POOL,
  OPT_NDB_WAIT_SETUP,
  OPT_NDB_MGMD, OPT_NDB_NODEID,
  OPT_NDB_DISTRIBUTION,
  OPT_NDB_INDEX_STAT_ENABLE,
  OPT_NDB_EXTRA_LOGGING,
  OPT_NDB_REPORT_THRESH_BINLOG_EPOCH_SLIP,
  OPT_NDB_REPORT_THRESH_BINLOG_MEM_USAGE,
  OPT_NDB_USE_COPYING_ALTER_TABLE,
  OPT_NDB_LOG_UPDATE_AS_WRITE, OPT_NDB_LOG_UPDATED_ONLY,
  OPT_NDB_LOG_ORIG, OPT_NDB_LOG_BIN, OPT_NDB_LOG_BINLOG_INDEX,
  OPT_NDB_LOG_EMPTY_EPOCHS,
  OPT_SKIP_SAFEMALLOC,
  OPT_TEMP_POOL, OPT_TX_ISOLATION, OPT_COMPLETION_TYPE,
  OPT_SKIP_STACK_TRACE, OPT_SKIP_SYMLINKS,
  OPT_MAX_BINLOG_DUMP_EVENTS, OPT_SPORADIC_BINLOG_DUMP_FAIL,
  OPT_SAFE_USER_CREATE, OPT_SQL_MODE,
  OPT_HAVE_NAMED_PIPE,
  OPT_DO_PSTACK, OPT_EVENT_SCHEDULER, OPT_REPORT_HOST,
  OPT_REPORT_USER, OPT_REPORT_PASSWORD, OPT_REPORT_PORT,
  OPT_SHOW_SLAVE_AUTH_INFO,
  OPT_SLAVE_LOAD_TMPDIR, OPT_NO_MIX_TYPE,
  OPT_RPL_RECOVERY_RANK,OPT_INIT_RPL_ROLE,
  OPT_RELAY_LOG, OPT_RELAY_LOG_INDEX, OPT_RELAY_LOG_INFO_FILE,
  OPT_SLAVE_SKIP_ERRORS, OPT_DES_KEY_FILE, OPT_LOCAL_INFILE,
  OPT_SSL_SSL, OPT_SSL_KEY, OPT_SSL_CERT, OPT_SSL_CA,
  OPT_SSL_CAPATH, OPT_SSL_CIPHER,
  OPT_BACK_LOG, OPT_BINLOG_CACHE_SIZE,
  OPT_CONNECT_TIMEOUT, OPT_DELAYED_INSERT_TIMEOUT,
  OPT_DELAYED_INSERT_LIMIT, OPT_DELAYED_QUEUE_SIZE,
  OPT_FLUSH_TIME, OPT_FT_MIN_WORD_LEN, OPT_FT_BOOLEAN_SYNTAX,
  OPT_FT_MAX_WORD_LEN, OPT_FT_QUERY_EXPANSION_LIMIT, OPT_FT_STOPWORD_FILE,
  OPT_INTERACTIVE_TIMEOUT, OPT_JOIN_BUFF_SIZE,
  OPT_KEY_BUFFER_SIZE, OPT_KEY_CACHE_BLOCK_SIZE,
  OPT_KEY_CACHE_DIVISION_LIMIT, OPT_KEY_CACHE_AGE_THRESHOLD,
  OPT_LONG_QUERY_TIME,
  OPT_LOWER_CASE_TABLE_NAMES, OPT_MAX_ALLOWED_PACKET,
  OPT_SLAVE_MAX_ALLOWED_PACKET,
  OPT_MAX_BINLOG_CACHE_SIZE, OPT_MAX_BINLOG_SIZE,
  OPT_MAX_CONNECTIONS, OPT_MAX_CONNECT_ERRORS,
  OPT_MAX_DELAYED_THREADS, OPT_MAX_HEP_TABLE_SIZE,
  OPT_MAX_JOIN_SIZE, OPT_MAX_PREPARED_STMT_COUNT,
  OPT_MAX_RELAY_LOG_SIZE, OPT_MAX_SORT_LENGTH,
  OPT_MAX_SEEKS_FOR_KEY, OPT_MAX_TMP_TABLES, OPT_MAX_USER_CONNECTIONS,
  OPT_MAX_LENGTH_FOR_SORT_DATA,
  OPT_MAX_WRITE_LOCK_COUNT, OPT_BULK_INSERT_BUFFER_SIZE,
  OPT_MAX_ERROR_COUNT, OPT_MULTI_RANGE_COUNT, OPT_MYISAM_DATA_POINTER_SIZE,
  OPT_MYISAM_BLOCK_SIZE, OPT_MYISAM_MAX_EXTRA_SORT_FILE_SIZE,
  OPT_MYISAM_MAX_SORT_FILE_SIZE, OPT_MYISAM_SORT_BUFFER_SIZE,
  OPT_MYISAM_USE_MMAP, OPT_MYISAM_REPAIR_THREADS,
  OPT_MYISAM_MMAP_SIZE,
  OPT_MYISAM_STATS_METHOD,
  OPT_NET_BUFFER_LENGTH, OPT_NET_RETRY_COUNT,
  OPT_NET_READ_TIMEOUT, OPT_NET_WRITE_TIMEOUT,
  OPT_OPEN_FILES_LIMIT,
  OPT_PRELOAD_BUFFER_SIZE,
  OPT_QUERY_CACHE_LIMIT, OPT_QUERY_CACHE_MIN_RES_UNIT, OPT_QUERY_CACHE_SIZE,
  OPT_QUERY_CACHE_TYPE, OPT_QUERY_CACHE_WLOCK_INVALIDATE, OPT_RECORD_BUFFER,
  OPT_RECORD_RND_BUFFER, OPT_DIV_PRECINCREMENT, OPT_RELAY_LOG_SPACE_LIMIT,
  OPT_RELAY_LOG_PURGE,
  OPT_SLAVE_NET_TIMEOUT, OPT_SLAVE_COMPRESSED_PROTOCOL, OPT_SLOW_LAUNCH_TIME,
  OPT_SLAVE_TRANS_RETRIES, OPT_READONLY, OPT_DEBUGGING,
  OPT_SORT_BUFFER, OPT_TABLE_OPEN_CACHE, OPT_TABLE_DEF_CACHE,
  OPT_THREAD_CONCURRENCY, OPT_THREAD_CACHE_SIZE,
  OPT_TMP_TABLE_SIZE, OPT_THREAD_STACK,
  OPT_WAIT_TIMEOUT,
  OPT_ERROR_LOG_FILE,
  OPT_DEFAULT_WEEK_FORMAT,
  OPT_RANGE_ALLOC_BLOCK_SIZE, OPT_ALLOW_SUSPICIOUS_UDFS,
  OPT_QUERY_ALLOC_BLOCK_SIZE, OPT_QUERY_PREALLOC_SIZE,
  OPT_TRANS_ALLOC_BLOCK_SIZE, OPT_TRANS_PREALLOC_SIZE,
  OPT_SYNC_FRM, OPT_SYNC_BINLOG,
  OPT_SYNC_REPLICATION,
  OPT_SYNC_REPLICATION_SLAVE_ID,
  OPT_SYNC_REPLICATION_TIMEOUT,
  OPT_ENABLE_SHARED_MEMORY,
  OPT_SHARED_MEMORY_BASE_NAME,
  OPT_OLD_PASSWORDS,
  OPT_OLD_ALTER_TABLE,
  OPT_EXPIRE_LOGS_DAYS,
  OPT_GROUP_CONCAT_MAX_LEN,
  OPT_DEFAULT_COLLATION,
  OPT_DEFAULT_COLLATION_OLD,
  OPT_CHARACTER_SET_CLIENT_HANDSHAKE,
  OPT_CHARACTER_SET_FILESYSTEM,
  OPT_LC_TIME_NAMES,
  OPT_INIT_CONNECT,
  OPT_INIT_SLAVE,
  OPT_SECURE_AUTH,
  OPT_DATE_FORMAT,
  OPT_TIME_FORMAT,
  OPT_DATETIME_FORMAT,
  OPT_LOG_QUERIES_NOT_USING_INDEXES,
  OPT_DEFAULT_TIME_ZONE,
  OPT_SYSDATE_IS_NOW,
  OPT_OPTIMIZER_SEARCH_DEPTH,
  OPT_OPTIMIZER_PRUNE_LEVEL,
  OPT_OPTIMIZER_SWITCH,
  OPT_UPDATABLE_VIEWS_WITH_LIMIT,
  OPT_SP_AUTOMATIC_PRIVILEGES,
  OPT_MAX_SP_RECURSION_DEPTH,
  OPT_AUTO_INCREMENT, OPT_AUTO_INCREMENT_OFFSET,
  OPT_ENABLE_LARGE_PAGES,
  OPT_TIMED_MUTEXES,
  OPT_OLD_STYLE_USER_LIMITS,
  OPT_LOG_SLOW_ADMIN_STATEMENTS,
  OPT_TABLE_LOCK_WAIT_TIMEOUT,
  OPT_PLUGIN_LOAD,
  OPT_PLUGIN_DIR,
  OPT_SYMBOLIC_LINKS,
  OPT_WARNINGS,
  OPT_RECORD_BUFFER_OLD,
  OPT_LOG_OUTPUT,
  OPT_PORT_OPEN_TIMEOUT,
  OPT_PROFILING,
  OPT_KEEP_FILES_ON_CREATE,
  OPT_GENERAL_LOG,
  OPT_SLOW_LOG,
  OPT_THREAD_HANDLING,
  OPT_INNODB_ROLLBACK_ON_TIMEOUT,
  OPT_SECURE_FILE_PRIV,
  OPT_MIN_EXAMINED_ROW_LIMIT,
  OPT_LOG_SLOW_SLAVE_STATEMENTS,
#if defined(ENABLED_DEBUG_SYNC)
  OPT_DEBUG_SYNC_TIMEOUT,
#endif /* defined(ENABLED_DEBUG_SYNC) */
  OPT_OLD_MODE,
  OPT_SLAVE_EXEC_MODE,
  OPT_SLAVE_TYPE_CONVERSIONS,
  OPT_GENERAL_LOG_FILE,
  OPT_SLOW_QUERY_LOG_FILE,
  OPT_IGNORE_BUILTIN_INNODB,
  OPT_BINLOG_DIRECT_NON_TRANS_UPDATE,
  OPT_DEFAULT_CHARACTER_SET_OLD,
  OPT_MAX_LONG_DATA_SIZE
};


#define LONG_TIMEOUT ((ulong) 3600L*24L*365L)

struct my_option my_long_options[] =
{
  {"help", '?', "Display this help and exit.", 
   &opt_help, &opt_help, 0, GET_BOOL, NO_ARG, 0, 0, 0, 0,
   0, 0},
#ifdef HAVE_REPLICATION
  {"abort-slave-event-count", OPT_ABORT_SLAVE_EVENT_COUNT,
   "Option used by mysql-test for debugging and testing of replication.",
   &abort_slave_event_count,  &abort_slave_event_count,
   0, GET_INT, REQUIRED_ARG, 0, 0, 0, 0, 0, 0},
#endif /* HAVE_REPLICATION */
  {"allow-suspicious-udfs", OPT_ALLOW_SUSPICIOUS_UDFS,
   "Allows use of UDFs consisting of only one symbol xxx() "
   "without corresponding xxx_init() or xxx_deinit(). That also means "
   "that one can load any function from any library, for example exit() "
   "from libc.so",
   &opt_allow_suspicious_udfs, &opt_allow_suspicious_udfs,
   0, GET_BOOL, NO_ARG, 0, 0, 0, 0, 0, 0},
  {"ansi", 'a', "Use ANSI SQL syntax instead of MySQL syntax. This mode "
   "will also set transaction isolation level 'serializable'.", 0, 0, 0,
   GET_NO_ARG, NO_ARG, 0, 0, 0, 0, 0, 0},
  {"auto-increment-increment", OPT_AUTO_INCREMENT,
   "Auto-increment columns are incremented by this.",
   &global_system_variables.auto_increment_increment,
   &max_system_variables.auto_increment_increment, 0, GET_ULONG,
   OPT_ARG, 1, 1, 65535, 0, 1, 0 },
  {"auto-increment-offset", OPT_AUTO_INCREMENT_OFFSET,
   "Offset added to Auto-increment columns. Used when auto-increment-increment != 1.",
   &global_system_variables.auto_increment_offset,
   &max_system_variables.auto_increment_offset, 0, GET_ULONG, OPT_ARG,
   1, 1, 65535, 0, 1, 0 },
  {"automatic-sp-privileges", OPT_SP_AUTOMATIC_PRIVILEGES,
   "Creating and dropping stored procedures alters ACLs. Disable with --skip-automatic-sp-privileges.",
   &sp_automatic_privileges, &sp_automatic_privileges,
   0, GET_BOOL, NO_ARG, 1, 0, 0, 0, 0, 0},
  {"basedir", 'b',
   "Path to installation directory. All paths are usually resolved relative to this.",
   &mysql_home_ptr, &mysql_home_ptr, 0, GET_STR, REQUIRED_ARG,
   0, 0, 0, 0, 0, 0},
  {"big-tables", OPT_BIG_TABLES,
   "Allow big result sets by saving all temporary sets on file (solves most 'table full' errors).",
   0, 0, 0, GET_NO_ARG, NO_ARG, 0, 0, 0, 0, 0, 0},
  {"bind-address", OPT_BIND_ADDRESS, "IP address to bind to.",
   &my_bind_addr_str, &my_bind_addr_str, 0, GET_STR,
   REQUIRED_ARG, 0, 0, 0, 0, 0, 0},
  {"binlog_format", OPT_BINLOG_FORMAT,
   "Does not have any effect without '--log-bin'. "
   "Tell the master the form of binary logging to use: either 'row' for "
   "row-based binary logging, 'statement' for statement-based binary "
   "logging, or 'mixed'. 'mixed' is statement-based binary logging except "
   "for statements where only row-based is correct: Statements that involve "
   "user-defined functions (i.e., UDFs) or the UUID() function."
#ifdef HAVE_NDB_BINLOG
   "If ndbcluster is enabled and binlog_format is `mixed', the format switches"
   " to 'row' and back implicitly per each query accessing a NDB table."
#endif
   , &opt_binlog_format, &opt_binlog_format,
   0, GET_STR, REQUIRED_ARG, 0, 0, 0, 0, 0, 0},
  {"binlog-do-db", OPT_BINLOG_DO_DB,
   "Tells the master it should log updates for the specified database, "
   "and exclude all others not explicitly mentioned.",
   0, 0, 0, GET_STR, REQUIRED_ARG, 0, 0, 0, 0, 0, 0},
  {"binlog-ignore-db", OPT_BINLOG_IGNORE_DB,
   "Tells the master that updates to the given database should not be logged to the binary log.",
   0, 0, 0, GET_STR, REQUIRED_ARG, 0, 0, 0, 0, 0, 0},
  {"binlog-row-event-max-size", OPT_BINLOG_ROWS_EVENT_MAX_SIZE,
   "The maximum size of a row-based binary log event in bytes. Rows will be "
   "grouped into events smaller than this size if possible. "
   "The value has to be a multiple of 256.",
   &opt_binlog_rows_event_max_size, &opt_binlog_rows_event_max_size,
   0, GET_ULONG, REQUIRED_ARG,
   /* def_value */ 1024, /* min_value */  256, /* max_value */ ULONG_MAX, 
   /* sub_size */     0, /* block_size */ 256, 
   /* app_type */ 0
  },
#ifndef DISABLE_GRANT_OPTIONS
  {"bootstrap", OPT_BOOTSTRAP, "Used by mysql installation scripts.", 0, 0, 0,
   GET_NO_ARG, NO_ARG, 0, 0, 0, 0, 0, 0},
#endif
  {"character-set-client-handshake", OPT_CHARACTER_SET_CLIENT_HANDSHAKE,
   "Don't ignore client side character set value sent during handshake.",
   &opt_character_set_client_handshake,
   &opt_character_set_client_handshake,
    0, GET_BOOL, NO_ARG, 1, 0, 0, 0, 0, 0},
  {"character-set-filesystem", OPT_CHARACTER_SET_FILESYSTEM,
   "Set the filesystem character set.",
   &character_set_filesystem_name,
   &character_set_filesystem_name,
   0, GET_STR, REQUIRED_ARG, 0, 0, 0, 0, 0, 0 },
  {"character-set-server", 'C', "Set the default character set.",
   &default_character_set_name, &default_character_set_name,
   0, GET_STR, REQUIRED_ARG, 0, 0, 0, 0, 0, 0 },
  {"character-sets-dir", OPT_CHARSETS_DIR,
   "Directory where character sets are.", &charsets_dir,
   &charsets_dir, 0, GET_STR, REQUIRED_ARG, 0, 0, 0, 0, 0, 0},
  {"chroot", 'r', "Chroot mysqld daemon during startup.",
   &mysqld_chroot, &mysqld_chroot, 0, GET_STR, REQUIRED_ARG,
   0, 0, 0, 0, 0, 0},
  {"collation-server", OPT_DEFAULT_COLLATION, "Set the default collation.",
   &default_collation_name, &default_collation_name,
   0, GET_STR, REQUIRED_ARG, 0, 0, 0, 0, 0, 0 },
  {"completion-type", OPT_COMPLETION_TYPE, "Default completion type.",
   &global_system_variables.completion_type,
   &max_system_variables.completion_type, 0, GET_ULONG,
   REQUIRED_ARG, 0, 0, 2, 0, 1, 0},
  {"concurrent-insert", OPT_CONCURRENT_INSERT,
   "Use concurrent insert with MyISAM. Disable with --concurrent-insert=0.",
   &myisam_concurrent_insert, &myisam_concurrent_insert,
   0, GET_ULONG, OPT_ARG, 1, 0, 2, 0, 0, 0},
  {"console", OPT_CONSOLE, "Write error output on screen; don't remove the console window on windows.",
   &opt_console, &opt_console, 0, GET_BOOL, NO_ARG, 0, 0, 0,
   0, 0, 0},
  {"core-file", OPT_WANT_CORE, "Write core on errors.", 0, 0, 0, GET_NO_ARG,
   NO_ARG, 0, 0, 0, 0, 0, 0},
  {"datadir", 'h', "Path to the database root.", &mysql_data_home,
   &mysql_data_home, 0, GET_STR, REQUIRED_ARG, 0, 0, 0, 0, 0, 0},
#ifndef DBUG_OFF
  {"debug", '#', "Debug log.", &default_dbug_option,
   &default_dbug_option, 0, GET_STR, OPT_ARG, 0, 0, 0, 0, 0, 0},
#endif
  {"default-character-set", OPT_DEFAULT_CHARACTER_SET_OLD, 
   "Set the default character set (deprecated option, use --character-set-server instead).",
   &default_character_set_name, &default_character_set_name,
   0, GET_STR, REQUIRED_ARG, 0, 0, 0, 0, 0, 0 },
  {"default-collation", OPT_DEFAULT_COLLATION_OLD, "Set the default collation "
   "(deprecated option, use --collation-server instead).",
   &default_collation_name, &default_collation_name,
   0, GET_STR, REQUIRED_ARG, 0, 0, 0, 0, 0, 0 },
  {"default-storage-engine", OPT_STORAGE_ENGINE,
   "Set the default storage engine (table type) for tables.",
   &default_storage_engine_str, &default_storage_engine_str,
   0, GET_STR, REQUIRED_ARG, 0, 0, 0, 0, 0, 0},
  {"default-table-type", OPT_STORAGE_ENGINE,
   "(deprecated) Use --default-storage-engine.",
   &default_storage_engine_str, &default_storage_engine_str,
   0, GET_STR, REQUIRED_ARG, 0, 0, 0, 0, 0, 0},
  {"default-time-zone", OPT_DEFAULT_TIME_ZONE, "Set the default time zone.",
   &default_tz_name, &default_tz_name,
   0, GET_STR, REQUIRED_ARG, 0, 0, 0, 0, 0, 0 },
  {"delay-key-write", OPT_DELAY_KEY_WRITE, "Type of DELAY_KEY_WRITE.",
   0,0,0, GET_STR, OPT_ARG, 0, 0, 0, 0, 0, 0},
  {"delay-key-write-for-all-tables", OPT_DELAY_KEY_WRITE_ALL,
   "Don't flush key buffers between writes for any MyISAM table. "
   "(Deprecated option, use --delay-key-write=all instead.)",
   0, 0, 0, GET_NO_ARG, NO_ARG, 0, 0, 0, 0, 0, 0},
#ifdef HAVE_OPENSSL
  {"des-key-file", OPT_DES_KEY_FILE,
   "Load keys for des_encrypt() and des_encrypt from given file.",
   &des_key_file, &des_key_file, 0, GET_STR, REQUIRED_ARG,
   0, 0, 0, 0, 0, 0},
#endif /* HAVE_OPENSSL */
#ifdef HAVE_REPLICATION
  {"disconnect-slave-event-count", OPT_DISCONNECT_SLAVE_EVENT_COUNT,
   "Option used by mysql-test for debugging and testing of replication.",
   &disconnect_slave_event_count, &disconnect_slave_event_count,
   0, GET_INT, REQUIRED_ARG, 0, 0, 0, 0, 0, 0},
#endif /* HAVE_REPLICATION */
  {"enable-locking", OPT_ENABLE_LOCK,
   "Deprecated option, use --external-locking instead.",
   &opt_external_locking, &opt_external_locking,
   0, GET_BOOL, NO_ARG, 0, 0, 0, 0, 0, 0},
#ifdef __NT__
  {"enable-named-pipe", OPT_HAVE_NAMED_PIPE, "Enable the named pipe (NT).",
   &opt_enable_named_pipe, &opt_enable_named_pipe, 0, GET_BOOL,
   NO_ARG, 0, 0, 0, 0, 0, 0},
#endif
#ifdef HAVE_STACK_TRACE_ON_SEGV
  {"enable-pstack", OPT_DO_PSTACK, "Print a symbolic stack trace on failure. "
   "This option is deprecated and has no effect; a symbolic stack trace will "
   "be printed after a crash whenever possible.", &opt_do_pstack, &opt_do_pstack,
   0, GET_BOOL, NO_ARG, 0, 0, 0, 0, 0, 0},
#endif /* HAVE_STACK_TRACE_ON_SEGV */
  {"engine-condition-pushdown",
   OPT_ENGINE_CONDITION_PUSHDOWN,
   "Push supported query conditions to the storage engine.",
   &global_system_variables.engine_condition_pushdown,
   &global_system_variables.engine_condition_pushdown,
   0, GET_BOOL, NO_ARG, 1, 0, 0, 0, 0, 0},
  /* See how it's handled in get_one_option() */
  {"event-scheduler", OPT_EVENT_SCHEDULER, "Enable/disable the event scheduler.",
   NULL,  NULL, 0, GET_STR, OPT_ARG, 0, 0, 0, 0, 0, 0},
  {"exit-info", 'T', "Used for debugging. Use at your own risk.", 0, 0, 0,
   GET_LONG, OPT_ARG, 0, 0, 0, 0, 0, 0},
  {"external-locking", OPT_USE_LOCKING, "Use system (external) locking "
   "(disabled by default).  With this option enabled you can run myisamchk "
   "to test (not repair) tables while the MySQL server is running. "
   "Disable with --skip-external-locking.",
   &opt_external_locking, &opt_external_locking,
   0, GET_BOOL, NO_ARG, 0, 0, 0, 0, 0, 0},
  {"flush", OPT_FLUSH, "Flush tables to disk between SQL commands.", 0, 0, 0,
   GET_NO_ARG, NO_ARG, 0, 0, 0, 0, 0, 0},
  /* We must always support the next option to make scripts like mysqltest
     easier to do */
  {"gdb", OPT_DEBUGGING,
   "Set up signals usable for debugging.",
   &opt_debugging, &opt_debugging,
   0, GET_BOOL, NO_ARG, 0, 0, 0, 0, 0, 0},
  {"general_log", OPT_GENERAL_LOG,
   "Enable/disable general log.", &opt_log,
   &opt_log, 0, GET_BOOL, OPT_ARG, 0, 0, 0, 0, 0, 0},
#ifdef HAVE_LARGE_PAGES
  {"large-pages", OPT_ENABLE_LARGE_PAGES, "Enable support for large pages. "
   "Disable with --skip-large-pages.", &opt_large_pages, &opt_large_pages,
   0, GET_BOOL, NO_ARG, 0, 0, 0, 0, 0, 0},
#endif
  {"ignore-builtin-innodb", OPT_IGNORE_BUILTIN_INNODB ,
   "Disable initialization of builtin InnoDB plugin.",
   0, 0, 0, GET_NO_ARG, NO_ARG, 0, 0, 0, 0, 0, 0},
  {"init-connect", OPT_INIT_CONNECT, 
   "Command(s) that are executed for each new connection.",
   &opt_init_connect, &opt_init_connect, 0, GET_STR_ALLOC,
   REQUIRED_ARG, 0, 0, 0, 0, 0, 0},
#ifndef DISABLE_GRANT_OPTIONS
  {"init-file", OPT_INIT_FILE, "Read SQL commands from this file at startup.",
   &opt_init_file, &opt_init_file, 0, GET_STR, REQUIRED_ARG,
   0, 0, 0, 0, 0, 0},
#endif
  {"init-rpl-role", OPT_INIT_RPL_ROLE, "Set the replication role.", 0, 0, 0,
   GET_STR, REQUIRED_ARG, 0, 0, 0, 0, 0, 0},
  {"init-slave", OPT_INIT_SLAVE, "Command(s) that are executed by a slave server \
each time the SQL thread starts.",
   &opt_init_slave, &opt_init_slave, 0, GET_STR_ALLOC,
   REQUIRED_ARG, 0, 0, 0, 0, 0, 0},
  {"language", 'L',
   "Client error messages in given language. May be given as a full path.",
   &language_ptr, &language_ptr, 0, GET_STR, REQUIRED_ARG,
   0, 0, 0, 0, 0, 0},
  {"lc-time-names", OPT_LC_TIME_NAMES,
   "Set the language used for the month names and the days of the week.",
   &lc_time_names_name, &lc_time_names_name,
   0, GET_STR, REQUIRED_ARG, 0, 0, 0, 0, 0, 0 },
  {"local-infile", OPT_LOCAL_INFILE,
   "Enable/disable LOAD DATA LOCAL INFILE (takes values 1 or 0).",
   &opt_local_infile, &opt_local_infile, 0, GET_BOOL, OPT_ARG,
   1, 0, 0, 0, 0, 0},
  {"log", 'l', "Log connections and queries to file (deprecated option, use "
   "--general_log/--general_log_file instead).", &opt_logname,
   &opt_logname, 0, GET_STR, OPT_ARG, 0, 0, 0, 0, 0, 0},
  {"general_log_file", OPT_GENERAL_LOG_FILE,
   "Log connections and queries to given file.", &opt_logname,
   &opt_logname, 0, GET_STR, REQUIRED_ARG, 0, 0, 0, 0, 0, 0},
  {"log-bin", OPT_BIN_LOG,
   "Log update queries in binary format. Optional (but strongly recommended "
   "to avoid replication problems if server's hostname changes) argument "
   "should be the chosen location for the binary log files.",
   &opt_bin_logname, &opt_bin_logname, 0, GET_STR_ALLOC,
   OPT_ARG, 0, 0, 0, 0, 0, 0},
  {"log-bin-index", OPT_BIN_LOG_INDEX,
   "File that holds the names for last binary log files.",
   &opt_binlog_index_name, &opt_binlog_index_name, 0, GET_STR,
   REQUIRED_ARG, 0, 0, 0, 0, 0, 0},
#ifndef TO_BE_REMOVED_IN_5_1_OR_6_0
  /*
    In 5.0.6 we introduced the below option, then in 5.0.16 we renamed it to
    log-bin-trust-function-creators but kept also the old name for
    compatibility; the behaviour was also changed to apply only to functions
    (and triggers). In a future release this old name could be removed.
  */
  {"log-bin-trust-routine-creators", OPT_LOG_BIN_TRUST_FUNCTION_CREATORS_OLD,
   "(deprecated) Use log-bin-trust-function-creators.",
   &trust_function_creators, &trust_function_creators, 0,
   GET_BOOL, NO_ARG, 0, 0, 0, 0, 0, 0},
#endif
  /*
    This option starts with "log-bin" to emphasize that it is specific of
    binary logging.
  */
  {"log-bin-trust-function-creators", OPT_LOG_BIN_TRUST_FUNCTION_CREATORS,
   "If equal to 0 (the default), then when --log-bin is used, creation of "
   "a stored function (or trigger) is allowed only to users having the SUPER "
   "privilege, and only if this stored function (trigger) may not break "
   "binary logging."
   "Note that if ALL connections to this server ALWAYS use row-based binary "
   "logging, the security issues do not exist and the binary logging cannot "
   "break, so you can safely set this to 1."
   ,&trust_function_creators, &trust_function_creators, 0,
   GET_BOOL, NO_ARG, 0, 0, 0, 0, 0, 0},
  {"log-error", OPT_ERROR_LOG_FILE, "Error log file.",
   &log_error_file_ptr, &log_error_file_ptr, 0, GET_STR,
   OPT_ARG, 0, 0, 0, 0, 0, 0},
  {"log-isam", OPT_ISAM_LOG, "Log all MyISAM changes to file.",
   &myisam_log_filename, &myisam_log_filename, 0, GET_STR,
   OPT_ARG, 0, 0, 0, 0, 0, 0},
  {"log-long-format", '0',
   "Log some extra information to update log. Please note that this option "
   "is deprecated; see --log-short-format option.",
   0, 0, 0, GET_NO_ARG, NO_ARG, 0, 0, 0, 0, 0, 0},
#ifdef WITH_CSV_STORAGE_ENGINE
  {"log-output", OPT_LOG_OUTPUT,
   "Syntax: log-output[=value[,value...]], where \"value\" could be TABLE, "
   "FILE or NONE.",
   &log_output_str, &log_output_str, 0,
   GET_STR, OPT_ARG, 0, 0, 0, 0, 0, 0},
#endif
  {"log-queries-not-using-indexes", OPT_LOG_QUERIES_NOT_USING_INDEXES,
   "Log queries that are executed without benefit of any index to the slow log if it is open.",
   &opt_log_queries_not_using_indexes, &opt_log_queries_not_using_indexes,
   0, GET_BOOL, NO_ARG, 0, 0, 0, 0, 0, 0},
  {"log-short-format", OPT_SHORT_LOG_FORMAT,
   "Don't log extra information to update and slow-query logs.",
   &opt_short_log_format, &opt_short_log_format,
   0, GET_BOOL, NO_ARG, 0, 0, 0, 0, 0, 0},
  {"log-slave-updates", OPT_LOG_SLAVE_UPDATES,
   "Tells the slave to log the updates from the slave thread to the binary log. "
   "You will need to turn it on if you plan to daisy-chain the slaves.",
   &opt_log_slave_updates, &opt_log_slave_updates, 0, GET_BOOL,
   NO_ARG, 0, 0, 0, 0, 0, 0},
  {"log-slow-admin-statements", OPT_LOG_SLOW_ADMIN_STATEMENTS,
   "Log slow OPTIMIZE, ANALYZE, ALTER and other administrative statements "
   "to the slow log if it is open.", &opt_log_slow_admin_statements,
   &opt_log_slow_admin_statements, 0, GET_BOOL, NO_ARG, 0, 0, 0, 0, 0, 0},
 {"log-slow-slave-statements", OPT_LOG_SLOW_SLAVE_STATEMENTS,
  "Log slow statements executed by slave thread to the slow log if it is open.",
  &opt_log_slow_slave_statements,
  &opt_log_slow_slave_statements,
  0, GET_BOOL, NO_ARG, 0, 0, 0, 0, 0, 0},
  {"log_slow_queries", OPT_SLOW_QUERY_LOG,
    "Log slow queries to a table or log file. Defaults logging to table "
    "mysql.slow_log or hostname-slow.log if --log-output=file is used. "
    "Must be enabled to activate other slow log options. "
    "(deprecated option, use --slow_query_log/--slow_query_log_file instead)",
   &opt_slow_logname, &opt_slow_logname, 0, GET_STR, OPT_ARG,
   0, 0, 0, 0, 0, 0},
  {"slow_query_log_file", OPT_SLOW_QUERY_LOG_FILE,
    "Log slow queries to given log file. Defaults logging to hostname-slow.log. "
    "Must be enabled to activate other slow log options.",
   &opt_slow_logname, &opt_slow_logname, 0, GET_STR,
   REQUIRED_ARG, 0, 0, 0, 0, 0, 0},
  {"log-tc", OPT_LOG_TC,
   "Path to transaction coordinator log (used for transactions that affect "
   "more than one storage engine, when binary log is disabled).",
   &opt_tc_log_file, &opt_tc_log_file, 0, GET_STR,
   REQUIRED_ARG, 0, 0, 0, 0, 0, 0},
#ifdef HAVE_MMAP
  {"log-tc-size", OPT_LOG_TC_SIZE, "Size of transaction coordinator log.",
   &opt_tc_log_size, &opt_tc_log_size, 0, GET_ULONG,
   REQUIRED_ARG, TC_LOG_MIN_SIZE, TC_LOG_MIN_SIZE, ULONG_MAX, 0,
   TC_LOG_PAGE_SIZE, 0},
#endif
  {"log-update", OPT_UPDATE_LOG,
   "The update log is deprecated since version 5.0, is replaced by the binary "
   "log and this option just turns on --log-bin instead.",
   &opt_update_logname, &opt_update_logname, 0, GET_STR,
   OPT_ARG, 0, 0, 0, 0, 0, 0},
  {"log-warnings", 'W', "Log some not critical warnings to the log file.",
   &global_system_variables.log_warnings,
   &max_system_variables.log_warnings, 0, GET_ULONG, OPT_ARG, 1, 0, 0,
   0, 0, 0},
  {"low-priority-updates", OPT_LOW_PRIORITY_UPDATES,
   "INSERT/DELETE/UPDATE has lower priority than selects.",
   &global_system_variables.low_priority_updates,
   &max_system_variables.low_priority_updates,
   0, GET_BOOL, NO_ARG, 0, 0, 0, 0, 0, 0},
  {"master-connect-retry", OPT_MASTER_CONNECT_RETRY,
   "The number of seconds the slave thread will sleep before retrying to "
   "connect to the master, in case the master goes down or the connection "
   "is lost.",
   &master_connect_retry, &master_connect_retry, 0, GET_UINT,
   REQUIRED_ARG, 60, 0, 0, 0, 0, 0},
  {"master-host", OPT_MASTER_HOST,
   "Master hostname or IP address for replication. If not set, the slave "
   "thread will not be started. Note that the setting of master-host will "
   "be ignored if there exists a valid master.info file.",
   &master_host, &master_host, 0, GET_STR, REQUIRED_ARG, 0, 0,
   0, 0, 0, 0},
  {"master-info-file", OPT_MASTER_INFO_FILE,
   "The location and name of the file that remembers the master and where "
   "the I/O replication thread is in the master's binlogs.",
   &master_info_file, &master_info_file, 0, GET_STR,
   REQUIRED_ARG, 0, 0, 0, 0, 0, 0},
  {"master-password", OPT_MASTER_PASSWORD,
   "The password the slave thread will authenticate with when connecting to "
   "the master. If not set, an empty password is assumed. The value in "
   "master.info will take precedence if it can be read.",
   &master_password, &master_password, 0,
   GET_STR, REQUIRED_ARG, 0, 0, 0, 0, 0, 0},
  {"master-port", OPT_MASTER_PORT,
   "The port the master is listening on. If not set, the compiled setting of "
   "MYSQL_PORT is assumed. If you have not tinkered with configure options, "
   "this should be 3306. The value in master.info will take precedence if it "
   "can be read.", &master_port, &master_port, 0, GET_UINT, REQUIRED_ARG,
   MYSQL_PORT, 0, 0, 0, 0, 0},
  {"master-retry-count", OPT_MASTER_RETRY_COUNT,
   "The number of tries the slave will make to connect to the master before giving up.",
   &master_retry_count, &master_retry_count, 0, GET_ULONG,
   REQUIRED_ARG, 3600*24, 0, 0, 0, 0, 0},
  {"master-ssl", OPT_MASTER_SSL,
   "Enable the slave to connect to the master using SSL.",
   &master_ssl, &master_ssl, 0, GET_BOOL, NO_ARG, 0, 0, 0, 0,
   0, 0},
  {"master-ssl-ca", OPT_MASTER_SSL_CA,
   "Master SSL CA file. Only applies if you have enabled master-ssl.",
   &master_ssl_ca, &master_ssl_ca, 0, GET_STR, OPT_ARG,
   0, 0, 0, 0, 0, 0},
  {"master-ssl-capath", OPT_MASTER_SSL_CAPATH,
   "Master SSL CA path. Only applies if you have enabled master-ssl.",
   &master_ssl_capath, &master_ssl_capath, 0, GET_STR, OPT_ARG,
   0, 0, 0, 0, 0, 0},
  {"master-ssl-cert", OPT_MASTER_SSL_CERT,
   "Master SSL certificate file name. Only applies if you have enabled "
   "master-ssl.",
   &master_ssl_cert, &master_ssl_cert, 0, GET_STR, OPT_ARG,
   0, 0, 0, 0, 0, 0},
  {"master-ssl-cipher", OPT_MASTER_SSL_CIPHER,
   "Master SSL cipher. Only applies if you have enabled master-ssl.",
   &master_ssl_cipher, &master_ssl_capath, 0, GET_STR, OPT_ARG,
   0, 0, 0, 0, 0, 0},
  {"master-ssl-key", OPT_MASTER_SSL_KEY,
   "Master SSL keyfile name. Only applies if you have enabled master-ssl.",
   &master_ssl_key, &master_ssl_key, 0, GET_STR, OPT_ARG,
   0, 0, 0, 0, 0, 0},
  {"master-user", OPT_MASTER_USER,
   "The username the slave thread will use for authentication when "
   "connecting to the master. The user must have FILE privilege. "
   "If the master user is not set, user test is assumed. The value "
   "in master.info will take precedence if it can be read.",
   &master_user, &master_user, 0, GET_STR, REQUIRED_ARG, 0, 0,
   0, 0, 0, 0},
#ifdef HAVE_REPLICATION
  {"max-binlog-dump-events", OPT_MAX_BINLOG_DUMP_EVENTS,
   "Option used by mysql-test for debugging and testing of replication.",
   &max_binlog_dump_events, &max_binlog_dump_events, 0,
   GET_INT, REQUIRED_ARG, 0, 0, 0, 0, 0, 0},
#endif /* HAVE_REPLICATION */
  {"memlock", OPT_MEMLOCK, "Lock mysqld in memory.", &locked_in_memory,
   &locked_in_memory, 0, GET_BOOL, NO_ARG, 0, 0, 0, 0, 0, 0},
  {"myisam-recover", OPT_MYISAM_RECOVER,
   "Syntax: myisam-recover[=option[,option...]], where option can be DEFAULT, BACKUP, FORCE or QUICK.",
   &myisam_recover_options_str, &myisam_recover_options_str, 0,
   GET_STR, OPT_ARG, 0, 0, 0, 0, 0, 0},
#ifdef WITH_NDBCLUSTER_STORAGE_ENGINE
  {"ndb-connectstring", OPT_NDB_CONNECTSTRING,
   "Connect string for ndbcluster.",
   &opt_ndb_connectstring, &opt_ndb_connectstring,
   0, GET_STR, REQUIRED_ARG, 0, 0, 0, 0, 0, 0},
  {"ndb-mgmd-host", OPT_NDB_MGMD,
   "Set host and port for ndb_mgmd. Syntax: hostname[:port]",
   &opt_ndb_mgmd, &opt_ndb_mgmd,
   0, GET_STR, REQUIRED_ARG, 0, 0, 0, 0, 0, 0},
  {"ndb-nodeid", OPT_NDB_NODEID,
   "Nodeid for this mysqlserver in the cluster.",
   &opt_ndb_nodeid,
   &opt_ndb_nodeid,
   0, GET_INT, REQUIRED_ARG, 0, 0, 0, 0, 0, 0},
  {"ndb-autoincrement-prefetch-sz", OPT_NDB_AUTOINCREMENT_PREFETCH_SZ,
   "Specify number of autoincrement values that are prefetched.",
   &global_system_variables.ndb_autoincrement_prefetch_sz,
   &max_system_variables.ndb_autoincrement_prefetch_sz,
   0, GET_ULONG, REQUIRED_ARG, 1, 1, 65536, 0, 0, 0},
  {"ndb-force-send", OPT_NDB_FORCE_SEND,
   "Force send of buffers to ndb immediately without waiting for "
   "other threads.",
   &global_system_variables.ndb_force_send,
   &global_system_variables.ndb_force_send,
   0, GET_BOOL, OPT_ARG, 1, 0, 0, 0, 0, 0},
  {"ndb_force_send", OPT_NDB_FORCE_SEND,
   "same as --ndb-force-send.",
   &global_system_variables.ndb_force_send,
   &global_system_variables.ndb_force_send,
   0, GET_BOOL, OPT_ARG, 1, 0, 0, 0, 0, 0},
  {"ndb-extra-logging", OPT_NDB_EXTRA_LOGGING,
   "Turn on more logging in the error log.",
   &ndb_extra_logging,
   &ndb_extra_logging,
   0, GET_ULONG, OPT_ARG, 1, 0, 0, 0, 0, 0},
#ifdef HAVE_NDB_BINLOG
  {"ndb-report-thresh-binlog-epoch-slip", OPT_NDB_REPORT_THRESH_BINLOG_EPOCH_SLIP,
   "Threshold on number of epochs to be behind before reporting binlog status. "
   "E.g., 3 means that if the difference between what epoch has been received "
   "from the storage nodes and what has been applied to the binlog is 3 or more, "
   "a status message will be sent to the cluster log.",
   &ndb_report_thresh_binlog_epoch_slip,
   &ndb_report_thresh_binlog_epoch_slip,
   0, GET_ULONG, REQUIRED_ARG, 3, 0, 256, 0, 0, 0},
  {"ndb-report-thresh-binlog-mem-usage", OPT_NDB_REPORT_THRESH_BINLOG_MEM_USAGE,
   "Threshold on percentage of free memory before reporting binlog status. E.g., "
   "10 means that if amount of available memory for receiving binlog data from "
   "the storage nodes goes below 10%, "
   "a status message will be sent to the cluster log.",
   &ndb_report_thresh_binlog_mem_usage,
   &ndb_report_thresh_binlog_mem_usage,
   0, GET_ULONG, REQUIRED_ARG, 10, 0, 100, 0, 0, 0},
  {"ndb-log-update-as-write", OPT_NDB_LOG_UPDATE_AS_WRITE,
   "For efficiency log only after image as a write event."
   "Ignore before image.  This may cause compatability problems if"
   "replicating to other storage engines than ndbcluster",
   &opt_ndb_log_update_as_write,
   &opt_ndb_log_update_as_write,
   0, GET_BOOL, OPT_ARG, 1, 0, 0, 0, 0, 0},
  {"ndb-log-updated-only", OPT_NDB_LOG_UPDATED_ONLY,
   "For efficiency log only updated columns. Columns are considered "
   "as \"updated\" even if they are updated with the same value. "
   "This may cause compatability problems if"
   "replicating to other storage engines than ndbcluster",
   &opt_ndb_log_updated_only,
   &opt_ndb_log_updated_only,
   0, GET_BOOL, OPT_ARG, 1, 0, 0, 0, 0, 0},
  {"ndb-log-orig", OPT_NDB_LOG_ORIG,
   "Log originating server id and epoch in ndb_binlog_index.  Each epoch may in this case have "
   "multiple rows in ndb_binlog_index, one for each originating epoch.",
   &opt_ndb_log_orig,
   &opt_ndb_log_orig,
   0, GET_BOOL, OPT_ARG, 0, 0, 0, 0, 0, 0},
  {"ndb-log-bin", OPT_NDB_LOG_BIN,
   "Log ndb tables in the binary log. Option only has meaning if "
   "the binary log has been turned on for the server.",
   &opt_ndb_log_bin, &opt_ndb_log_bin,
   0, GET_BOOL, OPT_ARG, 1, 0, 0, 0, 0, 0},
  {"ndb-log-binlog-index", OPT_NDB_LOG_BINLOG_INDEX,
   "Insert mapping between epochs and binlog positions into the "
   "ndb_binlog_index table.",
   &ndb_log_binlog_index, &ndb_log_binlog_index,
   0, GET_BOOL, OPT_ARG, 1, 0, 0, 0, 0, 0},
  {"ndb-log-empty-epochs", OPT_NDB_LOG_EMPTY_EPOCHS,
   "",
   &opt_ndb_log_empty_epochs,
   &opt_ndb_log_empty_epochs,
   0, GET_BOOL, OPT_ARG, 0, 0, 0, 0, 0, 0},
#endif
  { "ndb-wait-setup", OPT_NDB_WAIT_SETUP,
    "Time (in seconds) for mysqld to wait for Ndb engine setup to complete",
    &opt_ndb_wait_setup, &opt_ndb_wait_setup,
    0, GET_ULONG, REQUIRED_ARG, 15, 0, LONG_TIMEOUT, 0, 0, 0},
  {"ndb-use-exact-count", OPT_NDB_USE_EXACT_COUNT,
   "Use exact records count during query planning and for fast "
   "select count(*), disable for faster queries.",
   &global_system_variables.ndb_use_exact_count,
   &global_system_variables.ndb_use_exact_count,
   0, GET_BOOL, OPT_ARG, 0, 0, 0, 0, 0, 0},
  {"ndb_use_exact_count", OPT_NDB_USE_EXACT_COUNT,
   "Same as --ndb-use-exact-count.",
   &global_system_variables.ndb_use_exact_count,
   &global_system_variables.ndb_use_exact_count,
   0, GET_BOOL, OPT_ARG, 0, 0, 0, 0, 0, 0},
  {"ndb-use-transactions", OPT_NDB_USE_TRANSACTIONS,
   "Use transactions for large inserts, if enabled then large "
   "inserts will be split into several smaller transactions",
   &global_system_variables.ndb_use_transactions,
   &global_system_variables.ndb_use_transactions,
   0, GET_BOOL, OPT_ARG, 1, 0, 0, 0, 0, 0},
  {"ndb_use_transactions", OPT_NDB_USE_TRANSACTIONS,
   "Same as --ndb-use-transactions.",
   &global_system_variables.ndb_use_transactions,
   &global_system_variables.ndb_use_transactions,
   0, GET_BOOL, OPT_ARG, 1, 0, 0, 0, 0, 0},
  {"ndb-shm", OPT_NDB_SHM,
   "Use shared memory connections when available.",
   &opt_ndb_shm, &opt_ndb_shm,
   0, GET_BOOL, OPT_ARG, OPT_NDB_SHM_DEFAULT, 0, 0, 0, 0, 0},
  {"ndb-optimized-node-selection", OPT_NDB_OPTIMIZED_NODE_SELECTION,
   "Select nodes for transactions in a more optimal way.",
   &global_system_variables.ndb_optimized_node_selection,
   &max_system_variables.ndb_optimized_node_selection,
   0, GET_ULONG, OPT_ARG, 3, 0, 3, 0, 0, 0},
  {"ndb-cache-check-time", OPT_NDB_CACHE_CHECK_TIME,
   "A dedicated thread is created to, at the given milliseconds interval, "
   "invalidate the query cache if another MySQL server in the cluster has "
   "changed the data in the database.",
    &opt_ndb_cache_check_time, &opt_ndb_cache_check_time,
   0, GET_ULONG, REQUIRED_ARG, 0, 0, LONG_TIMEOUT, 0, 1, 0},
  {"ndb-batch-size", OPT_NDB_BATCH_SIZE,
   "Batch size in bytes.",
   &global_system_variables.ndb_batch_size,
   &global_system_variables.ndb_batch_size,
    0, GET_ULONG, REQUIRED_ARG, 32768, 0, LONG_TIMEOUT, 0, 1, 0},
  {"ndb-optimization-delay", OPT_NDB_OPTIMIZATION_DELAY,
   "For optimize table, specifies the delay in milliseconds for each batch of rows sent",
   &global_system_variables.ndb_optimization_delay,
   &max_system_variables.ndb_optimization_delay,
   0, GET_ULONG, REQUIRED_ARG, 10, 0, 100000, 0, 0, 0},
  {"ndb-table-temporary", OPT_NDB_TABLE_TEMPORARY,
   "Create tables without persistence to disk",
   &global_system_variables.ndb_table_temporary,
   &global_system_variables.ndb_table_temporary,
   0, GET_BOOL, NO_ARG, 0, 0, 0, 0, 0, 0},
  {"ndb-index-stat-enable", OPT_NDB_INDEX_STAT_ENABLE,
   "Use ndb index statistics in query optimization.",
   &global_system_variables.ndb_index_stat_enable,
   &max_system_variables.ndb_index_stat_enable,
   0, GET_BOOL, OPT_ARG, 0, 0, 1, 0, 0, 0},
  {"ndb-use-copying-alter-table",
   OPT_NDB_USE_COPYING_ALTER_TABLE,
   "Force ndbcluster to always copy tables at alter table "
   "(should only be used if on-line alter table fails).",
   &global_system_variables.ndb_use_copying_alter_table,
   &global_system_variables.ndb_use_copying_alter_table,
   0, GET_BOOL, NO_ARG, 0, 0, 0, 0, 0, 0},  
  { "ndb-wait-connected", OPT_NDB_WAIT_CONNECTED,
    "Time (in seconds) for mysqld to wait for connection to cluster management and data nodes.",
    &opt_ndb_wait_connected, &opt_ndb_wait_connected,
    0, GET_ULONG, REQUIRED_ARG, 0, 0, LONG_TIMEOUT, 0, 0, 0},
  { "ndb-cluster-connection-pool", OPT_NDB_CLUSTER_CONNECTION_POOL,
    "Pool of cluster connections to cluster to be used by mysql server.",
    &opt_ndb_cluster_connection_pool,
    &opt_ndb_cluster_connection_pool,
    0, GET_ULONG, REQUIRED_ARG, 1, 1, 63, 0, 0, 0},
#endif
  {"new", 'n', "Use very new, possibly 'unsafe', functions.",
   &global_system_variables.new_mode,
   &max_system_variables.new_mode,
   0, GET_BOOL, NO_ARG, 0, 0, 0, 0, 0, 0},
#ifdef NOT_YET
  {"no-mix-table-types", OPT_NO_MIX_TYPE, 
   "Don't allow commands that use two different table types.",
   &opt_no_mix_types, &opt_no_mix_types, 0, GET_BOOL, NO_ARG,
   0, 0, 0, 0, 0, 0},
#endif
  {"old-alter-table", OPT_OLD_ALTER_TABLE,
   "Use old, non-optimized alter table.",
   &global_system_variables.old_alter_table,
   &max_system_variables.old_alter_table, 0, GET_BOOL, NO_ARG,
   0, 0, 0, 0, 0, 0},
  {"old-passwords", OPT_OLD_PASSWORDS, "Use old password "
   "encryption method (needed for 4.0 and older clients).",
   &global_system_variables.old_passwords,
   &max_system_variables.old_passwords, 0, GET_BOOL, NO_ARG,
   0, 0, 0, 0, 0, 0},
  {"one-thread", OPT_ONE_THREAD,
   "(Deprecated): Only use one thread (for debugging under Linux). Use "
   "thread-handling=no-threads instead.",
   0, 0, 0, GET_NO_ARG, NO_ARG, 0, 0, 0, 0, 0, 0},
  {"old-style-user-limits", OPT_OLD_STYLE_USER_LIMITS,
   "Enable old-style user limits (before 5.0.3, user resources were counted "
   "per each user+host vs. per account).",
   &opt_old_style_user_limits, &opt_old_style_user_limits,
   0, GET_BOOL, NO_ARG, 0, 0, 0, 0, 0, 0},
  {"pid-file", OPT_PID_FILE, "Pid file used by safe_mysqld.",
   &pidfile_name_ptr, &pidfile_name_ptr, 0, GET_STR,
   REQUIRED_ARG, 0, 0, 0, 0, 0, 0},
  {"port", 'P', "Port number to use for connection or 0 for default to, in "
   "order of preference, my.cnf, $MYSQL_TCP_PORT, "
#if MYSQL_PORT_DEFAULT == 0
   "/etc/services, "
#endif
   "built-in default (" STRINGIFY_ARG(MYSQL_PORT) ").",
   &mysqld_port,
   &mysqld_port, 0, GET_UINT, REQUIRED_ARG, 0, 0, 0, 0, 0, 0},
  {"port-open-timeout", OPT_PORT_OPEN_TIMEOUT,
   "Maximum time in seconds to wait for the port to become free. "
   "(Default: No wait).", &mysqld_port_timeout,
   &mysqld_port_timeout, 0, GET_UINT, REQUIRED_ARG, 0, 0, 0, 0, 0, 0},
#if defined(ENABLED_PROFILING) && defined(COMMUNITY_SERVER)
  {"profiling_history_size", OPT_PROFILING, "Limit of query profiling memory.",
   &global_system_variables.profiling_history_size,
   &max_system_variables.profiling_history_size,
   0, GET_ULONG, REQUIRED_ARG, 15, 0, 100, 0, 0, 0},
#endif
  {"relay-log", OPT_RELAY_LOG,
   "The location and name to use for relay logs.",
   &opt_relay_logname, &opt_relay_logname, 0,
   GET_STR_ALLOC, REQUIRED_ARG, 0, 0, 0, 0, 0, 0},
  {"relay-log-index", OPT_RELAY_LOG_INDEX,
   "The location and name to use for the file that keeps a list of the last \
relay logs.",
   &opt_relaylog_index_name, &opt_relaylog_index_name, 0,
   GET_STR, REQUIRED_ARG, 0, 0, 0, 0, 0, 0},
  {"relay-log-info-file", OPT_RELAY_LOG_INFO_FILE,
   "The location and name of the file that remembers where the SQL replication \
thread is in the relay logs.",
   &relay_log_info_file, &relay_log_info_file, 0, GET_STR,
   REQUIRED_ARG, 0, 0, 0, 0, 0, 0},
  {"replicate-do-db", OPT_REPLICATE_DO_DB,
   "Tells the slave thread to restrict replication to the specified database. "
   "To specify more than one database, use the directive multiple times, "
   "once for each database. Note that this will only work if you do not use "
   "cross-database queries such as UPDATE some_db.some_table SET foo='bar' "
   "while having selected a different or no database. If you need cross "
   "database updates to work, make sure you have 3.23.28 or later, and use "
   "replicate-wild-do-table=db_name.%.",
   0, 0, 0, GET_STR, REQUIRED_ARG, 0, 0, 0, 0, 0, 0},
  {"replicate-do-table", OPT_REPLICATE_DO_TABLE,
   "Tells the slave thread to restrict replication to the specified table. "
   "To specify more than one table, use the directive multiple times, once "
   "for each table. This will work for cross-database updates, in contrast "
   "to replicate-do-db.", 0, 0, 0, GET_STR, REQUIRED_ARG, 0, 0, 0, 0, 0, 0},
  {"replicate-ignore-db", OPT_REPLICATE_IGNORE_DB,
   "Tells the slave thread to not replicate to the specified database. To "
   "specify more than one database to ignore, use the directive multiple "
   "times, once for each database. This option will not work if you use "
   "cross database updates. If you need cross database updates to work, "
   "make sure you have 3.23.28 or later, and use replicate-wild-ignore-"
   "table=db_name.%. ", 0, 0, 0, GET_STR, REQUIRED_ARG, 0, 0, 0, 0, 0, 0},
  {"replicate-ignore-table", OPT_REPLICATE_IGNORE_TABLE,
   "Tells the slave thread to not replicate to the specified table. To specify "
   "more than one table to ignore, use the directive multiple times, once for "
   "each table. This will work for cross-database updates, in contrast to "
   "replicate-ignore-db.", 0, 0, 0, GET_STR, REQUIRED_ARG, 0, 0, 0, 0, 0, 0},
  {"replicate-rewrite-db", OPT_REPLICATE_REWRITE_DB,
   "Updates to a database with a different name than the original. Example: "
   "replicate-rewrite-db=master_db_name->slave_db_name.",
   0, 0, 0, GET_STR, REQUIRED_ARG, 0, 0, 0, 0, 0, 0},
#ifdef HAVE_REPLICATION
  {"replicate-same-server-id", OPT_REPLICATE_SAME_SERVER_ID,
   "In replication, if set to 1, do not skip events having our server id. "
   "Default value is 0 (to break infinite loops in circular replication). "
   "Can't be set to 1 if --log-slave-updates is used.",
   &replicate_same_server_id, &replicate_same_server_id,
   0, GET_BOOL, NO_ARG, 0, 0, 0, 0, 0, 0},
#endif
  {"replicate-wild-do-table", OPT_REPLICATE_WILD_DO_TABLE,
   "Tells the slave thread to restrict replication to the tables that match "
   "the specified wildcard pattern. To specify more than one table, use the "
   "directive multiple times, once for each table. This will work for cross-"
   "database updates. Example: replicate-wild-do-table=foo%.bar% will "
   "replicate only updates to tables in all databases that start with foo "
   "and whose table names start with bar.",
   0, 0, 0, GET_STR, REQUIRED_ARG, 0, 0, 0, 0, 0, 0},
  {"replicate-wild-ignore-table", OPT_REPLICATE_WILD_IGNORE_TABLE,
   "Tells the slave thread to not replicate to the tables that match the "
   "given wildcard pattern. To specify more than one table to ignore, use "
   "the directive multiple times, once for each table. This will work for "
   "cross-database updates. Example: replicate-wild-ignore-table=foo%.bar% "
   "will not do updates to tables in databases that start with foo and whose "
   "table names start with bar.",
   0, 0, 0, GET_STR, REQUIRED_ARG, 0, 0, 0, 0, 0, 0},
  // In replication, we may need to tell the other servers how to connect
  {"report-host", OPT_REPORT_HOST,
   "Hostname or IP of the slave to be reported to the master during slave "
   "registration. Will appear in the output of SHOW SLAVE HOSTS. Leave unset "
   "if you do not want the slave to register itself with the master. Note that "
   "it is not sufficient for the master to simply read the IP of the slave "
   "from the socket once the slave connects. Due to NAT and other routing "
   "issues, that IP may not be valid for connecting to the slave from the "
   "master or other hosts.",
   &report_host, &report_host, 0, GET_STR, REQUIRED_ARG, 0, 0,
   0, 0, 0, 0},
  {"report-password", OPT_REPORT_PASSWORD, "Undocumented.",
   &report_password, &report_password, 0, GET_STR,
   REQUIRED_ARG, 0, 0, 0, 0, 0, 0},
  {"report-port", OPT_REPORT_PORT,
   "Port for connecting to slave reported to the master during slave "
   "registration. Set it only if the slave is listening on a non-default "
   "port or if you have a special tunnel from the master or other clients "
   "to the slave. If not sure, leave this option unset.",
   &report_port, &report_port, 0, GET_UINT, REQUIRED_ARG,
   MYSQL_PORT, 0, 0, 0, 0, 0},
  {"report-user", OPT_REPORT_USER, "Undocumented.", &report_user,
   &report_user, 0, GET_STR, REQUIRED_ARG, 0, 0, 0, 0, 0, 0},
  {"rpl-recovery-rank", OPT_RPL_RECOVERY_RANK, "Undocumented.",
   &rpl_recovery_rank, &rpl_recovery_rank, 0, GET_ULONG,
   REQUIRED_ARG, 0, 0, 0, 0, 0, 0},
  {"safe-mode", OPT_SAFE, "Skip some optimize stages (for testing).",
   0, 0, 0, GET_NO_ARG, NO_ARG, 0, 0, 0, 0, 0, 0},
#ifndef TO_BE_DELETED
  {"safe-show-database", OPT_SAFE_SHOW_DB,
   "Deprecated option; use GRANT SHOW DATABASES instead.",
   0, 0, 0, GET_NO_ARG, NO_ARG, 0, 0, 0, 0, 0, 0},
#endif
  {"safe-user-create", OPT_SAFE_USER_CREATE,
   "Don't allow new user creation by the user who has no write privileges to the mysql.user table.",
   &opt_safe_user_create, &opt_safe_user_create, 0, GET_BOOL,
   NO_ARG, 0, 0, 0, 0, 0, 0},
  {"safemalloc-mem-limit", OPT_SAFEMALLOC_MEM_LIMIT,
   "Simulate memory shortage when compiled with the --with-debug=full option.",
   0, 0, 0, GET_ULL, REQUIRED_ARG, 0, 0, 0, 0, 0, 0},
  {"secure-auth", OPT_SECURE_AUTH, "Disallow authentication for accounts that have old (pre-4.1) passwords.",
   &opt_secure_auth, &opt_secure_auth, 0, GET_BOOL, NO_ARG,
   my_bool(0), 0, 0, 0, 0, 0},
  {"secure-file-priv", OPT_SECURE_FILE_PRIV,
   "Limit LOAD DATA, SELECT ... OUTFILE, and LOAD_FILE() to files within specified directory.",
   &opt_secure_file_priv, &opt_secure_file_priv, 0,
   GET_STR_ALLOC, REQUIRED_ARG, 0, 0, 0, 0, 0, 0},
  {"server-id",	OPT_SERVER_ID,
   "Uniquely identifies the server instance in the community of replication partners.",
   &server_id, &server_id, 0, GET_ULONG, REQUIRED_ARG, 0, 0, UINT_MAX32,
   0, 0, 0},
  {"set-variable", 'O',
   "Change the value of a variable. Please note that this option is deprecated; "
   "you can set variables directly with --variable-name=value.",
   0, 0, 0, GET_STR, REQUIRED_ARG, 0, 0, 0, 0, 0, 0},
#ifdef HAVE_SMEM
  {"shared-memory", OPT_ENABLE_SHARED_MEMORY,
   "Enable the shared memory.",&opt_enable_shared_memory, &opt_enable_shared_memory,
   0, GET_BOOL, NO_ARG, 0, 0, 0, 0, 0, 0},
#endif
#ifdef HAVE_SMEM
  {"shared-memory-base-name",OPT_SHARED_MEMORY_BASE_NAME,
   "Base name of shared memory.", &shared_memory_base_name, &shared_memory_base_name,
   0, GET_STR, REQUIRED_ARG, 0, 0, 0, 0, 0, 0},
#endif
  {"show-slave-auth-info", OPT_SHOW_SLAVE_AUTH_INFO,
   "Show user and password in SHOW SLAVE HOSTS on this master.",
   &opt_show_slave_auth_info, &opt_show_slave_auth_info, 0,
   GET_BOOL, NO_ARG, 0, 0, 0, 0, 0, 0},
#ifndef DISABLE_GRANT_OPTIONS
  {"skip-grant-tables", OPT_SKIP_GRANT,
   "Start without grant tables. This gives all users FULL ACCESS to all tables.",
   &opt_noacl, &opt_noacl, 0, GET_BOOL, NO_ARG, 0, 0, 0, 0, 0,
   0},
#endif
  {"skip-host-cache", OPT_SKIP_HOST_CACHE, "Don't cache host names.", 0, 0, 0,
   GET_NO_ARG, NO_ARG, 0, 0, 0, 0, 0, 0},
  {"skip-locking", OPT_SKIP_LOCK,
   "Deprecated option, use --skip-external-locking instead.",
   0, 0, 0, GET_NO_ARG, NO_ARG, 0, 0, 0, 0, 0, 0},
  {"skip-name-resolve", OPT_SKIP_RESOLVE,
   "Don't resolve hostnames. All hostnames are IP's or 'localhost'.",
   0, 0, 0, GET_NO_ARG, NO_ARG, 0, 0, 0, 0, 0, 0},
  {"skip-networking", OPT_SKIP_NETWORKING,
   "Don't allow connection with TCP/IP.", 0, 0, 0, GET_NO_ARG, NO_ARG, 0, 0, 0,
   0, 0, 0},
  {"skip-new", OPT_SKIP_NEW, "Don't use new, possibly wrong routines.",
   0, 0, 0, GET_NO_ARG, NO_ARG, 0, 0, 0, 0, 0, 0},
#ifndef DBUG_OFF
#ifdef SAFEMALLOC
  {"skip-safemalloc", OPT_SKIP_SAFEMALLOC,
   "Don't use the memory allocation checking.", 0, 0, 0, GET_NO_ARG, NO_ARG,
   0, 0, 0, 0, 0, 0},
#endif
#endif
  {"skip-show-database", OPT_SKIP_SHOW_DB,
   "Don't allow 'SHOW DATABASE' commands.", 0, 0, 0, GET_NO_ARG, NO_ARG, 0, 0,
   0, 0, 0, 0},
  {"skip-slave-start", OPT_SKIP_SLAVE_START,
   "If set, slave is not autostarted.", &opt_skip_slave_start,
   &opt_skip_slave_start, 0, GET_BOOL, NO_ARG, 0, 0, 0, 0, 0, 0},
  {"skip-stack-trace", OPT_SKIP_STACK_TRACE,
   "Don't print a stack trace on failure.", 0, 0, 0, GET_NO_ARG, NO_ARG, 0, 0,
   0, 0, 0, 0},
  {"skip-symlink", OPT_SKIP_SYMLINKS, "Don't allow symlinking of tables. "
  "Deprecated option. Use --skip-symbolic-links instead.",
   0, 0, 0, GET_NO_ARG, NO_ARG, 0, 0, 0, 0, 0, 0},
  {"skip-thread-priority", OPT_SKIP_PRIOR,
   "Don't give threads different priorities. Deprecated option.", 0, 0, 0, GET_NO_ARG, NO_ARG,
   DEFAULT_SKIP_THREAD_PRIORITY, 0, 0, 0, 0, 0},
#ifdef HAVE_REPLICATION
  {"slave-load-tmpdir", OPT_SLAVE_LOAD_TMPDIR,
   "The location where the slave should put its temporary files when "
   "replicating a LOAD DATA INFILE command.",
   &slave_load_tmpdir, &slave_load_tmpdir, 0, GET_STR_ALLOC,
   REQUIRED_ARG, 0, 0, 0, 0, 0, 0},
  {"slave-skip-errors", OPT_SLAVE_SKIP_ERRORS,
   "Tells the slave thread to continue replication when a query event returns an error from the provided list.",
   0, 0, 0, GET_STR, REQUIRED_ARG, 0, 0, 0, 0, 0, 0},
  {"slave-exec-mode", OPT_SLAVE_EXEC_MODE,
   "Modes for how replication events should be executed. Legal values are "
   "STRICT (default) and IDEMPOTENT. In IDEMPOTENT mode, replication will "
   "not stop for operations that are idempotent. In STRICT mode, replication "
   "will stop on any unexpected difference between the master and the slave.",
   &slave_exec_mode_str, &slave_exec_mode_str, 0, GET_STR, REQUIRED_ARG, 0, 0, 0, 0, 0, 0},
  {"slave-type-conversions", OPT_SLAVE_TYPE_CONVERSIONS,
   "Set of slave type conversions that are enabled. Legal values are:"
   " ALL_LOSSY to enable lossy conversions and"
   " ALL_NON_LOSSY to enable non-lossy conversions."
   " If the variable is assigned the empty set, no conversions are"
   " allowed and it is expected that the types match exactly.",
   &slave_type_conversions_default,
   &slave_type_conversions_default,
   0, GET_STR, REQUIRED_ARG, 0, 0, 0, 0, 0, 0},
#endif
  {"slow-query-log", OPT_SLOW_LOG,
   "Enable/disable slow query log.", &opt_slow_log,
   &opt_slow_log, 0, GET_BOOL, OPT_ARG, 0, 0, 0, 0, 0, 0},
  {"socket", OPT_SOCKET, "Socket file to use for connection.",
   &mysqld_unix_port, &mysqld_unix_port, 0, GET_STR,
   REQUIRED_ARG, 0, 0, 0, 0, 0, 0},
#ifdef HAVE_REPLICATION
  {"sporadic-binlog-dump-fail", OPT_SPORADIC_BINLOG_DUMP_FAIL,
   "Option used by mysql-test for debugging and testing of replication.",
   &opt_sporadic_binlog_dump_fail,
   &opt_sporadic_binlog_dump_fail, 0, GET_BOOL, NO_ARG, 0, 0, 0, 0, 0,
   0},
#endif /* HAVE_REPLICATION */
  {"sql-bin-update-same", OPT_SQL_BIN_UPDATE_SAME,
   "The update log is deprecated since version 5.0, is replaced by the "
   "binary log and this option does nothing anymore.",
   0, 0, 0, GET_DISABLED, NO_ARG, 0, 0, 0, 0, 0, 0},
  {"sql-mode", OPT_SQL_MODE,
   "Syntax: sql-mode=option[,option[,option...]] where option can be one "
   "of: REAL_AS_FLOAT, PIPES_AS_CONCAT, ANSI_QUOTES, IGNORE_SPACE, "
   "ONLY_FULL_GROUP_BY, NO_UNSIGNED_SUBTRACTION.",
   &sql_mode_str, &sql_mode_str, 0, GET_STR, REQUIRED_ARG, 0,
   0, 0, 0, 0, 0},
#ifdef HAVE_OPENSSL
#include "sslopt-longopts.h"
#endif
#ifdef __WIN__
  {"standalone", OPT_STANDALONE,
  "Dummy option to start as a standalone program (NT).", 0, 0, 0, GET_NO_ARG,
   NO_ARG, 0, 0, 0, 0, 0, 0},
#endif
  {"symbolic-links", 's', "Enable symbolic link support.",
   &my_use_symdir, &my_use_symdir, 0, GET_BOOL, NO_ARG,
   /*
     The system call realpath() produces warnings under valgrind and
     purify. These are not suppressed: instead we disable symlinks
     option if compiled with valgrind support.
   */
   IF_PURIFY(0,1), 0, 0, 0, 0, 0},
  {"sysdate-is-now", OPT_SYSDATE_IS_NOW,
   "Non-default option to alias SYSDATE() to NOW() to make it safe-replicable. "
   "Since 5.0, SYSDATE() returns a `dynamic' value different for different "
   "invocations, even within the same statement.",
   &global_system_variables.sysdate_is_now,
   0, 0, GET_BOOL, NO_ARG, 0, 0, 1, 0, 1, 0},
  {"tc-heuristic-recover", OPT_TC_HEURISTIC_RECOVER,
   "Decision to use in heuristic recover process. Possible values are COMMIT "
   "or ROLLBACK.", &opt_tc_heuristic_recover, &opt_tc_heuristic_recover,
   0, GET_STR, REQUIRED_ARG, 0, 0, 0, 0, 0, 0},
#if defined(ENABLED_DEBUG_SYNC)
  {"debug-sync-timeout", OPT_DEBUG_SYNC_TIMEOUT,
   "Enable the debug sync facility "
   "and optionally specify a default wait timeout in seconds. "
   "A zero value keeps the facility disabled.",
   &opt_debug_sync_timeout, 0,
   0, GET_UINT, OPT_ARG, 0, 0, UINT_MAX, 0, 0, 0},
#endif /* defined(ENABLED_DEBUG_SYNC) */
  {"temp-pool", OPT_TEMP_POOL,
#if (ENABLE_TEMP_POOL)
   "Using this option will cause most temporary files created to use a small "
   "set of names, rather than a unique name for each new file.",
#else
   "This option is ignored on this OS.",
#endif
   &use_temp_pool, &use_temp_pool, 0, GET_BOOL, NO_ARG, 1,
   0, 0, 0, 0, 0},
  {"timed_mutexes", OPT_TIMED_MUTEXES,
   "Specify whether to time mutexes (only InnoDB mutexes are currently supported).",
   &timed_mutexes, &timed_mutexes, 0, GET_BOOL, NO_ARG, 0,
    0, 0, 0, 0, 0},
  {"tmpdir", 't',
   "Path for temporary files. Several paths may be specified, separated by a "
#if defined(__WIN__) || defined(__NETWARE__)
   "semicolon (;)"
#else
   "colon (:)"
#endif
   ", in this case they are used in a round-robin fashion.",
   &opt_mysql_tmpdir, &opt_mysql_tmpdir, 0, GET_STR, REQUIRED_ARG,
   0, 0, 0, 0, 0, 0},
  {"transaction-isolation", OPT_TX_ISOLATION,
   "Default transaction isolation level.", 0, 0, 0, GET_STR, REQUIRED_ARG, 0,
   0, 0, 0, 0, 0},
  {"use-symbolic-links", OPT_SYMBOLIC_LINKS, "Enable symbolic link support. "
   "Deprecated option; use --symbolic-links instead.",
   &my_use_symdir, &my_use_symdir, 0, GET_BOOL, NO_ARG,
   IF_PURIFY(0,1), 0, 0, 0, 0, 0},
  {"user", 'u', "Run mysqld daemon as user.", 0, 0, 0, GET_STR, REQUIRED_ARG,
   0, 0, 0, 0, 0, 0},
  {"verbose", 'v', "Used with --help option for detailed help.",
   &opt_verbose, &opt_verbose, 0, GET_BOOL, NO_ARG, 0, 0, 0, 0, 0, 0},
  {"version", 'V', "Output version information and exit.", 0, 0, 0, GET_NO_ARG,
   NO_ARG, 0, 0, 0, 0, 0, 0},
  {"warnings", OPT_WARNINGS, "Deprecated; use --log-warnings instead.",
   &global_system_variables.log_warnings,
   &max_system_variables.log_warnings, 0, GET_ULONG, OPT_ARG,
   1, 0, ULONG_MAX, 0, 0, 0},
  {"back_log", OPT_BACK_LOG,
   "The number of outstanding connection requests MySQL can have. This "
   "comes into play when the main MySQL thread gets very many connection "
   "requests in a very short time.", &back_log, &back_log, 0, GET_ULONG,
   REQUIRED_ARG, 50, 1, 65535, 0, 1, 0 },
  {"binlog_cache_size", OPT_BINLOG_CACHE_SIZE,
   "The size of the cache to hold the SQL statements for the binary log "
   "during a transaction. If you often use big, multi-statement "
   "transactions you can increase this to get more performance.",
   &binlog_cache_size, &binlog_cache_size, 0, GET_ULONG,
   REQUIRED_ARG, 32*1024L, IO_SIZE, ULONG_MAX, 0, IO_SIZE, 0},
  {"bulk_insert_buffer_size", OPT_BULK_INSERT_BUFFER_SIZE,
   "Size of tree cache used in bulk insert optimization. Note that this "
   "is a limit per thread.", &global_system_variables.bulk_insert_buff_size,
   &max_system_variables.bulk_insert_buff_size,
   0, GET_ULONG, REQUIRED_ARG, 8192*1024, 0, ULONG_MAX, 0, 1, 0},
  {"connect_timeout", OPT_CONNECT_TIMEOUT,
   "The number of seconds the mysqld server is waiting for a connect packet "
   "before responding with 'Bad handshake'.", &connect_timeout, &connect_timeout,
   0, GET_ULONG, REQUIRED_ARG, CONNECT_TIMEOUT, 2, LONG_TIMEOUT, 0, 1, 0 },
  { "date_format", OPT_DATE_FORMAT,
    "The DATE format (for future).",
    &opt_date_time_formats[MYSQL_TIMESTAMP_DATE],
    &opt_date_time_formats[MYSQL_TIMESTAMP_DATE],
    0, GET_STR, REQUIRED_ARG, 0, 0, 0, 0, 0, 0},
  { "datetime_format", OPT_DATETIME_FORMAT,
    "The DATETIME/TIMESTAMP format (for future).",
    &opt_date_time_formats[MYSQL_TIMESTAMP_DATETIME],
    &opt_date_time_formats[MYSQL_TIMESTAMP_DATETIME],
    0, GET_STR, REQUIRED_ARG, 0, 0, 0, 0, 0, 0},
  { "default_week_format", OPT_DEFAULT_WEEK_FORMAT,
    "The default week format used by WEEK() functions.",
    &global_system_variables.default_week_format,
    &max_system_variables.default_week_format,
    0, GET_ULONG, REQUIRED_ARG, 0, 0, 7L, 0, 1, 0},
  {"delayed_insert_limit", OPT_DELAYED_INSERT_LIMIT,
   "After inserting delayed_insert_limit rows, the INSERT DELAYED handler "
   "will check if there are any SELECT statements pending. If so, it allows "
   "these to execute before continuing.",
    &delayed_insert_limit, &delayed_insert_limit, 0, GET_ULONG,
    REQUIRED_ARG, DELAYED_LIMIT, 1, ULONG_MAX, 0, 1, 0},
  {"delayed_insert_timeout", OPT_DELAYED_INSERT_TIMEOUT,
   "How long a INSERT DELAYED thread should wait for INSERT statements before terminating.",
   &delayed_insert_timeout, &delayed_insert_timeout, 0,
   GET_ULONG, REQUIRED_ARG, DELAYED_WAIT_TIMEOUT, 1, LONG_TIMEOUT, 0, 1, 0},
  { "delayed_queue_size", OPT_DELAYED_QUEUE_SIZE,
    "What size queue (in rows) should be allocated for handling INSERT DELAYED. "
    "If the queue becomes full, any client that does INSERT DELAYED will wait "
    "until there is room in the queue again.",
    &delayed_queue_size, &delayed_queue_size, 0, GET_ULONG,
    REQUIRED_ARG, DELAYED_QUEUE_SIZE, 1, ULONG_MAX, 0, 1, 0},
  {"div_precision_increment", OPT_DIV_PRECINCREMENT,
   "Precision of the result of '/' operator will be increased on that value.",
   &global_system_variables.div_precincrement,
   &max_system_variables.div_precincrement, 0, GET_ULONG,
   REQUIRED_ARG, 4, 0, DECIMAL_MAX_SCALE, 0, 0, 0},
  {"expire_logs_days", OPT_EXPIRE_LOGS_DAYS,
   "If non-zero, binary logs will be purged after expire_logs_days "
   "days; possible purges happen at startup and at binary log rotation.",
   &expire_logs_days, &expire_logs_days, 0, GET_ULONG,
   REQUIRED_ARG, 0, 0, 99, 0, 1, 0},
  { "flush_time", OPT_FLUSH_TIME,
    "A dedicated thread is created to flush all tables at the given interval.",
    &flush_time, &flush_time, 0, GET_ULONG, REQUIRED_ARG,
    FLUSH_TIME, 0, LONG_TIMEOUT, 0, 1, 0},
  { "ft_boolean_syntax", OPT_FT_BOOLEAN_SYNTAX,
    "List of operators for MATCH ... AGAINST ( ... IN BOOLEAN MODE).",
    0, 0, 0, GET_STR, REQUIRED_ARG, 0, 0, 0, 0, 0, 0},
  { "ft_max_word_len", OPT_FT_MAX_WORD_LEN,
    "The maximum length of the word to be included in a FULLTEXT index. "
    "Note: FULLTEXT indexes must be rebuilt after changing this variable.",
    &ft_max_word_len, &ft_max_word_len, 0, GET_ULONG,
    REQUIRED_ARG, HA_FT_MAXCHARLEN, 10, HA_FT_MAXCHARLEN, 0, 1, 0},
  { "ft_min_word_len", OPT_FT_MIN_WORD_LEN,
    "The minimum length of the word to be included in a FULLTEXT index. "
    "Note: FULLTEXT indexes must be rebuilt after changing this variable.",
    &ft_min_word_len, &ft_min_word_len, 0, GET_ULONG,
    REQUIRED_ARG, 4, 1, HA_FT_MAXCHARLEN, 0, 1, 0},
  { "ft_query_expansion_limit", OPT_FT_QUERY_EXPANSION_LIMIT,
    "Number of best matches to use for query expansion.",
    &ft_query_expansion_limit, &ft_query_expansion_limit, 0, GET_ULONG,
    REQUIRED_ARG, 20, 0, 1000, 0, 1, 0},
  { "ft_stopword_file", OPT_FT_STOPWORD_FILE,
    "Use stopwords from this file instead of built-in list.",
    &ft_stopword_file, &ft_stopword_file, 0, GET_STR,
    REQUIRED_ARG, 0, 0, 0, 0, 0, 0},
  { "group_concat_max_len", OPT_GROUP_CONCAT_MAX_LEN,
    "The maximum length of the result of function group_concat.",
    &global_system_variables.group_concat_max_len,
    &max_system_variables.group_concat_max_len, 0, GET_ULONG,
    REQUIRED_ARG, 1024, 4, ULONG_MAX, 0, 1, 0},
  {"interactive_timeout", OPT_INTERACTIVE_TIMEOUT,
   "The number of seconds the server waits for activity on an interactive "
   "connection before closing it.",
   &global_system_variables.net_interactive_timeout,
   &max_system_variables.net_interactive_timeout, 0,
   GET_ULONG, REQUIRED_ARG, NET_WAIT_TIMEOUT, 1, LONG_TIMEOUT, 0, 1, 0},
  {"join_buffer_size", OPT_JOIN_BUFF_SIZE,
   "The size of the buffer that is used for full joins.",
   &global_system_variables.join_buff_size,
   &max_system_variables.join_buff_size, 0, GET_ULONG,
   REQUIRED_ARG, 128*1024L, IO_SIZE*2+MALLOC_OVERHEAD, ULONG_MAX,
   MALLOC_OVERHEAD, IO_SIZE, 0},
  {"keep_files_on_create", OPT_KEEP_FILES_ON_CREATE,
   "Don't overwrite stale .MYD and .MYI even if no directory is specified.",
   &global_system_variables.keep_files_on_create,
   &max_system_variables.keep_files_on_create,
   0, GET_BOOL, OPT_ARG, 0, 0, 0, 0, 0, 0},
  {"key_buffer_size", OPT_KEY_BUFFER_SIZE,
   "The size of the buffer used for index blocks for MyISAM tables. Increase "
   "this to get better index handling (for all reads and multiple writes) to "
   "as much as you can afford; 1GB on a 4GB machine that mainly runs MySQL is "
   "quite common.",
   &dflt_key_cache_var.param_buff_size, NULL, NULL, (GET_ULL | GET_ASK_ADDR),
   REQUIRED_ARG, KEY_CACHE_SIZE, 0, SIZE_T_MAX, MALLOC_OVERHEAD,
   IO_SIZE, 0},
  {"key_cache_age_threshold", OPT_KEY_CACHE_AGE_THRESHOLD,
   "This characterizes the number of hits a hot block has to be untouched "
   "until it is considered aged enough to be downgraded to a warm block. "
   "This specifies the percentage ratio of that number of hits to the total "
   "number of blocks in key cache.",
   &dflt_key_cache_var.param_age_threshold, NULL, NULL,
   (GET_ULONG | GET_ASK_ADDR), REQUIRED_ARG, 300, 100, ULONG_MAX, 0, 100, 0},
  {"key_cache_block_size", OPT_KEY_CACHE_BLOCK_SIZE,
   "The default size of key cache blocks.",
   &dflt_key_cache_var.param_block_size, NULL, NULL, (GET_ULONG | GET_ASK_ADDR),
   REQUIRED_ARG, KEY_CACHE_BLOCK_SIZE, 512, 1024 * 16, 0, 512, 0},
  {"key_cache_division_limit", OPT_KEY_CACHE_DIVISION_LIMIT,
   "The minimum percentage of warm blocks in key cache.",
   &dflt_key_cache_var.param_division_limit, NULL, NULL,
   (GET_ULONG | GET_ASK_ADDR) , REQUIRED_ARG, 100, 1, 100, 0, 1, 0},
  {"long_query_time", OPT_LONG_QUERY_TIME,
   "Log all queries that have taken more than long_query_time seconds to "
   "execute. The argument will be treated as a decimal value with "
   "microsecond precision.",
   &long_query_time, &long_query_time, 0, GET_DOUBLE,
   REQUIRED_ARG, 10, 0, LONG_TIMEOUT, 0, 0, 0},
  {"lower_case_table_names", OPT_LOWER_CASE_TABLE_NAMES,
   "If set to 1, table names are stored in lowercase on disk and table names "
   "will be case-insensitive.  Should be set to 2 if you are using a case-"
   "insensitive file system.",
   &lower_case_table_names, &lower_case_table_names, 0, GET_UINT, OPT_ARG,
#ifdef FN_NO_CASE_SENCE
    1
#else
    0
#endif
   , 0, 2, 0, 1, 0},
  {"max_allowed_packet", OPT_MAX_ALLOWED_PACKET,
   "The maximum packet length to send to or receive from server.",
   &global_system_variables.max_allowed_packet,
   &max_system_variables.max_allowed_packet, 0, GET_ULONG,
   REQUIRED_ARG, 1024*1024L, 1024, 1024L*1024L*1024L, MALLOC_OVERHEAD, 1024, 0},
  {"slave_max_allowed_packet", OPT_SLAVE_MAX_ALLOWED_PACKET,
   "The maximum packet length to sent successfully from the master to slave.",
   &slave_max_allowed_packet, &slave_max_allowed_packet, 0, GET_ULONG,
   REQUIRED_ARG, MAX_MAX_ALLOWED_PACKET, 1024, MAX_MAX_ALLOWED_PACKET, MALLOC_OVERHEAD, 1024, 0},
  {"max_binlog_cache_size", OPT_MAX_BINLOG_CACHE_SIZE,
   "Can be used to restrict the total size used to cache a multi-transaction query.",
   &max_binlog_cache_size, &max_binlog_cache_size, 0,
   GET_ULL, REQUIRED_ARG, (longlong) ULONG_MAX, IO_SIZE, ULONGLONG_MAX, 0, IO_SIZE, 0},
  {"max_binlog_size", OPT_MAX_BINLOG_SIZE,
   "Binary log will be rotated automatically when the size exceeds this "
   "value. Will also apply to relay logs if max_relay_log_size is 0. "
   "The minimum value for this variable is 4096.",
   &max_binlog_size, &max_binlog_size, 0, GET_ULONG,
   REQUIRED_ARG, 1024*1024L*1024L, IO_SIZE, 1024*1024L*1024L, 0, IO_SIZE, 0},
  {"max_connect_errors", OPT_MAX_CONNECT_ERRORS,
   "If there is more than this number of interrupted connections from a host "
   "this host will be blocked from further connections.",
   &max_connect_errors, &max_connect_errors, 0, GET_ULONG,
   REQUIRED_ARG, MAX_CONNECT_ERRORS, 1, ULONG_MAX, 0, 1, 0},
  // Default max_connections of 151 is larger than Apache's default max
  // children, to avoid "too many connections" error in a common setup
  {"max_connections", OPT_MAX_CONNECTIONS,
   "The number of simultaneous clients allowed.", &max_connections,
   &max_connections, 0, GET_ULONG, REQUIRED_ARG, 151, 1, 100000, 0, 1, 0},
  {"max_delayed_threads", OPT_MAX_DELAYED_THREADS,
   "Don't start more than this number of threads to handle INSERT DELAYED "
   "statements. If set to zero, which means INSERT DELAYED is not used.",
   &global_system_variables.max_insert_delayed_threads,
   &max_system_variables.max_insert_delayed_threads,
   0, GET_ULONG, REQUIRED_ARG, 20, 0, 16384, 0, 1, 0},
  {"max_error_count", OPT_MAX_ERROR_COUNT,
   "Max number of errors/warnings to store for a statement.",
   &global_system_variables.max_error_count,
   &max_system_variables.max_error_count,
   0, GET_ULONG, REQUIRED_ARG, DEFAULT_ERROR_COUNT, 0, 65535, 0, 1, 0},
  {"max_heap_table_size", OPT_MAX_HEP_TABLE_SIZE,
   "Don't allow creation of heap tables bigger than this.",
   &global_system_variables.max_heap_table_size,
   &max_system_variables.max_heap_table_size, 0, GET_ULL,
   REQUIRED_ARG, 16*1024*1024L, 16384, MAX_MEM_TABLE_SIZE,
   MALLOC_OVERHEAD, 1024, 0},
  {"max_join_size", OPT_MAX_JOIN_SIZE,
   "Joins that are probably going to read more than max_join_size records return an error.",
   &global_system_variables.max_join_size,
   &max_system_variables.max_join_size, 0, GET_HA_ROWS, REQUIRED_ARG,
   (longlong) HA_POS_ERROR, 1, HA_POS_ERROR, 0, 1, 0},
   {"max_length_for_sort_data", OPT_MAX_LENGTH_FOR_SORT_DATA,
    "Max number of bytes in sorted records.",
    &global_system_variables.max_length_for_sort_data,
    &max_system_variables.max_length_for_sort_data, 0, GET_ULONG,
    REQUIRED_ARG, 1024, 4, 8192*1024L, 0, 1, 0},
  {"max_long_data_size", OPT_MAX_LONG_DATA_SIZE,
   "The maximum size of prepared statement parameter which can be provided "
   "through mysql_send_long_data() API call. "
   "Deprecated option; use max_allowed_packet instead.",
   &max_long_data_size,
   &max_long_data_size, 0, GET_ULONG,
   REQUIRED_ARG, 1024*1024L, 1024, UINT_MAX32, MALLOC_OVERHEAD, 1, 0},
  {"max_prepared_stmt_count", OPT_MAX_PREPARED_STMT_COUNT,
   "Maximum number of prepared statements in the server.",
   &max_prepared_stmt_count, &max_prepared_stmt_count,
   0, GET_ULONG, REQUIRED_ARG, 16382, 0, 1*1024*1024, 0, 1, 0},
  {"max_relay_log_size", OPT_MAX_RELAY_LOG_SIZE,
   "If non-zero: relay log will be rotated automatically when the size "
   "exceeds this value; if zero (the default): when the size exceeds "
   "max_binlog_size. 0 excepted, the minimum value for this variable is 4096.",
   &max_relay_log_size, &max_relay_log_size, 0, GET_ULONG,
   REQUIRED_ARG, 0L, 0L, 1024*1024L*1024L, 0, IO_SIZE, 0},
  { "max_seeks_for_key", OPT_MAX_SEEKS_FOR_KEY,
    "Limit assumed max number of seeks when looking up rows based on a key.",
    &global_system_variables.max_seeks_for_key,
    &max_system_variables.max_seeks_for_key, 0, GET_ULONG,
    REQUIRED_ARG, (longlong) ULONG_MAX, 1, ULONG_MAX, 0, 1, 0 },
  {"max_sort_length", OPT_MAX_SORT_LENGTH,
   "The number of bytes to use when sorting BLOB or TEXT values (only the "
   "first max_sort_length bytes of each value are used; the rest are ignored).",
   &global_system_variables.max_sort_length,
   &max_system_variables.max_sort_length, 0, GET_ULONG,
   REQUIRED_ARG, 1024, 4, 8192*1024L, 0, 1, 0},
  {"max_sp_recursion_depth", OPT_MAX_SP_RECURSION_DEPTH,
   "Maximum stored procedure recursion depth. (discussed with docs).",
   &global_system_variables.max_sp_recursion_depth,
   &max_system_variables.max_sp_recursion_depth, 0, GET_ULONG,
   OPT_ARG, 0, 0, 255, 0, 1, 0 },
  {"max_tmp_tables", OPT_MAX_TMP_TABLES,
   "Maximum number of temporary tables a client can keep open at a time.",
   &global_system_variables.max_tmp_tables,
   &max_system_variables.max_tmp_tables, 0, GET_ULONG,
   REQUIRED_ARG, 32, 1, ULONG_MAX, 0, 1, 0},
  {"max_user_connections", OPT_MAX_USER_CONNECTIONS,
   "The maximum number of active connections for a single user (0 = no limit).",
   &max_user_connections, &max_user_connections, 0, GET_UINT,
   REQUIRED_ARG, 0, 0, UINT_MAX, 0, 1, 0},
  {"max_write_lock_count", OPT_MAX_WRITE_LOCK_COUNT,
   "After this many write locks, allow some read locks to run in between.",
   &max_write_lock_count, &max_write_lock_count, 0, GET_ULONG,
   REQUIRED_ARG, (longlong) ULONG_MAX, 1, ULONG_MAX, 0, 1, 0},
  {"min_examined_row_limit", OPT_MIN_EXAMINED_ROW_LIMIT,
   "Don't log queries which examine less than min_examined_row_limit rows to file.",
   &global_system_variables.min_examined_row_limit,
   &max_system_variables.min_examined_row_limit, 0, GET_ULONG,
  REQUIRED_ARG, 0, 0, ULONG_MAX, 0, 1L, 0},
  {"multi_range_count", OPT_MULTI_RANGE_COUNT,
   "Number of key ranges to request at once.",
   &global_system_variables.multi_range_count,
   &max_system_variables.multi_range_count, 0,
   GET_ULONG, REQUIRED_ARG, 256, 1, ULONG_MAX, 0, 1, 0},
  {"myisam_block_size", OPT_MYISAM_BLOCK_SIZE,
   "Block size to be used for MyISAM index pages.",
   &opt_myisam_block_size, &opt_myisam_block_size, 0, GET_ULONG, REQUIRED_ARG,
   MI_KEY_BLOCK_LENGTH, MI_MIN_KEY_BLOCK_LENGTH, MI_MAX_KEY_BLOCK_LENGTH,
   0, MI_MIN_KEY_BLOCK_LENGTH, 0},
  {"myisam_data_pointer_size", OPT_MYISAM_DATA_POINTER_SIZE,
   "Default pointer size to be used for MyISAM tables.",
   &myisam_data_pointer_size,
   &myisam_data_pointer_size, 0, GET_ULONG, REQUIRED_ARG,
   6, 2, 7, 0, 1, 0},
  {"myisam_max_extra_sort_file_size", OPT_MYISAM_MAX_EXTRA_SORT_FILE_SIZE,
   "This is a deprecated option that does nothing anymore. "
   "It will be removed in MySQL " VER_CELOSIA,
   &global_system_variables.myisam_max_extra_sort_file_size,
   &max_system_variables.myisam_max_extra_sort_file_size,
   0, GET_ULL, REQUIRED_ARG, (ulonglong) INT_MAX32,
   0, MAX_FILE_SIZE, 0, 1, 0},
  {"myisam_max_sort_file_size", OPT_MYISAM_MAX_SORT_FILE_SIZE,
   "Don't use the fast sort index method to created index if the temporary "
   "file would get bigger than this.",
   &global_system_variables.myisam_max_sort_file_size,
   &max_system_variables.myisam_max_sort_file_size, 0,
   GET_ULL, REQUIRED_ARG, (longlong) LONG_MAX, 0, MAX_FILE_SIZE,
   0, 1024*1024, 0},
  {"myisam_mmap_size", OPT_MYISAM_MMAP_SIZE,
   "Can be used to restrict the total memory used for memory mmaping of myisam files",
   &myisam_mmap_size, &myisam_mmap_size, 0,
   GET_ULL, REQUIRED_ARG, (longlong) SIZE_T_MAX, MEMMAP_EXTRA_MARGIN, SIZE_T_MAX,
   0, 1, 0},
  {"myisam_repair_threads", OPT_MYISAM_REPAIR_THREADS,
   "Specifies whether several threads should be used when repairing MyISAM "
   "tables. For values > 1, one thread is used per index. The value of 1 "
   "disables parallel repair.",
   &global_system_variables.myisam_repair_threads,
   &max_system_variables.myisam_repair_threads, 0,
   GET_ULONG, REQUIRED_ARG, 1, 1, ULONG_MAX, 0, 1, 0},
  {"myisam_sort_buffer_size", OPT_MYISAM_SORT_BUFFER_SIZE,
   "The buffer that is allocated when sorting the index when doing a REPAIR "
   "or when creating indexes with CREATE INDEX or ALTER TABLE.",
   &global_system_variables.myisam_sort_buff_size,
   &max_system_variables.myisam_sort_buff_size, 0,
   GET_ULONG, REQUIRED_ARG, 8192 * 1024, 4096, ~0ULL, 0, 1, 0},
  {"myisam_use_mmap", OPT_MYISAM_USE_MMAP,
   "Use memory mapping for reading and writing MyISAM tables.",
   &opt_myisam_use_mmap, &opt_myisam_use_mmap, 0, GET_BOOL, NO_ARG,
   0, 0, 0, 0, 0, 0},
  {"myisam_stats_method", OPT_MYISAM_STATS_METHOD,
   "Specifies how MyISAM index statistics collection code should threat NULLs. "
   "Possible values of name are \"nulls_unequal\" (default behavior for 4.1/5.0), "
   "\"nulls_equal\" (emulate 4.0 behavior), and \"nulls_ignored\".",
   &myisam_stats_method_str, &myisam_stats_method_str, 0,
    GET_STR, REQUIRED_ARG, 0, 0, 0, 0, 0, 0},
  {"net_buffer_length", OPT_NET_BUFFER_LENGTH,
   "Buffer length for TCP/IP and socket communication.",
   &global_system_variables.net_buffer_length,
   &max_system_variables.net_buffer_length, 0, GET_ULONG,
   REQUIRED_ARG, 16384, 1024, 1024*1024L, 0, 1024, 0},
  {"net_read_timeout", OPT_NET_READ_TIMEOUT,
   "Number of seconds to wait for more data from a connection before aborting the read.",
   &global_system_variables.net_read_timeout,
   &max_system_variables.net_read_timeout, 0, GET_ULONG,
   REQUIRED_ARG, NET_READ_TIMEOUT, 1, LONG_TIMEOUT, 0, 1, 0},
  {"net_retry_count", OPT_NET_RETRY_COUNT,
   "If a read on a communication port is interrupted, retry this many times before giving up.",
   &global_system_variables.net_retry_count,
   &max_system_variables.net_retry_count,0,
   GET_ULONG, REQUIRED_ARG, MYSQLD_NET_RETRY_COUNT, 1, ULONG_MAX, 0, 1, 0},
  {"net_write_timeout", OPT_NET_WRITE_TIMEOUT,
   "Number of seconds to wait for a block to be written to a connection before "
   "aborting the write.",
   &global_system_variables.net_write_timeout,
   &max_system_variables.net_write_timeout, 0, GET_ULONG,
   REQUIRED_ARG, NET_WRITE_TIMEOUT, 1, LONG_TIMEOUT, 0, 1, 0},
  { "old", OPT_OLD_MODE, "Use compatible behavior.", 
    &global_system_variables.old_mode,
    &max_system_variables.old_mode, 0, GET_BOOL, NO_ARG, 
    0, 0, 0, 0, 0, 0},
  {"open_files_limit", OPT_OPEN_FILES_LIMIT,
   "If this is not 0, then mysqld will use this value to reserve file "
   "descriptors to use with setrlimit(). If this value is 0 then mysqld "
   "will reserve max_connections*5 or max_connections + table_cache*2 "
   "(whichever is larger) number of files.",
   &open_files_limit, &open_files_limit, 0, GET_ULONG,
   REQUIRED_ARG, 0, 0, OS_FILE_LIMIT, 0, 1, 0},
  {"optimizer_prune_level", OPT_OPTIMIZER_PRUNE_LEVEL,
   "Controls the heuristic(s) applied during query optimization to prune "
   "less-promising partial plans from the optimizer search space. Meaning: "
   "0 - do not apply any heuristic, thus perform exhaustive search; 1 - "
   "prune plans based on number of retrieved rows.",
   &global_system_variables.optimizer_prune_level,
   &max_system_variables.optimizer_prune_level,
   0, GET_ULONG, OPT_ARG, 1, 0, 1, 0, 1, 0},
  {"optimizer_search_depth", OPT_OPTIMIZER_SEARCH_DEPTH,
   "Maximum depth of search performed by the query optimizer. Values larger "
   "than the number of relations in a query result in better query plans, "
   "but take longer to compile a query. Smaller values than the number of "
   "tables in a relation result in faster optimization, but may produce "
   "very bad query plans. If set to 0, the system will automatically pick "
   "a reasonable value; if set to MAX_TABLES+2, the optimizer will switch "
   "to the original find_best (used for testing/comparison).",
   &global_system_variables.optimizer_search_depth,
   &max_system_variables.optimizer_search_depth,
   0, GET_ULONG, OPT_ARG, MAX_TABLES+1, 0, MAX_TABLES+2, 0, 1, 0},
  {"optimizer_switch", OPT_OPTIMIZER_SWITCH,
   "optimizer_switch=option=val[,option=val...], where option={index_merge, "
   "index_merge_union, index_merge_sort_union, index_merge_intersection} and "
   "val={on, off, default}.",
   &optimizer_switch_str, &optimizer_switch_str, 0, GET_STR, REQUIRED_ARG,
   /*OPTIMIZER_SWITCH_DEFAULT*/0, 0, 0, 0, 0, 0},
  {"plugin_dir", OPT_PLUGIN_DIR,
   "Directory for plugins.",
   &opt_plugin_dir_ptr, &opt_plugin_dir_ptr, 0,
   GET_STR, REQUIRED_ARG, 0, 0, 0, 0, 0, 0},
  {"plugin-load", OPT_PLUGIN_LOAD,
   "Optional semicolon-separated list of plugins to load, where each plugin is "
   "identified as name=library, where name is the plugin name and library "
   "is the plugin library in plugin_dir.",
   &opt_plugin_load, &opt_plugin_load, 0,
   GET_STR, REQUIRED_ARG, 0, 0, 0, 0, 0, 0},
  {"preload_buffer_size", OPT_PRELOAD_BUFFER_SIZE,
   "The size of the buffer that is allocated when preloading indexes.",
   &global_system_variables.preload_buff_size,
   &max_system_variables.preload_buff_size, 0, GET_ULONG,
   REQUIRED_ARG, 32*1024L, 1024, 1024*1024*1024L, 0, 1, 0},
  {"query_alloc_block_size", OPT_QUERY_ALLOC_BLOCK_SIZE,
   "Allocation block size for query parsing and execution.",
   &global_system_variables.query_alloc_block_size,
   &max_system_variables.query_alloc_block_size, 0, GET_ULONG,
   REQUIRED_ARG, QUERY_ALLOC_BLOCK_SIZE, 1024, ULONG_MAX, 0, 1024, 0},
#ifdef HAVE_QUERY_CACHE
  {"query_cache_limit", OPT_QUERY_CACHE_LIMIT,
   "Don't cache results that are bigger than this.",
   &query_cache_limit, &query_cache_limit, 0, GET_ULONG,
   REQUIRED_ARG, 1024*1024L, 0, ULONG_MAX, 0, 1, 0},
  {"query_cache_min_res_unit", OPT_QUERY_CACHE_MIN_RES_UNIT,
   "Minimal size of unit in which space for results is allocated (last unit "
   "will be trimmed after writing all result data).",
   &query_cache_min_res_unit, &query_cache_min_res_unit,
   0, GET_ULONG, REQUIRED_ARG, QUERY_CACHE_MIN_RESULT_DATA_SIZE,
   0, ULONG_MAX, 0, 1, 0},
#endif /*HAVE_QUERY_CACHE*/
  {"query_cache_size", OPT_QUERY_CACHE_SIZE,
   "The memory allocated to store results from old queries.",
   &query_cache_size, &query_cache_size, 0, GET_ULONG,
   REQUIRED_ARG, 0, 0, ULONG_MAX, 0, 1024, 0},
#ifdef HAVE_QUERY_CACHE
  {"query_cache_type", OPT_QUERY_CACHE_TYPE,
   "0 = OFF = Don't cache or retrieve results. 1 = ON = Cache all results "
   "except SELECT SQL_NO_CACHE ... queries. 2 = DEMAND = Cache only SELECT "
   "SQL_CACHE ... queries.", &global_system_variables.query_cache_type,
   &max_system_variables.query_cache_type,
   0, GET_ULONG, REQUIRED_ARG, 1, 0, 2, 0, 1, 0},
  {"query_cache_wlock_invalidate", OPT_QUERY_CACHE_WLOCK_INVALIDATE,
   "Invalidate queries in query cache on LOCK for write.",
   &global_system_variables.query_cache_wlock_invalidate,
   &max_system_variables.query_cache_wlock_invalidate,
   0, GET_BOOL, NO_ARG, 0, 0, 1, 0, 1, 0},
#endif /*HAVE_QUERY_CACHE*/
  {"query_prealloc_size", OPT_QUERY_PREALLOC_SIZE,
   "Persistent buffer for query parsing and execution.",
   &global_system_variables.query_prealloc_size,
   &max_system_variables.query_prealloc_size, 0, GET_ULONG,
   REQUIRED_ARG, QUERY_ALLOC_PREALLOC_SIZE, QUERY_ALLOC_PREALLOC_SIZE,
   ULONG_MAX, 0, 1024, 0},
  {"range_alloc_block_size", OPT_RANGE_ALLOC_BLOCK_SIZE,
   "Allocation block size for storing ranges during optimization.",
   &global_system_variables.range_alloc_block_size,
   &max_system_variables.range_alloc_block_size, 0, GET_ULONG,
   REQUIRED_ARG, RANGE_ALLOC_BLOCK_SIZE, RANGE_ALLOC_BLOCK_SIZE, ULONG_MAX,
   0, 1024, 0},
  {"read_buffer_size", OPT_RECORD_BUFFER,
   "Each thread that does a sequential scan allocates a buffer of this size "
   "for each table it scans. If you do many sequential scans, you may want "
   "to increase this value.", &global_system_variables.read_buff_size,
   &max_system_variables.read_buff_size,0, GET_ULONG, REQUIRED_ARG,
   128*1024L, IO_SIZE*2+MALLOC_OVERHEAD, INT_MAX32, MALLOC_OVERHEAD, IO_SIZE,
   0},
  {"read_only", OPT_READONLY,
   "Make all non-temporary tables read-only, with the exception of replication "
   "(slave) threads and users with the SUPER privilege.",
   &opt_readonly,
   &opt_readonly,
   0, GET_BOOL, NO_ARG, 0, 0, 1, 0, 1, 0},
  {"read_rnd_buffer_size", OPT_RECORD_RND_BUFFER,
   "When reading rows in sorted order after a sort, the rows are read through "
   "this buffer to avoid disk seeks. If not set, then it's set to the value of "
   "record_buffer.",
   &global_system_variables.read_rnd_buff_size,
   &max_system_variables.read_rnd_buff_size, 0,
   GET_ULONG, REQUIRED_ARG, 256*1024L, IO_SIZE*2+MALLOC_OVERHEAD,
   INT_MAX32, MALLOC_OVERHEAD, IO_SIZE, 0},
  {"record_buffer", OPT_RECORD_BUFFER_OLD,
   "Alias for read_buffer_size. This variable is deprecated and will be removed in a future release.",
   &global_system_variables.read_buff_size,
   &max_system_variables.read_buff_size,0, GET_ULONG, REQUIRED_ARG,
   128*1024L, IO_SIZE*2+MALLOC_OVERHEAD, INT_MAX32, MALLOC_OVERHEAD, IO_SIZE, 0},
#ifdef HAVE_REPLICATION
  {"relay_log_purge", OPT_RELAY_LOG_PURGE,
   "0 = do not purge relay logs. 1 = purge them as soon as they are no more needed.",
   &relay_log_purge,
   &relay_log_purge, 0, GET_BOOL, NO_ARG,
   1, 0, 1, 0, 1, 0},
  {"relay_log_space_limit", OPT_RELAY_LOG_SPACE_LIMIT,
   "Maximum space to use for all relay logs.",
   &relay_log_space_limit,
   &relay_log_space_limit, 0, GET_ULL, REQUIRED_ARG, 0L, 0L,
   ULONG_MAX, 0, 1, 0},
  {"slave_compressed_protocol", OPT_SLAVE_COMPRESSED_PROTOCOL,
   "Use compression on master/slave protocol.",
   &opt_slave_compressed_protocol,
   &opt_slave_compressed_protocol,
   0, GET_BOOL, NO_ARG, 0, 0, 1, 0, 1, 0},
  {"slave_net_timeout", OPT_SLAVE_NET_TIMEOUT,
   "Number of seconds to wait for more data from a master/slave connection before aborting the read.",
   &slave_net_timeout, &slave_net_timeout, 0,
   GET_ULONG, REQUIRED_ARG, SLAVE_NET_TIMEOUT, 1, LONG_TIMEOUT, 0, 1, 0},
  {"slave_transaction_retries", OPT_SLAVE_TRANS_RETRIES,
   "Number of times the slave SQL thread will retry a transaction in case "
   "it failed with a deadlock or elapsed lock wait timeout, "
   "before giving up and stopping.",
   &slave_trans_retries, &slave_trans_retries, 0,
<<<<<<< HEAD
   GET_ULONG, REQUIRED_ARG, 10L, 0L, (longlong) ULONG_MAX, 0, 1, 0},
#ifndef MCP_WL3733
  {"slave-allow-batching", 255,
   "Allow slave to batch requests.",
   &slave_allow_batching, &slave_allow_batching,
   0, GET_BOOL, NO_ARG, 0, 0, 1, 0, 1, 0},
#endif
=======
   GET_ULONG, REQUIRED_ARG, 10L, 0L, ULONG_MAX, 0, 1, 0},
>>>>>>> bb35915d
#endif /* HAVE_REPLICATION */
  {"slow_launch_time", OPT_SLOW_LAUNCH_TIME,
   "If creating the thread takes longer than this value (in seconds), "
   "the Slow_launch_threads counter will be incremented.",
   &slow_launch_time, &slow_launch_time, 0, GET_ULONG,
   REQUIRED_ARG, 2L, 0L, LONG_TIMEOUT, 0, 1, 0},
  {"sort_buffer_size", OPT_SORT_BUFFER,
   "Each thread that needs to do a sort allocates a buffer of this size.",
   &global_system_variables.sortbuff_size,
   &max_system_variables.sortbuff_size, 0, GET_ULONG, REQUIRED_ARG,
   MAX_SORT_MEMORY, MIN_SORT_MEMORY+MALLOC_OVERHEAD*2, ~0ULL, MALLOC_OVERHEAD,
   1, 0},
  {"sync-binlog", OPT_SYNC_BINLOG,
   "Synchronously flush binary log to disk after every #th event. "
   "Use 0 (default) to disable synchronous flushing.",
   &sync_binlog_period, &sync_binlog_period, 0, GET_ULONG,
   REQUIRED_ARG, 0, 0, ULONG_MAX, 0, 1, 0},
  {"sync-frm", OPT_SYNC_FRM, "Sync .frm to disk on create. Enabled by default.",
   &opt_sync_frm, &opt_sync_frm, 0, GET_BOOL, NO_ARG, 1, 0,
   0, 0, 0, 0},
  {"table_cache", OPT_TABLE_OPEN_CACHE,
   "Deprecated; use --table_open_cache instead.",
   &table_cache_size, &table_cache_size, 0, GET_ULONG,
   REQUIRED_ARG, TABLE_OPEN_CACHE_DEFAULT, 1, 512*1024L, 0, 1, 0},
  {"table_definition_cache", OPT_TABLE_DEF_CACHE,
   "The number of cached table definitions.",
   &table_def_size, &table_def_size,
   0, GET_ULONG, REQUIRED_ARG, TABLE_DEF_CACHE_DEFAULT, TABLE_DEF_CACHE_MIN,
   512*1024L, 0, 1, 0},
  {"table_open_cache", OPT_TABLE_OPEN_CACHE,
   "The number of cached open tables.",
   &table_cache_size, &table_cache_size, 0, GET_ULONG,
   REQUIRED_ARG, TABLE_OPEN_CACHE_DEFAULT, 1, 512*1024L, 0, 1, 0},
  {"table_lock_wait_timeout", OPT_TABLE_LOCK_WAIT_TIMEOUT,
   "Timeout in seconds to wait for a table level lock before returning an "
   "error. Used only if the connection has active cursors.",
   &table_lock_wait_timeout, &table_lock_wait_timeout,
   0, GET_ULONG, REQUIRED_ARG, 50, 1, 1024 * 1024 * 1024, 0, 1, 0},
  {"thread_cache_size", OPT_THREAD_CACHE_SIZE,
   "How many threads we should keep in a cache for reuse.",
   &thread_cache_size, &thread_cache_size, 0, GET_ULONG,
   REQUIRED_ARG, 0, 0, 16384, 0, 1, 0},
  {"thread_concurrency", OPT_THREAD_CONCURRENCY,
   "Permits the application to give the threads system a hint for the "
   "desired number of threads that should be run at the same time.",
   &concurrency, &concurrency, 0, GET_ULONG, REQUIRED_ARG,
   DEFAULT_CONCURRENCY, 1, 512, 0, 1, 0},
#if HAVE_POOL_OF_THREADS == 1
  {"thread_pool_size", OPT_THREAD_CACHE_SIZE,
   "How many threads we should create to handle query requests in case of "
   "'thread_handling=pool-of-threads'.",
   &thread_pool_size, &thread_pool_size, 0, GET_ULONG,
   REQUIRED_ARG, 20, 1, 16384, 0, 1, 0},
#endif
  {"thread_stack", OPT_THREAD_STACK,
   "The stack size for each thread.", &my_thread_stack_size,
   &my_thread_stack_size, 0, GET_ULONG, REQUIRED_ARG,DEFAULT_THREAD_STACK,
   1024L*128L, ULONG_MAX, 0, 1024, 0},
  { "time_format", OPT_TIME_FORMAT,
    "The TIME format (for future).",
    &opt_date_time_formats[MYSQL_TIMESTAMP_TIME],
    &opt_date_time_formats[MYSQL_TIMESTAMP_TIME],
    0, GET_STR, REQUIRED_ARG, 0, 0, 0, 0, 0, 0},
  {"tmp_table_size", OPT_TMP_TABLE_SIZE,
   "If an internal in-memory temporary table exceeds this size, MySQL will"
   " automatically convert it to an on-disk MyISAM table.",
   &global_system_variables.tmp_table_size,
   &max_system_variables.tmp_table_size, 0, GET_ULL,
   REQUIRED_ARG, 16*1024*1024L, 1024, MAX_MEM_TABLE_SIZE, 0, 1, 0},
  {"transaction_alloc_block_size", OPT_TRANS_ALLOC_BLOCK_SIZE,
   "Allocation block size for transactions to be stored in binary log.",
   &global_system_variables.trans_alloc_block_size,
   &max_system_variables.trans_alloc_block_size, 0, GET_ULONG,
   REQUIRED_ARG, QUERY_ALLOC_BLOCK_SIZE, 1024, ULONG_MAX, 0, 1024, 0},
  {"transaction_prealloc_size", OPT_TRANS_PREALLOC_SIZE,
   "Persistent buffer for transactions to be stored in binary log.",
   &global_system_variables.trans_prealloc_size,
   &max_system_variables.trans_prealloc_size, 0, GET_ULONG,
   REQUIRED_ARG, TRANS_ALLOC_PREALLOC_SIZE, 1024, ULONG_MAX, 0, 1024, 0},
  {"thread_handling", OPT_THREAD_HANDLING,
   "Define threads usage for handling queries: "
   "one-thread-per-connection or no-threads.", 0, 0,
   0, GET_STR, REQUIRED_ARG, 0, 0, 0, 0, 0, 0},
  {"updatable_views_with_limit", OPT_UPDATABLE_VIEWS_WITH_LIMIT,
   "1 = YES = Don't issue an error message (warning only) if a VIEW without "
   "presence of a key of the underlying table is used in queries with a "
   "LIMIT clause for updating. 0 = NO = Prohibit update of a VIEW, which "
   "does not contain a key of the underlying table and the query uses a "
   "LIMIT clause (usually get from GUI tools).",
   &global_system_variables.updatable_views_with_limit,
   &max_system_variables.updatable_views_with_limit,
   0, GET_ULONG, REQUIRED_ARG, 1, 0, 1, 0, 1, 0},
  {"wait_timeout", OPT_WAIT_TIMEOUT,
   "The number of seconds the server waits for activity on a connection before closing it.",
   &global_system_variables.net_wait_timeout,
   &max_system_variables.net_wait_timeout, 0, GET_ULONG,
   REQUIRED_ARG, NET_WAIT_TIMEOUT, 1, IF_WIN(INT_MAX32/1000, LONG_TIMEOUT),
   0, 1, 0},
  {"binlog-direct-non-transactional-updates", OPT_BINLOG_DIRECT_NON_TRANS_UPDATE,
   "Causes updates to non-transactional engines using statement format to be "
   "written directly to binary log. Before using this option, make sure that "
   "there are no dependencies between transactional and non-transactional "
   "tables such as in the statement INSERT INTO t_myisam SELECT * FROM "
   "t_innodb; otherwise, slaves may diverge from the master.",
   &global_system_variables.binlog_direct_non_trans_update,
   &max_system_variables.binlog_direct_non_trans_update,
   0, GET_BOOL, NO_ARG, 0, 0, 0, 0, 0, 0},
  {0, 0, 0, 0, 0, 0, GET_NO_ARG, NO_ARG, 0, 0, 0, 0, 0, 0}
};


static int show_queries(THD *thd, SHOW_VAR *var, char *buff)
{
  var->type= SHOW_LONGLONG;
  var->value= (char *)&thd->query_id;
  return 0;
}


static int show_net_compression(THD *thd, SHOW_VAR *var, char *buff)
{
  var->type= SHOW_MY_BOOL;
  var->value= (char *)&thd->net.compress;
  return 0;
}

static int show_starttime(THD *thd, SHOW_VAR *var, char *buff)
{
  var->type= SHOW_LONG;
  var->value= buff;
  *((long *)buff)= (long) (thd->query_start() - server_start_time);
  return 0;
}

#ifdef COMMUNITY_SERVER
static int show_flushstatustime(THD *thd, SHOW_VAR *var, char *buff)
{
  var->type= SHOW_LONG;
  var->value= buff;
  *((long *)buff)= (long) (thd->query_start() - flush_status_time);
  return 0;
}
#endif

#ifdef HAVE_REPLICATION
static int show_rpl_status(THD *thd, SHOW_VAR *var, char *buff)
{
  var->type= SHOW_CHAR;
  var->value= const_cast<char*>(rpl_status_type[(int)rpl_status]);
  return 0;
}

static int show_slave_running(THD *thd, SHOW_VAR *var, char *buff)
{
  var->type= SHOW_MY_BOOL;
  pthread_mutex_lock(&LOCK_active_mi);
  var->value= buff;
  *((my_bool *)buff)= (my_bool) (active_mi && 
                                 active_mi->slave_running == MYSQL_SLAVE_RUN_CONNECT &&
                                 active_mi->rli.slave_running);
  pthread_mutex_unlock(&LOCK_active_mi);
  return 0;
}

static int show_slave_retried_trans(THD *thd, SHOW_VAR *var, char *buff)
{
  /*
    TODO: with multimaster, have one such counter per line in
    SHOW SLAVE STATUS, and have the sum over all lines here.
  */
  pthread_mutex_lock(&LOCK_active_mi);
  if (active_mi)
  {
    var->type= SHOW_LONG;
    var->value= buff;
    pthread_mutex_lock(&active_mi->rli.data_lock);
    *((long *)buff)= (long)active_mi->rli.retried_trans;
    pthread_mutex_unlock(&active_mi->rli.data_lock);
  }
  else
    var->type= SHOW_UNDEF;
  pthread_mutex_unlock(&LOCK_active_mi);
  return 0;
}

static int show_slave_received_heartbeats(THD *thd, SHOW_VAR *var, char *buff)
{
  pthread_mutex_lock(&LOCK_active_mi);
  if (active_mi)
  {
    var->type= SHOW_LONGLONG;
    var->value= buff;
    pthread_mutex_lock(&active_mi->rli.data_lock);
    *((longlong *)buff)= active_mi->received_heartbeats;
    pthread_mutex_unlock(&active_mi->rli.data_lock);
  }
  else
    var->type= SHOW_UNDEF;
  pthread_mutex_unlock(&LOCK_active_mi);
  return 0;
}

static int show_heartbeat_period(THD *thd, SHOW_VAR *var, char *buff)
{
  pthread_mutex_lock(&LOCK_active_mi);
  if (active_mi)
  {
    var->type= SHOW_CHAR;
    var->value= buff;
    sprintf(buff, "%.3f",active_mi->heartbeat_period);
  }
  else
    var->type= SHOW_UNDEF;
  pthread_mutex_unlock(&LOCK_active_mi);
  return 0;
}


#endif /* HAVE_REPLICATION */

static int show_open_tables(THD *thd, SHOW_VAR *var, char *buff)
{
  var->type= SHOW_LONG;
  var->value= buff;
  *((long *)buff)= (long)cached_open_tables();
  return 0;
}

static int show_prepared_stmt_count(THD *thd, SHOW_VAR *var, char *buff)
{
  var->type= SHOW_LONG;
  var->value= buff;
  pthread_mutex_lock(&LOCK_prepared_stmt_count);
  *((long *)buff)= (long)prepared_stmt_count;
  pthread_mutex_unlock(&LOCK_prepared_stmt_count);
  return 0;
}

static int show_table_definitions(THD *thd, SHOW_VAR *var, char *buff)
{
  var->type= SHOW_LONG;
  var->value= buff;
  *((long *)buff)= (long)cached_table_definitions();
  return 0;
}

#ifdef HAVE_OPENSSL
/* Functions relying on CTX */
static int show_ssl_ctx_sess_accept(THD *thd, SHOW_VAR *var, char *buff)
{
  var->type= SHOW_LONG;
  var->value= buff;
  *((long *)buff)= (!ssl_acceptor_fd ? 0 :
                     SSL_CTX_sess_accept(ssl_acceptor_fd->ssl_context));
  return 0;
}

static int show_ssl_ctx_sess_accept_good(THD *thd, SHOW_VAR *var, char *buff)
{
  var->type= SHOW_LONG;
  var->value= buff;
  *((long *)buff)= (!ssl_acceptor_fd ? 0 :
                     SSL_CTX_sess_accept_good(ssl_acceptor_fd->ssl_context));
  return 0;
}

static int show_ssl_ctx_sess_connect_good(THD *thd, SHOW_VAR *var, char *buff)
{
  var->type= SHOW_LONG;
  var->value= buff;
  *((long *)buff)= (!ssl_acceptor_fd ? 0 :
                     SSL_CTX_sess_connect_good(ssl_acceptor_fd->ssl_context));
  return 0;
}

static int show_ssl_ctx_sess_accept_renegotiate(THD *thd, SHOW_VAR *var, char *buff)
{
  var->type= SHOW_LONG;
  var->value= buff;
  *((long *)buff)= (!ssl_acceptor_fd ? 0 :
                     SSL_CTX_sess_accept_renegotiate(ssl_acceptor_fd->ssl_context));
  return 0;
}

static int show_ssl_ctx_sess_connect_renegotiate(THD *thd, SHOW_VAR *var, char *buff)
{
  var->type= SHOW_LONG;
  var->value= buff;
  *((long *)buff)= (!ssl_acceptor_fd ? 0 :
                     SSL_CTX_sess_connect_renegotiate(ssl_acceptor_fd->ssl_context));
  return 0;
}

static int show_ssl_ctx_sess_cb_hits(THD *thd, SHOW_VAR *var, char *buff)
{
  var->type= SHOW_LONG;
  var->value= buff;
  *((long *)buff)= (!ssl_acceptor_fd ? 0 :
                     SSL_CTX_sess_cb_hits(ssl_acceptor_fd->ssl_context));
  return 0;
}

static int show_ssl_ctx_sess_hits(THD *thd, SHOW_VAR *var, char *buff)
{
  var->type= SHOW_LONG;
  var->value= buff;
  *((long *)buff)= (!ssl_acceptor_fd ? 0 :
                     SSL_CTX_sess_hits(ssl_acceptor_fd->ssl_context));
  return 0;
}

static int show_ssl_ctx_sess_cache_full(THD *thd, SHOW_VAR *var, char *buff)
{
  var->type= SHOW_LONG;
  var->value= buff;
  *((long *)buff)= (!ssl_acceptor_fd ? 0 :
                     SSL_CTX_sess_cache_full(ssl_acceptor_fd->ssl_context));
  return 0;
}

static int show_ssl_ctx_sess_misses(THD *thd, SHOW_VAR *var, char *buff)
{
  var->type= SHOW_LONG;
  var->value= buff;
  *((long *)buff)= (!ssl_acceptor_fd ? 0 :
                     SSL_CTX_sess_misses(ssl_acceptor_fd->ssl_context));
  return 0;
}

static int show_ssl_ctx_sess_timeouts(THD *thd, SHOW_VAR *var, char *buff)
{
  var->type= SHOW_LONG;
  var->value= buff;
  *((long *)buff)= (!ssl_acceptor_fd ? 0 :
                     SSL_CTX_sess_timeouts(ssl_acceptor_fd->ssl_context));
  return 0;
}

static int show_ssl_ctx_sess_number(THD *thd, SHOW_VAR *var, char *buff)
{
  var->type= SHOW_LONG;
  var->value= buff;
  *((long *)buff)= (!ssl_acceptor_fd ? 0 :
                     SSL_CTX_sess_number(ssl_acceptor_fd->ssl_context));
  return 0;
}

static int show_ssl_ctx_sess_connect(THD *thd, SHOW_VAR *var, char *buff)
{
  var->type= SHOW_LONG;
  var->value= buff;
  *((long *)buff)= (!ssl_acceptor_fd ? 0 :
                     SSL_CTX_sess_connect(ssl_acceptor_fd->ssl_context));
  return 0;
}

static int show_ssl_ctx_sess_get_cache_size(THD *thd, SHOW_VAR *var, char *buff)
{
  var->type= SHOW_LONG;
  var->value= buff;
  *((long *)buff)= (!ssl_acceptor_fd ? 0 :
                     SSL_CTX_sess_get_cache_size(ssl_acceptor_fd->ssl_context));
  return 0;
}

static int show_ssl_ctx_get_verify_mode(THD *thd, SHOW_VAR *var, char *buff)
{
  var->type= SHOW_LONG;
  var->value= buff;
  *((long *)buff)= (!ssl_acceptor_fd ? 0 :
                     SSL_CTX_get_verify_mode(ssl_acceptor_fd->ssl_context));
  return 0;
}

static int show_ssl_ctx_get_verify_depth(THD *thd, SHOW_VAR *var, char *buff)
{
  var->type= SHOW_LONG;
  var->value= buff;
  *((long *)buff)= (!ssl_acceptor_fd ? 0 :
                     SSL_CTX_get_verify_depth(ssl_acceptor_fd->ssl_context));
  return 0;
}

static int show_ssl_ctx_get_session_cache_mode(THD *thd, SHOW_VAR *var, char *buff)
{
  var->type= SHOW_CHAR;
  if (!ssl_acceptor_fd)
    var->value= const_cast<char*>("NONE");
  else
    switch (SSL_CTX_get_session_cache_mode(ssl_acceptor_fd->ssl_context))
    {
    case SSL_SESS_CACHE_OFF:
      var->value= const_cast<char*>("OFF"); break;
    case SSL_SESS_CACHE_CLIENT:
      var->value= const_cast<char*>("CLIENT"); break;
    case SSL_SESS_CACHE_SERVER:
      var->value= const_cast<char*>("SERVER"); break;
    case SSL_SESS_CACHE_BOTH:
      var->value= const_cast<char*>("BOTH"); break;
    case SSL_SESS_CACHE_NO_AUTO_CLEAR:
      var->value= const_cast<char*>("NO_AUTO_CLEAR"); break;
    case SSL_SESS_CACHE_NO_INTERNAL_LOOKUP:
      var->value= const_cast<char*>("NO_INTERNAL_LOOKUP"); break;
    default:
      var->value= const_cast<char*>("Unknown"); break;
    }
  return 0;
}

/*
   Functions relying on SSL 
   Note: In the show_ssl_* functions, we need to check if we have a
         valid vio-object since this isn't always true, specifically
         when session_status or global_status is requested from
         inside an Event.
 */
static int show_ssl_get_version(THD *thd, SHOW_VAR *var, char *buff)
{
  var->type= SHOW_CHAR;
  if( thd->vio_ok() && thd->net.vio->ssl_arg )
    var->value= const_cast<char*>(SSL_get_version((SSL*) thd->net.vio->ssl_arg));
  else
    var->value= (char *)"";
  return 0;
}

static int show_ssl_session_reused(THD *thd, SHOW_VAR *var, char *buff)
{
  var->type= SHOW_LONG;
  var->value= buff;
  if( thd->vio_ok() && thd->net.vio->ssl_arg )
    *((long *)buff)= (long)SSL_session_reused((SSL*) thd->net.vio->ssl_arg);
  else
    *((long *)buff)= 0;
  return 0;
}

static int show_ssl_get_default_timeout(THD *thd, SHOW_VAR *var, char *buff)
{
  var->type= SHOW_LONG;
  var->value= buff;
  if( thd->vio_ok() && thd->net.vio->ssl_arg )
    *((long *)buff)= (long)SSL_get_default_timeout((SSL*)thd->net.vio->ssl_arg);
  else
    *((long *)buff)= 0;
  return 0;
}

static int show_ssl_get_verify_mode(THD *thd, SHOW_VAR *var, char *buff)
{
  var->type= SHOW_LONG;
  var->value= buff;
  if( thd->net.vio && thd->net.vio->ssl_arg )
    *((long *)buff)= (long)SSL_get_verify_mode((SSL*)thd->net.vio->ssl_arg);
  else
    *((long *)buff)= 0;
  return 0;
}

static int show_ssl_get_verify_depth(THD *thd, SHOW_VAR *var, char *buff)
{
  var->type= SHOW_LONG;
  var->value= buff;
  if( thd->vio_ok() && thd->net.vio->ssl_arg )
    *((long *)buff)= (long)SSL_get_verify_depth((SSL*)thd->net.vio->ssl_arg);
  else
    *((long *)buff)= 0;
  return 0;
}

static int show_ssl_get_cipher(THD *thd, SHOW_VAR *var, char *buff)
{
  var->type= SHOW_CHAR;
  if( thd->vio_ok() && thd->net.vio->ssl_arg )
    var->value= const_cast<char*>(SSL_get_cipher((SSL*) thd->net.vio->ssl_arg));
  else
    var->value= (char *)"";
  return 0;
}

static int show_ssl_get_cipher_list(THD *thd, SHOW_VAR *var, char *buff)
{
  var->type= SHOW_CHAR;
  var->value= buff;
  if (thd->vio_ok() && thd->net.vio->ssl_arg)
  {
    int i;
    const char *p;
    char *end= buff + SHOW_VAR_FUNC_BUFF_SIZE;
    for (i=0; (p= SSL_get_cipher_list((SSL*) thd->net.vio->ssl_arg,i)) &&
               buff < end; i++)
    {
      buff= strnmov(buff, p, end-buff-1);
      *buff++= ':';
    }
    if (i)
      buff--;
  }
  *buff=0;
  return 0;
}

#endif /* HAVE_OPENSSL */


/*
  Variables shown by SHOW STATUS in alphabetical order
*/

SHOW_VAR status_vars[]= {
  {"Aborted_clients",          (char*) &aborted_threads,        SHOW_LONG},
  {"Aborted_connects",         (char*) &aborted_connects,       SHOW_LONG},
  {"Binlog_cache_disk_use",    (char*) &binlog_cache_disk_use,  SHOW_LONG},
  {"Binlog_cache_use",         (char*) &binlog_cache_use,       SHOW_LONG},
  {"Bytes_received",           (char*) offsetof(STATUS_VAR, bytes_received), SHOW_LONGLONG_STATUS},
  {"Bytes_sent",               (char*) offsetof(STATUS_VAR, bytes_sent), SHOW_LONGLONG_STATUS},
  {"Com",                      (char*) com_status_vars, SHOW_ARRAY},
  {"Compression",              (char*) &show_net_compression, SHOW_FUNC},
  {"Connections",              (char*) &thread_id,              SHOW_LONG_NOFLUSH},
  {"Created_tmp_disk_tables",  (char*) offsetof(STATUS_VAR, created_tmp_disk_tables), SHOW_LONG_STATUS},
  {"Created_tmp_files",	       (char*) &my_tmp_file_created,	SHOW_LONG},
  {"Created_tmp_tables",       (char*) offsetof(STATUS_VAR, created_tmp_tables), SHOW_LONG_STATUS},
  {"Delayed_errors",           (char*) &delayed_insert_errors,  SHOW_LONG},
  {"Delayed_insert_threads",   (char*) &delayed_insert_threads, SHOW_LONG_NOFLUSH},
  {"Delayed_writes",           (char*) &delayed_insert_writes,  SHOW_LONG},
  {"Flush_commands",           (char*) &refresh_version,        SHOW_LONG_NOFLUSH},
  {"Handler_commit",           (char*) offsetof(STATUS_VAR, ha_commit_count), SHOW_LONG_STATUS},
  {"Handler_delete",           (char*) offsetof(STATUS_VAR, ha_delete_count), SHOW_LONG_STATUS},
  {"Handler_discover",         (char*) offsetof(STATUS_VAR, ha_discover_count), SHOW_LONG_STATUS},
  {"Handler_prepare",          (char*) offsetof(STATUS_VAR, ha_prepare_count),  SHOW_LONG_STATUS},
  {"Handler_read_first",       (char*) offsetof(STATUS_VAR, ha_read_first_count), SHOW_LONG_STATUS},
  {"Handler_read_key",         (char*) offsetof(STATUS_VAR, ha_read_key_count), SHOW_LONG_STATUS},
  {"Handler_read_next",        (char*) offsetof(STATUS_VAR, ha_read_next_count), SHOW_LONG_STATUS},
  {"Handler_read_prev",        (char*) offsetof(STATUS_VAR, ha_read_prev_count), SHOW_LONG_STATUS},
  {"Handler_read_rnd",         (char*) offsetof(STATUS_VAR, ha_read_rnd_count), SHOW_LONG_STATUS},
  {"Handler_read_rnd_next",    (char*) offsetof(STATUS_VAR, ha_read_rnd_next_count), SHOW_LONG_STATUS},
  {"Handler_rollback",         (char*) offsetof(STATUS_VAR, ha_rollback_count), SHOW_LONG_STATUS},
  {"Handler_savepoint",        (char*) offsetof(STATUS_VAR, ha_savepoint_count), SHOW_LONG_STATUS},
  {"Handler_savepoint_rollback",(char*) offsetof(STATUS_VAR, ha_savepoint_rollback_count), SHOW_LONG_STATUS},
  {"Handler_update",           (char*) offsetof(STATUS_VAR, ha_update_count), SHOW_LONG_STATUS},
  {"Handler_write",            (char*) offsetof(STATUS_VAR, ha_write_count), SHOW_LONG_STATUS},
  {"Key_blocks_not_flushed",   (char*) offsetof(KEY_CACHE, global_blocks_changed), SHOW_KEY_CACHE_LONG},
  {"Key_blocks_unused",        (char*) offsetof(KEY_CACHE, blocks_unused), SHOW_KEY_CACHE_LONG},
  {"Key_blocks_used",          (char*) offsetof(KEY_CACHE, blocks_used), SHOW_KEY_CACHE_LONG},
  {"Key_read_requests",        (char*) offsetof(KEY_CACHE, global_cache_r_requests), SHOW_KEY_CACHE_LONGLONG},
  {"Key_reads",                (char*) offsetof(KEY_CACHE, global_cache_read), SHOW_KEY_CACHE_LONGLONG},
  {"Key_write_requests",       (char*) offsetof(KEY_CACHE, global_cache_w_requests), SHOW_KEY_CACHE_LONGLONG},
  {"Key_writes",               (char*) offsetof(KEY_CACHE, global_cache_write), SHOW_KEY_CACHE_LONGLONG},
  {"Last_query_cost",          (char*) offsetof(STATUS_VAR, last_query_cost), SHOW_DOUBLE_STATUS},
  {"Max_used_connections",     (char*) &max_used_connections,  SHOW_LONG},
  {"Not_flushed_delayed_rows", (char*) &delayed_rows_in_use,    SHOW_LONG_NOFLUSH},
  {"Open_files",               (char*) &my_file_opened,         SHOW_LONG_NOFLUSH},
  {"Open_streams",             (char*) &my_stream_opened,       SHOW_LONG_NOFLUSH},
  {"Open_table_definitions",   (char*) &show_table_definitions, SHOW_FUNC},
  {"Open_tables",              (char*) &show_open_tables,       SHOW_FUNC},
  {"Opened_files",             (char*) &my_file_total_opened, SHOW_LONG_NOFLUSH},
  {"Opened_tables",            (char*) offsetof(STATUS_VAR, opened_tables), SHOW_LONG_STATUS},
  {"Opened_table_definitions", (char*) offsetof(STATUS_VAR, opened_shares), SHOW_LONG_STATUS},
  {"Prepared_stmt_count",      (char*) &show_prepared_stmt_count, SHOW_FUNC},
#ifdef HAVE_QUERY_CACHE
  {"Qcache_free_blocks",       (char*) &query_cache.free_memory_blocks, SHOW_LONG_NOFLUSH},
  {"Qcache_free_memory",       (char*) &query_cache.free_memory, SHOW_LONG_NOFLUSH},
  {"Qcache_hits",              (char*) &query_cache.hits,       SHOW_LONG},
  {"Qcache_inserts",           (char*) &query_cache.inserts,    SHOW_LONG},
  {"Qcache_lowmem_prunes",     (char*) &query_cache.lowmem_prunes, SHOW_LONG},
  {"Qcache_not_cached",        (char*) &query_cache.refused,    SHOW_LONG},
  {"Qcache_queries_in_cache",  (char*) &query_cache.queries_in_cache, SHOW_LONG_NOFLUSH},
  {"Qcache_total_blocks",      (char*) &query_cache.total_blocks, SHOW_LONG_NOFLUSH},
#endif /*HAVE_QUERY_CACHE*/
  {"Queries",                  (char*) &show_queries,            SHOW_FUNC},
  {"Questions",                (char*) offsetof(STATUS_VAR, questions), SHOW_LONG_STATUS},
#ifdef HAVE_REPLICATION
  {"Rpl_status",               (char*) &show_rpl_status,          SHOW_FUNC},
#endif
  {"Select_full_join",         (char*) offsetof(STATUS_VAR, select_full_join_count), SHOW_LONG_STATUS},
  {"Select_full_range_join",   (char*) offsetof(STATUS_VAR, select_full_range_join_count), SHOW_LONG_STATUS},
  {"Select_range",             (char*) offsetof(STATUS_VAR, select_range_count), SHOW_LONG_STATUS},
  {"Select_range_check",       (char*) offsetof(STATUS_VAR, select_range_check_count), SHOW_LONG_STATUS},
  {"Select_scan",	       (char*) offsetof(STATUS_VAR, select_scan_count), SHOW_LONG_STATUS},
  {"Slave_open_temp_tables",   (char*) &slave_open_temp_tables, SHOW_LONG},
#ifdef HAVE_REPLICATION
  {"Slave_retried_transactions",(char*) &show_slave_retried_trans, SHOW_FUNC},
  {"Slave_heartbeat_period",   (char*) &show_heartbeat_period, SHOW_FUNC},
  {"Slave_received_heartbeats",(char*) &show_slave_received_heartbeats, SHOW_FUNC},
  {"Slave_running",            (char*) &show_slave_running,     SHOW_FUNC},
#endif
  {"Slow_launch_threads",      (char*) &slow_launch_threads,    SHOW_LONG},
  {"Slow_queries",             (char*) offsetof(STATUS_VAR, long_query_count), SHOW_LONG_STATUS},
  {"Sort_merge_passes",	       (char*) offsetof(STATUS_VAR, filesort_merge_passes), SHOW_LONG_STATUS},
  {"Sort_range",	       (char*) offsetof(STATUS_VAR, filesort_range_count), SHOW_LONG_STATUS},
  {"Sort_rows",		       (char*) offsetof(STATUS_VAR, filesort_rows), SHOW_LONG_STATUS},
  {"Sort_scan",		       (char*) offsetof(STATUS_VAR, filesort_scan_count), SHOW_LONG_STATUS},
#ifdef HAVE_OPENSSL
  {"Ssl_accept_renegotiates",  (char*) &show_ssl_ctx_sess_accept_renegotiate, SHOW_FUNC},
  {"Ssl_accepts",              (char*) &show_ssl_ctx_sess_accept, SHOW_FUNC},
  {"Ssl_callback_cache_hits",  (char*) &show_ssl_ctx_sess_cb_hits, SHOW_FUNC},
  {"Ssl_cipher",               (char*) &show_ssl_get_cipher, SHOW_FUNC},
  {"Ssl_cipher_list",          (char*) &show_ssl_get_cipher_list, SHOW_FUNC},
  {"Ssl_client_connects",      (char*) &show_ssl_ctx_sess_connect, SHOW_FUNC},
  {"Ssl_connect_renegotiates", (char*) &show_ssl_ctx_sess_connect_renegotiate, SHOW_FUNC},
  {"Ssl_ctx_verify_depth",     (char*) &show_ssl_ctx_get_verify_depth, SHOW_FUNC},
  {"Ssl_ctx_verify_mode",      (char*) &show_ssl_ctx_get_verify_mode, SHOW_FUNC},
  {"Ssl_default_timeout",      (char*) &show_ssl_get_default_timeout, SHOW_FUNC},
  {"Ssl_finished_accepts",     (char*) &show_ssl_ctx_sess_accept_good, SHOW_FUNC},
  {"Ssl_finished_connects",    (char*) &show_ssl_ctx_sess_connect_good, SHOW_FUNC},
  {"Ssl_session_cache_hits",   (char*) &show_ssl_ctx_sess_hits, SHOW_FUNC},
  {"Ssl_session_cache_misses", (char*) &show_ssl_ctx_sess_misses, SHOW_FUNC},
  {"Ssl_session_cache_mode",   (char*) &show_ssl_ctx_get_session_cache_mode, SHOW_FUNC},
  {"Ssl_session_cache_overflows", (char*) &show_ssl_ctx_sess_cache_full, SHOW_FUNC},
  {"Ssl_session_cache_size",   (char*) &show_ssl_ctx_sess_get_cache_size, SHOW_FUNC},
  {"Ssl_session_cache_timeouts", (char*) &show_ssl_ctx_sess_timeouts, SHOW_FUNC},
  {"Ssl_sessions_reused",      (char*) &show_ssl_session_reused, SHOW_FUNC},
  {"Ssl_used_session_cache_entries",(char*) &show_ssl_ctx_sess_number, SHOW_FUNC},
  {"Ssl_verify_depth",         (char*) &show_ssl_get_verify_depth, SHOW_FUNC},
  {"Ssl_verify_mode",          (char*) &show_ssl_get_verify_mode, SHOW_FUNC},
  {"Ssl_version",              (char*) &show_ssl_get_version, SHOW_FUNC},
#endif /* HAVE_OPENSSL */
  {"Table_locks_immediate",    (char*) &locks_immediate,        SHOW_LONG},
  {"Table_locks_waited",       (char*) &locks_waited,           SHOW_LONG},
#ifdef HAVE_MMAP
  {"Tc_log_max_pages_used",    (char*) &tc_log_max_pages_used,  SHOW_LONG},
  {"Tc_log_page_size",         (char*) &tc_log_page_size,       SHOW_LONG},
  {"Tc_log_page_waits",        (char*) &tc_log_page_waits,      SHOW_LONG},
#endif
  {"Threads_cached",           (char*) &cached_thread_count,    SHOW_LONG_NOFLUSH},
  {"Threads_connected",        (char*) &thread_count,           SHOW_INT},
  {"Threads_created",	       (char*) &thread_created,		SHOW_LONG_NOFLUSH},
  {"Threads_running",          (char*) &thread_running,         SHOW_INT},
  {"Uptime",                   (char*) &show_starttime,         SHOW_FUNC},
#ifdef COMMUNITY_SERVER
  {"Uptime_since_flush_status",(char*) &show_flushstatustime,   SHOW_FUNC},
#endif
  {NullS, NullS, SHOW_LONG}
};

#ifndef EMBEDDED_LIBRARY
static void print_version(void)
{
  set_server_version();
  /*
    Note: the instance manager keys off the string 'Ver' so it can find the
    version from the output of 'mysqld --version', so don't change it!
  */
  printf("%s  Ver %s for %s on %s (%s)\n",my_progname,
	 server_version,SYSTEM_TYPE,MACHINE_TYPE, MYSQL_COMPILATION_COMMENT);
}

static void usage(void)
{
  if (!(default_charset_info= get_charset_by_csname(default_character_set_name,
					           MY_CS_PRIMARY,
						   MYF(MY_WME))))
    exit(1);
  if (!default_collation_name)
    default_collation_name= (char*) default_charset_info->name;
  print_version();
  puts(ORACLE_WELCOME_COPYRIGHT_NOTICE("2000, 2011"));
  puts("Starts the MySQL database server.\n");
  printf("Usage: %s [OPTIONS]\n", my_progname);
  if (!opt_verbose)
    puts("\nFor more help options (several pages), use mysqld --verbose --help.");
  else
  {
#ifdef __WIN__
  puts("NT and Win32 specific options:\n\
  --install                     Install the default service (NT).\n\
  --install-manual              Install the default service started manually (NT).\n\
  --install service_name        Install an optional service (NT).\n\
  --install-manual service_name Install an optional service started manually (NT).\n\
  --remove                      Remove the default service from the service list (NT).\n\
  --remove service_name         Remove the service_name from the service list (NT).\n\
  --enable-named-pipe           Only to be used for the default server (NT).\n\
  --standalone                  Dummy option to start as a standalone server (NT).\
");
  puts("");
#endif
  print_defaults(MYSQL_CONFIG_NAME,load_default_groups);
  puts("");
  set_ports();

  /* Print out all the options including plugin supplied options */
  my_print_help_inc_plugins(my_long_options, sizeof(my_long_options)/sizeof(my_option));

  if (! plugins_are_initialized)
  {
    puts("\n\
Plugins have parameters that are not reflected in this list\n\
because execution stopped before plugins were initialized.");
  }

  puts("\n\
To see what values a running MySQL server is using, type\n\
'mysqladmin variables' instead of 'mysqld --verbose --help'.");
  }
}
#endif /*!EMBEDDED_LIBRARY*/


/**
  Initialize all MySQL global variables to default values.

  We don't need to set numeric variables refered to in my_long_options
  as these are initialized by my_getopt.

  @note
    The reason to set a lot of global variables to zero is to allow one to
    restart the embedded server with a clean environment
    It's also needed on some exotic platforms where global variables are
    not set to 0 when a program starts.

    We don't need to set numeric variables refered to in my_long_options
    as these are initialized by my_getopt.
*/

static int mysql_init_variables(void)
{
  int error;
  /* Things reset to zero */
  opt_skip_slave_start= opt_reckless_slave = 0;
  mysql_home[0]= pidfile_name[0]= log_error_file[0]= 0;
  myisam_test_invalid_symlink= test_if_data_home_dir;
  opt_log= opt_slow_log= 0;
  opt_update_log= 0;
  log_output_options= find_bit_type(log_output_str, &log_output_typelib);
  opt_bin_log= 0;
  opt_disable_networking= opt_skip_show_db=0;
  opt_skip_name_resolve= 0;
  opt_ignore_builtin_innodb= 0;
  opt_logname= opt_update_logname= opt_binlog_index_name= opt_slow_logname= 0;
  opt_tc_log_file= (char *)"tc.log";      // no hostname in tc_log file name !
  opt_secure_auth= 0;
  opt_secure_file_priv= 0;
  opt_bootstrap= opt_myisam_log= 0;
  mqh_used= 0;
  kill_in_progress= 0;
  cleanup_done= 0;
  defaults_argc= 0;
  defaults_argv= 0;
  server_id_supplied= 0;
  test_flags= select_errors= dropping_tables= ha_open_options=0;
  thread_count= thread_running= kill_cached_threads= wake_thread=0;
  slave_open_temp_tables= 0;
  cached_thread_count= 0;
  opt_endinfo= using_udf_functions= 0;
  opt_using_transactions= 0;
  abort_loop= select_thread_in_use= signal_thread_in_use= 0;
  ready_to_exit= shutdown_in_progress= grant_option= 0;
  aborted_threads= aborted_connects= 0;
  delayed_insert_threads= delayed_insert_writes= delayed_rows_in_use= 0;
  delayed_insert_errors= thread_created= 0;
  specialflag= 0;
  binlog_cache_use=  binlog_cache_disk_use= 0;
  max_used_connections= slow_launch_threads = 0;
  mysqld_user= mysqld_chroot= opt_init_file= opt_bin_logname = 0;
  prepared_stmt_count= 0;
  errmesg= 0;
  mysqld_unix_port= opt_mysql_tmpdir= my_bind_addr_str= NullS;
  bzero((uchar*) &mysql_tmpdir_list, sizeof(mysql_tmpdir_list));
  bzero((char *) &global_status_var, sizeof(global_status_var));
  opt_large_pages= 0;
#if defined(ENABLED_DEBUG_SYNC)
  opt_debug_sync_timeout= 0;
#endif /* defined(ENABLED_DEBUG_SYNC) */
  key_map_full.set_all();

  /* Character sets */
  system_charset_info= &my_charset_utf8_general_ci;
  files_charset_info= &my_charset_utf8_general_ci;
  national_charset_info= &my_charset_utf8_general_ci;
  table_alias_charset= &my_charset_bin;
  character_set_filesystem= &my_charset_bin;

  opt_date_time_formats[0]= opt_date_time_formats[1]= opt_date_time_formats[2]= 0;

  /* Things with default values that are not zero */
  delay_key_write_options= (uint) DELAY_KEY_WRITE_ON;
  slave_exec_mode_options= 0;
  slave_exec_mode_options= find_bit_type_or_exit(slave_exec_mode_str,
                                                 &slave_exec_mode_typelib,
                                                 NULL,
                                                 &error);
  /* Slave type conversions */
  slave_type_conversions_options= 0;
  slave_type_conversions_options=
    find_bit_type_or_exit(slave_type_conversions_default,
                          &slave_type_conversions_typelib,
                          NULL,
                          &error);
  /* Default mode string must not yield a error. */
  DBUG_ASSERT(!error);
  if (error)
    return 1;
  opt_specialflag= SPECIAL_ENGLISH;
  unix_sock= ip_sock= INVALID_SOCKET;
  mysql_home_ptr= mysql_home;
  pidfile_name_ptr= pidfile_name;
  log_error_file_ptr= log_error_file;
  language_ptr= language;
  mysql_data_home= mysql_real_data_home;
  thd_startup_options= (OPTION_AUTO_IS_NULL | OPTION_BIN_LOG |
                        OPTION_QUOTE_SHOW_CREATE | OPTION_SQL_NOTES);
  protocol_version= PROTOCOL_VERSION;
  what_to_log= ~ (1L << (uint) COM_TIME);
  refresh_version= 1L;	/* Increments on each reload */
  global_query_id= thread_id= 1L;
  strmov(server_version, MYSQL_SERVER_VERSION);
  myisam_recover_options_str= sql_mode_str= "OFF";
  myisam_stats_method_str= "nulls_unequal";
  my_bind_addr = htonl(INADDR_ANY);
  threads.empty();
  thread_cache.empty();
  key_caches.empty();
  if (!(dflt_key_cache= get_or_create_key_cache(default_key_cache_base.str,
                                                default_key_cache_base.length)))
  {
    sql_print_error("Cannot allocate the keycache");
    return 1;
  }
  /* set key_cache_hash.default_value = dflt_key_cache */
  multi_keycache_init();

  /* Set directory paths */
  strmake(language, LANGUAGE, sizeof(language)-1);
  strmake(mysql_real_data_home, get_relative_path(MYSQL_DATADIR),
	  sizeof(mysql_real_data_home)-1);
  mysql_data_home_buff[0]=FN_CURLIB;	// all paths are relative from here
  mysql_data_home_buff[1]=0;
  mysql_data_home_len= 2;

  /* Replication parameters */
  master_user= (char*) "test";
  master_password= master_host= 0;
  master_info_file= (char*) "master.info",
    relay_log_info_file= (char*) "relay-log.info";
  master_ssl_key= master_ssl_cert= master_ssl_ca=
    master_ssl_capath= master_ssl_cipher= 0;
  report_user= report_password = report_host= 0;	/* TO BE DELETED */
  opt_relay_logname= opt_relaylog_index_name= 0;

  /* Variables in libraries */
  charsets_dir= 0;
  default_character_set_name= (char*) MYSQL_DEFAULT_CHARSET_NAME;
  default_collation_name= compiled_default_collation_name;
  sys_charset_system.value= (char*) system_charset_info->csname;
  character_set_filesystem_name= (char*) "binary";
  lc_time_names_name= (char*) "en_US";
  /* Set default values for some option variables */
  default_storage_engine_str= (char*) "MyISAM";
  global_system_variables.table_plugin= NULL;
  global_system_variables.tx_isolation= ISO_REPEATABLE_READ;
  global_system_variables.select_limit= (ulonglong) HA_POS_ERROR;
  max_system_variables.select_limit=    (ulonglong) HA_POS_ERROR;
  global_system_variables.max_join_size= (ulonglong) HA_POS_ERROR;
  max_system_variables.max_join_size=   (ulonglong) HA_POS_ERROR;
  global_system_variables.old_passwords= 0;
  global_system_variables.old_alter_table= 0;
  global_system_variables.binlog_format= BINLOG_FORMAT_UNSPEC;
  /*
    Default behavior for 4.1 and 5.0 is to treat NULL values as unequal
    when collecting index statistics for MyISAM tables.
  */
  global_system_variables.myisam_stats_method= MI_STATS_METHOD_NULLS_NOT_EQUAL;
  
  global_system_variables.optimizer_switch= OPTIMIZER_SWITCH_DEFAULT;
  /* Variables that depends on compile options */
#ifndef DBUG_OFF
  default_dbug_option=IF_WIN("d:t:i:O,\\mysqld.trace",
			     "d:t:i:o,/tmp/mysqld.trace");
#endif
  opt_error_log= IF_WIN(1,0);
#ifdef COMMUNITY_SERVER
    have_community_features = SHOW_OPTION_YES;
#else
    have_community_features = SHOW_OPTION_NO;
#endif
  global_system_variables.ndb_index_stat_enable=FALSE;
  max_system_variables.ndb_index_stat_enable=TRUE;
  global_system_variables.ndb_index_stat_cache_entries=32;
  max_system_variables.ndb_index_stat_cache_entries=~0L;
  global_system_variables.ndb_index_stat_update_freq=20;
  max_system_variables.ndb_index_stat_update_freq=~0L;

#ifdef HAVE_OPENSSL
  have_ssl=SHOW_OPTION_YES;
#else
  have_ssl=SHOW_OPTION_NO;
#endif
#ifdef HAVE_BROKEN_REALPATH
  have_symlink=SHOW_OPTION_NO;
#else
  have_symlink=SHOW_OPTION_YES;
#endif
#ifdef HAVE_DLOPEN
  have_dlopen=SHOW_OPTION_YES;
#else
  have_dlopen=SHOW_OPTION_NO;
#endif
#ifdef HAVE_QUERY_CACHE
  have_query_cache=SHOW_OPTION_YES;
#else
  have_query_cache=SHOW_OPTION_NO;
#endif
#ifdef HAVE_SPATIAL
  have_geometry=SHOW_OPTION_YES;
#else
  have_geometry=SHOW_OPTION_NO;
#endif
#ifdef HAVE_RTREE_KEYS
  have_rtree_keys=SHOW_OPTION_YES;
#else
  have_rtree_keys=SHOW_OPTION_NO;
#endif
#ifdef HAVE_CRYPT
  have_crypt=SHOW_OPTION_YES;
#else
  have_crypt=SHOW_OPTION_NO;
#endif
#ifdef HAVE_COMPRESS
  have_compress= SHOW_OPTION_YES;
#else
  have_compress= SHOW_OPTION_NO;
#endif
#ifdef HAVE_LIBWRAP
  libwrapName= NullS;
#endif
#ifdef HAVE_OPENSSL
  des_key_file = 0;
  ssl_acceptor_fd= 0;
#endif
#ifdef HAVE_SMEM
  shared_memory_base_name= default_shared_memory_base_name;
#endif
#if !defined(my_pthread_setprio) && !defined(HAVE_PTHREAD_SETSCHEDPARAM)
  opt_specialflag |= SPECIAL_NO_PRIOR;
#endif

#if defined(__WIN__) || defined(__NETWARE__)
  /* Allow Win32 and NetWare users to move MySQL anywhere */
  {
    char prg_dev[LIBLEN];
#if defined __WIN__
	char executing_path_name[LIBLEN];
	if (!test_if_hard_path(my_progname))
	{
		// we don't want to use GetModuleFileName inside of my_path since
		// my_path is a generic path dereferencing function and here we care
		// only about the executing binary.
		GetModuleFileName(NULL, executing_path_name, sizeof(executing_path_name));
		my_path(prg_dev, executing_path_name, NULL);
	}
	else
#endif
    my_path(prg_dev,my_progname,"mysql/bin");
    strcat(prg_dev,"/../");			// Remove 'bin' to get base dir
    cleanup_dirname(mysql_home,prg_dev);
  }
#else
  const char *tmpenv;
  if (!(tmpenv = getenv("MY_BASEDIR_VERSION")))
    tmpenv = DEFAULT_MYSQL_HOME;
  (void) strmake(mysql_home, tmpenv, sizeof(mysql_home)-1);
#endif
  return 0;
}


my_bool
mysqld_get_one_option(int optid,
                      const struct my_option *opt __attribute__((unused)),
                      char *argument)
{
  int error;

  switch(optid) {
  case '#':
#ifndef DBUG_OFF
    DBUG_SET_INITIAL(argument ? argument : default_dbug_option);
#endif
    opt_endinfo=1;				/* unireg: memory allocation */
    break;
  case '0':
    WARN_DEPRECATED(NULL, VER_CELOSIA, "--log-long-format", "--log-short-format");
    break;
  case 'a':
    global_system_variables.sql_mode= fix_sql_mode(MODE_ANSI);
    global_system_variables.tx_isolation= ISO_SERIALIZABLE;
    break;
  case 'b':
    strmake(mysql_home,argument,sizeof(mysql_home)-1);
    break;
  case OPT_DEFAULT_CHARACTER_SET_OLD: // --default-character-set
    WARN_DEPRECATED(NULL, VER_CELOSIA, 
                    "--default-character-set",
                    "--character-set-server");
    /* Fall through */
  case 'C':
    if (default_collation_name == compiled_default_collation_name)
      default_collation_name= 0;
    break;
  case 'l':
    WARN_DEPRECATED(NULL, "7.0", "--log", "'--general_log'/'--general_log_file'");
    opt_log=1;
    break;
  case 'h':
    strmake(mysql_real_data_home,argument, sizeof(mysql_real_data_home)-1);
    /* Correct pointer set by my_getopt (for embedded library) */
    mysql_data_home= mysql_real_data_home;
    mysql_data_home_len= strlen(mysql_data_home);
    break;
  case 'u':
    if (!mysqld_user || !strcmp(mysqld_user, argument))
      mysqld_user= argument;
    else
      sql_print_warning("Ignoring user change to '%s' because the user was set to '%s' earlier on the command line\n", argument, mysqld_user);
    break;
  case 'L':
    strmake(language, argument, sizeof(language)-1);
    break;
  case 'O':
    WARN_DEPRECATED(NULL, VER_CELOSIA, "--set-variable", "--variable-name=value");
    break;
#ifdef HAVE_REPLICATION
  case OPT_SLAVE_SKIP_ERRORS:
    init_slave_skip_errors(argument);
    break;
  case OPT_SLAVE_EXEC_MODE:
    slave_exec_mode_options= find_bit_type_or_exit(argument,
                                                   &slave_exec_mode_typelib,
                                                   "", &error);
    if (error)
      return 1;
    break;
  case OPT_SLAVE_TYPE_CONVERSIONS:
    slave_type_conversions_options= (uint)
      find_bit_type_or_exit(argument, &slave_type_conversions_typelib, "", &error);
    if (error)
      return 1;
    break;
#endif
  case OPT_SAFEMALLOC_MEM_LIMIT:
#if !defined(DBUG_OFF) && defined(SAFEMALLOC)
    sf_malloc_mem_limit = atoi(argument);
#endif
    break;
#include <sslopt-case.h>
#ifndef EMBEDDED_LIBRARY
  case 'V':
    print_version();
    exit(0);
#endif /*EMBEDDED_LIBRARY*/
  case OPT_WARNINGS:
    WARN_DEPRECATED(NULL, VER_CELOSIA, "--warnings", "--log-warnings");
    /* Note: fall-through to 'W' */
  case 'W':
    if (!argument)
      global_system_variables.log_warnings++;
    else if (argument == disabled_my_option)
      global_system_variables.log_warnings= 0L;
    else
      global_system_variables.log_warnings= atoi(argument);
    break;
  case 'T':
    test_flags= argument ? (uint) atoi(argument) : 0;
    opt_endinfo=1;
    break;
  case (int) OPT_DEFAULT_COLLATION_OLD:
    WARN_DEPRECATED(NULL, VER_CELOSIA, "--default-collation", "--collation-server");
    break;
  case (int) OPT_SAFE_SHOW_DB:
    WARN_DEPRECATED(NULL, VER_CELOSIA, "--safe-show-database", "GRANT SHOW DATABASES");
    break;
  case (int) OPT_LOG_BIN_TRUST_FUNCTION_CREATORS_OLD:
    WARN_DEPRECATED(NULL, VER_CELOSIA, "--log-bin-trust-routine-creators", "--log-bin-trust-function-creators");
    break;
  case (int) OPT_ENABLE_LOCK:
    WARN_DEPRECATED(NULL, VER_CELOSIA, "--enable-locking", "--external-locking");
    break;
  case (int) OPT_BIG_TABLES:
    thd_startup_options|=OPTION_BIG_TABLES;
    break;
  case (int) OPT_IGNORE_BUILTIN_INNODB:
    opt_ignore_builtin_innodb= 1;
    break;
  case (int) OPT_ISAM_LOG:
    opt_myisam_log=1;
    break;
  case (int) OPT_UPDATE_LOG:
    WARN_DEPRECATED(NULL, VER_CELOSIA, "--log-update", "--log-bin");
    opt_update_log=1;
    break;
  case (int) OPT_BIN_LOG:
    opt_bin_log= test(argument != disabled_my_option);
    break;
  case (int) OPT_ERROR_LOG_FILE:
    opt_error_log= 1;
    break;
#ifdef HAVE_REPLICATION
  case (int) OPT_INIT_RPL_ROLE:
  {
    int role;
    role= find_type_or_exit(argument, &rpl_role_typelib, opt->name);
    rpl_status = (role == 1) ?  RPL_AUTH_MASTER : RPL_IDLE_SLAVE;
    break;
  }
  case (int)OPT_REPLICATE_IGNORE_DB:
  {
    rpl_filter->add_ignore_db(argument);
    break;
  }
  case (int)OPT_REPLICATE_DO_DB:
  {
    rpl_filter->add_do_db(argument);
    break;
  }
  case (int)OPT_REPLICATE_REWRITE_DB:
  {
    char* key = argument,*p, *val;

    if (!(p= strstr(argument, "->")))
    {
      sql_print_error("Bad syntax in replicate-rewrite-db - missing '->'!\n");
      return 1;
    }
    val= p--;
    while (my_isspace(mysqld_charset, *p) && p > argument)
      *p-- = 0;
    if (p == argument)
    {
      sql_print_error("Bad syntax in replicate-rewrite-db - empty FROM db!\n");
      return 1;
    }
    *val= 0;
    val+= 2;
    while (*val && my_isspace(mysqld_charset, *val))
      val++;
    if (!*val)
    {
      sql_print_error("Bad syntax in replicate-rewrite-db - empty TO db!\n");
      return 1;
    }

    rpl_filter->add_db_rewrite(key, val);
    break;
  }

  case (int)OPT_BINLOG_IGNORE_DB:
  {
    binlog_filter->add_ignore_db(argument);
    break;
  }
  case OPT_BINLOG_FORMAT:
  {
    int id;
    id= find_type_or_exit(argument, &binlog_format_typelib, opt->name);
    global_system_variables.binlog_format= opt_binlog_format_id= id - 1;
    break;
  }
  case (int)OPT_BINLOG_DO_DB:
  {
    binlog_filter->add_do_db(argument);
    break;
  }
  case (int)OPT_REPLICATE_DO_TABLE:
  {
    if (rpl_filter->add_do_table(argument))
    {
      sql_print_error("Could not add do table rule '%s'!\n", argument);
      return 1;
    }
    break;
  }
  case (int)OPT_REPLICATE_WILD_DO_TABLE:
  {
    if (rpl_filter->add_wild_do_table(argument))
    {
      sql_print_error("Could not add do table rule '%s'!\n", argument);
      return 1;
    }
    break;
  }
  case (int)OPT_REPLICATE_WILD_IGNORE_TABLE:
  {
    if (rpl_filter->add_wild_ignore_table(argument))
    {
      sql_print_error("Could not add ignore table rule '%s'!\n", argument);
      return 1;
    }
    break;
  }
  case (int)OPT_REPLICATE_IGNORE_TABLE:
  {
    if (rpl_filter->add_ignore_table(argument))
    {
      sql_print_error("Could not add ignore table rule '%s'!\n", argument);
      return 1;
    }
    break;
  }
#endif /* HAVE_REPLICATION */
  case (int) OPT_SLOW_QUERY_LOG:
    WARN_DEPRECATED(NULL, "7.0", "--log_slow_queries", "'--slow_query_log'/'--slow_query_log_file'");
    opt_slow_log= 1;
    break;
#ifdef WITH_CSV_STORAGE_ENGINE
  case  OPT_LOG_OUTPUT:
  {
    if (!argument || !argument[0])
    {
      log_output_options= LOG_FILE;
      log_output_str= log_output_typelib.type_names[1];
    }
    else
    {
      log_output_str= argument;
      log_output_options=
        find_bit_type_or_exit(argument, &log_output_typelib, opt->name, &error);
      if (error)
        return 1;
  }
    break;
  }
#endif
  case OPT_EVENT_SCHEDULER:
#ifndef HAVE_EVENT_SCHEDULER
    sql_perror("Event scheduler is not supported in embedded build.");
#else
    if (Events::set_opt_event_scheduler(argument))
      return 1;
#endif
    break;
  case (int) OPT_SKIP_NEW:
    opt_specialflag|= SPECIAL_NO_NEW_FUNC;
    delay_key_write_options= (uint) DELAY_KEY_WRITE_NONE;
    myisam_concurrent_insert=0;
    myisam_recover_options= HA_RECOVER_NONE;
    sp_automatic_privileges=0;
    my_use_symdir=0;
    ha_open_options&= ~(HA_OPEN_ABORT_IF_CRASHED | HA_OPEN_DELAY_KEY_WRITE);
#ifdef HAVE_QUERY_CACHE
    query_cache_size=0;
#endif
    break;
  case (int) OPT_SAFE:
    opt_specialflag|= SPECIAL_SAFE_MODE;
    delay_key_write_options= (uint) DELAY_KEY_WRITE_NONE;
    myisam_recover_options= HA_RECOVER_DEFAULT;
    ha_open_options&= ~(HA_OPEN_DELAY_KEY_WRITE);
    break;
  case (int) OPT_SKIP_PRIOR:
    opt_specialflag|= SPECIAL_NO_PRIOR;
    sql_print_warning("The --skip-thread-priority startup option is deprecated "
                      "and will be removed in MySQL 7.0. MySQL 6.0 and up do not "
                      "give threads different priorities.");
    break;
  case (int) OPT_SKIP_LOCK:
    WARN_DEPRECATED(NULL, VER_CELOSIA, "--skip-locking", "--skip-external-locking");
    opt_external_locking=0;
    break;
  case (int) OPT_SQL_BIN_UPDATE_SAME:
    WARN_DEPRECATED(NULL, VER_CELOSIA, "--sql-bin-update-same", "the binary log");
    break;
  case (int) OPT_RECORD_BUFFER_OLD:
    WARN_DEPRECATED(NULL, VER_CELOSIA, "record_buffer", "read_buffer_size");
    break;
  case (int) OPT_SYMBOLIC_LINKS:
    WARN_DEPRECATED(NULL, VER_CELOSIA, "--use-symbolic-links", "--symbolic-links");
    break;
  case (int) OPT_SKIP_HOST_CACHE:
    opt_specialflag|= SPECIAL_NO_HOST_CACHE;
    break;
  case (int) OPT_SKIP_RESOLVE:
    opt_skip_name_resolve= 1;
    opt_specialflag|=SPECIAL_NO_RESOLVE;
    break;
  case (int) OPT_SKIP_NETWORKING:
#if defined(__NETWARE__)
    sql_perror("Can't start server: skip-networking option is currently not supported on NetWare");
    return 1;
#endif
    opt_disable_networking=1;
    mysqld_port=0;
    break;
  case (int) OPT_SKIP_SHOW_DB:
    opt_skip_show_db=1;
    opt_specialflag|=SPECIAL_SKIP_SHOW_DB;
    break;
  case (int) OPT_WANT_CORE:
    test_flags |= TEST_CORE_ON_SIGNAL;
    break;
  case (int) OPT_SKIP_STACK_TRACE:
    test_flags|=TEST_NO_STACKTRACE;
    break;
  case (int) OPT_SKIP_SYMLINKS:
    WARN_DEPRECATED(NULL, VER_CELOSIA, "--skip-symlink", "--skip-symbolic-links");
    my_use_symdir=0;
    break;
  case (int) OPT_BIND_ADDRESS:
    if ((my_bind_addr= (ulong) inet_addr(argument)) == INADDR_NONE)
    {
      struct hostent *ent;
      if (argument[0])
	ent=gethostbyname(argument);
      else
      {
	char myhostname[255];
	if (gethostname(myhostname,sizeof(myhostname)) < 0)
	{
	  sql_perror("Can't start server: cannot get my own hostname!");
          return 1;
	}
	ent=gethostbyname(myhostname);
      }
      if (!ent)
      {
	sql_perror("Can't start server: cannot resolve hostname!");
        return 1;
      }
      my_bind_addr = (ulong) ((in_addr*)ent->h_addr_list[0])->s_addr;
    }
    break;
  case (int) OPT_PID_FILE:
    strmake(pidfile_name, argument, sizeof(pidfile_name)-1);
    break;
#ifdef __WIN__
  case (int) OPT_STANDALONE:		/* Dummy option for NT */
    break;
#endif
  /*
    The following change issues a deprecation warning if the slave
    configuration is specified either in the my.cnf file or on
    the command-line. See BUG#21490.
  */
  case OPT_MASTER_HOST:
  case OPT_MASTER_USER:
  case OPT_MASTER_PASSWORD:
  case OPT_MASTER_PORT:
  case OPT_MASTER_CONNECT_RETRY:
  case OPT_MASTER_SSL:          
  case OPT_MASTER_SSL_KEY:
  case OPT_MASTER_SSL_CERT:       
  case OPT_MASTER_SSL_CAPATH:
  case OPT_MASTER_SSL_CIPHER:
  case OPT_MASTER_SSL_CA:
    if (!slave_warning_issued)                 //only show the warning once
    {
      slave_warning_issued = true;   
      WARN_DEPRECATED(NULL, "6.0", "for replication startup options", 
        "'CHANGE MASTER'");
    }
    break;
  case OPT_CONSOLE:
    if (opt_console)
      opt_error_log= 0;			// Force logs to stdout
    break;
  case (int) OPT_FLUSH:
    myisam_flush=1;
    flush_time=0;			// No auto flush
    break;
  case OPT_LOW_PRIORITY_UPDATES:
    thr_upgraded_concurrent_insert_lock= TL_WRITE_LOW_PRIORITY;
    global_system_variables.low_priority_updates=1;
    break;
  case OPT_BOOTSTRAP:
    opt_noacl=opt_bootstrap=1;
    break;
  case OPT_SERVER_ID:
    server_id_supplied = 1;
    break;
  case OPT_DELAY_KEY_WRITE_ALL:
    WARN_DEPRECATED(NULL, VER_CELOSIA, 
                    "--delay-key-write-for-all-tables",
                    "--delay-key-write=ALL");
    if (argument != disabled_my_option)
      argument= (char*) "ALL";
    /* Fall through */
  case OPT_DELAY_KEY_WRITE:
    if (argument == disabled_my_option)
      delay_key_write_options= (uint) DELAY_KEY_WRITE_NONE;
    else if (! argument)
      delay_key_write_options= (uint) DELAY_KEY_WRITE_ON;
    else
    {
      int type;
      type= find_type_or_exit(argument, &delay_key_write_typelib, opt->name);
      delay_key_write_options= (uint) type-1;
    }
    break;
  case OPT_MYISAM_MAX_EXTRA_SORT_FILE_SIZE:
    sql_print_warning("--myisam_max_extra_sort_file_size is deprecated and "
                      "does nothing in this version.  It will be removed in "
                      "a future release.");
    break;
  case OPT_CHARSETS_DIR:
    strmake(mysql_charsets_dir, argument, sizeof(mysql_charsets_dir)-1);
    charsets_dir = mysql_charsets_dir;
    break;
  case OPT_TX_ISOLATION:
  {
    int type;
    type= find_type_or_exit(argument, &tx_isolation_typelib, opt->name);
    global_system_variables.tx_isolation= (type-1);
    break;
  }
#ifdef WITH_NDBCLUSTER_STORAGE_ENGINE
  case OPT_NDB_MGMD:
  case OPT_NDB_NODEID:
  {
    int len= my_snprintf(opt_ndb_constrbuf+opt_ndb_constrbuf_len,
			 sizeof(opt_ndb_constrbuf)-opt_ndb_constrbuf_len,
			 "%s%s%s",opt_ndb_constrbuf_len > 0 ? ",":"",
			 optid == OPT_NDB_NODEID ? "nodeid=" : "",
			 argument);
    opt_ndb_constrbuf_len+= len;
  }
  /* fall through to add the connectstring to the end
   * and set opt_ndbcluster_connectstring
   */
  case OPT_NDB_CONNECTSTRING:
    if (opt_ndb_connectstring && opt_ndb_connectstring[0])
      my_snprintf(opt_ndb_constrbuf+opt_ndb_constrbuf_len,
		  sizeof(opt_ndb_constrbuf)-opt_ndb_constrbuf_len,
		  "%s%s", opt_ndb_constrbuf_len > 0 ? ",":"",
		  opt_ndb_connectstring);
    else
      opt_ndb_constrbuf[opt_ndb_constrbuf_len]= 0;
    opt_ndbcluster_connectstring= opt_ndb_constrbuf;
    break;
  case OPT_NDB_DISTRIBUTION:
    int id;
    id= find_type_or_exit(argument, &ndb_distribution_typelib, opt->name);
    opt_ndb_distribution_id= (enum ndb_distribution)(id-1);
    break;
  case OPT_NDB_EXTRA_LOGGING:
    if (!argument)
      ndb_extra_logging++;
    else if (argument == disabled_my_option)
      ndb_extra_logging= 0L;
    else
      ndb_extra_logging= atoi(argument);
    break;
#endif
  case OPT_MYISAM_RECOVER:
  {
    if (!argument)
    {
      myisam_recover_options=    HA_RECOVER_DEFAULT;
      myisam_recover_options_str= myisam_recover_typelib.type_names[0];
    }
    else if (!argument[0])
    {
      myisam_recover_options= HA_RECOVER_NONE;
      myisam_recover_options_str= "OFF";
    }
    else
    {
      myisam_recover_options_str=argument;
      myisam_recover_options=
        find_bit_type_or_exit(argument, &myisam_recover_typelib, opt->name,
                              &error);
      if (error)
        return 1;
    }
    ha_open_options|=HA_OPEN_ABORT_IF_CRASHED;
    break;
  }
  case OPT_CONCURRENT_INSERT:
    /* The following code is mainly here to emulate old behavior */
    if (!argument)                      /* --concurrent-insert */
      myisam_concurrent_insert= 1;
    else if (argument == disabled_my_option)
      myisam_concurrent_insert= 0;      /* --skip-concurrent-insert */
    break;
  case OPT_TC_HEURISTIC_RECOVER:
    tc_heuristic_recover= find_type_or_exit(argument,
                                            &tc_heuristic_recover_typelib,
                                            opt->name);
    break;
  case OPT_MYISAM_STATS_METHOD:
  {
    ulong method_conv;
    int method;
    LINT_INIT(method_conv);

    myisam_stats_method_str= argument;
    method= find_type_or_exit(argument, &myisam_stats_method_typelib,
                              opt->name);
    switch (method-1) {
    case 2:
      method_conv= MI_STATS_METHOD_IGNORE_NULLS;
      break;
    case 1:
      method_conv= MI_STATS_METHOD_NULLS_EQUAL;
      break;
    case 0:
    default:
      method_conv= MI_STATS_METHOD_NULLS_NOT_EQUAL;
      break;
    }
    global_system_variables.myisam_stats_method= method_conv;
    break;
  }
  case OPT_SQL_MODE:
  {
    sql_mode_str= argument;
    global_system_variables.sql_mode=
      find_bit_type_or_exit(argument, &sql_mode_typelib, opt->name, &error);
    if (error)
      return 1;
    global_system_variables.sql_mode= fix_sql_mode(global_system_variables.
						   sql_mode);
    break;
  }
  case OPT_OPTIMIZER_SWITCH:
  {
    bool not_used;
    char *error= 0;
    uint error_len= 0;
    optimizer_switch_str= argument;
    global_system_variables.optimizer_switch=
      (ulong)find_set_from_flags(&optimizer_switch_typelib, 
                                 optimizer_switch_typelib.count, 
                                 global_system_variables.optimizer_switch,
                                 global_system_variables.optimizer_switch,
                                 argument, strlen(argument), NULL,
                                 &error, &error_len, &not_used);
     if (error)
     {
       char buf[512];
       char *cbuf= buf;
       cbuf += my_snprintf(buf, 512, "Error in parsing optimizer_switch setting near %*s\n", error_len, error);
       sql_perror(buf);
       return 1;
     }
    break;
  }
  case OPT_ONE_THREAD:
    global_system_variables.thread_handling=
      SCHEDULER_ONE_THREAD_PER_CONNECTION;
    break;
  case OPT_THREAD_HANDLING:
  {
    global_system_variables.thread_handling=
      find_type_or_exit(argument, &thread_handling_typelib, opt->name)-1;
    break;
  }
  case OPT_FT_BOOLEAN_SYNTAX:
    if (ft_boolean_check_syntax_string((uchar*) argument))
    {
      sql_print_error("Invalid ft-boolean-syntax string: %s\n", argument);
      return 1;
    }
    strmake(ft_boolean_syntax, argument, sizeof(ft_boolean_syntax)-1);
    break;
  case OPT_SKIP_SAFEMALLOC:
#ifdef SAFEMALLOC
    sf_malloc_quick=1;
#endif
    break;
  case OPT_LOWER_CASE_TABLE_NAMES:
    lower_case_table_names= argument ? atoi(argument) : 1;
    lower_case_table_names_used= 1;
    break;
#ifdef HAVE_STACK_TRACE_ON_SEGV
  case OPT_DO_PSTACK:
    sql_print_warning("'--enable-pstack' is deprecated and will be removed "
                      "in a future release. A symbolic stack trace will be "
                      "printed after a crash whenever possible.");
    break;
#endif
#if defined(ENABLED_DEBUG_SYNC)
  case OPT_DEBUG_SYNC_TIMEOUT:
    /*
      Debug Sync Facility. See debug_sync.cc.
      Default timeout for WAIT_FOR action.
      Default value is zero (facility disabled).
      If option is given without an argument, supply a non-zero value.
    */
    if (!argument)
    {
      /* purecov: begin tested */
      opt_debug_sync_timeout= DEBUG_SYNC_DEFAULT_WAIT_TIMEOUT;
      /* purecov: end */
    }
    break;
#endif /* defined(ENABLED_DEBUG_SYNC) */
  case OPT_MAX_LONG_DATA_SIZE:
    max_long_data_size_used= true;
    WARN_DEPRECATED(NULL, VER_CELOSIA, "--max_long_data_size", "--max_allowed_packet");
    break;
  }
  return 0;
}


/** Handle arguments for multiple key caches. */
C_MODE_START
static void* mysql_getopt_value(const char *, uint,
                                const struct my_option *, int *);
C_MODE_END

static void*
mysql_getopt_value(const char *keyname, uint key_length,
		   const struct my_option *option, int *error)
{
  if (error)
    *error= 0;
  switch (option->id) {
  case OPT_KEY_BUFFER_SIZE:
  case OPT_KEY_CACHE_BLOCK_SIZE:
  case OPT_KEY_CACHE_DIVISION_LIMIT:
  case OPT_KEY_CACHE_AGE_THRESHOLD:
  {
    KEY_CACHE *key_cache;
    if (!(key_cache= get_or_create_key_cache(keyname, key_length)))
    {
      if (error)
        *error= EXIT_OUT_OF_MEMORY;
      return 0;
    }
    switch (option->id) {
    case OPT_KEY_BUFFER_SIZE:
      return &key_cache->param_buff_size;
    case OPT_KEY_CACHE_BLOCK_SIZE:
      return &key_cache->param_block_size;
    case OPT_KEY_CACHE_DIVISION_LIMIT:
      return &key_cache->param_division_limit;
    case OPT_KEY_CACHE_AGE_THRESHOLD:
      return &key_cache->param_age_threshold;
    }
  }
  }
  return option->value;
}


extern "C" void option_error_reporter(enum loglevel level, const char *format, ...);

void option_error_reporter(enum loglevel level, const char *format, ...)
{
  va_list args;
  va_start(args, format);

  /* Don't print warnings for --loose options during bootstrap */
  if (level == ERROR_LEVEL || !opt_bootstrap ||
      global_system_variables.log_warnings)
  {
    vprint_msg_to_log(level, format, args);
  }
  va_end(args);
}


/**
  @todo
  - FIXME add EXIT_TOO_MANY_ARGUMENTS to "mysys_err.h" and return that code?
*/
static int get_options(int *argc,char **argv)
{
  int ho_error;

  my_getopt_register_get_addr(mysql_getopt_value);
  strmake(def_ft_boolean_syntax, ft_boolean_syntax,
	  sizeof(ft_boolean_syntax)-1);
  my_getopt_error_reporter= option_error_reporter;

  /* Skip unknown options so that they may be processed later by plugins */
  my_getopt_skip_unknown= TRUE;

  if ((ho_error= handle_options(argc, &argv, my_long_options,
                                mysqld_get_one_option)))
    return ho_error;
  (*argc)++; /* add back one for the progname handle_options removes */
             /* no need to do this for argv as we are discarding it. */

  if ((opt_log_slow_admin_statements || opt_log_queries_not_using_indexes ||
       opt_log_slow_slave_statements) &&
      !opt_slow_log)
    sql_print_warning("options --log-slow-admin-statements, --log-queries-not-using-indexes and --log-slow-slave-statements have no effect if --log_slow_queries is not set");
  if (global_system_variables.net_buffer_length > 
      global_system_variables.max_allowed_packet)
  {
    sql_print_warning("net_buffer_length (%lu) is set to be larger "
                      "than max_allowed_packet (%lu). Please rectify.",
                      global_system_variables.net_buffer_length, 
                      global_system_variables.max_allowed_packet);
  }

#if defined(HAVE_BROKEN_REALPATH)
  my_use_symdir=0;
  my_disable_symlinks=1;
  have_symlink=SHOW_OPTION_NO;
#else
  if (!my_use_symdir)
  {
    my_disable_symlinks=1;
    have_symlink=SHOW_OPTION_DISABLED;
  }
#endif
  if (opt_debugging)
  {
    /* Allow break with SIGINT, no core or stack trace */
    test_flags|= TEST_SIGINT | TEST_NO_STACKTRACE;
    test_flags&= ~TEST_CORE_ON_SIGNAL;
  }
  /* Set global MyISAM variables from delay_key_write_options */
  fix_delay_key_write((THD*) 0, OPT_GLOBAL);
  /* Set global slave_exec_mode from its option */
  fix_slave_exec_mode();

#ifndef EMBEDDED_LIBRARY
  if (mysqld_chroot)
    set_root(mysqld_chroot);
#else
  global_system_variables.thread_handling = SCHEDULER_NO_THREADS;
  max_allowed_packet= global_system_variables.max_allowed_packet;
  net_buffer_length= global_system_variables.net_buffer_length;
#endif
  if (fix_paths())
    return 1;

  /*
    Set some global variables from the global_system_variables
    In most cases the global variables will not be used
  */
  my_disable_locking= myisam_single_user= test(opt_external_locking == 0);
  my_default_record_cache_size=global_system_variables.read_buff_size;
  myisam_max_temp_length=
    (my_off_t) global_system_variables.myisam_max_sort_file_size;

  /* Set global variables based on startup options */
  myisam_block_size=(uint) 1 << my_bit_log2(opt_myisam_block_size);

  /* long_query_time is in microseconds */
  global_system_variables.long_query_time= max_system_variables.long_query_time=
    (longlong) (long_query_time * 1000000.0);

  if (opt_short_log_format)
    opt_specialflag|= SPECIAL_SHORT_LOG_FORMAT;

  if (init_global_datetime_format(MYSQL_TIMESTAMP_DATE,
				  &global_system_variables.date_format) ||
      init_global_datetime_format(MYSQL_TIMESTAMP_TIME,
				  &global_system_variables.time_format) ||
      init_global_datetime_format(MYSQL_TIMESTAMP_DATETIME,
				  &global_system_variables.datetime_format))
    return 1;

#ifdef EMBEDDED_LIBRARY
  one_thread_scheduler(&thread_scheduler);
#else
  if (global_system_variables.thread_handling <=
      SCHEDULER_ONE_THREAD_PER_CONNECTION)
    one_thread_per_connection_scheduler(&thread_scheduler);
  else if (global_system_variables.thread_handling == SCHEDULER_NO_THREADS)
    one_thread_scheduler(&thread_scheduler);
  else
    pool_of_threads_scheduler(&thread_scheduler);  /* purecov: tested */
#endif

  /*
    If max_long_data_size is not specified explicitly use
    value of max_allowed_packet.
  */
  if (!max_long_data_size_used)
    max_long_data_size= global_system_variables.max_allowed_packet;

  return 0;
}


/*
  Create version name for running mysqld version
  We automaticly add suffixes -debug, -embedded and -log to the version
  name to make the version more descriptive.
  (MYSQL_SERVER_SUFFIX is set by the compilation environment)
*/

static void set_server_version(void)
{
  char *end= strxmov(server_version, MYSQL_SERVER_VERSION,
                     MYSQL_SERVER_SUFFIX_STR, NullS);
#ifdef EMBEDDED_LIBRARY
  end= strmov(end, "-embedded");
#endif
#ifndef DBUG_OFF
  if (!strstr(MYSQL_SERVER_SUFFIX_STR, "-debug"))
    end= strmov(end, "-debug");
#endif
  if (opt_log || opt_update_log || opt_slow_log || opt_bin_log)
    strmov(end, "-log");                        // This may slow down system
}


static char *get_relative_path(const char *path)
{
  if (test_if_hard_path(path) &&
      is_prefix(path,DEFAULT_MYSQL_HOME) &&
      strcmp(DEFAULT_MYSQL_HOME,FN_ROOTDIR))
  {
    path+=(uint) strlen(DEFAULT_MYSQL_HOME);
    while (*path == FN_LIBCHAR)
      path++;
  }
  return (char*) path;
}


/**
  Fix filename and replace extension where 'dir' is relative to
  mysql_real_data_home.
  @return
    1 if len(path) > FN_REFLEN
*/

bool
fn_format_relative_to_data_home(char * to, const char *name,
				const char *dir, const char *extension)
{
  char tmp_path[FN_REFLEN];
  if (!test_if_hard_path(dir))
  {
    strxnmov(tmp_path,sizeof(tmp_path)-1, mysql_real_data_home,
	     dir, NullS);
    dir=tmp_path;
  }
  return !fn_format(to, name, dir, extension,
		    MY_APPEND_EXT | MY_UNPACK_FILENAME | MY_SAFE_PATH);
}


/**
  Test a file path to determine if the path is compatible with the secure file
  path restriction.
 
  @param path null terminated character string

  @return
    @retval TRUE The path is secure
    @retval FALSE The path isn't secure
*/

bool is_secure_file_path(char *path)
{
  char buff1[FN_REFLEN], buff2[FN_REFLEN];
  size_t opt_secure_file_priv_len;
  /*
    All paths are secure if opt_secure_file_path is 0
  */
  if (!opt_secure_file_priv)
    return TRUE;

  opt_secure_file_priv_len= strlen(opt_secure_file_priv);

  if (strlen(path) >= FN_REFLEN)
    return FALSE;

  if (my_realpath(buff1, path, 0))
  {
    /*
      The supplied file path might have been a file and not a directory.
    */
    int length= (int)dirname_length(path);
    if (length >= FN_REFLEN)
      return FALSE;
    memcpy(buff2, path, length);
    buff2[length]= '\0';
    if (length == 0 || my_realpath(buff1, buff2, 0))
      return FALSE;
  }
  convert_dirname(buff2, buff1, NullS);
  if (!lower_case_file_system)
  {
    if (strncmp(opt_secure_file_priv, buff2, opt_secure_file_priv_len))
      return FALSE;
  }
  else
  {
    if (files_charset_info->coll->strnncoll(files_charset_info,
                                            (uchar *) buff2, strlen(buff2),
                                            (uchar *) opt_secure_file_priv,
                                            opt_secure_file_priv_len,
                                            TRUE))
      return FALSE;
  }
  return TRUE;
}


static int fix_paths(void)
{
  char buff[FN_REFLEN],*pos;
  convert_dirname(mysql_home,mysql_home,NullS);
  /* Resolve symlinks to allow 'mysql_home' to be a relative symlink */
  my_realpath(mysql_home,mysql_home,MYF(0));
  /* Ensure that mysql_home ends in FN_LIBCHAR */
  pos=strend(mysql_home);
  if (pos[-1] != FN_LIBCHAR)
  {
    pos[0]= FN_LIBCHAR;
    pos[1]= 0;
  }
  convert_dirname(language,language,NullS);
  convert_dirname(mysql_real_data_home,mysql_real_data_home,NullS);
  (void) my_load_path(mysql_home,mysql_home,""); // Resolve current dir
  (void) my_load_path(mysql_real_data_home,mysql_real_data_home,mysql_home);
  (void) my_load_path(pidfile_name,pidfile_name,mysql_real_data_home);
  (void) my_load_path(opt_plugin_dir, opt_plugin_dir_ptr ? opt_plugin_dir_ptr :
                                      get_relative_path(PLUGINDIR), mysql_home);
  opt_plugin_dir_ptr= opt_plugin_dir;

  my_realpath(mysql_unpacked_real_data_home, mysql_real_data_home, MYF(0));
  mysql_unpacked_real_data_home_len= 
    (int) strlen(mysql_unpacked_real_data_home);
  if (mysql_unpacked_real_data_home[mysql_unpacked_real_data_home_len-1] == FN_LIBCHAR)
    --mysql_unpacked_real_data_home_len;

  char *sharedir=get_relative_path(SHAREDIR);
  if (test_if_hard_path(sharedir))
    strmake(buff,sharedir,sizeof(buff)-1);		/* purecov: tested */
  else
    strxnmov(buff,sizeof(buff)-1,mysql_home,sharedir,NullS);
  convert_dirname(buff,buff,NullS);
  (void) my_load_path(language,language,buff);

  /* If --character-sets-dir isn't given, use shared library dir */
  if (charsets_dir != mysql_charsets_dir)
  {
    strxnmov(mysql_charsets_dir, sizeof(mysql_charsets_dir)-1, buff,
	     CHARSET_DIR, NullS);
  }
  (void) my_load_path(mysql_charsets_dir, mysql_charsets_dir, buff);
  convert_dirname(mysql_charsets_dir, mysql_charsets_dir, NullS);
  charsets_dir=mysql_charsets_dir;

  if (init_tmpdir(&mysql_tmpdir_list, opt_mysql_tmpdir))
    return 1;
#ifdef HAVE_REPLICATION
  if (!slave_load_tmpdir)
  {
    if (!(slave_load_tmpdir = (char*) my_strdup(mysql_tmpdir, MYF(MY_FAE))))
      return 1;
  }
#endif /* HAVE_REPLICATION */
  /*
    Convert the secure-file-priv option to system format, allowing
    a quick strcmp to check if read or write is in an allowed dir
   */
  if (opt_secure_file_priv)
  {
    if (*opt_secure_file_priv == 0)
    {
      my_free(opt_secure_file_priv, MYF(0));
      opt_secure_file_priv= 0;
    }
    else
    {
      if (strlen(opt_secure_file_priv) >= FN_REFLEN)
        opt_secure_file_priv[FN_REFLEN-1]= '\0';
      if (my_realpath(buff, opt_secure_file_priv, 0))
      {
        sql_print_warning("Failed to normalize the argument for --secure-file-priv.");
        return 1;
      }
      char *secure_file_real_path= (char *)my_malloc(FN_REFLEN, MYF(MY_FAE));
      convert_dirname(secure_file_real_path, buff, NullS);
      my_free(opt_secure_file_priv, MYF(0));
      opt_secure_file_priv= secure_file_real_path;
    }
  }
  
  return 0;
}


static ulong find_bit_type_or_exit(const char *x, TYPELIB *bit_lib,
                                   const char *option, int *error)
{
  ulong result;
  const char **ptr;
  
  *error= 0;
  if ((result= find_bit_type(x, bit_lib)) == ~(ulong) 0)
  {
    char *buff= (char *) my_alloca(2048);
    char *cbuf;
    ptr= bit_lib->type_names;
    cbuf= buff + ((!*x) ?
      my_snprintf(buff, 2048, "No option given to %s\n", option) :
      my_snprintf(buff, 2048, "Wrong option to %s. Option(s) given: %s\n",
                  option, x));
    cbuf+= my_snprintf(cbuf, 2048 - (cbuf-buff), "Alternatives are: '%s'", *ptr);
    while (*++ptr)
      cbuf+= my_snprintf(cbuf, 2048 - (cbuf-buff), ",'%s'", *ptr);
    my_snprintf(cbuf, 2048 - (cbuf-buff), "\n");
    sql_perror(buff);
    *error= 1;
    my_afree(buff);
    return 0;
  }

  return result;
}


/**
  @return
    a bitfield from a string of substrings separated by ','
    or
    ~(ulong) 0 on error.
*/

static ulong find_bit_type(const char *x, TYPELIB *bit_lib)
{
  bool found_end;
  int  found_count;
  const char *end,*i,*j;
  const char **array, *pos;
  ulong found,found_int,bit;
  DBUG_ENTER("find_bit_type");
  DBUG_PRINT("enter",("x: '%s'",x));

  found=0;
  found_end= 0;
  pos=(char *) x;
  while (*pos == ' ') pos++;
  found_end= *pos == 0;
  while (!found_end)
  {
    if (!*(end=strcend(pos,',')))		/* Let end point at fieldend */
    {
      while (end > pos && end[-1] == ' ')
	end--;					/* Skip end-space */
      found_end=1;
    }
    found_int=0; found_count=0;
    for (array=bit_lib->type_names, bit=1 ; (i= *array++) ; bit<<=1)
    {
      j=pos;
      while (j != end)
      {
	if (my_toupper(mysqld_charset,*i++) !=
            my_toupper(mysqld_charset,*j++))
	  goto skip;
      }
      found_int=bit;
      if (! *i)
      {
	found_count=1;
	break;
      }
      else if (j != pos)			// Half field found
      {
	found_count++;				// Could be one of two values
      }
skip: ;
    }
    if (found_count != 1)
      DBUG_RETURN(~(ulong) 0);				// No unique value
    found|=found_int;
    pos=end+1;
  }

  DBUG_PRINT("exit",("bit-field: %ld",(ulong) found));
  DBUG_RETURN(found);
} /* find_bit_type */


/**
  Check if file system used for databases is case insensitive.

  @param dir_name			Directory to test

  @retval
    -1  Don't know (Test failed)
  @retval
    0   File system is case sensitive
  @retval
    1   File system is case insensitive
*/

static int test_if_case_insensitive(const char *dir_name)
{
  int result= 0;
  File file;
  char buff[FN_REFLEN], buff2[FN_REFLEN];
  MY_STAT stat_info;
  DBUG_ENTER("test_if_case_insensitive");

  fn_format(buff, glob_hostname, dir_name, ".lower-test",
	    MY_UNPACK_FILENAME | MY_REPLACE_EXT | MY_REPLACE_DIR);
  fn_format(buff2, glob_hostname, dir_name, ".LOWER-TEST",
	    MY_UNPACK_FILENAME | MY_REPLACE_EXT | MY_REPLACE_DIR);
  (void) my_delete(buff2, MYF(0));
  if ((file= my_create(buff, 0666, O_RDWR, MYF(0))) < 0)
  {
    sql_print_warning("Can't create test file %s", buff);
    DBUG_RETURN(-1);
  }
  my_close(file, MYF(0));
  if (my_stat(buff2, &stat_info, MYF(0)))
    result= 1;					// Can access file
  (void) my_delete(buff, MYF(MY_WME));
  DBUG_PRINT("exit", ("result: %d", result));
  DBUG_RETURN(result);
}


#ifndef EMBEDDED_LIBRARY

/**
  Create file to store pid number.
*/
static void create_pid_file()
{
  File file;
  if ((file = my_create(pidfile_name,0664,
			O_WRONLY | O_TRUNC, MYF(MY_WME))) >= 0)
  {
    char buff[21], *end;
    end= int10_to_str((long) getpid(), buff, 10);
    *end++= '\n';
    if (!my_write(file, (uchar*) buff, (uint) (end-buff), MYF(MY_WME | MY_NABP)))
    {
      (void) my_close(file, MYF(0));
      return;
    }
    (void) my_close(file, MYF(0));
  }
  sql_perror("Can't start server: can't create PID file");
  exit(1);
}
#endif /* EMBEDDED_LIBRARY */

/** Clear most status variables. */
void refresh_status(THD *thd)
{
  pthread_mutex_lock(&LOCK_status);

  /* Add thread's status variabes to global status */
  add_to_status(&global_status_var, &thd->status_var);

  /* Reset thread's status variables */
  bzero((uchar*) &thd->status_var, sizeof(thd->status_var));

  /* Reset some global variables */
  reset_status_vars();

  /* Reset the counters of all key caches (default and named). */
  process_key_caches(reset_key_cache_counters);
#ifdef COMMUNITY_SERVER
  flush_status_time= time((time_t*) 0);
#endif
  pthread_mutex_unlock(&LOCK_status);

  /*
    Set max_used_connections to the number of currently open
    connections.  Lock LOCK_thread_count out of LOCK_status to avoid
    deadlocks.  Status reset becomes not atomic, but status data is
    not exact anyway.
  */
  pthread_mutex_lock(&LOCK_thread_count);
  max_used_connections= thread_count-delayed_insert_threads;
  pthread_mutex_unlock(&LOCK_thread_count);
}


/*****************************************************************************
  Instantiate variables for missing storage engines
  This section should go away soon
*****************************************************************************/

#ifndef WITH_NDBCLUSTER_STORAGE_ENGINE
ulong ndb_cache_check_time;
ulong ndb_extra_logging;
#endif

/*****************************************************************************
  Instantiate templates
*****************************************************************************/

#ifdef HAVE_EXPLICIT_TEMPLATE_INSTANTIATION
/* Used templates */
template class I_List<THD>;
template class I_List_iterator<THD>;
template class I_List<i_string>;
template class I_List<i_string_pair>;
template class I_List<NAMED_LIST>;
template class I_List<Statement>;
template class I_List_iterator<Statement>;
#endif<|MERGE_RESOLUTION|>--- conflicted
+++ resolved
@@ -7144,7 +7144,6 @@
    "it failed with a deadlock or elapsed lock wait timeout, "
    "before giving up and stopping.",
    &slave_trans_retries, &slave_trans_retries, 0,
-<<<<<<< HEAD
    GET_ULONG, REQUIRED_ARG, 10L, 0L, (longlong) ULONG_MAX, 0, 1, 0},
 #ifndef MCP_WL3733
   {"slave-allow-batching", 255,
@@ -7152,9 +7151,6 @@
    &slave_allow_batching, &slave_allow_batching,
    0, GET_BOOL, NO_ARG, 0, 0, 1, 0, 1, 0},
 #endif
-=======
-   GET_ULONG, REQUIRED_ARG, 10L, 0L, ULONG_MAX, 0, 1, 0},
->>>>>>> bb35915d
 #endif /* HAVE_REPLICATION */
   {"slow_launch_time", OPT_SLOW_LAUNCH_TIME,
    "If creating the thread takes longer than this value (in seconds), "
