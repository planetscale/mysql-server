/* Copyright (c) 2012, 2019, Oracle and/or its affiliates. All rights reserved.

   This program is free software; you can redistribute it and/or modify
   it under the terms of the GNU General Public License, version 2.0,
   as published by the Free Software Foundation.

   This program is also distributed with certain software (including
   but not limited to OpenSSL) that is licensed under separate terms,
   as designated in a particular file or component or in included license
   documentation.  The authors of MySQL hereby grant you an additional
   permission to link the program and your derivative works with the
   separately licensed software that they have included with MySQL.

   This program is distributed in the hope that it will be useful,
   but WITHOUT ANY WARRANTY; without even the implied warranty of
   MERCHANTABILITY or FITNESS FOR A PARTICULAR PURPOSE.  See the
   GNU General Public License, version 2.0, for more details.

   You should have received a copy of the GNU General Public License
   along with this program; if not, write to the Free Software
   Foundation, Inc., 51 Franklin St, Fifth Floor, Boston, MA 02110-1301  USA */

#include <AclAPI.h>
#include <accctrl.h>
#include <errno.h>

#include <mysql/components/services/log_builtins.h>
#include "my_config.h"
#include "my_sys.h"
#include "mysqld_error.h"
#include "sql/log.h"
#include "sql/mysqld.h"
#include "sql/named_pipe.h"

bool is_existing_windows_group_name(const char *group_name) {
  // First, let's get a SID for the given group name...
  BYTE soughtSID[SECURITY_MAX_SID_SIZE] = {0};
  DWORD size_sid = SECURITY_MAX_SID_SIZE;
  char referencedDomainName[MAX_PATH];
  DWORD size_referencedDomainName = MAX_PATH;
  SID_NAME_USE sid_name_use;

  if (!LookupAccountName(nullptr, group_name, soughtSID, &size_sid,
                         referencedDomainName, &size_referencedDomainName,
                         &sid_name_use)) {
    return false;
  }

  // sid_name_use is SidTypeAlias when group_name is a local group
  if (sid_name_use != SidTypeAlias && sid_name_use != SidTypeWellKnownGroup) {
    return false;
  }
  return true;
}

bool is_valid_named_pipe_full_access_group(const char *group_name) {
  // Treat the DEFAULT_NAMED_PIPE_FULL_ACCESS_GROUP value
  // as a special case: we (later) convert it to the "world" SID
<<<<<<< HEAD
  if (strcmp(group_name, DEFAULT_NAMED_PIPE_FULL_ACCESS_GROUP) == 0) {
    return true;
  }

  if (!group_name || group_name[0] == '\0' ||
      is_existing_windows_group_name(group_name)) {
    return true;
  } else {
    return false;
  }
=======
  if (!group_name || group_name[0] == '\0' ||
      strcmp(group_name, DEFAULT_NAMED_PIPE_FULL_ACCESS_GROUP) == 0 ||
      is_existing_windows_group_name(group_name))
  {
    return true;
  }
  return false;
>>>>>>> 324a749e
}

// return false on success, true on failure.
bool my_security_attr_add_rights_to_group(SECURITY_ATTRIBUTES *psa,
                                          const char *group_name,
                                          DWORD group_rights) {
  TCHAR last_error_msg[256];
  // First, let's get a SID for the given group name...
  BYTE soughtSID[SECURITY_MAX_SID_SIZE] = {0};
  DWORD size_sid = SECURITY_MAX_SID_SIZE;
  char referencedDomainName[MAX_PATH];
  DWORD size_referencedDomainName = MAX_PATH;
  SID_NAME_USE sid_name_use;

  // Treat the DEFAULT_NAMED_PIPE_FULL_ACCESS_GROUP value
  // as a special case: we  convert it to the "world" SID
  if (strcmp(group_name, DEFAULT_NAMED_PIPE_FULL_ACCESS_GROUP) == 0) {
    if (!CreateWellKnownSid(WinWorldSid, NULL, soughtSID, &size_sid)) {
      DWORD last_error_num = GetLastError();
      FormatMessage(FORMAT_MESSAGE_FROM_SYSTEM | FORMAT_MESSAGE_IGNORE_INSERTS,
                    NULL, last_error_num,
                    MAKELANGID(LANG_NEUTRAL, SUBLANG_DEFAULT), last_error_msg,
                    sizeof(last_error_msg) / sizeof(TCHAR), NULL);
      log_message(
          LOG_TYPE_ERROR, LOG_ITEM_LOG_PRIO, (longlong)ERROR_LEVEL,
          LOG_ITEM_LOG_LOOKUP, ER_NPIPE_CANT_CREATE,
          "my_security_attr_add_rights_to_group, CreateWellKnownSid failed",
          last_error_msg);
      return true;
    }
  } else {
    if (!LookupAccountName(NULL, group_name, soughtSID, &size_sid,
                           referencedDomainName, &size_referencedDomainName,
                           &sid_name_use)) {
      DWORD last_error_num = GetLastError();
      FormatMessage(FORMAT_MESSAGE_FROM_SYSTEM | FORMAT_MESSAGE_IGNORE_INSERTS,
                    NULL, last_error_num,
                    MAKELANGID(LANG_NEUTRAL, SUBLANG_DEFAULT), last_error_msg,
                    sizeof(last_error_msg) / sizeof(TCHAR), NULL);
      log_message(LOG_TYPE_ERROR, LOG_ITEM_LOG_PRIO, (longlong)ERROR_LEVEL,
                  LOG_ITEM_LOG_LOOKUP, ER_NPIPE_CANT_CREATE,
                  "LookupAccountName failed", last_error_msg);
      return true;
    }

    // sid_name_use is SidTypeAlias when group_name is a local group
    if (sid_name_use != SidTypeAlias && sid_name_use != SidTypeWellKnownGroup) {
      log_message(LOG_TYPE_ERROR, LOG_ITEM_LOG_PRIO, (longlong)ERROR_LEVEL,
                  LOG_ITEM_LOG_LOOKUP, ER_NPIPE_CANT_CREATE,
                  "LookupAccountName failed", "unexpected sid_name_use");
      return true;
    }
  }

  PACL pNewDACL = NULL;
  PACL pOldDACL = NULL;
  BOOL dacl_present_in_descriptor = FALSE;
  BOOL dacl_defaulted = FALSE;
  if (!GetSecurityDescriptorDacl(psa->lpSecurityDescriptor,
                                 &dacl_present_in_descriptor, &pOldDACL,
                                 &dacl_defaulted) ||
      !dacl_present_in_descriptor) {
    DWORD last_error_num = GetLastError();
    FormatMessage(FORMAT_MESSAGE_FROM_SYSTEM | FORMAT_MESSAGE_IGNORE_INSERTS,
                  NULL, last_error_num,
                  MAKELANGID(LANG_NEUTRAL, SUBLANG_DEFAULT), last_error_msg,
                  sizeof(last_error_msg) / sizeof(TCHAR), NULL);
    log_message(LOG_TYPE_ERROR, LOG_ITEM_LOG_PRIO, (longlong)ERROR_LEVEL,
                LOG_ITEM_LOG_LOOKUP, ER_NPIPE_CANT_CREATE,
                "GetSecurityDescriptorDacl failed", last_error_msg);
    return true;
  }

  // Just because GetSecurityDescriptorDacl succeeded doesn't mean we're out of
  // the woods: a NULL value for pOldDACL is a bad/unexpected thing, as is
  // dacl_defaulted == TRUE
  if (pOldDACL == nullptr || dacl_defaulted) {
    log_message(LOG_TYPE_ERROR, LOG_ITEM_LOG_PRIO, (longlong)ERROR_LEVEL,
                LOG_ITEM_LOG_LOOKUP, ER_NPIPE_CANT_CREATE,
                "Invalid DACL on named pipe",
                (pOldDACL == nullptr) ? "NULL DACL" : "Defaulted DACL");
    return true;
  }

  EXPLICIT_ACCESS ea;
  // Initialize an EXPLICIT_ACCESS structure for the new ACE.

  ZeroMemory(&ea, sizeof(EXPLICIT_ACCESS));
  ea.grfAccessPermissions = group_rights;
  ea.grfAccessMode = SET_ACCESS;
  ea.grfInheritance = NO_INHERITANCE;
  ea.Trustee.TrusteeForm = TRUSTEE_IS_SID;
  ea.Trustee.ptstrName = (LPSTR)soughtSID;

  // Create a new ACL that merges the new ACE
  // into the existing DACL.
  DWORD dwRes = SetEntriesInAcl(1, &ea, pOldDACL, &pNewDACL);
  if (ERROR_SUCCESS != dwRes) {
    char num_buff[20];
    int10_to_str(dwRes, num_buff, 10);
    log_message(LOG_TYPE_ERROR, LOG_ITEM_LOG_PRIO, (longlong)ERROR_LEVEL,
                LOG_ITEM_LOG_LOOKUP, ER_NPIPE_CANT_CREATE,
                "SetEntriesInAcl to add group permissions failed", num_buff);
    return true;
  }

  // Apply the new DACL to the existing security descriptor...
  if (!SetSecurityDescriptorDacl(psa->lpSecurityDescriptor, TRUE, pNewDACL,
                                 FALSE)) {
    DWORD last_error_num = GetLastError();
    FormatMessage(FORMAT_MESSAGE_FROM_SYSTEM | FORMAT_MESSAGE_IGNORE_INSERTS,
                  NULL, last_error_num,
                  MAKELANGID(LANG_NEUTRAL, SUBLANG_DEFAULT), last_error_msg,
                  sizeof(last_error_msg) / sizeof(TCHAR), NULL);
    log_message(LOG_TYPE_ERROR, LOG_ITEM_LOG_PRIO, (longlong)ERROR_LEVEL,
                LOG_ITEM_LOG_LOOKUP, ER_NPIPE_CANT_CREATE,
                "SetSecurityDescriptorDacl failed", last_error_msg);
    return true;
  }

  return false;
}

/**
  Creates an instance of a named pipe and returns a handle.

  @param ppsec_attr  Output argument: on exit, points to the security
                     attributes for the pipe.
  @param buffer_size Number of bytes to reserve for input and output buffers.
  @param name        The name of the pipe.
  @param name_buf    Output argument: null-terminated concatenation of
                     "\\.\pipe\" and name.
  @param buflen      The size of name_buff.
  @param full_access_group_name The name of the local Windows group whose
                                members will have full access to the named
                                pipe.

  @returns           Pipe handle, or INVALID_HANDLE_VALUE in case of error.

  @note  The entire pipe name string can be up to 256 characters long.
         Pipe names are not case sensitive.
 */
HANDLE create_server_named_pipe(SECURITY_ATTRIBUTES **ppsec_attr,
                                DWORD buffer_size, const char *name,
                                char *name_buf, size_t buflen,
                                const char *full_access_group_name) {
  HANDLE ret_handle = INVALID_HANDLE_VALUE;
  TCHAR last_error_msg[256];

  strxnmov(name_buf, buflen - 1, "\\\\.\\pipe\\", name, NullS);
  const char *perror = nullptr;
  // Set up security for the named pipe to provide full access to the owner
  // and minimal read/write access to others.
  if (my_security_attr_create(ppsec_attr, &perror, NAMED_PIPE_OWNER_PERMISSIONS,
                              NAMED_PIPE_EVERYONE_PERMISSIONS) != 0) {
    log_message(LOG_TYPE_ERROR, LOG_ITEM_LOG_PRIO, (longlong)ERROR_LEVEL,
                LOG_ITEM_LOG_LOOKUP, ER_NPIPE_CANT_CREATE,
                "my_security_attr_create", perror);
    return ret_handle;
  }

  if (full_access_group_name && full_access_group_name[0] != '\0') {
    if (my_security_attr_add_rights_to_group(
            *ppsec_attr, full_access_group_name,
            NAMED_PIPE_FULL_ACCESS_GROUP_PERMISSIONS)) {
      return ret_handle;
    }
  }

  ret_handle = CreateNamedPipe(
      name_buf,
      PIPE_ACCESS_DUPLEX | FILE_FLAG_OVERLAPPED |
          FILE_FLAG_FIRST_PIPE_INSTANCE | WRITE_DAC,
      PIPE_TYPE_BYTE | PIPE_READMODE_BYTE | PIPE_WAIT, PIPE_UNLIMITED_INSTANCES,
      buffer_size, buffer_size, NMPWAIT_USE_DEFAULT_WAIT, *ppsec_attr);

  if (ret_handle == INVALID_HANDLE_VALUE) {
    DWORD last_error_num = GetLastError();

    if (last_error_num == ERROR_ACCESS_DENIED) {
      log_message(LOG_TYPE_ERROR, LOG_ITEM_LOG_PRIO, (longlong)ERROR_LEVEL,
                  LOG_ITEM_LOG_LOOKUP, ER_NPIPE_PIPE_ALREADY_IN_USE, name);
    } else {
      FormatMessage(FORMAT_MESSAGE_FROM_SYSTEM | FORMAT_MESSAGE_IGNORE_INSERTS |
                        FORMAT_MESSAGE_MAX_WIDTH_MASK,
                    NULL, last_error_num,
                    MAKELANGID(LANG_NEUTRAL, SUBLANG_DEFAULT), last_error_msg,
                    sizeof(last_error_msg) / sizeof(TCHAR), NULL);
      char num_buff[20];
      int10_to_str(last_error_num, num_buff, 10);

      log_message(LOG_TYPE_ERROR, LOG_ITEM_LOG_PRIO, (longlong)ERROR_LEVEL,
                  LOG_ITEM_LOG_LOOKUP, ER_NPIPE_CANT_CREATE, last_error_msg,
                  num_buff);
    }
  }

  return ret_handle;
}<|MERGE_RESOLUTION|>--- conflicted
+++ resolved
@@ -56,26 +56,12 @@
 bool is_valid_named_pipe_full_access_group(const char *group_name) {
   // Treat the DEFAULT_NAMED_PIPE_FULL_ACCESS_GROUP value
   // as a special case: we (later) convert it to the "world" SID
-<<<<<<< HEAD
-  if (strcmp(group_name, DEFAULT_NAMED_PIPE_FULL_ACCESS_GROUP) == 0) {
-    return true;
-  }
-
-  if (!group_name || group_name[0] == '\0' ||
-      is_existing_windows_group_name(group_name)) {
-    return true;
-  } else {
-    return false;
-  }
-=======
   if (!group_name || group_name[0] == '\0' ||
       strcmp(group_name, DEFAULT_NAMED_PIPE_FULL_ACCESS_GROUP) == 0 ||
-      is_existing_windows_group_name(group_name))
-  {
+      is_existing_windows_group_name(group_name)) {
     return true;
   }
   return false;
->>>>>>> 324a749e
 }
 
 // return false on success, true on failure.
