--- conflicted
+++ resolved
@@ -18,23 +18,12 @@
 #ifndef NDB_EVENT_DATA_H
 #define NDB_EVENT_DATA_H
 
-<<<<<<< HEAD
 #include <stdio.h>
-=======
-#include <my_global.h> // my_alloc.h
-#include <my_alloc.h> // MEM_ROOT
->>>>>>> ee0adc2a
 
 #include "my_alloc.h" // MEM_ROOT
 #include "ndb_bitmap.h"
 #include <ndbapi/ndbapi_limits.h>
 
-<<<<<<< HEAD
-#include <ndbapi/ndbapi_limits.h>
-
-=======
->>>>>>> ee0adc2a
-#include "ndb_bitmap.h"
 
 class Ndb_event_data
 {
