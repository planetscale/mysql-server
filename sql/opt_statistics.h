#ifndef OPT_STATISTICS_INCLUDED
#define OPT_STATISTICS_INCLUDED

/*
<<<<<<< HEAD
   Copyright (c) 2014, 2017, Oracle and/or its affiliates. All rights reserved.
=======
   Copyright (c) 2014, 2021, Oracle and/or its affiliates.
>>>>>>> a2036369

   This program is free software; you can redistribute it and/or modify
   it under the terms of the GNU General Public License, version 2.0,
   as published by the Free Software Foundation.

   This program is also distributed with certain software (including
   but not limited to OpenSSL) that is licensed under separate terms,
   as designated in a particular file or component or in included license
   documentation.  The authors of MySQL hereby grant you an additional
   permission to link the program and your derivative works with the
   separately licensed software that they have included with MySQL.

   This program is distributed in the hope that it will be useful,
   but WITHOUT ANY WARRANTY; without even the implied warranty of
   MERCHANTABILITY or FITNESS FOR A PARTICULAR PURPOSE.  See the
   GNU General Public License, version 2.0, for more details.

   You should have received a copy of the GNU General Public License
   along with this program; if not, write to the Free Software
   Foundation, Inc., 51 Franklin St, Fifth Floor, Boston, MA 02110-1301  USA */

#include <sys/types.h>

#include "my_inttypes.h"  // IWYU pragma: keep

struct TABLE;

typedef float rec_per_key_t;
class KEY;

/**
  Guesstimate for "records per key" when index statistics is not available.

  @param table         the table
  @param key           the index
  @param used_keyparts the number of key part that should be included in the
                       estimate

  @return estimated records per key value
*/

rec_per_key_t guess_rec_per_key(const TABLE *const table, const KEY *const key,
                                uint used_keyparts);

#endif /* OPT_STATISTICS_INCLUDED */<|MERGE_RESOLUTION|>--- conflicted
+++ resolved
@@ -2,11 +2,7 @@
 #define OPT_STATISTICS_INCLUDED
 
 /*
-<<<<<<< HEAD
-   Copyright (c) 2014, 2017, Oracle and/or its affiliates. All rights reserved.
-=======
    Copyright (c) 2014, 2021, Oracle and/or its affiliates.
->>>>>>> a2036369
 
    This program is free software; you can redistribute it and/or modify
    it under the terms of the GNU General Public License, version 2.0,
