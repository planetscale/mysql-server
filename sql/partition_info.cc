--- conflicted
+++ resolved
@@ -673,21 +673,6 @@
   bool result= TRUE;
   DBUG_ENTER("partition_info::set_up_default_partitions");
 
-<<<<<<< HEAD
-  if (!part_handler)
-  {
-    default_partitions= 1;
-  }
-  else
-  {
-#ifndef MCP_BUG20585753
-    /* Only fetch default value when number of partitions is not known */
-    if (num_parts == 0)
-#endif
-    default_partitions= part_handler->get_default_num_partitions(info);
-  }
-=======
->>>>>>> 43e2cb93
 
   if (part_type != HASH_PARTITION)
   {
