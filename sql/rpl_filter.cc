--- conflicted
+++ resolved
@@ -271,8 +271,6 @@
 }
 
 
-<<<<<<< HEAD
-=======
 bool
 Rpl_filter::is_rewrite_empty()
 {
@@ -280,7 +278,6 @@
 }
 
 
->>>>>>> b7fc4388
 int
 Rpl_filter::add_do_table_array(const char* table_spec) 
 {
