--- conflicted
+++ resolved
@@ -20,7 +20,6 @@
    along with this program; if not, write to the Free Software
    Foundation, Inc., 51 Franklin St, Fifth Floor, Boston, MA 02110-1301  USA */
 
-<<<<<<< HEAD
 #include "sql/rpl_transaction_write_set_ctx.h"
 
 #include <stddef.h>
@@ -31,38 +30,27 @@
 #include "mysql/psi/mysql_mutex.h"
 #include "mysql/service_mysql_alloc.h"
 #include "mysql/service_rpl_transaction_write_set.h"  // Transaction_write_set
-#include "sql/current_thd.h"                          // current_thd
-#include "sql/debug_sync.h"                           // debug_sync_set_action
-#include "sql/mysqld_thd_manager.h"                   // Global_THD_manager
+#include "sql/binlog.h"
+#include "sql/current_thd.h"         // current_thd
+#include "sql/debug_sync.h"          // debug_sync_set_action
+#include "sql/mysqld_thd_manager.h"  // Global_THD_manager
 #include "sql/psi_memory_key.h"
 #include "sql/sql_class.h"  // THD
 #include "sql/transaction_info.h"
 
-Rpl_transaction_write_set_ctx::Rpl_transaction_write_set_ctx()
-    : m_has_missing_keys(false), m_has_related_foreign_keys(false) {
-  DBUG_TRACE;
-=======
-#include "rpl_transaction_write_set_ctx.h"
-
-#include "mysql/service_rpl_transaction_write_set.h" // Transaction_write_set
-#include "mysqld_thd_manager.h"                      // Global_THD_manager
-#include "sql_class.h"                               // THD
-#include "sql_parse.h"                               // Find_thd_with_id
-#include "debug_sync.h"                              // debug_sync_set_action
-#include "binlog.h"                              // get_opt_max_history_size
-
-int32 Rpl_transaction_write_set_ctx::m_global_component_requires_write_sets(0);
-int64 Rpl_transaction_write_set_ctx::m_global_write_set_memory_size_limit(0);
+std::atomic<bool>
+    Rpl_transaction_write_set_ctx::m_global_component_requires_write_sets(
+        false);
+std::atomic<uint64>
+    Rpl_transaction_write_set_ctx::m_global_write_set_memory_size_limit(0);
 
 Rpl_transaction_write_set_ctx::Rpl_transaction_write_set_ctx()
     : m_has_missing_keys(false),
       m_has_related_foreign_keys(false),
       m_ignore_write_set_memory_limit(false),
       m_local_allow_drop_write_set(false),
-      m_local_has_reached_write_set_limit(false)
-{
-  DBUG_ENTER("Rpl_transaction_write_set_ctx::Rpl_transaction_write_set_ctx");
->>>>>>> 45673498
+      m_local_has_reached_write_set_limit(false) {
+  DBUG_TRACE;
   /*
     In order to speed-up small transactions write-set extraction,
     we preallocate 12 elements.
@@ -72,20 +60,14 @@
   write_set.reserve(12);
 }
 
-<<<<<<< HEAD
-void Rpl_transaction_write_set_ctx::add_write_set(uint64 hash) {
-  DBUG_TRACE;
-  DBUG_EXECUTE_IF("add_write_set_no_memory", throw std::bad_alloc(););
-  write_set.push_back(hash);
-=======
-bool Rpl_transaction_write_set_ctx::add_write_set(uint64 hash)
-{
+bool Rpl_transaction_write_set_ctx::add_write_set(uint64 hash) {
+  DBUG_TRACE;
   DBUG_EXECUTE_IF("add_write_set_no_memory", throw std::bad_alloc(););
 
   if (!m_local_has_reached_write_set_limit) {
     ulong binlog_trx_dependency_history_size =
         mysql_bin_log.m_dependency_tracker.get_writeset()
-            ->get_opt_max_history_size();
+            ->m_opt_max_history_size;
     bool is_full_writeset_required =
         m_global_component_requires_write_sets && !m_local_allow_drop_write_set;
 
@@ -107,11 +89,9 @@
     }
 
     write_set.push_back(hash);
-    write_set_unique.insert(hash);
   }
 
   return false;
->>>>>>> 45673498
 }
 
 std::vector<uint64> *Rpl_transaction_write_set_ctx::get_write_set() {
@@ -119,25 +99,18 @@
   return &write_set;
 }
 
-<<<<<<< HEAD
-void Rpl_transaction_write_set_ctx::clear_write_set() {
-  DBUG_TRACE;
-=======
 void Rpl_transaction_write_set_ctx::reset_state() {
+  DBUG_TRACE;
   clear_write_set();
   m_has_missing_keys = m_has_related_foreign_keys = false;
   m_local_has_reached_write_set_limit = false;
 }
 
 void Rpl_transaction_write_set_ctx::clear_write_set() {
->>>>>>> 45673498
+  DBUG_TRACE;
   write_set.clear();
   savepoint.clear();
   savepoint_list.clear();
-<<<<<<< HEAD
-  m_has_missing_keys = m_has_related_foreign_keys = false;
-=======
->>>>>>> 45673498
 }
 
 void Rpl_transaction_write_set_ctx::set_has_missing_keys() {
@@ -161,42 +134,42 @@
 }
 
 bool Rpl_transaction_write_set_ctx::was_write_set_limit_reached() {
+  DBUG_TRACE;
   return m_local_has_reached_write_set_limit;
 }
 
 size_t Rpl_transaction_write_set_ctx::write_set_memory_size() {
+  DBUG_TRACE;
   return sizeof(uint64) * write_set.size();
 }
 
 void Rpl_transaction_write_set_ctx::set_global_require_full_write_set(
     bool requires_ws) {
   DBUG_ASSERT(!requires_ws || !m_global_component_requires_write_sets);
-  if (requires_ws)
-    my_atomic_store32(&m_global_component_requires_write_sets, 1);
-  else
-    my_atomic_store32(&m_global_component_requires_write_sets, 0);
-}
-
-void require_full_write_set(int requires_ws) {
+  m_global_component_requires_write_sets = requires_ws;
+}
+
+void require_full_write_set(bool requires_ws) {
   Rpl_transaction_write_set_ctx::set_global_require_full_write_set(requires_ws);
 }
 
-void Rpl_transaction_write_set_ctx::set_global_write_set_memory_size_limit(int64 limit) {
+void Rpl_transaction_write_set_ctx::set_global_write_set_memory_size_limit(
+    uint64 limit) {
   DBUG_ASSERT(m_global_write_set_memory_size_limit == 0);
   m_global_write_set_memory_size_limit = limit;
 }
 
 void Rpl_transaction_write_set_ctx::update_global_write_set_memory_size_limit(
-    int64 limit) {
+    uint64 limit) {
   m_global_write_set_memory_size_limit = limit;
 }
 
-void set_write_set_memory_size_limit(long long size_limit) {
+void set_write_set_memory_size_limit(uint64 size_limit) {
   Rpl_transaction_write_set_ctx::set_global_write_set_memory_size_limit(
       size_limit);
 }
 
-void update_write_set_memory_size_limit(long long size_limit) {
+void update_write_set_memory_size_limit(uint64 size_limit) {
   Rpl_transaction_write_set_ctx::update_global_write_set_memory_size_limit(
       size_limit);
 }
