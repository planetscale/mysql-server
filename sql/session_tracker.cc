--- conflicted
+++ resolved
@@ -18,11 +18,8 @@
 #include <sql_show.h>
 #include <hash.h>
 #include <session_tracker.h>
-<<<<<<< HEAD
+#include "sql_class.h"
 #include <rpl_gtid.h>
-=======
-#include "sql_class.h"
->>>>>>> 399b4944
 
 static void store_lenenc_string(String &to, const char *from,
                                 size_t length);
