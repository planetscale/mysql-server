--- conflicted
+++ resolved
@@ -7719,7 +7719,27 @@
 ER_WARN_UNSUPPORTED_HINT
   eng "Hints aren't supported in %s"
 
-<<<<<<< HEAD
+ER_UNEXPECTED_GEOMETRY_TYPE 22S01
+  eng "%.64s value is a geometry of unexpected type %.64s in %.64s."
+
+ER_SRS_PARSE_ERROR SR002
+  eng "Can't parse the spatial reference system definition of SRID %u."
+
+ER_SRS_PROJ_PARAMETER_MISSING SR003
+  eng "The spatial reference system definition for SRID %u does not specify the mandatory %s (EPSG %u) projection parameter."
+
+ER_WARN_SRS_NOT_FOUND 01000
+  eng "There's no spatial reference system with SRID %u. Calculations in function %s will be done in SRID 0."
+
+ER_SRS_NOT_CARTESIAN 22S00
+  eng "Function %s is only defined for Cartesian spatial reference systems, but one of its arguments is in SRID %u, which is not Cartesian."
+
+ER_SRS_NOT_CARTESIAN_UNDEFINED SR001
+  eng "Function %s is only defined for Cartesian spatial reference systems, but one of its arguments is in SRID %u, which has not been defined."
+
+ER_PK_INDEX_CANT_BE_INVISIBLE
+  eng "A primary key index cannot be invisible"
+
 ER_TOO_LONG_TABLESPACE_COMMENT
   eng "Comment for tablespace '%-.64s' is too long (max = %lu)"
 
@@ -7728,28 +7748,6 @@
 
 ER_ENGINE_CANT_DROP_MISSING_TABLE
   eng "Storage engine can't drop table '%-.100s' because it is missing. Use DROP TABLE IF EXISTS to remove it from data-dictionary."
-=======
-ER_UNEXPECTED_GEOMETRY_TYPE 22S01
-  eng "%.64s value is a geometry of unexpected type %.64s in %.64s."
-
-ER_SRS_PARSE_ERROR SR002
-  eng "Can't parse the spatial reference system definition of SRID %u."
-
-ER_SRS_PROJ_PARAMETER_MISSING SR003
-  eng "The spatial reference system definition for SRID %u does not specify the mandatory %s (EPSG %u) projection parameter."
-
-ER_WARN_SRS_NOT_FOUND 01000
-  eng "There's no spatial reference system with SRID %u. Calculations in function %s will be done in SRID 0."
-
-ER_SRS_NOT_CARTESIAN 22S00
-  eng "Function %s is only defined for Cartesian spatial reference systems, but one of its arguments is in SRID %u, which is not Cartesian."
-
-ER_SRS_NOT_CARTESIAN_UNDEFINED SR001
-  eng "Function %s is only defined for Cartesian spatial reference systems, but one of its arguments is in SRID %u, which has not been defined."
-
-ER_PK_INDEX_CANT_BE_INVISIBLE
-  eng "A primary key index cannot be invisible"
->>>>>>> 57f28f0c
 
 #
 #  End of 5.8 error messages.
