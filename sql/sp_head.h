/* Copyright (c) 2002, 2014, Oracle and/or its affiliates. All rights reserved.

   This program is free software; you can redistribute it and/or modify
   it under the terms of the GNU General Public License as published by
   the Free Software Foundation; version 2 of the License.

   This program is distributed in the hope that it will be useful,
   but WITHOUT ANY WARRANTY; without even the implied warranty of
   MERCHANTABILITY or FITNESS FOR A PARTICULAR PURPOSE.  See the
   GNU General Public License for more details.

   You should have received a copy of the GNU General Public License
   along with this program; if not, write to the Free Software
   Foundation, Inc., 51 Franklin St, Fifth Floor, Boston, MA 02110-1301  USA */

#ifndef _SP_HEAD_H_
#define _SP_HEAD_H_

/*
  It is necessary to include set_var.h instead of item.h because there
  are dependencies on include order for set_var.h and item.h. This
  will be resolved later.
*/
#include "my_global.h"                          /* NO_EMBEDDED_ACCESS_CHECKS */
#include "sql_class.h"                          // THD, set_var.h: THD
#include "set_var.h"                            // Item
#include "sp_pcontext.h"                        // sp_pcontext
#include "mem_root_array.h"

/**
  @defgroup Stored_Routines Stored Routines
  @ingroup Runtime_Environment
  @{
*/

class sp_instr;
class sp_branch_instr;
class sp_lex_branch_instr;

/**
  Number of PSI_statement_info instruments
  for internal stored programs statements.
*/
#define SP_PSI_STATEMENT_INFO_COUNT 16

#ifdef HAVE_PSI_INTERFACE
void init_sp_psi_keys(void);
#endif


///////////////////////////////////////////////////////////////////////////

/**
  sp_printable defines an interface which should be implemented if a class wants
  report some internal information about its state.
*/
class sp_printable
{
public:
  virtual void print(String *str) = 0;

  virtual ~sp_printable()
  { }
};

///////////////////////////////////////////////////////////////////////////

/**
  Stored_program_creation_ctx -- base class for creation context of stored
  programs (stored routines, triggers, events).
*/

class Stored_program_creation_ctx : public Default_object_creation_ctx
{
public:
  const CHARSET_INFO *get_db_cl()
  {
    return m_db_cl;
  }

public:
  virtual Stored_program_creation_ctx *clone(MEM_ROOT *mem_root) = 0;

protected:
  Stored_program_creation_ctx(THD *thd)
    : Default_object_creation_ctx(thd),
      m_db_cl(thd->variables.collation_database)
  { }

  Stored_program_creation_ctx(const CHARSET_INFO *client_cs,
                              const CHARSET_INFO *connection_cl,
                              const CHARSET_INFO *db_cl)
    : Default_object_creation_ctx(client_cs, connection_cl),
      m_db_cl(db_cl)
  { }

protected:
  virtual void change_env(THD *thd) const
  {
    thd->variables.collation_database= m_db_cl;

    Default_object_creation_ctx::change_env(thd);
  }

protected:
  /**
    db_cl stores the value of the database collation. Both character set
    and collation attributes are used.

    Database collation is included into the context because it defines the
    default collation for stored-program variables.
  */
  const CHARSET_INFO *m_db_cl;
};

///////////////////////////////////////////////////////////////////////////

class sp_name : public Sql_alloc
{
public:

  LEX_CSTRING m_db;
  LEX_STRING m_name;
  LEX_STRING m_qname;
  bool       m_explicit_name;                   /**< Prepend the db name? */

  sp_name(const LEX_CSTRING &db, const LEX_STRING &name, bool use_explicit_name)
    : m_db(db), m_name(name), m_explicit_name(use_explicit_name)
  {
    m_qname.str= 0;
    m_qname.length= 0;
  }

  /** Create temporary sp_name object from MDL key. */
  sp_name(const MDL_key *key, char *qname_buff);

  // Init. the qualified name from the db and name.
  void init_qname(THD *thd);	// thd for memroot allocation
};

///////////////////////////////////////////////////////////////////////////

/**
  sp_parser_data provides a scope for attributes used at the SP-parsing
  stage only.
*/
class sp_parser_data
{
private:
  struct Backpatch_info
  {
    sp_label *label;
    sp_branch_instr *instr;
  };

public:
  sp_parser_data() :
    m_expr_start_ptr(NULL),
    m_current_stmt_start_ptr(NULL),
    m_option_start_ptr(NULL),
    m_param_start_ptr(NULL),
    m_param_end_ptr(NULL),
    m_body_start_ptr(NULL),
    m_cont_level(0),
    m_saved_memroot(NULL),
    m_saved_free_list(NULL)
  { }

  ///////////////////////////////////////////////////////////////////////

  /**
    Start parsing a stored program body statement.

    This method switches THD::mem_root and THD::free_list in order to parse
    SP-body. The current values are kept to be restored after the body
    statement is parsed.

    @param thd  Thread context.
    @param sp   Stored Program being parsed.
  */
  void start_parsing_sp_body(THD *thd, sp_head *sp);

  /**
    Finish parsing of a stored program body statement.

    This method switches THD::mem_root and THD::free_list back when SP-body
    parsing is completed.

    @param thd  Thread context.
  */
  void finish_parsing_sp_body(THD *thd)
  {
    /*
      In some cases the parser detects a syntax error and calls
      LEX::cleanup_lex_after_parse_error() method only after finishing parsing
      the whole routine. In such a situation sp_head::restore_thd_mem_root() will
      be called twice - the first time as part of normal parsing process and the
      second time by cleanup_lex_after_parse_error().

      To avoid ruining active arena/mem_root state in this case we skip
      restoration of old arena/mem_root if this method has been already called for
      this routine.
    */
    if (!is_parsing_sp_body())
      return;

    thd->free_items();
    thd->mem_root= m_saved_memroot;
    thd->free_list= m_saved_free_list;

    m_saved_memroot= NULL;
    m_saved_free_list= NULL;
  }

  /**
    @retval true if SP-body statement is being parsed.
    @retval false otherwise.
  */
  bool is_parsing_sp_body() const
  { return m_saved_memroot != NULL; }

  ///////////////////////////////////////////////////////////////////////

  void process_new_sp_instr(THD *thd, sp_instr *i);

  ///////////////////////////////////////////////////////////////////////

  /**
    Retrieve expression start pointer in the query string.

    This function is named 'pop' to highlight that it changes the internal
    state, and two subsequent calls may not return same value.

    @note It's true only in the debug mode, but this check is very useful in
    the parser to ensure we "pop" every "pushed" pointer, because we have
    lots of branches, and it's pretty easy to forget something somewhere.
  */
  const char *pop_expr_start_ptr()
  {
#ifndef DBUG_OFF
    DBUG_ASSERT(m_expr_start_ptr);
    const char *p= m_expr_start_ptr;
    m_expr_start_ptr= NULL;
    return p;
#else
    return m_expr_start_ptr;
#endif
  }

  /**
    Remember expression start pointer in the query string.

    This function is named 'push' to highlight that the pointer must be
    retrieved (pop) later.

    @sa the note for pop_expr_start_ptr().
  */
  void push_expr_start_ptr(const char *expr_start_ptr)
  {
    DBUG_ASSERT(!m_expr_start_ptr);
    m_expr_start_ptr= expr_start_ptr;
  }

  ///////////////////////////////////////////////////////////////////////

  const char *get_current_stmt_start_ptr() const
  { return m_current_stmt_start_ptr; }

  void set_current_stmt_start_ptr(const char *stmt_start_ptr)
  { m_current_stmt_start_ptr= stmt_start_ptr; }

  ///////////////////////////////////////////////////////////////////////

  const char *get_option_start_ptr() const
  { return m_option_start_ptr; }

  void set_option_start_ptr(const char *option_start_ptr)
  { m_option_start_ptr= option_start_ptr; }

  ///////////////////////////////////////////////////////////////////////

  const char *get_parameter_start_ptr() const
  { return m_param_start_ptr; }

  void set_parameter_start_ptr(const char *ptr)
  { m_param_start_ptr= ptr; }

  const char *get_parameter_end_ptr() const
  { return m_param_end_ptr; }

  void set_parameter_end_ptr(const char *ptr)
  { m_param_end_ptr= ptr; }

  ///////////////////////////////////////////////////////////////////////

  const char *get_body_start_ptr() const
  { return m_body_start_ptr; }

  void set_body_start_ptr(const char *ptr)
  { m_body_start_ptr= ptr; }

  ///////////////////////////////////////////////////////////////////////

  void push_lex(LEX *lex)
  { m_lex_stack.push_front(lex); }

  LEX *pop_lex()
  { return m_lex_stack.pop(); }

  ///////////////////////////////////////////////////////////////////////
  // Backpatch-list operations.
  ///////////////////////////////////////////////////////////////////////

  /**
    Put the instruction on the backpatch list, associated with the label.

    @param i      The SP-instruction.
    @param label  The label.

    @return Error flag.
  */
  bool add_backpatch_entry(sp_branch_instr *i, sp_label *label);

  /**
    Update all instruction with the given label in the backpatch list
    to the given instruction pointer.

    @param label  The label.
    @param dest   The instruction pointer.
  */
  void do_backpatch(sp_label *label, uint dest);

  ///////////////////////////////////////////////////////////////////////
  // Backpatch operations for supporting CONTINUE handlers.
  ///////////////////////////////////////////////////////////////////////

  /**
    Start a new backpatch level for the SP-instruction requiring continue
    destination. If the SP-instruction is NULL, the level is just increased.

    @note Only subclasses of sp_lex_branch_instr need backpatching of
    continue destinations (and no other classes do):
      - sp_instr_jump_if_not
      - sp_instr_set_case_expr
      - sp_instr_jump_case_when

    That's why the methods below accept sp_lex_branch_instr to make this
    relationship clear. And these two functions are the only places where
    set_cont_dest() is used, so set_cont_dest() is also a member of
    sp_lex_branch_instr.

    @todo These functions should probably be declared in a separate
    interface class, but currently we try to minimize the sp_instr
    hierarchy.

    @return false always.
  */
  bool new_cont_backpatch()
  {
    ++m_cont_level;
    return false;
  }

  /**
    Add a SP-instruction to the current level.

    @param i    The SP-instruction.

    @return Error flag.
  */
  bool add_cont_backpatch_entry(sp_lex_branch_instr *i);

  /**
    Backpatch (and pop) the current level to the given instruction pointer.

    @param dest The instruction pointer.
  */
  void do_cont_backpatch(uint dest);

private:
  /// Start of the expression query string (any but SET-expression).
  const char *m_expr_start_ptr;

  /// Start of the current statement's query string.
  const char *m_current_stmt_start_ptr;

  /// Start of the SET-expression query string.
  const char *m_option_start_ptr;

  /**
    Stack of LEX-objects. It's needed to handle processing of
    sub-statements.
  */
  List<LEX> m_lex_stack;

  /**
    Position in the CREATE PROCEDURE- or CREATE FUNCTION-statement's query
    string corresponding to the start of parameter declarations (stored
    procedure or stored function parameters).
  */
  const char *m_param_start_ptr;

  /**
    Position in the CREATE PROCEDURE- or CREATE FUNCTION-statement's query
    string corresponding to the end of parameter declarations (stored
    procedure or stored function parameters).
  */
  const char *m_param_end_ptr;

  /**
    Position in the CREATE-/ALTER-stored-program statement's query string
    corresponding to the start of the first SQL-statement.
  */
  const char *m_body_start_ptr;

  /// Instructions needing backpatching
  List<Backpatch_info> m_backpatch;

  /**
    We need a special list for backpatching of instructions with a continue
    destination (in the case of a continue handler catching an error in
    the test), since it would otherwise interfere with the normal backpatch
    mechanism - e.g. jump_if_not instructions have two different destinations
    which are to be patched differently.
    Since these occur in a more restricted way (always the same "level" in
    the code), we don't need the label.
  */
  List<sp_lex_branch_instr> m_cont_backpatch;

  /// The current continue backpatch level
  uint m_cont_level;

  /**********************************************************************
    The following attributes are used to store THD values during parsing
    of stored program body.

    @sa start_parsing_sp_body()
    @sa finish_parsing_sp_body()
  **********************************************************************/

  /// THD's memroot.
  MEM_ROOT *m_saved_memroot;

  /// THD's free-list.
  Item *m_saved_free_list;
};

///////////////////////////////////////////////////////////////////////////

/**
  sp_head represents one instance of a stored program. It might be of any type
  (stored procedure, function, trigger, event).
*/
class sp_head : private Query_arena
{
public:
  /** Possible values of m_flags */
  enum {
    HAS_RETURN= 1,              // For FUNCTIONs only: is set if has RETURN
    MULTI_RESULTS= 8,           // Is set if a procedure with SELECT(s)
    CONTAINS_DYNAMIC_SQL= 16,   // Is set if a procedure with PREPARE/EXECUTE
    IS_INVOKED= 32,             // Is set if this sp_head is being used
    HAS_SET_AUTOCOMMIT_STMT= 64,// Is set if a procedure with 'set autocommit'
    /* Is set if a procedure with COMMIT (implicit or explicit) | ROLLBACK */
    HAS_COMMIT_OR_ROLLBACK= 128,
    LOG_SLOW_STATEMENTS= 256,   // Used by events
    LOG_GENERAL_LOG= 512,        // Used by events
    HAS_SQLCOM_RESET= 1024,
    HAS_SQLCOM_FLUSH= 2048,

    /**
      Marks routines that directly (i.e. not by calling other routines)
      change tables. Note that this flag is set automatically based on
      type of statements used in the stored routine and is different
      from routine characteristic provided by user in a form of CONTAINS
      SQL, READS SQL DATA, MODIFIES SQL DATA clauses. The latter are
      accepted by parser but pretty much ignored after that.
      We don't rely on them:
      a) for compatibility reasons.
      b) because in CONTAINS SQL case they don't provide enough
      information anyway.
     */
    MODIFIES_DATA= 4096
  };

public:
  /************************************************************************
    Public attributes.
  ************************************************************************/

  /// Stored program type.
  enum_sp_type m_type;

  /// Stored program flags.
  uint m_flags;

  /**
    Instrumentation interface for SP.
  */
  PSI_sp_share *m_sp_share;

  /**
    Definition of the RETURN-field (from the RETURNS-clause).
    It's used (and valid) for stored functions only.
  */
  Create_field m_return_field_def;

  /// Attributes used during the parsing stage only.
  sp_parser_data m_parser_data;

  /// Stored program characteristics.
  st_sp_chistics *m_chistics;

  /**
    The value of sql_mode system variable at the CREATE-time.

    It should be stored along with the character sets in the
    Stored_program_creation_ctx.
  */
  sql_mode_t m_sql_mode;

  /// Fully qualified name (<db name>.<sp name>).
  LEX_STRING m_qname;

  bool m_explicit_name;         ///< Prepend the db name? */

  LEX_STRING m_db;
  LEX_STRING m_name;
  LEX_STRING m_params;
  LEX_STRING m_body;
  LEX_STRING m_body_utf8;
  LEX_STRING m_defstr;
  LEX_STRING m_definer_user;
  LEX_STRING m_definer_host;

  longlong m_created;
  longlong m_modified;

  /// Recursion level of the current SP instance. The levels are numbered from 0.
  ulong m_recursion_level;

  /**
    A list of diferent recursion level instances for the same procedure.
    For every recursion level we have a sp_head instance. This instances
    connected in the list. The list ordered by increasing recursion level
    (m_recursion_level).
  */
  sp_head *m_next_cached_sp;

  /// Pointer to the first element of the above list
  sp_head *m_first_instance;

  /**
    Pointer to the first free (non-INVOKED) routine in the list of
    cached instances for this SP. This pointer is set only for the first
    SP in the list of instances (see above m_first_cached_sp pointer).
    The pointer equal to 0 if we have no free instances.
    For non-first instance value of this pointer meaningless (point to itself);
  */
  sp_head *m_first_free_instance;

  /**
    Pointer to the last element in the list of instances of the SP.
    For non-first instance value of this pointer meaningless (point to itself);
  */
  sp_head *m_last_cached_sp;

  /**
    Set containing names of stored routines used by this routine.
    Note that unlike elements of similar set for statement elements of this
    set are not linked in one list. Because of this we are able save memory
    by using for this set same objects that are used in 'sroutines' sets
    for statements of which this stored routine consists.
  */
  HASH m_sroutines;

  /*
    Security context for stored routine which should be run under
    definer privileges.
  */
  Security_context m_security_ctx;

  /////////////////////////////////////////////////////////////////////////
  // Trigger-specific public attributes.
  /////////////////////////////////////////////////////////////////////////

  /**
    List of item (Item_trigger_field objects)'s lists representing fields
    in old/new version of row in trigger. We use this list for checking
    whether all such fields are valid or not at trigger creation time and for
    binding these fields to TABLE object at table open (although for latter
    pointer to table being opened is probably enough).
<<<<<<< HEAD
  */
  SQL_I_List<SQL_I_List<Item_trigger_field> > m_list_of_trig_fields_item_lists;
  /**
    List of all the Item_trigger_field items created while parsing
    sp instruction. After parsing, in add_instr method this list
    is moved to per instruction Item_trigger_field list
    "sp_lex_instr::m_trig_field_list".
  */
=======
  */
  SQL_I_List<SQL_I_List<Item_trigger_field> > m_list_of_trig_fields_item_lists;
  /**
    List of all the Item_trigger_field items created while parsing
    sp instruction. After parsing, in add_instr method this list
    is moved to per instruction Item_trigger_field list
    "sp_lex_instr::m_trig_field_list".
  */
>>>>>>> d6507b81
  SQL_I_List<Item_trigger_field> m_cur_instr_trig_field_items;

  /// Trigger characteristics.
  st_trg_chistics m_trg_chistics;

  /// The Table_trigger_dispatcher instance, where this trigger belongs to.
  class Table_trigger_dispatcher *m_trg_list;

public:
  static void *operator new(size_t size) throw ();
  static void operator delete(void *ptr, size_t size) throw ();

  ~sp_head();

  /// Is this routine being executed?
  bool is_invoked() const
  { return m_flags & IS_INVOKED; }

  /**
    Get the value of the SP cache version, as remembered
    when the routine was inserted into the cache.
  */
  int64 sp_cache_version() const
  { return m_sp_cache_version; }

  /// Set the value of the SP cache version.
  void set_sp_cache_version(int64 sp_cache_version)
  { m_sp_cache_version= sp_cache_version; }

  Stored_program_creation_ctx *get_creation_ctx()
  { return m_creation_ctx; }

  void set_creation_ctx(Stored_program_creation_ctx *creation_ctx)
  { m_creation_ctx= creation_ctx->clone(mem_root); }

  /// Set the body-definition start position.
  void set_body_start(THD *thd, const char *begin_ptr);

  /// Set the statement-definition (body-definition) end position.
  void set_body_end(THD *thd);

  bool setup_trigger_fields(THD *thd,
                            Table_trigger_field_support *tfs,
                            GRANT_INFO *subject_table_grant,
                            bool need_fix_fields);

  void mark_used_trigger_fields(TABLE *subject_table);

  bool has_updated_trigger_fields(const MY_BITMAP *used_fields) const;

  /**
    Execute trigger stored program.

    - changes security context for triggers
    - switch to new memroot
    - call sp_head::execute
    - restore old memroot
    - restores security context

    @param thd               Thread context
    @param db                database name
    @param table             table name
    @param grant_info        GRANT_INFO structure to be filled with
                             information about definer's privileges
                             on subject table

    @todo
      - TODO: we should create sp_rcontext once per command and reuse it
      on subsequent executions of a trigger.

    @return Error status.
  */
  bool execute_trigger(THD *thd,
                       const LEX_CSTRING &db_name,
                       const LEX_CSTRING &table_name,
                       GRANT_INFO *grant_info);

  /**
    Execute a function.

     - evaluate parameters
     - changes security context for SUID routines
     - switch to new memroot
     - call sp_head::execute
     - restore old memroot
     - evaluate the return value
     - restores security context

    @param thd               Thread context.
    @param argp              Passed arguments (these are items from containing
                             statement?)
    @param argcount          Number of passed arguments. We need to check if
                             this is correct.
    @param return_value_fld  Save result here.

    @todo
      We should create sp_rcontext once per command and reuse
      it on subsequent executions of a function/trigger.

    @todo
      In future we should associate call arena/mem_root with
      sp_rcontext and allocate all these objects (and sp_rcontext
      itself) on it directly rather than juggle with arenas.

    @return Error status.
  */
  bool execute_function(THD *thd, Item **args, uint argcount,
                        Field *return_fld);

  /**
    Execute a procedure.

    The function does the following steps:
     - Set all parameters
     - changes security context for SUID routines
     - call sp_head::execute
     - copy back values of INOUT and OUT parameters
     - restores security context

    @param thd  Thread context.
    @param args List of values passed as arguments.

    @return Error status.
  */

  bool execute_procedure(THD *thd, List<Item> *args);

  /**
    Implement SHOW CREATE statement for stored routines.

    @param thd  Thread context.
    @param type         Stored routine type
                        (SP_TYPE_PROCEDURE or SP_TYPE_FUNCTION)

    @return Error status.
  */
  bool show_create_routine(THD *thd, enum_sp_type type);

  /**
    Add instruction to SP.

    @param thd    Thread context.
    @param instr  Instruction.

    @return Error status.
  */
  bool add_instr(THD *thd, sp_instr *instr);

  /**
    Returns true if any substatement in the routine directly
    (not through another routine) modifies data/changes table.

    @sa Comment for MODIFIES_DATA flag.
  */
  bool modifies_data() const
  { return m_flags & MODIFIES_DATA; }

  uint instructions()
  { return static_cast<uint>(m_instructions.size()); }

  sp_instr *last_instruction()
  { return m_instructions.back(); }

  /**
    Reset LEX-object during parsing, before we parse a sub statement.

    @param thd  Thread context.

    @return Error status.
  */
  bool reset_lex(THD *thd);

  /**
    Restore LEX-object during parsing, after we have parsed a sub statement.

    @param thd  Thread context.

    @return Error status.
  */
  bool restore_lex(THD *thd);

  char *name(uint *lenp = 0) const
  {
    if (lenp)
      *lenp= (uint) m_name.length;
    return m_name.str;
  }

  char *create_string(THD *thd, ulong *lenp);

  /**
    Create Field-object corresponding to the RETURN field of a stored function.
    This operation makes sense for stored functions only.

    @param field_max_length the max length (in the sense of Item classes).
    @param field_name       the field name (item name).
    @param table            the field's table.

    @return newly created and initialized Field-instance,
    or NULL in case of error.
  */
  Field *create_result_field(size_t field_max_length,
                             const char *field_name,
                             TABLE *table);

  void set_info(longlong created,
                longlong modified,
		st_sp_chistics *chistics,
                sql_mode_t sql_mode);

  void set_definer(const char *definer, size_t definerlen);
  void set_definer(const LEX_CSTRING &user_name, const LEX_CSTRING &host_name);

  /**
    Do some minimal optimization of the code:
      -# Mark used instructions
      -# While doing this, shortcut jumps to jump instructions
      -# Compact the code, removing unused instructions.

    This is the main mark and move loop; it relies on the following methods
    in sp_instr and its subclasses:

      - opt_mark()         :  Mark instruction as reachable
      - opt_shortcut_jump():  Shortcut jumps to the final destination;
                             used by opt_mark().
      - opt_move()         :  Update moved instruction
      - set_destination()  :  Set the new destination (jump instructions only)
  */
  void optimize();

  /**
    Helper used during flow analysis during code optimization.
    See the implementation of <code>opt_mark()</code>.
    @param ip the instruction to add to the leads list
    @param leads the list of remaining paths to explore in the graph that
    represents the code, during flow analysis.
  */
  void add_mark_lead(uint ip, List<sp_instr> *leads);

  /**
    Get SP-instruction at given index.

    NOTE: it is important to have *unsigned* int here, sometimes we get (-1)
    passed here, so it get's converted to MAX_INT, and the result of the
    function call is NULL.
  */
  sp_instr *get_instr(uint i)
  {
    return (i < (uint) m_instructions.size()) ? m_instructions.at(i) : NULL;
  }

  /**
    Add tables used by routine to the table list.

      Converts multi-set of tables used by this routine to table list and adds
      this list to the end of table list specified by 'query_tables_last_ptr'.

      Elements of list will be allocated in PS memroot, so this list will be
      persistent between PS executions.

    @param[in] thd                        Thread context
    @param[in,out] query_tables_last_ptr  Pointer to the next_global member of
                                          last element of the list where tables
                                          will be added (or to its root).
    @param[in] sql_command                SQL-command for which we are adding
                                          elements to the table list.
    @param[in] belong_to_view             Uppermost view which uses this routine,
                                          NULL if none.
  */
  void add_used_tables_to_table_list(THD *thd,
                                     TABLE_LIST ***query_tables_last_ptr,
                                     enum_sql_command sql_command,
                                     TABLE_LIST *belong_to_view);

  /**
    Check if this stored routine contains statements disallowed
    in a stored function or trigger, and set an appropriate error message
    if this is the case.
  */
  bool is_not_allowed_in_function(const char *where)
  {
    if (m_flags & CONTAINS_DYNAMIC_SQL)
      my_error(ER_STMT_NOT_ALLOWED_IN_SF_OR_TRG, MYF(0), "Dynamic SQL");
    else if (m_flags & MULTI_RESULTS)
      my_error(ER_SP_NO_RETSET, MYF(0), where);
    else if (m_flags & HAS_SET_AUTOCOMMIT_STMT)
      my_error(ER_SP_CANT_SET_AUTOCOMMIT, MYF(0));
    else if (m_flags & HAS_COMMIT_OR_ROLLBACK)
      my_error(ER_COMMIT_NOT_ALLOWED_IN_SF_OR_TRG, MYF(0));
    else if (m_flags & HAS_SQLCOM_RESET)
      my_error(ER_STMT_NOT_ALLOWED_IN_SF_OR_TRG, MYF(0), "RESET");
    else if (m_flags & HAS_SQLCOM_FLUSH)
      my_error(ER_STMT_NOT_ALLOWED_IN_SF_OR_TRG, MYF(0), "FLUSH");

    return MY_TEST(m_flags &
                   (CONTAINS_DYNAMIC_SQL|MULTI_RESULTS|HAS_SET_AUTOCOMMIT_STMT|
                    HAS_COMMIT_OR_ROLLBACK|HAS_SQLCOM_RESET|HAS_SQLCOM_FLUSH));
  }

#ifndef DBUG_OFF
  /**
    Return the routine instructions as a result set.
    @return Error status.
  */
  bool show_routine_code(THD *thd);
#endif

  /*
    This method is intended for attributes of a routine which need
    to propagate upwards to the Query_tables_list of the caller (when
    a property of a sp_head needs to "taint" the calling statement).
  */
  void propagate_attributes(Query_tables_list *prelocking_ctx)
  {
    /*
      If this routine needs row-based binary logging, the entire top statement
      too (we cannot switch from statement-based to row-based only for this
      routine, as in statement-based the top-statement may be binlogged and
      the sub-statements not).
    */
    DBUG_PRINT("info", ("lex->get_stmt_unsafe_flags(): 0x%x",
                        prelocking_ctx->get_stmt_unsafe_flags()));
    DBUG_PRINT("info", ("sp_head(0x%p=%s)->unsafe_flags: 0x%x",
                        this, name(), unsafe_flags));
    prelocking_ctx->set_stmt_unsafe_flags(unsafe_flags);
  }

  /**
    @return root parsing context for this stored program.
  */
  sp_pcontext *get_root_parsing_context() const
  { return const_cast<sp_pcontext *> (m_root_parsing_ctx); }

  /**
    @return SP-persistent mem-root. Instructions and expressions are stored in
    its memory between executions.
  */
  MEM_ROOT *get_persistent_mem_root() const
  { return const_cast<MEM_ROOT *> (&main_mem_root); }

  /**
    @return currently used mem-root.
  */
  MEM_ROOT *get_current_mem_root() const
  { return const_cast<MEM_ROOT *> (mem_root); }

  /**
    Check if a user has access right to a SP.

    @param      thd          Thread context.
    @param[out] full_access  Set to 1 if the user has SELECT
                             to the 'mysql.proc' table or is
                             the owner of the stored program.

    @return Error status.
  */
  bool check_show_access(THD *thd, bool *full_access);

#ifndef NO_EMBEDDED_ACCESS_CHECKS
  /**
    Change routine security context, and check if there is an EXECUTE privilege in
    new context. If there is no EXECUTE privilege, change the context back and
    return an error.

    @param      thd      Thread context.
    @param[out] save_ctx Where to save the old security context.

    @todo Cache if the definer has the rights to use the object on the first usage
    and reset the cache only if someone does a GRANT statement that 'may' affect
    this.

    @return Error status.
  */
  bool set_security_ctx(THD *thd, Security_context **save_ctx);
#endif

private:
  /// Use sp_start_parsing() to create instances of sp_head.
  sp_head(enum_sp_type type);

  /// SP-persistent memory root (for instructions and expressions).
  MEM_ROOT main_mem_root;

  /// Root parsing context (topmost BEGIN..END block) of this SP.
  sp_pcontext *m_root_parsing_ctx;

  /// The SP-instructions.
  Mem_root_array<sp_instr *, true> m_instructions;

  /**
    Multi-set representing optimized list of tables to be locked by this
    routine. Does not include tables which are used by invoked routines.

    @note
    For prelocking-free SPs this multiset is constructed too.
    We do so because the same instance of sp_head may be called both
    in prelocked mode and in non-prelocked mode.
  */
  HASH m_sptabs;

  /**
    Version of the stored routine cache at the moment when the
    routine was added to it. Is used only for functions and
    procedures, not used for triggers or events.  When sp_head is
    created, its version is 0. When it's added to the cache, the
    version is assigned the global value 'Cversion'.
    If later on Cversion is incremented, we know that the routine
    is obsolete and should not be used --
    sp_cache_flush_obsolete() will purge it.
  */
  int64 m_sp_cache_version;

  /// Snapshot of several system variables at CREATE-time.
  Stored_program_creation_ctx *m_creation_ctx;

  /// Flags of LEX::enum_binlog_stmt_unsafe.
  uint32 unsafe_flags;

private:
  /// Copy sp name from parser.
  void init_sp_name(THD *thd, sp_name *spname);

  /**
    Execute the routine. The main instruction jump loop is there.
    Assume the parameters already set.

    @param thd                  Thread context.
    @param merge_da_on_success  Flag specifying if Warning Info should be
                                propagated to the caller on Completion
                                Condition or not.

    @todo
      - Will write this SP statement into binlog separately
      (TODO: consider changing the condition to "not inside event union")

    @return Error status.
  */
  bool execute(THD *thd, bool merge_da_on_success);

  /**
    Perform a forward flow analysis in the generated code.
    Mark reachable instructions, for the optimizer.
  */
  void opt_mark();

  /**
    Merge the list of tables used by some query into the multi-set of
    tables used by routine.

    @param thd                 Thread context.
    @param table               Table list.
    @param lex_for_tmp_check   LEX of the query for which we are merging
                               table list.

    @note
      This method will use LEX provided to check whenever we are creating
      temporary table and mark it as such in target multi-set.

    @return Error status.
  */
  bool merge_table_list(THD *thd, TABLE_LIST *table, LEX *lex_for_tmp_check);

  friend sp_head *sp_start_parsing(THD *, enum_sp_type, sp_name *);

  // Prevent use of copy constructor and assignment operator.
  sp_head(const sp_head &);
  void operator=(sp_head &);
};

///////////////////////////////////////////////////////////////////////////

/**
  @} (end of group Stored_Routines)
*/

#endif /* _SP_HEAD_H_ */<|MERGE_RESOLUTION|>--- conflicted
+++ resolved
@@ -590,7 +590,6 @@
     whether all such fields are valid or not at trigger creation time and for
     binding these fields to TABLE object at table open (although for latter
     pointer to table being opened is probably enough).
-<<<<<<< HEAD
   */
   SQL_I_List<SQL_I_List<Item_trigger_field> > m_list_of_trig_fields_item_lists;
   /**
@@ -599,16 +598,6 @@
     is moved to per instruction Item_trigger_field list
     "sp_lex_instr::m_trig_field_list".
   */
-=======
-  */
-  SQL_I_List<SQL_I_List<Item_trigger_field> > m_list_of_trig_fields_item_lists;
-  /**
-    List of all the Item_trigger_field items created while parsing
-    sp instruction. After parsing, in add_instr method this list
-    is moved to per instruction Item_trigger_field list
-    "sp_lex_instr::m_trig_field_list".
-  */
->>>>>>> d6507b81
   SQL_I_List<Item_trigger_field> m_cur_instr_trig_field_items;
 
   /// Trigger characteristics.
