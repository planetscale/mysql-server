/* Copyright (C) 2000 MySQL AB & MySQL Finland AB & TCX DataKonsult AB

   This program is free software; you can redistribute it and/or modify
   it under the terms of the GNU General Public License as published by
   the Free Software Foundation; either version 2 of the License, or
   (at your option) any later version.

   This program is distributed in the hope that it will be useful,
   but WITHOUT ANY WARRANTY; without even the implied warranty of
   MERCHANTABILITY or FITNESS FOR A PARTICULAR PURPOSE.  See the
   GNU General Public License for more details.

   You should have received a copy of the GNU General Public License
   along with this program; if not, write to the Free Software
   Foundation, Inc., 59 Temple Place, Suite 330, Boston, MA  02111-1307  USA */


/* Basic functions needed by many modules */

#include "mysql_priv.h"
#include "sql_acl.h"
#include <m_ctype.h>
#include <my_dir.h>
#include <hash.h>
#include <nisam.h>
#include <assert.h>
#ifdef	__WIN__
#include <io.h>
#endif

TABLE *unused_tables;				/* Used by mysql_test */
HASH open_cache;				/* Used by mysql_test */

static int open_unireg_entry(THD *thd,TABLE *entry,const char *db,
			     const char *name, const char *alias);
static void free_cache_entry(TABLE *entry);
static void mysql_rm_tmp_tables(void);
static key_map get_key_map_from_key_list(TABLE *table,
					 List<String> *index_list);


static byte *cache_key(const byte *record,uint *length,
		       my_bool not_used __attribute__((unused)))
{
  TABLE *entry=(TABLE*) record;
  *length=entry->key_length;
  return (byte*) entry->table_cache_key;
}

void table_cache_init(void)
{
  VOID(hash_init(&open_cache,system_charset_info,
		 table_cache_size+16,0,0,cache_key,
		 (void (*)(void*)) free_cache_entry,0));
  mysql_rm_tmp_tables();
}


void table_cache_free(void)
{
  DBUG_ENTER("table_cache_free");
  close_cached_tables((THD*) 0,0,(TABLE_LIST*) 0);
  if (!open_cache.records)			// Safety first
    hash_free(&open_cache);
  DBUG_VOID_RETURN;
}


uint cached_tables(void)
{
  return open_cache.records;
}

#ifdef EXTRA_DEBUG
static void check_unused(void)
{
  uint count=0,idx=0;
  TABLE *cur_link,*start_link;

  if ((start_link=cur_link=unused_tables))
  {
    do
    {
      if (cur_link != cur_link->next->prev || cur_link != cur_link->prev->next)
      {
	DBUG_PRINT("error",("Unused_links aren't linked properly")); /* purecov: inspected */
	return; /* purecov: inspected */
      }
    } while (count++ < open_cache.records &&
	     (cur_link=cur_link->next) != start_link);
    if (cur_link != start_link)
    {
      DBUG_PRINT("error",("Unused_links aren't connected")); /* purecov: inspected */
    }
  }
  for (idx=0 ; idx < open_cache.records ; idx++)
  {
    TABLE *entry=(TABLE*) hash_element(&open_cache,idx);
    if (!entry->in_use)
      count--;
  }
  if (count != 0)
  {
    DBUG_PRINT("error",("Unused_links doesn't match open_cache: diff: %d", /* purecov: inspected */
			count)); /* purecov: inspected */
  }
}
#else
#define check_unused()
#endif

/*
  Create a list for all open tables matching SQL expression

  SYNOPSIS
    list_open_tables()
    thd			Thread THD
    wild		SQL like expression

  NOTES
    One gets only a list of tables for which one has any kind of privilege.
    db and table names are allocated in result struct, so one doesn't need
    a lock on LOCK_open when traversing the return list.

  RETURN VALUES
    NULL	Error (Probably OOM)
    #		Pointer to list of names of open tables.
*/

OPEN_TABLE_LIST *list_open_tables(THD *thd, const char *wild)
{
  int result = 0;
  OPEN_TABLE_LIST **start_list, *open_list;
  TABLE_LIST table_list;
  char name[NAME_LEN*2];
  DBUG_ENTER("list_open_tables");

  VOID(pthread_mutex_lock(&LOCK_open));
  bzero((char*) &table_list,sizeof(table_list));
  start_list= &open_list;
  open_list=0;

  for (uint idx=0 ; result == 0 && idx < open_cache.records; idx++)
  {
    OPEN_TABLE_LIST *table;
    TABLE *entry=(TABLE*) hash_element(&open_cache,idx);

    if ((!entry->real_name))
      continue;					// Shouldn't happen
    if (wild)
    {
      strxmov(name,entry->table_cache_key,".",entry->real_name,NullS);
      if (wild_compare(name,wild))
	continue;
    }

    /* Check if user has SELECT privilege for any column in the table */
    table_list.db= (char*) entry->table_cache_key;
    table_list.real_name= entry->real_name;
    table_list.grant.privilege=0;
    if (check_table_access(thd,SELECT_ACL | EXTRA_ACL,&table_list,1))
      continue;

    /* need to check if we haven't already listed it */
    for (table= open_list  ; table ; table=table->next)
    {
      if (!strcmp(table->table,entry->real_name) &&
	  !strcmp(table->db,entry->table_cache_key))
      {
	if (entry->in_use)
	  table->in_use++;
	if (entry->locked_by_name)
	  table->locked++;
	break;
      }
    }
    if (table)
      continue;
    if (!(*start_list = (OPEN_TABLE_LIST *)
	  sql_alloc(sizeof(**start_list)+entry->key_length)))
    {
      open_list=0;				// Out of memory
      break;
    }
    strmov((*start_list)->table=
	   strmov(((*start_list)->db= (char*) ((*start_list)+1)),
		  entry->table_cache_key)+1,
	   entry->real_name);
    (*start_list)->in_use= entry->in_use ? 1 : 0;
    (*start_list)->locked= entry->locked_by_name ? 1 : 0;
    start_list= &(*start_list)->next;
    *start_list=0;
  }
  VOID(pthread_mutex_unlock(&LOCK_open));
  DBUG_RETURN(open_list);
}

<<<<<<< HEAD

=======
#ifndef EMBEDDED_LIBRARY
>>>>>>> 71d0f48f
/*
  Send name and type of result to client converted to a given char set

  SYNOPSIS
    send_convert_fields()
    THD		Thread data object
    list	List of items to send to client
    convert	object used to convertation to another character set
    flag	Bit mask with the following functions:
		2 send default values
		4 Don't convert field names

  DESCRIPTION
    Sum fields has table name empty and field_name.

  RETURN VALUES
    0	ok
    1	Error  (Note that in this case the error is not sent to the client)
*/

bool
send_convert_fields(THD *thd,List<Item> &list,CONVERT *convert,uint flag)
{
  List_iterator_fast<Item> it(list);
  Item *item;
  char buff[80];
  String tmp((char*) buff,sizeof(buff),default_charset_info);
  String *res,*packet= &thd->packet;
  DBUG_ENTER("send_convert_fields");

  while ((item=it++))
  {
    char *pos;
    Send_field field;
    item->make_field(&field);
    packet->length(0);

    if (thd->client_capabilities & CLIENT_PROTOCOL_41)
    {
      if (convert->store(packet,field.db_name,
			 (uint) strlen(field.db_name)) ||
	  convert->store(packet,field.table_name,
			 (uint) strlen(field.table_name)) ||
	  convert->store(packet,field.org_table_name,
			 (uint) strlen(field.org_table_name)) ||
	  convert->store(packet,field.col_name,
			 (uint) strlen(field.col_name)) ||
	  convert->store(packet,field.org_col_name,
			 (uint) strlen(field.org_col_name)) ||
	  packet->realloc(packet->length()+10))
	goto err;
     }
     else
     {
       if (convert->store(packet,field.table_name,
			  (uint) strlen(field.table_name)) ||
	   convert->store(packet,field.col_name,
			  (uint) strlen(field.col_name)) ||
	   packet->realloc(packet->length()+10))
	 goto err;
    }
    pos= (char*) packet->ptr()+packet->length();

    if (!(thd->client_capabilities & CLIENT_LONG_FLAG))
    {
      packet->length(packet->length()+9);
      pos[0]=3; int3store(pos+1,field.length);
      pos[4]=1; pos[5]=field.type;
      pos[6]=2; pos[7]=(char) field.flags; pos[8]= (char) field.decimals;
    }
    else
    {
      packet->length(packet->length()+10);
      pos[0]=3; int3store(pos+1,field.length);
      pos[4]=1; pos[5]=field.type;
      pos[6]=3; int2store(pos+7,field.flags); pos[9]= (char) field.decimals;
    }
    if (flag & 2)
    {						// Send default value
      if (!(res=item->val_str(&tmp)))
      {
	if (net_store_null(packet))
	  goto err;
      }
      else if (convert->store(packet,res->ptr(),res->length()))
	goto err;
    }
    if (my_net_write(&thd->net, (char*) packet->ptr(),packet->length()))
      break;					/* purecov: inspected */
  }
  DBUG_RETURN(0);

err:
  DBUG_RETURN(1);
}


/*
  Send name and type of result to client.

  SYNOPSIS
    send_non_convert_fields()
    THD		Thread data object
    list	List of items to send to client
    flag	Bit mask with the following functions:
		2 send default values
		4 Don't convert field names

  DESCRIPTION
    Sum fields has table name empty and field_name.

  RETURN VALUES
    0	ok
    1	Error
*/

bool 
send_non_convert_fields(THD *thd,List<Item> &list,uint flag)
{
  List_iterator_fast<Item> it(list);
  Item *item;
  char buff[80];

  String tmp((char*) buff,sizeof(buff),default_charset_info);
  String *res,*packet= &thd->packet;

  while ((item=it++))
  {
    char *pos;
    Send_field field;
    item->make_field(&field);
    packet->length(0);

    if (thd->client_capabilities & CLIENT_PROTOCOL_41)
    {
      if (net_store_data(packet,field.db_name) ||
	  net_store_data(packet,field.table_name) ||
	  net_store_data(packet,field.org_table_name) ||
	  net_store_data(packet,field.col_name) ||
	  net_store_data(packet,field.org_col_name) ||
	  packet->realloc(packet->length()+10))
	return 1;
    }
    else
    {
      if (net_store_data(packet,field.table_name) ||
	  net_store_data(packet,field.col_name) ||
	  packet->realloc(packet->length()+10))
	return 1;
    }

    pos= (char*) packet->ptr()+packet->length();

    if (!(thd->client_capabilities & CLIENT_LONG_FLAG))
    {
      packet->length(packet->length()+9);
      pos[0]=3; int3store(pos+1,field.length);
      pos[4]=1; pos[5]=field.type;
      pos[6]=2; pos[7]=(char) field.flags; pos[8]= (char) field.decimals;
    }
    else
    {
      packet->length(packet->length()+10);
      pos[0]=3; int3store(pos+1,field.length);
      pos[4]=1; pos[5]=field.type;
      pos[6]=3; int2store(pos+7,field.flags); pos[9]= (char) field.decimals;
    }
    if (flag & 2)
    {						// Send default value
      if (!(res=item->val_str(&tmp)))
      {
	if (net_store_null(packet))
	  return 1;
      }
      else if (net_store_data(packet,res->ptr(),res->length()))
	return 1;
    }
    if (my_net_write(&thd->net, (char*) packet->ptr(),packet->length()))
      break;					
  }
  return 0;
}


/*
  Send name and type of result to client.

  SYNOPSIS
    send_fields()
    THD		Thread data object
    list	List of items to send to client
    convert	object used to convertation to another character set
    flag	Bit mask with the following functions:
		1 send number of rows
		2 send default values
		4 Don't convert field names

  DESCRIPTION
    Sum fields has table name empty and field_name.
    Uses send_fields_convert() and send_fields() depending on
    if we have an active character set convert or not.

  RETURN VALUES
    0	ok
    1	Error  (Note that in this case the error is not sent to the client)
*/

bool
send_fields(THD *thd, List<Item> &list, uint flag)
{
  char buff[9];			// Big enough for store_length
  CONVERT *convert= (flag & 4) ? (CONVERT*) 0 : thd->variables.convert_set;
  DBUG_ENTER("send_fields");

  if (thd->fatal_error)		// We have got an error
    goto err;

  if (flag & 1)
  {				// Packet with number of elements
    char *pos=net_store_length(buff, (uint) list.elements);
    (void) my_net_write(&thd->net, buff,(uint) (pos-buff));
  }

  /*
    Avoid check conditions on convert() for each field
    by having two different functions 
  */
  if (convert)
  {
    if (send_convert_fields(thd, list, convert, flag))
      goto err;
  }
  else if (send_non_convert_fields(thd, list, flag))
    goto err;
  
  send_eof(thd);
  DBUG_RETURN(0);

err:
  send_error(thd,ER_OUT_OF_RESOURCES);	/* purecov: inspected */
  DBUG_RETURN(1);				/* purecov: inspected */
}

#endif /* EMBEDDED_LIBRARY */

/*****************************************************************************
 *	 Functions to free open table cache
 ****************************************************************************/


void intern_close_table(TABLE *table)
{						// Free all structures
  free_io_cache(table);
  if (table->file)
    VOID(closefrm(table));			// close file
}

/*
  Remove table from the open table cache

  SYNOPSIS
    free_cache_entry()
    table		Table to remove

  NOTE
    We need to have a lock on LOCK_open when calling this
*/

static void free_cache_entry(TABLE *table)
{
  DBUG_ENTER("free_cache_entry");
  safe_mutex_assert_owner(&LOCK_open);

  intern_close_table(table);
  if (!table->in_use)
  {
    table->next->prev=table->prev;		/* remove from used chain */
    table->prev->next=table->next;
    if (table == unused_tables)
    {
      unused_tables=unused_tables->next;
      if (table == unused_tables)
	unused_tables=0;
    }
    check_unused();				// consisty check
  }
  my_free((gptr) table,MYF(0));
  DBUG_VOID_RETURN;
}


void free_io_cache(TABLE *table)
{
  DBUG_ENTER("free_io_cache");
  if (table->io_cache)
  {
    close_cached_file(table->io_cache);
    my_free((gptr) table->io_cache,MYF(0));
    table->io_cache=0;
  }
  if (table->record_pointers)
  {
    my_free((gptr) table->record_pointers,MYF(0));
    table->record_pointers=0;
  }
  DBUG_VOID_RETURN;
}

	/* Close all tables which aren't in use by any thread */

bool close_cached_tables(THD *thd, bool if_wait_for_refresh,
			 TABLE_LIST *tables)
{
  bool result=0;
  DBUG_ENTER("close_cached_tables");

  VOID(pthread_mutex_lock(&LOCK_open));
  if (!tables)
  {
    while (unused_tables)
    {
#ifdef EXTRA_DEBUG
      if (hash_delete(&open_cache,(byte*) unused_tables))
	printf("Warning: Couldn't delete open table from hash\n");
#else
      VOID(hash_delete(&open_cache,(byte*) unused_tables));
#endif
    }
    refresh_version++;				// Force close of open tables
  }
  else
  {
    bool found=0;
    for (TABLE_LIST *table=tables ; table ; table=table->next)
    {
      if (remove_table_from_cache(thd, table->db, table->real_name, 1))
	found=1;
    }
    if (!found)
      if_wait_for_refresh=0;			// Nothing to wait for
  }
  if (if_wait_for_refresh)
  {
    /*
      If there is any table that has a lower refresh_version, wait until
      this is closed (or this thread is killed) before returning
    */
    if (!tables)
      kill_delayed_threads();
    thd->mysys_var->current_mutex= &LOCK_open;
    thd->mysys_var->current_cond= &COND_refresh;
    thd->proc_info="Flushing tables";

    close_old_data_files(thd,thd->open_tables,1,1);
    bool found=1;
    /* Wait until all threads has closed all the tables we had locked */
    DBUG_PRINT("info", ("Waiting for others threads to close their open tables"));
    while (found && ! thd->killed)
    {
      found=0;
      for (uint idx=0 ; idx < open_cache.records ; idx++)
      {
	TABLE *table=(TABLE*) hash_element(&open_cache,idx);
	if ((table->version) < refresh_version && table->db_stat)
	{
	  found=1;
	  pthread_cond_wait(&COND_refresh,&LOCK_open);
	  break;
	}
      }
    }
    /*
      No other thread has the locked tables open; reopen them and get the
      old locks. This should always succeed (unless some external process
      has removed the tables)
    */
    thd->in_lock_tables=1;
    result=reopen_tables(thd,1,1);
    thd->in_lock_tables=0;
    /* Set version for table */
    for (TABLE *table=thd->open_tables; table ; table=table->next)
      table->version=refresh_version;
  }
  VOID(pthread_mutex_unlock(&LOCK_open));
  if (if_wait_for_refresh)
  {
    THD *thd=current_thd;
    pthread_mutex_lock(&thd->mysys_var->mutex);
    thd->mysys_var->current_mutex= 0;
    thd->mysys_var->current_cond= 0;
    thd->proc_info=0;
    pthread_mutex_unlock(&thd->mysys_var->mutex);
  }
  DBUG_RETURN(result);
}


/* Put all tables used by thread in free list */

void close_thread_tables(THD *thd, bool locked)
{
  DBUG_ENTER("close_thread_tables");

  if (thd->locked_tables)
  {
    ha_commit_stmt(thd);			// If select statement
    DBUG_VOID_RETURN;				// LOCK TABLES in use
  }

  bool found_old_table=0;

  if (thd->lock)
  {
    mysql_unlock_tables(thd, thd->lock); thd->lock=0;
  }
  /* VOID(pthread_sigmask(SIG_SETMASK,&thd->block_signals,NULL)); */
  if (!locked)
    VOID(pthread_mutex_lock(&LOCK_open));
  safe_mutex_assert_owner(&LOCK_open);

  DBUG_PRINT("info", ("thd->open_tables=%p", thd->open_tables));

  while (thd->open_tables)
    found_old_table|=close_thread_table(thd, &thd->open_tables);
  thd->some_tables_deleted=0;

  /* Free tables to hold down open files */
  while (open_cache.records > table_cache_size && unused_tables)
    VOID(hash_delete(&open_cache,(byte*) unused_tables)); /* purecov: tested */
  check_unused();
  if (found_old_table)
  {
    /* Tell threads waiting for refresh that something has happened */
    VOID(pthread_cond_broadcast(&COND_refresh));
  }
  if (!locked)
    VOID(pthread_mutex_unlock(&LOCK_open));
  /*  VOID(pthread_sigmask(SIG_SETMASK,&thd->signals,NULL)); */
  DBUG_VOID_RETURN;
}

/* move one table to free list */

bool close_thread_table(THD *thd, TABLE **table_ptr)
{
  DBUG_ENTER("close_thread_table");

  bool found_old_table=0;
  TABLE *table=*table_ptr;

  *table_ptr=table->next;
  if (table->version != refresh_version ||
      thd->version != refresh_version || !table->db_stat)
  {
    VOID(hash_delete(&open_cache,(byte*) table));
    found_old_table=1;
  }
  else
  {
    if (table->flush_version != flush_version)
    {
      table->flush_version=flush_version;
      table->file->extra(HA_EXTRA_FLUSH);
    }
    else
    {
      // Free memory and reset for next loop
      table->file->extra(HA_EXTRA_RESET);
    }
    table->in_use=0;
    if (unused_tables)
    {
      table->next=unused_tables;		/* Link in last */
      table->prev=unused_tables->prev;
      unused_tables->prev=table;
      table->prev->next=table;
    }
    else
      unused_tables=table->next=table->prev=table;
  }
  DBUG_RETURN(found_old_table);
}

	/* Close and delete temporary tables */

void close_temporary(TABLE *table,bool delete_table)
{
  DBUG_ENTER("close_temporary");
  char path[FN_REFLEN];
  db_type table_type=table->db_type;
  strmov(path,table->path);
  free_io_cache(table);
  closefrm(table);
  my_free((char*) table,MYF(0));
  if (delete_table)
    rm_temporary_table(table_type, path);
  DBUG_VOID_RETURN;
}


void close_temporary_tables(THD *thd)
{
  TABLE *table,*next;
  char *query, *end;
  const uint init_query_buf_size = 11;		// "drop table "
  uint query_buf_size; 
  bool found_user_tables = 0;

  LINT_INIT(end);
  query_buf_size = init_query_buf_size;

  for (table=thd->temporary_tables ; table ; table=table->next)
  {
    query_buf_size += table->key_length;
  }

  if (query_buf_size == init_query_buf_size)
    return; // no tables to close

  if ((query = alloc_root(&thd->mem_root, query_buf_size)))
  {
    memcpy(query, "drop table ", init_query_buf_size);
    end = query + init_query_buf_size;
  }

  for (table=thd->temporary_tables ; table ; table=next)
  {
    if (query) // we might be out of memory, but this is not fatal
    {
      // skip temporary tables not created directly by the user
      if (table->real_name[0] != '#')
      {
	end = strxmov(end,table->table_cache_key,".",
		      table->real_name,",", NullS);
	// here we assume table_cache_key always starts
	// with \0 terminated db name
	found_user_tables = 1;
      }
    }
    next=table->next;
    close_temporary(table);
  }
  if (query && found_user_tables && mysql_bin_log.is_open())
  {
    /* The -1 is to remove last ',' */
    Query_log_event qinfo(thd, query, (ulong)(end-query)-1);
    qinfo.error_code=0;
    mysql_bin_log.write(&qinfo);
  }
  thd->temporary_tables=0;
}


TABLE **find_temporary_table(THD *thd, const char *db, const char *table_name)
{
  char	key[MAX_DBKEY_LENGTH];
  uint	key_length= (uint) (strmov(strmov(key,db)+1,table_name)-key)+1;
  TABLE *table,**prev;

  int4store(key+key_length,thd->slave_proxy_id);
  key_length += 4;

  prev= &thd->temporary_tables;
  for (table=thd->temporary_tables ; table ; table=table->next)
  {
    if (table->key_length == key_length &&
	!memcmp(table->table_cache_key,key,key_length))
      return prev;
    prev= &table->next;
  }
  return 0;					// Not a temporary table
}

bool close_temporary_table(THD *thd, const char *db, const char *table_name)
{
  TABLE *table,**prev;

  if (!(prev=find_temporary_table(thd,db,table_name)))
    return 1;
  table= *prev;
  *prev= table->next;
  close_temporary(table);
  if (thd->slave_thread)
    --slave_open_temp_tables;
  return 0;
}

bool rename_temporary_table(THD* thd, TABLE *table, const char *db,
			    const char *table_name)
{
  char *key;
  if (!(key=(char*) alloc_root(&table->mem_root,
			       (uint) strlen(db)+
			       (uint) strlen(table_name)+6)))
    return 1;				/* purecov: inspected */
  table->key_length=(uint)
    (strmov((table->real_name=strmov(table->table_cache_key=key,
				     db)+1),
	    table_name) - table->table_cache_key)+1;
  int4store(key+table->key_length,thd->slave_proxy_id);
  table->key_length += 4;
  return 0;
}


	/* move table first in unused links */

static void relink_unused(TABLE *table)
{
  if (table != unused_tables)
  {
    table->prev->next=table->next;		/* Remove from unused list */
    table->next->prev=table->prev;
    table->next=unused_tables;			/* Link in unused tables */
    table->prev=unused_tables->prev;
    unused_tables->prev->next=table;
    unused_tables->prev=table;
    unused_tables=table;
    check_unused();
  }
}


/*
  Remove all instances of table from the current open list
  Free all locks on tables that are done with LOCK TABLES
 */

TABLE *unlink_open_table(THD *thd, TABLE *list, TABLE *find)
{
  char key[MAX_DBKEY_LENGTH];
  uint key_length=find->key_length;
  TABLE *start=list,**prev,*next;
  prev= &start;
  memcpy(key,find->table_cache_key,key_length);
  for (; list ; list=next)
  {
    next=list->next;
    if (list->key_length == key_length &&
	!memcmp(list->table_cache_key,key,key_length))
    {
      if (thd->locked_tables)
	mysql_lock_remove(thd, thd->locked_tables,list);
      VOID(hash_delete(&open_cache,(byte*) list)); // Close table
    }
    else
    {
      *prev=list;				// put in use list
      prev= &list->next;
    }
  }
  *prev=0;
  // Notify any 'refresh' threads
  pthread_cond_broadcast(&COND_refresh);
  return start;
}


/*
   When we call the following function we must have a lock on
   LOCK_open ; This lock will be unlocked on return.
*/

void wait_for_refresh(THD *thd)
{
  safe_mutex_assert_owner(&LOCK_open);

  /* Wait until the current table is up to date */
  const char *proc_info;
  thd->mysys_var->current_mutex= &LOCK_open;
  thd->mysys_var->current_cond= &COND_refresh;
  proc_info=thd->proc_info;
  thd->proc_info="Waiting for table";
  if (!thd->killed)
    (void) pthread_cond_wait(&COND_refresh,&LOCK_open);

  pthread_mutex_unlock(&LOCK_open);	// Must be unlocked first
  pthread_mutex_lock(&thd->mysys_var->mutex);
  thd->mysys_var->current_mutex= 0;
  thd->mysys_var->current_cond= 0;
  thd->proc_info= proc_info;
  pthread_mutex_unlock(&thd->mysys_var->mutex);
}


TABLE *reopen_name_locked_table(THD* thd, TABLE_LIST* table_list)
{
  DBUG_ENTER("reopen_name_locked_table");
  if (thd->killed)
    DBUG_RETURN(0);
  TABLE* table;
  if (!(table = table_list->table))
    DBUG_RETURN(0);

  char* db = thd->db ? thd->db : table_list->db;
  char* table_name = table_list->real_name;
  char	key[MAX_DBKEY_LENGTH];
  uint	key_length;
  key_length=(uint) (strmov(strmov(key,db)+1,table_name)-key)+1;

  pthread_mutex_lock(&LOCK_open);
  if (open_unireg_entry(thd, table, db, table_name, table_name) ||
      !(table->table_cache_key =memdup_root(&table->mem_root,(char*) key,
					    key_length)))
  {
    closefrm(table);
    pthread_mutex_unlock(&LOCK_open);
    DBUG_RETURN(0);
  }

  table->key_length=key_length;
  table->version=0;
  table->flush_version=0;
  table->in_use = thd;
  check_unused();
  pthread_mutex_unlock(&LOCK_open);
  table->next = thd->open_tables;
  thd->open_tables = table;
  table->tablenr=thd->current_tablenr++;
  table->used_fields=0;
  table->const_table=0;
  table->outer_join=table->null_row=table->maybe_null=0;
  table->status=STATUS_NO_RECORD;
  table->keys_in_use_for_query= table->keys_in_use;
  table->used_keys= table->keys_for_keyread;
  DBUG_RETURN(table);
}


/******************************************************************************
** open a table
** Uses a cache of open tables to find a table not in use.
** If refresh is a NULL pointer, then the is no version number checking and
** the table is not put in the thread-open-list
** If the return value is NULL and refresh is set then one must close
** all tables and retry the open
******************************************************************************/


TABLE *open_table(THD *thd,const char *db,const char *table_name,
		  const char *alias,bool *refresh)
{
  reg1	TABLE *table;
  char	key[MAX_DBKEY_LENGTH];
  uint	key_length;
  DBUG_ENTER("open_table");

  /* find a unused table in the open table cache */
  if (refresh)
    *refresh=0;
  if (thd->killed)
    DBUG_RETURN(0);
  key_length= (uint) (strmov(strmov(key,db)+1,table_name)-key)+1;
  int4store(key + key_length, thd->slave_proxy_id);

  for (table=thd->temporary_tables; table ; table=table->next)
  {
    if (table->key_length == key_length+4 &&
	!memcmp(table->table_cache_key,key,key_length+4))
    {
      if (table->query_id == thd->query_id)
      {
	my_printf_error(ER_CANT_REOPEN_TABLE,
			ER(ER_CANT_REOPEN_TABLE),MYF(0),table->table_name);
	DBUG_RETURN(0);
      }
      table->query_id=thd->query_id;
      goto reset;
    }
  }

  if (thd->locked_tables)
  {						// Using table locks
    for (table=thd->open_tables; table ; table=table->next)
    {
      if (table->key_length == key_length &&
	  !memcmp(table->table_cache_key,key,key_length) &&
	  !my_strcasecmp(system_charset_info,table->table_name,alias))
	goto reset;
    }
    my_printf_error(ER_TABLE_NOT_LOCKED,ER(ER_TABLE_NOT_LOCKED),MYF(0),alias);
    DBUG_RETURN(0);
  }
  VOID(pthread_mutex_lock(&LOCK_open));

  if (!thd->open_tables)
    thd->version=refresh_version;
  else if (thd->version != refresh_version && refresh)
  {
    /* Someone did a refresh while thread was opening tables */
    *refresh=1;
    VOID(pthread_mutex_unlock(&LOCK_open));
    DBUG_RETURN(0);
  }

  for (table=(TABLE*) hash_search(&open_cache,(byte*) key,key_length) ;
       table && table->in_use ;
       table = (TABLE*) hash_next(&open_cache,(byte*) key,key_length))
  {
    if (table->version != refresh_version)
    {
      /*
      ** There is a refresh in progress for this table
      ** Wait until the table is freed or the thread is killed.
      */
      close_old_data_files(thd,thd->open_tables,0,0);
      if (table->in_use != thd)
	wait_for_refresh(thd);
      else
	VOID(pthread_mutex_unlock(&LOCK_open));
      if (refresh)
	*refresh=1;
      DBUG_RETURN(0);
    }
  }
  if (table)
  {
    if (table == unused_tables)
    {						// First unused
      unused_tables=unused_tables->next;	// Remove from link
      if (table == unused_tables)
	unused_tables=0;
    }
    table->prev->next=table->next;		/* Remove from unused list */
    table->next->prev=table->prev;
  }
  else
  {
    /* Free cache if too big */
    while (open_cache.records > table_cache_size && unused_tables)
      VOID(hash_delete(&open_cache,(byte*) unused_tables)); /* purecov: tested */

    /* make a new table */
    if (!(table=(TABLE*) my_malloc(sizeof(*table),MYF(MY_WME))))
    {
      VOID(pthread_mutex_unlock(&LOCK_open));
      DBUG_RETURN(NULL);
    }
    if (open_unireg_entry(thd, table,db,table_name,alias) ||
	!(table->table_cache_key=memdup_root(&table->mem_root,(char*) key,
					     key_length)))
    {
      table->next=table->prev=table;
      free_cache_entry(table);
      VOID(pthread_mutex_unlock(&LOCK_open));
      DBUG_RETURN(NULL);
    }
    table->key_length=key_length;
    table->version=refresh_version;
    table->flush_version=flush_version;
    DBUG_PRINT("info", ("inserting table %p into the cache", table));
    VOID(hash_insert(&open_cache,(byte*) table));
  }

  table->in_use=thd;
  check_unused();
  VOID(pthread_mutex_unlock(&LOCK_open));
  if (refresh)
  {
    table->next=thd->open_tables;		/* Link into simple list */
    thd->open_tables=table;
  }
  table->reginfo.lock_type=TL_READ;		/* Assume read */

 reset:
  /* Fix alias if table name changes */
  if (strcmp(table->table_name,alias))
  {
    uint length=(uint) strlen(alias)+1;
    table->table_name= (char*) my_realloc(table->table_name,length,
					  MYF(MY_WME));
    memcpy(table->table_name,alias,length);
    for (uint i=0 ; i < table->fields ; i++)
      table->field[i]->table_name=table->table_name;
  }
  /* These variables are also set in reopen_table() */
  table->tablenr=thd->current_tablenr++;
  table->used_fields=0;
  table->const_table=0;
  table->outer_join=table->null_row=table->maybe_null=0;
  table->status=STATUS_NO_RECORD;
  table->keys_in_use_for_query= table->keys_in_use;
  table->used_keys= table->keys_for_keyread;
  DBUG_ASSERT(table->key_read == 0);
  DBUG_RETURN(table);
}


TABLE *find_locked_table(THD *thd, const char *db,const char *table_name)
{
  char	key[MAX_DBKEY_LENGTH];
  uint key_length=(uint) (strmov(strmov(key,db)+1,table_name)-key)+1;

  for (TABLE *table=thd->open_tables; table ; table=table->next)
  {
    if (table->key_length == key_length &&
	!memcmp(table->table_cache_key,key,key_length))
      return table;
  }
  return(0);
}


/****************************************************************************
** Reopen an table because the definition has changed. The date file for the
** table is already closed.
** Returns 0 if ok.
** If table can't be reopened, the entry is unchanged.
****************************************************************************/

bool reopen_table(TABLE *table,bool locked)
{
  TABLE tmp;
  char *db=table->table_cache_key;
  char *table_name=table->real_name;
  bool error=1;
  Field **field;
  uint key,part;
  DBUG_ENTER("reopen_table");

#ifdef EXTRA_DEBUG
  if (table->db_stat)
    sql_print_error("Table %s had a open data handler in reopen_table",
		    table->table_name);
#endif
  if (!locked)
    VOID(pthread_mutex_lock(&LOCK_open));
  safe_mutex_assert_owner(&LOCK_open);

  if (open_unireg_entry(current_thd,&tmp,db,table_name,table->table_name))
    goto end;
  free_io_cache(table);

  if (!(tmp.table_cache_key= memdup_root(&tmp.mem_root,db,
					 table->key_length)))
  {
    closefrm(&tmp);				// End of memory
    goto end;
  }

  /* This list copies variables set by open_table */
  tmp.tablenr=		table->tablenr;
  tmp.used_fields=	table->used_fields;
  tmp.const_table=	table->const_table;
  tmp.outer_join=	table->outer_join;
  tmp.null_row=		table->null_row;
  tmp.maybe_null=	table->maybe_null;
  tmp.status=		table->status;
  tmp.keys_in_use_for_query= tmp.keys_in_use;
  tmp.used_keys= 	tmp.keys_for_keyread;

  /* Get state */
  tmp.key_length=	table->key_length;
  tmp.in_use=    	table->in_use;
  tmp.reginfo.lock_type=table->reginfo.lock_type;
  tmp.version=		refresh_version;
  tmp.tmp_table=	table->tmp_table;
  tmp.grant=		table->grant;

  /* Replace table in open list */
  tmp.next=table->next;
  tmp.prev=table->prev;

  if (table->file)
    VOID(closefrm(table));		// close file, free everything

  *table=tmp;
  table->file->change_table_ptr(table);

  for (field=table->field ; *field ; field++)
  {
    (*field)->table=table;
    (*field)->table_name=table->table_name;
  }
  for (key=0 ; key < table->keys ; key++)
    for (part=0 ; part < table->key_info[key].usable_key_parts ; part++)
      table->key_info[key].key_part[part].field->table=table;
  VOID(pthread_cond_broadcast(&COND_refresh));
  error=0;

 end:
  if (!locked)
    VOID(pthread_mutex_unlock(&LOCK_open));
  DBUG_RETURN(error);
}


/*
  Used with ALTER TABLE:
  Close all instanses of table when LOCK TABLES is in used;
  Close first all instances of table and then reopen them
 */

bool close_data_tables(THD *thd,const char *db, const char *table_name)
{
  TABLE *table;
  for (table=thd->open_tables; table ; table=table->next)
  {
    if (!strcmp(table->real_name,table_name) &&
	!strcmp(table->table_cache_key,db))
    {
      mysql_lock_remove(thd, thd->locked_tables,table);
      table->file->close();
      table->db_stat=0;
    }
  }
  return 0;					// For the future
}


/*
  Reopen all tables with closed data files
  One should have lock on LOCK_open when calling this
*/

bool reopen_tables(THD *thd,bool get_locks,bool in_refresh)
{
  DBUG_ENTER("reopen_tables");
  safe_mutex_assert_owner(&LOCK_open);

  if (!thd->open_tables)
    DBUG_RETURN(0);

  TABLE *table,*next,**prev;
  TABLE **tables,**tables_ptr;			// For locks
  bool error=0;
  if (get_locks)
  {
    /* The ptr is checked later */
    uint opens=0;
    for (table=thd->open_tables; table ; table=table->next) opens++;
    tables= (TABLE**) my_alloca(sizeof(TABLE*)*opens);
  }
  else
    tables= &thd->open_tables;
  tables_ptr =tables;

  prev= &thd->open_tables;
  for (table=thd->open_tables; table ; table=next)
  {
    uint db_stat=table->db_stat;
    next=table->next;
    if (!tables || (!db_stat && reopen_table(table,1)))
    {
      my_error(ER_CANT_REOPEN_TABLE,MYF(0),table->table_name);
      VOID(hash_delete(&open_cache,(byte*) table));
      error=1;
    }
    else
    {
      *prev= table;
      prev= &table->next;
      if (get_locks && !db_stat)
	*tables_ptr++= table;			// need new lock on this
      if (in_refresh)
      {
	table->version=0;
	table->locked_by_flush=0;
      }
    }
  }
  if (tables != tables_ptr)			// Should we get back old locks
  {
    MYSQL_LOCK *lock;
    /* We should always get these locks */
    thd->some_tables_deleted=0;
    if ((lock=mysql_lock_tables(thd,tables,(uint) (tables_ptr-tables))))
    {
      thd->locked_tables=mysql_lock_merge(thd->locked_tables,lock);
    }
    else
      error=1;
  }
  if (get_locks && tables)
  {
    my_afree((gptr) tables);
  }
  VOID(pthread_cond_broadcast(&COND_refresh)); // Signal to refresh
  *prev=0;
  DBUG_RETURN(error);
}

/*
  Close handlers for tables in list, but leave the TABLE structure
  intact so that we can re-open these quickly
  abort_locks is set if called from flush_tables.
*/

void close_old_data_files(THD *thd, TABLE *table, bool abort_locks,
			  bool send_refresh)
{
  DBUG_ENTER("close_old_data_files");
  bool found=send_refresh;
  for (; table ; table=table->next)
  {
    if (table->version != refresh_version)
    {
      found=1;
      if (!abort_locks)				// If not from flush tables
	table->version = refresh_version;	// Let other threads use table
      if (table->db_stat)
      {
	if (abort_locks)
	{
	  mysql_lock_abort(thd,table);		// Close waiting threads
	  mysql_lock_remove(thd, thd->locked_tables,table);
	  table->locked_by_flush=1;		// Will be reopened with locks
	}
	table->file->close();
	table->db_stat=0;
      }
    }
  }
  if (found)
    VOID(pthread_cond_broadcast(&COND_refresh)); // Signal to refresh
  DBUG_VOID_RETURN;
}


/*
  Wait until all threads has closed the tables in the list
  We have also to wait if there is thread that has a lock on this table even
  if the table is closed
*/

bool table_is_used(TABLE *table, bool wait_for_name_lock)
{
  do
  {
    char *key= table->table_cache_key;
    uint key_length=table->key_length;
    for (TABLE *search=(TABLE*) hash_search(&open_cache,
					    (byte*) key,key_length) ;
	 search ;
	 search = (TABLE*) hash_next(&open_cache,(byte*) key,key_length))
    {
      if (search->locked_by_flush ||
	  search->locked_by_name && wait_for_name_lock ||
	  search->db_stat && search->version < refresh_version)
	return 1;				// Table is used
    }
  } while ((table=table->next));
  return 0;
}


/* Wait until all used tables are refreshed */

bool wait_for_tables(THD *thd)
{
  bool result;
  DBUG_ENTER("wait_for_tables");

  thd->proc_info="Waiting for tables";
  pthread_mutex_lock(&LOCK_open);
  while (!thd->killed)
  {
    thd->some_tables_deleted=0;
    close_old_data_files(thd,thd->open_tables,0,dropping_tables != 0);
    if (!table_is_used(thd->open_tables,1))
      break;
    (void) pthread_cond_wait(&COND_refresh,&LOCK_open);
  }
  if (thd->killed)
    result= 1;					// aborted
  else
  {
    /* Now we can open all tables without any interference */
    thd->proc_info="Reopen tables";
    result=reopen_tables(thd,0,0);
  }
  pthread_mutex_unlock(&LOCK_open);
  thd->proc_info=0;
  DBUG_RETURN(result);
}


/* drop tables from locked list */

bool drop_locked_tables(THD *thd,const char *db, const char *table_name)
{
  TABLE *table,*next,**prev;
  bool found=0;
  prev= &thd->open_tables;
  for (table=thd->open_tables; table ; table=next)
  {
    next=table->next;
    if (!strcmp(table->real_name,table_name) &&
	!strcmp(table->table_cache_key,db))
    {
      mysql_lock_remove(thd, thd->locked_tables,table);
      VOID(hash_delete(&open_cache,(byte*) table));
      found=1;
    }
    else
    {
      *prev=table;
      prev= &table->next;
    }
  }
  *prev=0;
  if (found)
    VOID(pthread_cond_broadcast(&COND_refresh)); // Signal to refresh
  if (thd->locked_tables && thd->locked_tables->table_count == 0)
  {
    my_free((gptr) thd->locked_tables,MYF(0));
    thd->locked_tables=0;
  }
  return found;
}


/* lock table to force abort of any threads trying to use table */

void abort_locked_tables(THD *thd,const char *db, const char *table_name)
{
  TABLE *table;
  for (table=thd->open_tables; table ; table=table->next)
  {
    if (!strcmp(table->real_name,table_name) &&
	!strcmp(table->table_cache_key,db))
      mysql_lock_abort(thd,table);
  }
}

/****************************************************************************
**	open_unireg_entry
**	Purpose : Load a table definition from file and open unireg table
**	Args	: entry with DB and table given
**	Returns : 0 if ok
**	Note that the extra argument for open is taken from thd->open_options
*/

static int open_unireg_entry(THD *thd, TABLE *entry, const char *db,
			     const char *name, const char *alias)
{
  char path[FN_REFLEN];
  int error;
  DBUG_ENTER("open_unireg_entry");

  (void) sprintf(path,"%s/%s/%s",mysql_data_home,db,name);
  if (openfrm(path,alias,
	       (uint) (HA_OPEN_KEYFILE | HA_OPEN_RNDFILE | HA_GET_INDEX |
		       HA_TRY_READ_ONLY),
	       READ_KEYINFO | COMPUTE_TYPES | EXTRA_RECORD,
	      thd->open_options, entry))
  {
    if (!entry->crashed)
      goto err;					// Can't repair the table

    TABLE_LIST table_list;
    table_list.db=(char*) db;
    table_list.real_name=(char*) name;
    table_list.next=0;
    safe_mutex_assert_owner(&LOCK_open);

    if ((error=lock_table_name(thd,&table_list)))
    {
      if (error < 0)
      {
	goto err;
      }
      if (wait_for_locked_table_names(thd,&table_list))
      {
	unlock_table_name(thd,&table_list);
	goto err;
      }
    }
    pthread_mutex_unlock(&LOCK_open);
    thd->net.last_error[0]=0;				// Clear error message
    thd->net.last_errno=0;
    error=0;
    if (openfrm(path,alias,
		(uint) (HA_OPEN_KEYFILE | HA_OPEN_RNDFILE | HA_GET_INDEX |
			 HA_TRY_READ_ONLY),
		READ_KEYINFO | COMPUTE_TYPES | EXTRA_RECORD,
		ha_open_options | HA_OPEN_FOR_REPAIR,
		entry) || ! entry->file ||
	(entry->file->is_crashed() && entry->file->check_and_repair(thd)))
    {
      /* Give right error message */
      thd->net.last_error[0]=0;
      thd->net.last_errno=0;
      my_error(ER_NOT_KEYFILE, MYF(0), name, my_errno);
      sql_print_error("Error: Couldn't repair table: %s.%s",db,name);
      if (entry->file)
	closefrm(entry);
      error=1;
    }
    else
    {
      thd->net.last_error[0]=0;			// Clear error message
      thd->net.last_errno=0;
    }
    pthread_mutex_lock(&LOCK_open);
    unlock_table_name(thd,&table_list);

    if (error)
      goto err;
  }
  DBUG_RETURN(0);
err:
  DBUG_RETURN(1);
}

/*****************************************************************************
** open all tables in list
*****************************************************************************/

int open_tables(THD *thd,TABLE_LIST *start)
{
  TABLE_LIST *tables;
  bool refresh;
  int result=0;
  DBUG_ENTER("open_tables");

 restart:
  thd->proc_info="Opening tables";
  for (tables=start ; tables ; tables=tables->next)
  {
    if (!tables->table &&
	!(tables->table=open_table(thd,
				   tables->db,
				   tables->real_name,
				   tables->alias, &refresh)))
    {
      if (refresh)				// Refresh in progress
      {
	/* close all 'old' tables used by this thread */
	pthread_mutex_lock(&LOCK_open);
	// if query_id is not reset, we will get an error
	// re-opening a temp table
	thd->version=refresh_version;
	TABLE **prev_table= &thd->open_tables;
	bool found=0;
	for (TABLE_LIST *tmp=start ; tmp ; tmp=tmp->next)
	{
	  /* Close normal (not temporary) changed tables */
	  if (tmp->table && ! tmp->table->tmp_table)
	  {
	    if (tmp->table->version != refresh_version ||
		! tmp->table->db_stat)
	    {
	      VOID(hash_delete(&open_cache,(byte*) tmp->table));
	      tmp->table=0;
	      found=1;
	    }
	    else
	    {
	      *prev_table= tmp->table;		// Relink open list
	      prev_table= &tmp->table->next;
	    }
	  }
	}
	*prev_table=0;
	pthread_mutex_unlock(&LOCK_open);
	if (found)
	  VOID(pthread_cond_broadcast(&COND_refresh)); // Signal to refresh
	goto restart;
      }
      result= -1;				// Fatal error
      break;
    }
    if (tables->lock_type != TL_UNLOCK && ! thd->locked_tables)
      tables->table->reginfo.lock_type=tables->lock_type;
    tables->table->grant= tables->grant;
  }
  thd->proc_info=0;
  DBUG_RETURN(result);
}


TABLE *open_ltable(THD *thd, TABLE_LIST *table_list, thr_lock_type lock_type)
{
  TABLE *table;
  bool refresh;
  DBUG_ENTER("open_ltable");

  thd->proc_info="Opening table";
  while (!(table=open_table(thd,table_list->db,
			    table_list->real_name,table_list->alias,
			    &refresh)) && refresh) ;
  if (table)
  {
    int error;

#if defined( __WIN__) || defined(OS2)
    /* Win32 can't drop a file that is open */
    if (lock_type == TL_WRITE_ALLOW_READ)
    {
      lock_type= TL_WRITE;
    }
#endif /* __WIN__ || OS2 */

    table_list->table=table;
    table->grant= table_list->grant;
    if (thd->locked_tables)
    {
      thd->proc_info=0;
      if ((int) lock_type >= (int) TL_WRITE_ALLOW_READ &&
	  (int) table->reginfo.lock_type < (int) TL_WRITE_ALLOW_READ)
      {
	my_printf_error(ER_TABLE_NOT_LOCKED_FOR_WRITE,
			ER(ER_TABLE_NOT_LOCKED_FOR_WRITE),
			MYF(0),table_list->alias);
	table=0;
      }
      else if ((error=table->file->start_stmt(thd)))
      {
	table->file->print_error(error,MYF(0));
	table=0;
      }
      thd->proc_info=0;
      DBUG_RETURN(table);
    }
    if ((table->reginfo.lock_type=lock_type) != TL_UNLOCK)
      if (!(thd->lock=mysql_lock_tables(thd,&table_list->table,1)))
	  DBUG_RETURN(0);
  }
  thd->proc_info=0;
  DBUG_RETURN(table);
}

/*
** Open all tables in list and locks them for read.
** The lock will automaticly be freed by the close_thread_tables
*/

int open_and_lock_tables(THD *thd,TABLE_LIST *tables)
{
  if (open_tables(thd,tables) || lock_tables(thd,tables))
    return -1;					/* purecov: inspected */
  return 0;
}

int lock_tables(THD *thd,TABLE_LIST *tables)
{
  TABLE_LIST *table;
  if (tables && !thd->locked_tables)
  {
    uint count=0;
    for (table = tables ; table ; table=table->next)
      count++;
    TABLE **start,**ptr;
    if (!(ptr=start=(TABLE**) sql_alloc(sizeof(TABLE*)*count)))
      return -1;
    for (table = tables ; table ; table=table->next)
      *(ptr++)= table->table;
    if (!(thd->lock=mysql_lock_tables(thd,start,count)))
      return -1;				/* purecov: inspected */
  }
  else
  {
    for (table = tables ; table ; table=table->next)
    {
      int error;
      if ((error=table->table->file->start_stmt(thd)))
      {
	table->table->file->print_error(error,MYF(0));
	return -1;
      }
    }
  }
  return 0;
}

/*
** Open a single table without table caching and don't set it in open_list
** Used by alter_table to open a temporary table and when creating
** a temporary table with CREATE TEMPORARY ...
*/

TABLE *open_temporary_table(THD *thd, const char *path, const char *db,
			    const char *table_name, bool link_in_list)
{
  TABLE *tmp_table;
  DBUG_ENTER("open_temporary_table");

  // the extra size in my_malloc() is for table_cache_key
  //  4 bytes for master thread id if we are in the slave
  //  1 byte to terminate db
  //  1 byte to terminate table_name
  // total of 6 extra bytes in my_malloc in addition to table/db stuff
  if (!(tmp_table=(TABLE*) my_malloc(sizeof(*tmp_table)+(uint) strlen(db)+
				     (uint) strlen(table_name)+6,
				     MYF(MY_WME))))
    DBUG_RETURN(0);				/* purecov: inspected */

  if (openfrm(path, table_name,
	      (uint) (HA_OPEN_KEYFILE | HA_OPEN_RNDFILE | HA_GET_INDEX),
	      READ_KEYINFO | COMPUTE_TYPES | EXTRA_RECORD,
	      ha_open_options,
	      tmp_table))
  {
    DBUG_RETURN(0);
  }

  tmp_table->reginfo.lock_type=TL_WRITE;	 // Simulate locked
  tmp_table->tmp_table = (tmp_table->file->has_transactions() ? 
			  TRANSACTIONAL_TMP_TABLE : TMP_TABLE);
  tmp_table->table_cache_key=(char*) (tmp_table+1);
  tmp_table->key_length= (uint) (strmov((tmp_table->real_name=
					 strmov(tmp_table->table_cache_key,db)
					 +1), table_name)
				 - tmp_table->table_cache_key)+1;
  int4store(tmp_table->table_cache_key + tmp_table->key_length,
	    thd->slave_proxy_id);
  tmp_table->key_length += 4;

  if (link_in_list)
  {
    tmp_table->next=thd->temporary_tables;
    thd->temporary_tables=tmp_table;
    if (thd->slave_thread)
      slave_open_temp_tables++;
  }
  DBUG_RETURN(tmp_table);
}


bool rm_temporary_table(enum db_type base, char *path)
{
  bool error=0;
  fn_format(path, path,"",reg_ext,4);
  unpack_filename(path,path);
  if (my_delete(path,MYF(0)))
    error=1; /* purecov: inspected */
  *fn_ext(path)='\0';				// remove extension
  handler *file=get_new_handler((TABLE*) 0, base);
  if (file && file->delete_table(path))
    error=1;
  delete file;
  return error;
}


/*****************************************************************************
** find field in list or tables. if field is unqualifed and unique,
** return unique field
******************************************************************************/

#define WRONG_GRANT (Field*) -1

Field *find_field_in_table(THD *thd,TABLE *table,const char *name,uint length,
			   bool check_grants, bool allow_rowid)
{
  Field *field;
  if (table->name_hash.records)
  {
    if ((field=(Field*) hash_search(&table->name_hash,(byte*) name,
				    length)))
      goto found;
  }
  else
  {
    Field **ptr=table->field;
    while ((field = *ptr++))
    {
      if (!my_strcasecmp(system_charset_info, field->field_name, name))
	goto found;
    }
  }
  if (allow_rowid && 
      !my_strcasecmp(system_charset_info, name, "_rowid") &&
      (field=table->rowid_field))
    goto found;
  return (Field*) 0;

 found:
  if (thd->set_query_id)
  {
    if (field->query_id != thd->query_id)
    {
      field->query_id=thd->query_id;
      table->used_fields++;
      table->used_keys&= field->part_of_key;
    }
    else
      thd->dupp_field=field;
  }
  if (check_grants && !thd->master_access &&
      check_grant_column(thd,table,name,length))
    return WRONG_GRANT;
  return field;
}


Field *
find_field_in_tables(THD *thd,Item_field *item,TABLE_LIST *tables,
		     bool report_error)
{
  Field *found=0;
  const char *db=item->db_name;
  const char *table_name=item->table_name;
  const char *name=item->field_name;
  uint length=(uint) strlen(name);

  if (table_name)
  {						/* Qualified field */
    bool found_table=0;
    for (; tables ; tables=tables->next)
    {
      if (!strcmp(tables->alias,table_name) &&
	  (!db || !strcmp(db,tables->db)))
      {
	found_table=1;
	Field *find=find_field_in_table(thd,tables->table,name,length,
					grant_option && !thd->master_access,1);
	if (find)
	{
	  if (find == WRONG_GRANT)
	    return (Field*) 0;
	  if (db || !thd->where)
	    return find;
	  if (found)
	  {
	    my_printf_error(ER_NON_UNIQ_ERROR,ER(ER_NON_UNIQ_ERROR),MYF(0),
			    item->full_name(),thd->where);
	    return (Field*) 0;
	  }
	  found=find;
	}
      }
    }
    if (found)
      return found;
    if (!found_table && report_error)
    {
      char buff[NAME_LEN*2+1];
      if (db)
      {
	strxnmov(buff,sizeof(buff)-1,db,".",table_name,NullS);
	table_name=buff;
      }
      my_printf_error(ER_UNKNOWN_TABLE,ER(ER_UNKNOWN_TABLE),MYF(0),table_name,
		      thd->where);
    }
    else
      if (report_error)
	my_printf_error(ER_BAD_FIELD_ERROR,ER(ER_BAD_FIELD_ERROR),MYF(0),
			item->full_name(),thd->where);
    return (Field*) 0;
  }
  bool allow_rowid= tables && !tables->next;	// Only one table
  for (; tables ; tables=tables->next)
  {
    Field *field=find_field_in_table(thd,tables->table,name,length,
				     grant_option &&
				     !thd->master_access, allow_rowid);
    if (field)
    {
      if (field == WRONG_GRANT)
	return (Field*) 0;
      if (found)
      {
	if (!report_error)			// Returns first found
	  break;
	if (report_error)
	  my_printf_error(ER_NON_UNIQ_ERROR,ER(ER_NON_UNIQ_ERROR),MYF(0),
			  name,thd->where);
	return (Field*) 0;
      }
      found=field;
    }
  }
  if (found)
    return found;
  if (report_error)
    my_printf_error(ER_BAD_FIELD_ERROR, ER(ER_BAD_FIELD_ERROR),
		    MYF(0), item->full_name(), thd->where);
  return (Field*) 0;
}

Item **
find_item_in_list(Item *find, List<Item> &items, bool report_error)
{
  List_iterator<Item> li(items);
  Item **found=0,*item;
  const char *field_name=0;
  const char *table_name=0;
  if (find->type() == Item::FIELD_ITEM	|| find->type() == Item::REF_ITEM)
  {
    field_name= ((Item_ident*) find)->field_name;
    table_name= ((Item_ident*) find)->table_name;
  }

  while ((item=li++))
  {
    if (field_name && item->type() == Item::FIELD_ITEM)
    {
      if (!my_strcasecmp(system_charset_info,
                         ((Item_field*) item)->name,field_name))
      {
	if (!table_name)
	{
	  if (found)
	  {
	    if ((*found)->eq(item,0))
	      continue;				// Same field twice (Access?)
	    if (report_error)
	      my_printf_error(ER_NON_UNIQ_ERROR,ER(ER_NON_UNIQ_ERROR),MYF(0),
			      find->full_name(), current_thd->where);
	    return (Item**) 0;
	  }
	  found=li.ref();
	}
	else if (!strcmp(((Item_field*) item)->table_name,table_name))
	{
	  found=li.ref();
	  break;
	}
      }
    }
    else if (!table_name && (item->eq(find,0) ||
		     find->name &&
		     !my_strcasecmp(system_charset_info, 
                                    item->name,find->name)))
    {
      found=li.ref();
      break;
    }
  }
  if (!found && report_error)
    my_printf_error(ER_BAD_FIELD_ERROR, ER(ER_BAD_FIELD_ERROR), MYF(0),
		    find->full_name(), current_thd->where);
  return found;
}

/****************************************************************************
** Check that all given fields exists and fill struct with current data
****************************************************************************/

int setup_fields(THD *thd, TABLE_LIST *tables, List<Item> &fields,
		 bool set_query_id, List<Item> *sum_func_list,
		 bool allow_sum_func)
{
  reg2 Item *item;
  List_iterator<Item> it(fields);
  DBUG_ENTER("setup_fields");

  thd->set_query_id=set_query_id;
  thd->allow_sum_func= allow_sum_func;
  thd->where="field list";

  while ((item=it++))
  {
    if (item->type() == Item::FIELD_ITEM &&
	((Item_field*) item)->field_name[0] == '*')
    {
      uint elem=fields.elements;
      if (insert_fields(thd,tables,((Item_field*) item)->db_name,
			((Item_field*) item)->table_name,&it))
	DBUG_RETURN(-1); /* purecov: inspected */
      if (sum_func_list)
      {
	/*
	  sum_func_list is a list that has the fields list as a tail.
	  Because of this we have to update the element count also for this
	  list after expanding the '*' entry.
	*/
	sum_func_list->elements+= fields.elements - elem;
      }
    }
    else
    {
      if (item->fix_fields(thd, tables, it.ref()))
	DBUG_RETURN(-1); /* purecov: inspected */
      if (item->with_sum_func && item->type() != Item::SUM_FUNC_ITEM &&
	  sum_func_list)
	item->split_sum_func(*sum_func_list);
      thd->used_tables|=item->used_tables();
    }
  }
  DBUG_RETURN(test(thd->fatal_error));
}


/*
  Remap table numbers if INSERT ... SELECT
  Check also that the 'used keys' and 'ignored keys' exists and set up the
  table structure accordingly
*/

bool setup_tables(TABLE_LIST *tables)
{
  DBUG_ENTER("setup_tables");
  uint tablenr=0;
  for (TABLE_LIST *table_list=tables ; table_list ;
       table_list=table_list->next,tablenr++)
  {
    TABLE *table=table_list->table;

    table->used_fields=0;
    table->const_table=0;
    table->outer_join=table->null_row=0;
    table->status=STATUS_NO_RECORD;
    table->keys_in_use_for_query= table->keys_in_use;
    table->used_keys= table->keys_for_keyread;
    table->maybe_null=test(table->outer_join=table_list->outer_join);
    table->tablenr=tablenr;
    table->map= (table_map) 1 << tablenr;
    if (table_list->use_index)
    {
      key_map map= get_key_map_from_key_list(table,
					     table_list->use_index);
      if (map == ~(key_map) 0)
	DBUG_RETURN(1);
      table->keys_in_use_for_query=map;
    }
    if (table_list->ignore_index)
    {
      key_map map= get_key_map_from_key_list(table,
					     table_list->ignore_index);
      if (map == ~(key_map) 0)
	DBUG_RETURN(1);
      table->keys_in_use_for_query &= ~map;
    }
    if (table_list->shared)
    {
      /* Clear query_id that may have been set by previous select */
      for (Field **ptr=table->field ; *ptr ; ptr++)
	(*ptr)->query_id=0;
    }
  }
  if (tablenr > MAX_TABLES)
  {
    my_error(ER_TOO_MANY_TABLES,MYF(0),MAX_TABLES);
    DBUG_RETURN(1);
  }
  DBUG_RETURN(0);
}


static key_map get_key_map_from_key_list(TABLE *table, 
					 List<String> *index_list)
{
  key_map map=0;
  List_iterator_fast<String> it(*index_list);
  String *name;
  uint pos;
  while ((name=it++))
  {
    if ((pos=find_type(name->c_ptr(), &table->keynames, 1+2)) <= 0)
    {
      my_error(ER_KEY_COLUMN_DOES_NOT_EXITS, MYF(0), name->c_ptr(),
	       table->real_name);
      return (~ (key_map) 0);
    }
    map|= ((key_map) 1) << (pos-1);
  }
  return map;
}

/****************************************************************************
**	This just drops in all fields instead of current '*' field
**	Returns pointer to last inserted field if ok
****************************************************************************/

bool
insert_fields(THD *thd,TABLE_LIST *tables, const char *db_name,
	      const char *table_name, List_iterator<Item> *it)
{
  uint found;
  DBUG_ENTER("insert_fields");

  found=0;
  for (; tables ; tables=tables->next)
  {
    TABLE *table=tables->table;
    if (grant_option && !thd->master_access &&
	check_grant_all_columns(thd,SELECT_ACL,table) )
      DBUG_RETURN(-1);
    if (!table_name || (!strcmp(table_name,tables->alias) &&
			(!db_name || !strcmp(tables->db,db_name))))
    {
      Field **ptr=table->field,*field;
      thd->used_tables|=table->map;
      while ((field = *ptr++))
      {
	Item_field *item= new Item_field(field);
	if (!found++)
	  (void) it->replace(item);
	else
	  it->after(item);
	if (field->query_id == thd->query_id)
	  thd->dupp_field=field;
	field->query_id=thd->query_id;
	table->used_keys&= field->part_of_key;
      }
      /* All fields are used */
      table->used_fields=table->fields;
    }
  }
  if (!found)
  {
    if (!table_name)
      my_error(ER_NO_TABLES_USED,MYF(0));
    else
      my_error(ER_BAD_TABLE_ERROR,MYF(0),table_name);
  }
  DBUG_RETURN(!found);
}


/*
** Fix all conditions and outer join expressions
*/

int setup_conds(THD *thd,TABLE_LIST *tables,COND **conds)
{
  DBUG_ENTER("setup_conds");
  thd->set_query_id=1;
  thd->cond_count=0;
  thd->allow_sum_func=0;
  if (*conds)
  {
    thd->where="where clause";
    if ((*conds)->fix_fields(thd, tables, conds))
      DBUG_RETURN(1);
  }

  /* Check if we are using outer joins */
  for (TABLE_LIST *table=tables ; table ; table=table->next)
  {
    if (table->on_expr)
    {
      /* Make a join an a expression */
      thd->where="on clause";
      if (table->on_expr->fix_fields(thd, tables, &table->on_expr))
	DBUG_RETURN(1);
      thd->cond_count++;

      /* If it's a normal join, add the ON/USING expression to the WHERE */
      if (!table->outer_join)
      {
	if (!(*conds=and_conds(*conds, table->on_expr)))
	  DBUG_RETURN(1);
	table->on_expr=0;
      }
    }
    if (table->natural_join)
    {
      /* Make a join of all fields with have the same name */
      TABLE *t1=table->table;
      TABLE *t2=table->natural_join->table;
      Item_cond_and *cond_and=new Item_cond_and();
      if (!cond_and)				// If not out of memory
	DBUG_RETURN(1);

      uint i,j;
      for (i=0 ; i < t1->fields ; i++)
      {
	// TODO: This could be optimized to use hashed names if t2 had a hash
	for (j=0 ; j < t2->fields ; j++)
	{
	  if (!my_strcasecmp(system_charset_info,
			     t1->field[i]->field_name,
			     t2->field[j]->field_name))
	  {
	    Item_func_eq *tmp=new Item_func_eq(new Item_field(t1->field[i]),
					       new Item_field(t2->field[j]));
	    if (!tmp)
	      DBUG_RETURN(1);
	    tmp->fix_length_and_dec();	// Update cmp_type
	    tmp->const_item_cache=0;
	    /* Mark field used for table cache */
	    t1->field[i]->query_id=t2->field[j]->query_id=thd->query_id;
	    cond_and->list.push_back(tmp);
	    t1->used_keys&= t1->field[i]->part_of_key;
	    t2->used_keys&= t2->field[j]->part_of_key;
	    break;
	  }
	}
      }
      cond_and->used_tables_cache= t1->map | t2->map;
      thd->cond_count+=cond_and->list.elements;
      if (!table->outer_join)			// Not left join
      {
	if (!(*conds=and_conds(*conds, cond_and)))
	  DBUG_RETURN(1);
      }
      else
	table->on_expr=and_conds(table->on_expr,cond_and);
    }
  }
  DBUG_RETURN(test(thd->fatal_error));
}


/******************************************************************************
** Fill a record with data (for INSERT or UPDATE)
** Returns : 1 if some field has wrong type
******************************************************************************/

int
fill_record(List<Item> &fields,List<Item> &values)
{
  List_iterator_fast<Item> f(fields),v(values);
  Item *value;
  Item_field *field;
  DBUG_ENTER("fill_record");

  while ((field=(Item_field*) f++))
  {
    value=v++;
    if (value->save_in_field(field->field) > 0)
      DBUG_RETURN(1);
  }
  DBUG_RETURN(0);
}


int
fill_record(Field **ptr,List<Item> &values)
{
  List_iterator_fast<Item> v(values);
  Item *value;
  DBUG_ENTER("fill_record");

  Field *field;
  while ((field = *ptr++))
  {
    value=v++;
    if (value->save_in_field(field) == 1)
      DBUG_RETURN(1);
  }
  DBUG_RETURN(0);
}


static void mysql_rm_tmp_tables(void)
{
  uint idx;
  char	filePath[FN_REFLEN];
  MY_DIR *dirp;
  FILEINFO *file;
  DBUG_ENTER("mysql_rm_tmp_tables");

  /* See if the directory exists */
  if (!(dirp = my_dir(mysql_tmpdir,MYF(MY_WME | MY_DONT_SORT))))
    DBUG_VOID_RETURN;				/* purecov: inspected */

  /*
  ** Remove all SQLxxx tables from directory
  */

  for (idx=2 ; idx < (uint) dirp->number_off_files ; idx++)
  {
    file=dirp->dir_entry+idx;
    if (!bcmp(file->name,tmp_file_prefix,tmp_file_prefix_length))
    {
      sprintf(filePath,"%s%s",mysql_tmpdir,file->name); /* purecov: inspected */
      VOID(my_delete(filePath,MYF(MY_WME)));	/* purecov: inspected */
    }
  }
  my_dirend(dirp);
  DBUG_VOID_RETURN;
}


/*
  CREATE INDEX and DROP INDEX are implemented by calling ALTER TABLE with
  the proper arguments.  This isn't very fast but it should work for most
  cases.
  One should normally create all indexes with CREATE TABLE or ALTER TABLE.
*/

int mysql_create_index(THD *thd, TABLE_LIST *table_list, List<Key> &keys)
{
  List<create_field> fields;
  List<Alter_drop> drop;
  List<Alter_column> alter;
  HA_CREATE_INFO create_info;
  DBUG_ENTER("mysql_create_index");
  bzero((char*) &create_info,sizeof(create_info));
  create_info.db_type=DB_TYPE_DEFAULT;
  /* TODO:  Fix to use database character set */
  create_info.table_charset=default_charset_info;
  DBUG_RETURN(mysql_alter_table(thd,table_list->db,table_list->real_name,
				&create_info, table_list,
				fields, keys, drop, alter, (ORDER*)0, FALSE,
				DUP_ERROR));
}


int mysql_drop_index(THD *thd, TABLE_LIST *table_list, List<Alter_drop> &drop)
{
  List<create_field> fields;
  List<Key> keys;
  List<Alter_column> alter;
  HA_CREATE_INFO create_info;
  DBUG_ENTER("mysql_drop_index");
  bzero((char*) &create_info,sizeof(create_info));
  create_info.db_type=DB_TYPE_DEFAULT;
  create_info.table_charset=default_charset_info;
  DBUG_RETURN(mysql_alter_table(thd,table_list->db,table_list->real_name,
				&create_info, table_list,
				fields, keys, drop, alter, (ORDER*)0, FALSE,
				DUP_ERROR));
}

/*****************************************************************************
	unireg support functions
*****************************************************************************/

/*
** Invalidate any cache entries that are for some DB
** We can't use hash_delete when looping hash_elements. We mark them first
** and afterwards delete those marked unused.
*/

void remove_db_from_cache(const my_string db)
{
  for (uint idx=0 ; idx < open_cache.records ; idx++)
  {
    TABLE *table=(TABLE*) hash_element(&open_cache,idx);
    if (!strcmp(table->table_cache_key,db))
    {
      table->version=0L;			/* Free when thread is ready */
      if (!table->in_use)
	relink_unused(table);
    }
  }
  while (unused_tables && !unused_tables->version)
    VOID(hash_delete(&open_cache,(byte*) unused_tables));
}


/*
** free all unused tables
*/

void flush_tables()
{
  (void) pthread_mutex_lock(&LOCK_open);
  while (unused_tables)
    hash_delete(&open_cache,(byte*) unused_tables);
  (void) pthread_mutex_unlock(&LOCK_open);
}


/*
** Mark all entries with the table as deleted to force an reopen of the table
** Returns true if the table is in use by another thread
*/

bool remove_table_from_cache(THD *thd, const char *db, const char *table_name,
			     bool return_if_owned_by_thd)
{
  char key[MAX_DBKEY_LENGTH];
  uint key_length;
  TABLE *table;
  bool result=0;
  DBUG_ENTER("remove_table_from_cache");

  key_length=(uint) (strmov(strmov(key,db)+1,table_name)-key)+1;
  for (table=(TABLE*) hash_search(&open_cache,(byte*) key,key_length) ;
       table;
       table = (TABLE*) hash_next(&open_cache,(byte*) key,key_length))
  {
    THD *in_use;
    table->version=0L;			/* Free when thread is ready */
    if (!(in_use=table->in_use))
    {
      DBUG_PRINT("info",("Table was not in use"));
      relink_unused(table);
    }
    else if (in_use != thd)
    {
      in_use->some_tables_deleted=1;
      if (table->db_stat)
	result=1;
      /* Kill delayed insert threads */
      if (in_use->system_thread && ! in_use->killed)
      {
	in_use->killed=1;
	pthread_mutex_lock(&in_use->mysys_var->mutex);
	if (in_use->mysys_var->current_cond)
	{
	  pthread_mutex_lock(in_use->mysys_var->current_mutex);
	  pthread_cond_broadcast(in_use->mysys_var->current_cond);
	  pthread_mutex_unlock(in_use->mysys_var->current_mutex);
	}
	pthread_mutex_unlock(&in_use->mysys_var->mutex);
      }
    }
    else
      result= result || return_if_owned_by_thd;
  }
  while (unused_tables && !unused_tables->version)
    VOID(hash_delete(&open_cache,(byte*) unused_tables));
  DBUG_RETURN(result);
}

int setup_ftfuncs(THD *thd)
{
  List_iterator<Item_func_match> li(*(thd->lex.select->ftfunc_list)),
                                 lj(*(thd->lex.select->ftfunc_list));
  Item_func_match *ftf, *ftf2;

  while ((ftf=li++))
  {
    if (ftf->fix_index())
      return 1;
    lj.rewind();
    while ((ftf2=lj++) != ftf)
    {
      if (ftf->eq(ftf2,1) && !ftf2->master)
        ftf2->master=ftf;
    }
  }

  return 0;
}


int init_ftfuncs(THD *thd, bool no_order)
{
  if (thd->lex.select->ftfunc_list->elements)
  {
    List_iterator<Item_func_match> li(*(thd->lex.select->ftfunc_list));
    Item_func_match *ifm;
    DBUG_PRINT("info",("Performing FULLTEXT search"));
    thd->proc_info="FULLTEXT initialization";

    while ((ifm=li++))
      ifm->init_search(no_order);
  }
  return 0;
}<|MERGE_RESOLUTION|>--- conflicted
+++ resolved
@@ -195,11 +195,6 @@
   DBUG_RETURN(open_list);
 }
 
-<<<<<<< HEAD
-
-=======
-#ifndef EMBEDDED_LIBRARY
->>>>>>> 71d0f48f
 /*
   Send name and type of result to client converted to a given char set
 
@@ -219,6 +214,8 @@
     0	ok
     1	Error  (Note that in this case the error is not sent to the client)
 */
+
+#ifndef EMBEDDED_LIBRARY
 
 bool
 send_convert_fields(THD *thd,List<Item> &list,CONVERT *convert,uint flag)
