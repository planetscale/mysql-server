--- conflicted
+++ resolved
@@ -127,23 +127,14 @@
 	cursor->table->clear_query_id= 1;
     }
 	
-<<<<<<< HEAD
-    bzero((char*) &derived_result->tmp_table_param, sizeof(TMP_TABLE_PARAM));
-=======
     derived_result->tmp_table_param.init();
->>>>>>> 6a3e29c8
     derived_result->tmp_table_param.field_count= unit->types.elements;
     /*
       Temp table is created so that it hounours if UNION without ALL is to be 
       processed
     */
     if (!(table= create_tmp_table(thd, &derived_result->tmp_table_param,
-<<<<<<< HEAD
 				  unit->types, (ORDER*) 0, 
-=======
-				  unit->types,
-				  (ORDER*) 0, 
->>>>>>> 6a3e29c8
 				  is_union && !unit->union_option, 1,
 				  (first_select->options | thd->options |
 				   TMP_TABLE_ALL_COLUMNS),
