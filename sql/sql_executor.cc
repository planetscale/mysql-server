/* Copyright (c) 2000, 2017, Oracle and/or its affiliates. All rights reserved.

   This program is free software; you can redistribute it and/or modify
   it under the terms of the GNU General Public License as published by
   the Free Software Foundation; version 2 of the License.

   This program is distributed in the hope that it will be useful,
   but WITHOUT ANY WARRANTY; without even the implied warranty of
   MERCHANTABILITY or FITNESS FOR A PARTICULAR PURPOSE.  See the
   GNU General Public License for more details.

   You should have received a copy of the GNU General Public License
   along with this program; if not, write to the Free Software
   Foundation, Inc., 51 Franklin St, Fifth Floor, Boston, MA 02110-1301  USA */

/**
  @file

  @brief
  Query execution


  @defgroup Query_Executor  Query Executor
  @{
*/

#include "sql/sql_executor.h"

#include "my_config.h"

#include <algorithm>
#include <atomic>
#include <cmath>
#include <cstring>
#include <map>
#include <memory>
#include <string>
#include <utility>

#include "binary_log_types.h"
#include "lex_string.h"
#include "m_ctype.h"
#include "map_helpers.h"
#include "memory_debugging.h"
#include "my_alloc.h"
#include "my_bitmap.h"
#include "my_byteorder.h"
#include "my_dbug.h"
#include "my_loglevel.h"
#include "my_macros.h"
#include "my_pointer_arithmetic.h"
#include "my_sqlcommand.h"
#include "my_sys.h"
#include "my_table_map.h"
#include "mysql/components/services/log_builtins.h"
#include "mysql/service_mysql_alloc.h"
#include "mysql_com.h"
#include "mysqld_error.h"
#include "sql/debug_sync.h"   // DEBUG_SYNC
#include "sql/enum_query_type.h"
#include "sql/field.h"
#include "sql/filesort.h"     // Filesort
#include "sql/handler.h"
#include "sql/item_cmpfunc.h"
#include "sql/item_func.h"
#include "sql/item_sum.h"     // Item_sum
#include "sql/json_dom.h"     // Json_wrapper
#include "sql/key.h"          // key_cmp
#include "sql/key_spec.h"
#include "sql/log.h"
#include "sql/mem_root_array.h"
#include "sql/mysqld.h"       // stage_executing
#include "sql/nested_join.h"
#include "sql/opt_explain_format.h"
#include "sql/opt_range.h"    // QUICK_SELECT_I
#include "sql/opt_trace.h"    // Opt_trace_object
#include "sql/opt_trace_context.h"
#include "sql/parse_tree_nodes.h" // PT_frame
#include "sql/protocol.h"
#include "sql/psi_memory_key.h"
#include "sql/query_options.h"
#include "sql/query_result.h" // Query_result
#include "sql/record_buffer.h" // Record_buffer
#include "sql/sql_base.h"     // fill_record
#include "sql/sql_bitmap.h"
#include "sql/sql_error.h"
#include "sql/sql_join_buffer.h" // CACHE_FIELD
#include "sql/sql_list.h"
#include "sql/sql_optimizer.h" // JOIN
#include "sql/sql_select.h"
#include "sql/sql_show.h"     // get_schema_tables_result
#include "sql/sql_sort.h"
#include "sql/sql_tmp_table.h" // create_tmp_table
#include "sql/system_variables.h"
#include "sql/table_function.h"
#include "sql/thr_malloc.h"
#include "sql/window.h"
#include "sql/window_lex.h"
#include "sql_string.h"
#include "template_utils.h"
#include "thr_lock.h"

using std::max;
using std::min;

static void return_zero_rows(JOIN *join, List<Item> &fields);
static int do_select(JOIN *join);

static enum_nested_loop_state
evaluate_join_record(JOIN *join, QEP_TAB *qep_tab);
static enum_nested_loop_state
evaluate_null_complemented_join_record(JOIN *join, QEP_TAB *qep_tab);
static enum_nested_loop_state
end_send(JOIN *join, QEP_TAB *qep_tab, bool end_of_records);
static enum_nested_loop_state
end_write(JOIN *join, QEP_TAB *qep_tab, bool end_of_records);
static enum_nested_loop_state
end_write_wf(JOIN *join, QEP_TAB *qep_tab, bool end_of_records);
static enum_nested_loop_state
end_update(JOIN *join, QEP_TAB *qep_tab, bool end_of_records);
static void copy_sum_funcs(Item_sum **func_ptr, Item_sum **end_ptr);

static int read_system(TABLE *table);
static int join_read_const(QEP_TAB *tab);
static int read_const(TABLE *table, TABLE_REF *ref);
static int join_read_key(QEP_TAB *tab);
static int join_read_always_key(QEP_TAB *tab);
static int join_no_more_records(READ_RECORD *info);
static int join_read_next(READ_RECORD *info);
static int join_read_next_same(READ_RECORD *info);
static int join_read_prev(READ_RECORD *info);
static int join_ft_read_first(QEP_TAB *tab);
static int join_ft_read_next(READ_RECORD *info);
static int join_read_always_key_or_null(QEP_TAB *tab);
static int join_read_next_same_or_null(READ_RECORD *info);
static int create_sort_index(THD *thd, JOIN *join, QEP_TAB *tab);
static bool remove_dup_with_compare(THD *thd, TABLE *entry, Field **field,
                                    ulong offset,Item *having);
static bool remove_dup_with_hash_index(THD *thd,TABLE *table,
                                       Field **first_field,
                                       const size_t *field_lengths,
                                       size_t key_length,Item *having);
static int join_read_linked_first(QEP_TAB *tab);
static int join_read_linked_next(READ_RECORD *info);
static int do_sj_reset(SJ_TMP_TABLE *sj_tbl);
static bool alloc_group_fields(JOIN *join, ORDER *group);

/**
   Evaluates HAVING condition
   @returns true if TRUE, false if FALSE or NULL
   @note this uses val_int() and relies on the convention that val_int()
   returns 0 when the value is NULL.
*/
static bool having_is_true(Item *h)
{
  if (h == nullptr)
  {
    DBUG_PRINT("info",("no HAVING"));
    return true;
  }
  bool rc= h->val_int();
  DBUG_PRINT("info",("HAVING is %d", (int)rc));
  return rc;
}


/// Maximum amount of space (in bytes) to allocate for a Record_buffer.
static constexpr size_t MAX_RECORD_BUFFER_SIZE= 128 * 1024; // 128KB


void Temp_table_param::cleanup(void)
{
  destroy_array(copy_field, field_count);
  copy_field= NULL;
  copy_field_end= NULL;
}


/**
  Execute select, executor entry point.

  @todo
    When can we have here thd->net.report_error not zero?

  @note that EXPLAIN may come here (single-row derived table, uncorrelated
    scalar subquery in WHERE clause...).
*/

void
JOIN::exec()
{
  Opt_trace_context * const trace= &thd->opt_trace;
  Opt_trace_object trace_wrapper(trace);
  Opt_trace_object trace_exec(trace, "join_execution");
  trace_exec.add_select_number(select_lex->select_number);
  Opt_trace_array trace_steps(trace, "steps");
  List<Item> *columns_list= &fields_list;
  DBUG_ENTER("JOIN::exec");

  DBUG_ASSERT(select_lex == thd->lex->current_select());

  /*
    Check that we either
    - have no tables, or
    - have tables and have locked them, or
    - called for fake_select_lex, which may have temporary tables which do
      not need locking up front.
  */
  DBUG_ASSERT(!tables || thd->lex->is_query_tables_locked() ||
              select_lex == unit->fake_select_lex);

  THD_STAGE_INFO(thd, stage_executing);
  DEBUG_SYNC(thd, "before_join_exec");

  set_executed();

  if (prepare_result())
    DBUG_VOID_RETURN;

  if (m_windows.elements > 0 && !m_windowing_steps)
  {
    // Initialize state of window functions as end_write_wf() will be shortcut
    List_iterator<Window> li(m_windows);
    Window *w;
    while ((w= li++))
      w->reset_all_wf_state();
  }

  Query_result *const query_result= select_lex->query_result();

  do_send_rows = unit->select_limit_cnt > 0;

  if (!tables_list && (tables || !select_lex->with_sum_func))
  {                                           // Only test of functions
    /*
      We have to test for 'conds' here as the WHERE may not be constant
      even if we don't have any tables for prepared statements or if
      conds uses something like 'rand()'.

      Don't evaluate the having clause here. return_zero_rows() should
      be called only for cases where there are no matching rows after
      evaluating all conditions except the HAVING clause.
    */
    if (select_lex->cond_value != Item::COND_FALSE &&
        (!where_cond || where_cond->val_int()))
    {
      if (query_result->send_result_set_metadata(*columns_list,
                                                 Protocol::SEND_NUM_ROWS |
                                                 Protocol::SEND_EOF))
        DBUG_VOID_RETURN;

      /*
        If the HAVING clause is either impossible or always true, then
        JOIN::having is set to NULL by optimize_cond.
        In this case JOIN::exec must check for JOIN::having_value, in the
        same way it checks for JOIN::cond_value.
      */
      if (((select_lex->having_value != Item::COND_FALSE) &&
           having_is_true(having_cond))
          && do_send_rows && query_result->send_data(fields_list))
        error= 1;
      else
      {
        error= (int) query_result->send_eof();
        send_records= calc_found_rows ? 1 : thd->get_sent_row_count();
      }
      /* Query block (without union) always returns 0 or 1 row */
      thd->current_found_rows= send_records;
    }
    else
    {
      return_zero_rows(this, *columns_list);
    }
    DBUG_VOID_RETURN;
  }

  if (zero_result_cause)
  {
    return_zero_rows(this, *columns_list);
    DBUG_VOID_RETURN;
  }
  
  /*
    Initialize examined rows here because the values from all join parts
    must be accumulated in examined_row_count. Hence every join
    iteration must count from zero.
  */
  examined_rows= 0;

  /* XXX: When can we have here thd->is_error() not zero? */
  if (thd->is_error())
  {
    error= thd->is_error();
    DBUG_VOID_RETURN;
  }

  THD_STAGE_INFO(thd, stage_sending_data);
  DBUG_PRINT("info", ("%s", thd->proc_info));
  if (query_result->send_result_set_metadata(*fields,
                                             Protocol::SEND_NUM_ROWS |
                                             Protocol::SEND_EOF))
  {
    /* purecov: begin inspected */
    error= 1;
    DBUG_VOID_RETURN;
    /* purecov: end */
  }
  error= do_select(this);
  /* Accumulate the counts from all join iterations of all join parts. */
  thd->inc_examined_row_count(examined_rows);
  DBUG_PRINT("counts", ("thd->examined_row_count: %lu",
                        (ulong) thd->get_examined_row_count()));

  DBUG_VOID_RETURN;
}


bool
JOIN::create_intermediate_table(QEP_TAB *const tab,
                                List<Item> *tmp_table_fields,
                                ORDER_with_src &tmp_table_group,
                                bool save_sum_fields,
                                enum_tmpfile_windowing_action waction,
                                bool last_window)
{
  DBUG_ENTER("JOIN::create_intermediate_table");
  THD_STAGE_INFO(thd, stage_creating_tmp_table);
  const bool windowing= m_windows.elements > 0;
  /*
    Pushing LIMIT to the temporary table creation is not applicable
    when there is ORDER BY or GROUP BY or there is no GROUP BY, but
    there are aggregate functions, because in all these cases we need
    all result rows.
  */
  ha_rows tmp_rows_limit= ((order == NULL || skip_sort_order) &&
                           !tmp_table_group &&
                           !windowing &&
                           !select_lex->with_sum_func) ?
    m_select_limit : HA_POS_ERROR;

  tab->tmp_table_param= new (thd->mem_root) Temp_table_param(tmp_table_param);
  tab->tmp_table_param->skip_create_table= true;

  bool distinct_arg= select_distinct && !group_list;
  if (windowing)
  {
    if (last_window && order == nullptr &&
        !distinct_arg &&
        !(select_lex->active_options() & OPTION_BUFFER_RESULT))
      tab->tmp_table_param->m_window_short_circuit= true;

    if (waction != TMP_WIN_CONDITIONAL)
      distinct_arg= false; // We can only do DISTINCT in last tmp file step
    else
      distinct_arg= distinct_arg && last_window;
  }

  TABLE* table= create_tmp_table(thd, tab->tmp_table_param, *tmp_table_fields,
                               tmp_table_group, distinct_arg,
                               save_sum_fields, select_lex->active_options(),
                               tmp_rows_limit, "", waction);
  if (!table)
    DBUG_RETURN(true);
  tmp_table_param.using_outer_summary_function=
    tab->tmp_table_param->using_outer_summary_function;

  DBUG_ASSERT(tab->idx() > 0);
  tab[-1].next_select= sub_select_op;
  if (!(tab->op= new (thd->mem_root) QEP_tmp_table(tab)))
    goto err;

  tab->set_table(table);

  /**
    If this is a windowing tmp table, any final DISTINCT, ORDER BY will lead to
    windows showing use of tmp table in the final windowing step, so no
    need to signal use of tmp table unless we are here for another tmp table.
  */
  if (waction != TMP_WIN_CONDITIONAL)
  {
    if (table->group)
      explain_flags.set(tmp_table_group.src, ESP_USING_TMPTABLE);
    else if (table->distinct || select_distinct)
      explain_flags.set(ESC_DISTINCT, ESP_USING_TMPTABLE);
    else
    {
      /*
        Try to find a cause for this table in EXPLAIN.
        If there's no GROUP BY, no ORDER BY, no DISTINCT, it must be just a
        result buffer. If there's ORDER BY but there is also windowing
        then ORDER BY happens after windowing, and here we are before
        windowing (per 'waction') so it's not for ORDER BY either.
      */
      if ((!group_list && (!order || windowing) && !select_distinct) ||
             (select_lex->active_options() &
              (SELECT_BIG_RESULT | OPTION_BUFFER_RESULT)))
      explain_flags.set(ESC_BUFFER_RESULT, ESP_USING_TMPTABLE);
    }
  }
  /* if group or order on first table, sort first */
  if (group_list && simple_group)
  {
    DBUG_PRINT("info",("Sorting for group"));
    THD_STAGE_INFO(thd, stage_sorting_for_group);

    if (m_ordered_index_usage != ORDERED_INDEX_GROUP_BY &&
        add_sorting_to_table(const_tables, &group_list))
      goto err;

    if (alloc_group_fields(this, group_list))
      goto err;
    if (make_sum_func_list(all_fields, fields_list, true))
      goto err;
    const bool need_distinct=
      !(tab->quick() && tab->quick()->is_agg_loose_index_scan());
    if (prepare_sum_aggregators(sum_funcs, need_distinct))
      goto err;
    if (setup_sum_funcs(thd, sum_funcs))
      goto err;
    group_list= NULL;
  }
  else
  {
    if (make_sum_func_list(all_fields, fields_list, false))
      goto err;
    const bool need_distinct=
      !(tab->quick() && tab->quick()->is_agg_loose_index_scan());
    if (prepare_sum_aggregators(sum_funcs, need_distinct))
      goto err;
    if (setup_sum_funcs(thd, sum_funcs))
      goto err;

    if (!group_list && !table->distinct && order && simple_order &&
        !m_windows_sort)
    {
      DBUG_PRINT("info",("Sorting for order"));
      THD_STAGE_INFO(thd, stage_sorting_for_order);

      if (m_ordered_index_usage != ORDERED_INDEX_ORDER_BY &&
          add_sorting_to_table(const_tables, &order))
        goto err;
      order= NULL;
    }
  }
  DBUG_RETURN(false);

err:
  if (table != NULL)
  {
    free_tmp_table(thd, table);
    tab->set_table(NULL);
  }
  DBUG_RETURN(true);
}


/**
  Send all rollup levels higher than the current one to the client.

  @b SAMPLE
    @code
      SELECT a, b, c SUM(b) FROM t1 GROUP BY a,b WITH ROLLUP
  @endcode

  @param idx		Level we are on:
                        - 0 = Total sum level
                        - 1 = First group changed  (a)
                        - 2 = Second group changed (a,b)

  @returns false if success, true if error
*/

bool JOIN::rollup_send_data(uint idx)
{
  uint save_slice= current_ref_item_slice;
  for (uint i= send_group_parts; i-- > idx; )
  {
    // Get references to sum functions in place
    copy_ref_item_slice(ref_items[REF_SLICE_BASE], rollup.ref_item_arrays[i]);
    current_ref_item_slice= -1; // as we switched to a not-numbered slice
    if (having_is_true(having_cond))
    {
      if (send_records < unit->select_limit_cnt && do_send_rows &&
	  select_lex->query_result()->send_data(rollup.fields_list[i]))
	return true;
      send_records++;
    }
  }
  // Restore ref_items array
  set_ref_item_slice(save_slice);
  return false;
}


/**
  Write all rollup levels higher than the current one to a temp table.

  @b SAMPLE
    @code
      SELECT a, b, SUM(c) FROM t1 GROUP BY a,b WITH ROLLUP
  @endcode

  @param idx                 Level we are on:
                               - 0 = Total sum level
                               - 1 = First group changed  (a)
                               - 2 = Second group changed (a,b)
  @param table_arg           Reference to temp table

  @returns false if success, true if error
*/

bool JOIN::rollup_write_data(uint idx, TABLE *table_arg)
{
  uint save_slice= current_ref_item_slice;
  for (uint i= send_group_parts; i-- > idx; )
  {
    // Get references to sum functions in place
    copy_ref_item_slice(ref_items[REF_SLICE_BASE], rollup.ref_item_arrays[i]);
    current_ref_item_slice= -1; // as we switched to a not-numbered slice
    if (having_is_true(having_cond))
    {
      int write_error;
      Item *item;
      List_iterator_fast<Item> it(rollup.all_fields[i]);
      while ((item= it++))
      {
        if ((item->type() == Item::NULL_ITEM ||
             item->type() == Item::NULL_RESULT_ITEM) &&
            item->is_result_field())
          item->save_in_result_field(1);
      }
      copy_sum_funcs(sum_funcs_end[i+1], sum_funcs_end[i]);
      if ((write_error= table_arg->file->ha_write_row(table_arg->record[0])))
      {
        if (create_ondisk_from_heap(thd, table_arg,
                                    tmp_table_param.start_recinfo,
                                    &tmp_table_param.recinfo,
                                    write_error, false, NULL))
          return true;
      }
    }
  }
  set_ref_item_slice(save_slice);               // Restore ref_items array
  return false;
}


void
JOIN::optimize_distinct()
{
  for (int i= primary_tables - 1; i >= 0; --i)
  {
    QEP_TAB *last_tab= qep_tab + i;
    if (select_lex->select_list_tables & last_tab->table_ref->map())
      break;
    last_tab->not_used_in_distinct= true;
  }

  /* Optimize "select distinct b from t1 order by key_part_1 limit #" */
  if (order && skip_sort_order)
  {
    /* Should already have been optimized away */
    DBUG_ASSERT(m_ordered_index_usage == ORDERED_INDEX_ORDER_BY);
    if (m_ordered_index_usage == ORDERED_INDEX_ORDER_BY)
    {
      order= NULL;
    }
  }
}

bool prepare_sum_aggregators(Item_sum **func_ptr, bool need_distinct)
{
  Item_sum *func;
  DBUG_ENTER("prepare_sum_aggregators");
  while ((func= *(func_ptr++)))
  {
    if (func->set_aggregator(need_distinct && func->has_with_distinct() ?
                             Aggregator::DISTINCT_AGGREGATOR :
                             Aggregator::SIMPLE_AGGREGATOR))
      DBUG_RETURN(true);
  }
  DBUG_RETURN(false);
}


/******************************************************************************
  Code for calculating functions
******************************************************************************/


/**
  Call @c setup() for all sum functions.

  @param thd           thread handler
  @param func_ptr      sum function list

  @retval
    false  ok
  @retval
    true   error
*/

bool setup_sum_funcs(THD *thd, Item_sum **func_ptr)
{
  Item_sum *func;
  DBUG_ENTER("setup_sum_funcs");
  while ((func= *(func_ptr++)))
  {
    if (func->aggregator_setup(thd))
      DBUG_RETURN(true);
  }
  DBUG_RETURN(false);
}


static void
init_tmptable_sum_functions(Item_sum **func_ptr)
{
  DBUG_ENTER("init_tmptable_sum_functions");
  Item_sum *func;
  while ((func= *(func_ptr++)))
    func->reset_field();
  DBUG_VOID_RETURN;
}


/** Update record 0 in tmp_table from record 1. */

static void
update_tmptable_sum_func(Item_sum **func_ptr,
			 TABLE *tmp_table MY_ATTRIBUTE((unused)))
{
  DBUG_ENTER("update_tmptable_sum_func");
  Item_sum *func;
  while ((func= *(func_ptr++)))
    func->update_field();
  DBUG_VOID_RETURN;
}


/** Copy result of sum functions to record in tmp_table. */

static void
copy_sum_funcs(Item_sum **func_ptr, Item_sum **end_ptr)
{
  DBUG_ENTER("copy_sum_funcs");
  for (; func_ptr != end_ptr ; func_ptr++)
    (*func_ptr)->save_in_result_field(1);
  DBUG_VOID_RETURN;
}


static bool
init_sum_functions(Item_sum **func_ptr, Item_sum **end_ptr)
{
  for (; func_ptr != end_ptr ;func_ptr++)
  {
    if ((*func_ptr)->reset_and_add())
      return 1;
  }
  /* If rollup, calculate the upper sum levels */
  for ( ; *func_ptr ; func_ptr++)
  {
    if ((*func_ptr)->aggregator_add())
      return 1;
  }
  return 0;
}


static bool
update_sum_func(Item_sum **func_ptr)
{
  DBUG_ENTER("update_sum_func");
  Item_sum *func;
  for (; (func= *func_ptr) ; func_ptr++)
    if (func->aggregator_add())
      DBUG_RETURN(1);
  DBUG_RETURN(0);
}

/** 
  Copy result of functions to record in tmp_table. 

  Uses the thread pointer to check for errors in 
  some of the val_xxx() methods called by the 
  save_in_result_field() function.
  TODO: make the Item::val_xxx() return error code

  @param param     Copy functions of tmp table specified by param
  @param thd       pointer to the current thread for error checking
  @param type      type of function Items that need to be copied (used
                   w.r.t windowing functions).
  @retval
    false if OK
  @retval
    true on error  
*/
bool
copy_funcs(Temp_table_param *param, const THD *thd, Copy_func_type type)
{
  DBUG_ENTER("copy_funcs");
  if (!param->items_to_copy->size())
    DBUG_RETURN(false);

  Func_ptr_array *func_ptr= param->items_to_copy;
  uint end= func_ptr->size();
  for (uint i= 0; i < end; i++)
  {
    Item *f= func_ptr->at(i).func();
    bool do_copy= false;
    switch (type)
    {
    case CFT_ALL:
      do_copy= true;
      break;
    case CFT_WF_FRAMING:
      do_copy= (f->m_is_window_function &&
                down_cast<Item_sum *>(f)->framing());
      break;
    case CFT_WF_NON_FRAMING:
      do_copy= (f->m_is_window_function &&
                !down_cast<Item_sum *>(f)->framing() &&
                !down_cast<Item_sum *>(f)->needs_card());
      break;
    case CFT_WF_NEEDS_CARD:
      do_copy= (f->m_is_window_function &&
                down_cast<Item_sum *>(f)->needs_card());
      break;
    case CFT_NON_WF:
      do_copy= !f->m_is_window_function;
      if (do_copy) // copying an expression of a WF would be wrong:
        DBUG_ASSERT(!f->has_wf());
      break;
    case CFT_WF:
      do_copy= f->m_is_window_function;
      break;
    }

    if (do_copy)
    {
      f->save_in_result_field(1);
      /*
        Need to check the THD error state because Item::val_xxx() don't
        return error code, but can generate errors
        TODO: change it for a real status check when Item::val_xxx()
        are extended to return status code.
      */
      if (thd->is_error())
        DBUG_RETURN(true);
    }
  }
  DBUG_RETURN(false);
}


/*
  end_select-compatible function that writes the record into a sjm temptable
  
  SYNOPSIS
    end_sj_materialize()
      join            The join 
      join_tab        Last join table
      end_of_records  false <=> This call is made to pass another record 
                                combination
                      true  <=> EOF (no action)

  DESCRIPTION
    This function is used by semi-join materialization to capture suquery's
    resultset and write it into the temptable (that is, materialize it).

  NOTE
    This function is used only for semi-join materialization. Non-semijoin
    materialization uses different mechanism.

  RETURN 
    NESTED_LOOP_OK
    NESTED_LOOP_ERROR
*/

static enum_nested_loop_state 
end_sj_materialize(JOIN *join, QEP_TAB *qep_tab, bool end_of_records)
{
  int error;
  THD *thd= join->thd;
  Semijoin_mat_exec *sjm= qep_tab[-1].sj_mat_exec();
  DBUG_ENTER("end_sj_materialize");
  if (!end_of_records)
  {
    TABLE *table= sjm->table;

    List_iterator<Item> it(sjm->sj_nest->nested_join->sj_inner_exprs);
    Item *item;
    while ((item= it++))
    {
      if (item->is_null())
        DBUG_RETURN(NESTED_LOOP_OK);
    }
    fill_record(thd, table, table->visible_field_ptr(),
                sjm->sj_nest->nested_join->sj_inner_exprs,
                NULL, NULL);
    if (thd->is_error())
      DBUG_RETURN(NESTED_LOOP_ERROR); /* purecov: inspected */
    if (!check_unique_constraint(table))
      DBUG_RETURN(NESTED_LOOP_OK);
    if ((error= table->file->ha_write_row(table->record[0])))
    {
      /* create_ondisk_from_heap will generate error if needed */
      if (!table->file->is_ignorable_error(error))
      {
        if (create_ondisk_from_heap(thd, table,
                                  sjm->table_param.start_recinfo, 
                                  &sjm->table_param.recinfo, error,
<<<<<<< HEAD
                                  true, NULL))
        DBUG_RETURN(NESTED_LOOP_ERROR); /* purecov: inspected */
=======
                                  TRUE, NULL))
          DBUG_RETURN(NESTED_LOOP_ERROR); /* purecov: inspected */
        /* Initialize the index, since create_ondisk_from_heap does
           not replicate the earlier index initialization */
        if (table->hash_field)
          table->file->ha_index_init(0, false);
      }
>>>>>>> 83c305fe
    }
  }
  DBUG_RETURN(NESTED_LOOP_OK);
}


/**
  Check appearance of new constant items in multiple equalities
  of a condition after reading a constant table.

    The function retrieves the cond condition and for each encountered
    multiple equality checks whether new constants have appeared after
    reading the constant (single row) table tab. If so it adjusts
    the multiple equality appropriately.

  @param thd        thread handler
  @param cond       condition whose multiple equalities are to be checked
  @param tab        constant table that has been read
*/

static bool update_const_equal_items(THD *thd, Item *cond, JOIN_TAB *tab)
{
  if (!(cond->used_tables() & tab->table_ref->map()))
    return false;

  if (cond->type() == Item::COND_ITEM)
  {
    List<Item> *cond_list= ((Item_cond*) cond)->argument_list(); 
    List_iterator_fast<Item> li(*cond_list);
    Item *item;
    while ((item= li++))
    {
      if (update_const_equal_items(thd, item, tab))
        return true;
    }
  }
  else if (cond->type() == Item::FUNC_ITEM && 
           down_cast<Item_func*>(cond)->functype() == Item_func::MULT_EQUAL_FUNC)
  {
    Item_equal *item_equal= (Item_equal *) cond;
    bool contained_const= item_equal->get_const() != NULL;
    if (item_equal->update_const(thd))
      return true;
    if (!contained_const && item_equal->get_const())
    {
      /* Update keys for range analysis */
      Item_equal_iterator it(*item_equal);
      Item_field *item_field;
      while ((item_field= it++))
      {
        Field *field= item_field->field;
        JOIN_TAB *stat= field->table->reginfo.join_tab;
        Key_map possible_keys= field->key_start;
        possible_keys.intersect(field->table->keys_in_use_for_query);
        stat[0].const_keys.merge(possible_keys);
        stat[0].keys().merge(possible_keys);

        /*
          For each field in the multiple equality (for which we know that it 
          is a constant) we have to find its corresponding key part, and set 
          that key part in const_key_parts.
        */  
        if (!possible_keys.is_clear_all())
        {
          TABLE *const table= field->table;
          for (Key_use *use= stat->keyuse();
               use && use->table_ref == item_field->table_ref;
               use++)
          {
            if (possible_keys.is_set(use->key) && 
                table->key_info[use->key].key_part[use->keypart].field == field)
              table->const_key_parts[use->key]|= use->keypart_map;
          }
        }
      }
    }
  }
  return false;
}

/**
  For some reason, e.g. due to an impossible WHERE clause, the tables cannot
  possibly contain any rows that will be in the result. This function
  is used to return with a result based on no matching rows (i.e., an
  empty result or one row with aggregates calculated without using
  rows in the case of implicit grouping) before the execution of
  nested loop join.

  This function may evaluate the HAVING clause and is only meant for
  result sets that are empty due to an impossible HAVING clause. Do
  not use it if HAVING has already been evaluated.

  @param join    The join that does not produce a row
  @param fields  Fields in result
*/
static void
return_zero_rows(JOIN *join, List<Item> &fields)
{
  DBUG_ENTER("return_zero_rows");

  join->join_free();

  /* Update results for FOUND_ROWS */
  if (!join->send_row_on_empty_set())
  {
    join->thd->current_found_rows= 0;
  }

  SELECT_LEX *const select= join->select_lex;

  if (!(select->query_result()->send_result_set_metadata(fields,
                                               Protocol::SEND_NUM_ROWS | 
                                               Protocol::SEND_EOF)))
  {
    bool send_error= false;
    if (join->send_row_on_empty_set())
    {
      // Mark tables as containing only NULL values
      for (TABLE_LIST *table= select->leaf_tables; table;
           table= table->next_leaf)
        table->table->set_null_row();

      // Calculate aggregate functions for no rows

      /*
        Must notify all fields that there are no rows (not only those
        that will be returned) because join->having may refer to
        fields that are not part of the result columns.
       */
      List_iterator_fast<Item> it(join->all_fields);
      Item *item;
      while ((item= it++))
        item->no_rows_in_result();

      if (having_is_true(join->having_cond))
        send_error= select->query_result()->send_data(fields);
    }
    if (!send_error)
      select->query_result()->send_eof();                 // Should be safe
  }
  DBUG_VOID_RETURN;
}


/**
  @brief Setup write_func of QEP_tmp_table object

  @param tab QEP_TAB of a tmp table
  @param phase which tmp table phase we are determining a write func for
  @param trace Opt_trace_object to add to
  @details
  Function sets up write_func according to how QEP_tmp_table object that
  is attached to the given join_tab will be used in the query.
*/

void setup_tmptable_write_func(QEP_TAB *tab, uint phase,
                               Opt_trace_object *trace)
{
  DBUG_ENTER("setup_tmptable_write_func");
  JOIN *join= tab->join();
  TABLE *table= tab->table();
  QEP_tmp_table *op= (QEP_tmp_table *)tab->op;
  Temp_table_param *const tmp_tbl= tab->tmp_table_param;
  const char *description= nullptr;
  DBUG_ASSERT(table && op);

  if (table->group && tmp_tbl->sum_func_count &&
      !tmp_tbl->precomputed_group_by)
  {
    /*
      Note for MyISAM tmp tables: if uniques is true keys won't be
      created.
    */
    DBUG_ASSERT(phase < REF_SLICE_WIN_1);
    if (table->s->keys)
    {
      description= "continuously_update_group_row";
      op->set_write_func(end_update);
    }
  }
  else if (join->sort_and_group && !tmp_tbl->precomputed_group_by)
  {
    DBUG_ASSERT(phase < REF_SLICE_WIN_1);
    description= "write_group_row_when_complete";
    DBUG_PRINT("info",("Using end_write_group"));
    op->set_write_func(end_write_group);
  }
  else
  {
    description= "write_all_rows";
    op->set_write_func(phase >= REF_SLICE_WIN_1 ?
                       end_write_wf : end_write);
    if (tmp_tbl->precomputed_group_by)
    {
      Item_sum **func_ptr= join->sum_funcs;
      Item_sum *func;
      while ((func= *(func_ptr++)))
      {
        tmp_tbl->items_to_copy->push_back(func);
      }
    }
  }
  if (description)
    trace->add_alnum("write_method", description);
  DBUG_VOID_RETURN;
}


/**
  @details
  Rows produced by a join sweep may end up in a temporary table or be sent
  to a client. Setup the function of the nested loop join algorithm which
  handles final fully constructed and matched records.

  @return
    end_select function to use. This function can't fail.
*/
Next_select_func JOIN::get_end_select_func()
{
  DBUG_ENTER("get_end_select_func");
  /* 
     Choose method for presenting result to user. Use end_send_group
     if the query requires grouping (has a GROUP BY clause and/or one or
     more aggregate functions). Use end_send if the query should not
     be grouped.
   */
  if (sort_and_group && !tmp_table_param.precomputed_group_by)
  {
    DBUG_PRINT("info",("Using end_send_group"));
    DBUG_RETURN(end_send_group);
  }
  DBUG_PRINT("info",("Using end_send"));
  DBUG_RETURN(end_send);
}


/**
  Find out how many bytes it takes to store the smallest prefix which
  covers all the columns that will be read from a table.

  @param qep_tab the table to read
  @return the size of the smallest prefix that covers all records to be
          read from the table
*/
static size_t record_prefix_size(const QEP_TAB *qep_tab)
{
  const TABLE *table= qep_tab->table();

  /*
    Find the end of the last column that is read, or the beginning of
    the record if no column is read.

    We want the column that is physically last in table->record[0],
    which is not necessarily the column that is last in table->field.
    For example, virtual columns come at the end of the record, even
    if they are not at the end of table->field. This means we need to
    inspect all the columns in the read set and take the one with the
    highest end pointer.
  */
  uchar *prefix_end= table->record[0];  // beginning of record
  for (auto f= table->field, end= table->field + table->s->fields; f < end; ++f)
  {
    if (bitmap_is_set(table->read_set, (*f)->field_index))
      prefix_end= std::max(prefix_end, (*f)->ptr + (*f)->pack_length());
  }

  /*
    If this is an index merge, the primary key columns may be required
    for positioning in a later stage, even though they are not in the
    read_set here. Allocate space for them in case they are needed.
    Also allocate space for them for dynamic ranges, because they can
    switch to index merge for a subsequent scan.
  */
  if ((qep_tab->type() == JT_INDEX_MERGE || qep_tab->dynamic_range()) &&
      !table->s->is_missing_primary_key() &&
      (table->file->ha_table_flags() & HA_PRIMARY_KEY_REQUIRED_FOR_POSITION))
  {
    const KEY &key= table->key_info[table->s->primary_key];
    for (auto kp= key.key_part, end= kp + key.user_defined_key_parts;
         kp < end; ++kp)
    {
      const Field *f= table->field[kp->fieldnr - 1];
      /*
        If a key column comes after all the columns in the read set,
        extend the prefix to include the key column.
      */
      prefix_end= std::max(prefix_end, f->ptr + f->pack_length());
    }
  }

  return prefix_end - table->record[0];
}


/**
  Allocate a data buffer that the storage engine can use for fetching
  batches of records.

  A buffer is only allocated if ha_is_record_buffer_wanted() returns true
  for the handler, and the scan in question is of a kind that could be
  expected to benefit from fetching records in batches.

  @param tab the table to read
  @retval true if an error occurred when allocating the buffer
  @retval false if a buffer was successfully allocated, or if a buffer
  was not attempted allocated
*/
static bool set_record_buffer(const QEP_TAB *tab)
{
  TABLE *const table= tab->table();

  DBUG_ASSERT(table->file->inited);
  DBUG_ASSERT(table->file->ha_get_record_buffer() == nullptr);

  // Skip temporary tables.
  if (tab->position() == nullptr)
    return false;

  // Don't allocate a buffer for loose index scan.
  if (tab->quick_optim() && tab->quick_optim()->is_loose_index_scan())
    return false;

  // Only create a buffer if the storage engine wants it.
  ha_rows max_rows= 0;
  if (!table->file->ha_is_record_buffer_wanted(&max_rows) || max_rows == 0)
    return false;

  // If we already have a buffer, reuse it.
  if (table->m_record_buffer.max_records() > 0)
  {
    /*
      Assume that the existing buffer has the shape we want. That is, the
      record size shouldn't change for a table during execution.
    */
    DBUG_ASSERT(table->m_record_buffer.record_size() ==
                record_prefix_size(tab));
    table->m_record_buffer.reset();
    table->file->ha_set_record_buffer(&table->m_record_buffer);
    return false;
  }

  // How many rows do we expect to fetch?
  double rows_to_fetch= tab->position()->rows_fetched;

  /*
    If this is the outer table of a join and there is a limit defined
    on the query block, adjust the buffer size accordingly.
  */
  const JOIN *const join= tab->join();
  if (tab->idx() == 0 && join->m_select_limit != HA_POS_ERROR)
  {
    /*
      Estimated number of rows returned by the join per qualifying row
      in the outer table.
    */
    double fanout= 1.0;
    for (uint i= 1; i < join->primary_tables; i++)
    {
      const auto p= join->qep_tab[i].position();
      fanout*= p->rows_fetched * p->filter_effect;
    }

    /*
      The number of qualifying rows to read from the outer table in
      order to reach the limit is limit / fanout. Divide by
      filter_effect to get the total number of qualifying and
      non-qualifying rows to fetch to reach the limit.
    */
    rows_to_fetch= std::min(rows_to_fetch,
                            join->m_select_limit / fanout /
                            tab->position()->filter_effect);
  }

  ha_rows rows_in_buffer= static_cast<ha_rows>(std::ceil(rows_to_fetch));

  // No need for a multi-row buffer if we don't expect multiple rows.
  if (rows_in_buffer <= 1)
    return false;

  /*
    How much space do we need to allocate for each record? Enough to
    hold all columns from the beginning and up to the last one in the
    read set. We don't need to allocate space for unread columns at
    the end of the record.
  */
  const size_t record_size= record_prefix_size(tab);

  // Do not allocate a buffer whose total size exceeds MAX_RECORD_BUFFER_SIZE.
  if (record_size > 0)
    rows_in_buffer= std::min<ha_rows>(MAX_RECORD_BUFFER_SIZE / record_size,
                                      rows_in_buffer);

  // Do not allocate space for more rows than the handler asked for.
  rows_in_buffer= std::min(rows_in_buffer, max_rows);

  const auto bufsize= Record_buffer::buffer_size(rows_in_buffer, record_size);
  const auto ptr= static_cast<uchar*>(table->in_use->alloc(bufsize));
  if (ptr == nullptr)
    return true;                /* purecov: inspected */

  table->m_record_buffer= Record_buffer{rows_in_buffer, record_size, ptr};
  table->file->ha_set_record_buffer(&table->m_record_buffer);
  return false;
}


/**
  Make a join of all tables and write it on socket or to table.

  @retval
    0  if ok
  @retval
    1  if error is sent
  @retval
    -1  if error should be sent
*/

static int
do_select(JOIN *join)
{
  int rc= 0;
  enum_nested_loop_state error= NESTED_LOOP_OK;
  DBUG_ENTER("do_select");

  join->send_records=0;

  if (join->plan_is_const())
  {
    DBUG_ASSERT(!join->need_tmp_before_win);
    Next_select_func end_select= join->get_end_select_func();
    /*
      HAVING will be checked after processing aggregate functions,
      But WHERE should checkd here (we alredy have read tables)

      @todo: consider calling end_select instead of duplicating code
    */
    if (!join->where_cond || join->where_cond->val_int())
    {
      // HAVING will be checked by end_select
      error= (*end_select)(join, 0, 0);
      if (error >= NESTED_LOOP_OK)
	error= (*end_select)(join, 0, 1);

      /*
        If we don't go through evaluate_join_record(), do the counting
        here.  join->send_records is increased on success in end_send(),
        so we don't touch it here.
      */
      join->examined_rows++;
      DBUG_ASSERT(join->examined_rows <= 1);
    }
    else if (join->send_row_on_empty_set())
    {
      table_map save_nullinfo= 0;

      // Calculate aggregate functions for no rows
      List_iterator_fast<Item> it(*join->fields);
      Item *item;
      while ((item= it++))
        item->no_rows_in_result();

      /*
        Mark tables as containing only NULL values for processing
        the HAVING clause and for send_data().
        Calculate a set of tables for which NULL values need to be restored
        after sending data.
      */
      if (join->clear_fields(&save_nullinfo))
        error= NESTED_LOOP_ERROR;
      else
      {
        if (having_is_true(join->having_cond))
          rc= join->select_lex->query_result()->send_data(*join->fields);

        // Restore NULL values if needed.
        if (save_nullinfo)
          join->restore_fields(save_nullinfo);
      }
    }
    /*
      An error can happen when evaluating the conds 
      (the join condition and piece of where clause 
      relevant to this join table).
    */
    if (join->thd->is_error())
      error= NESTED_LOOP_ERROR;
  }
  else
  {
    QEP_TAB *qep_tab= join->qep_tab + join->const_tables;
    DBUG_ASSERT(join->primary_tables);
    error= join->first_select(join,qep_tab,0);
    if (error >= NESTED_LOOP_OK)
      error= join->first_select(join,qep_tab,1);
  }

  join->thd->current_found_rows= join->send_records;
  /*
    For "order by with limit", we cannot rely on send_records, but need
    to use the rowcount read originally into the join_tab applying the
    filesort. There cannot be any post-filtering conditions, nor any
    following join_tabs in this case, so this rowcount properly represents
    the correct number of qualifying rows.
  */
  if (join->qep_tab && join->order)
  {
    // Save # of found records prior to cleanup
    QEP_TAB *sort_tab;
    uint const_tables= join->const_tables;

    // Take record count from first non constant table or from last tmp table
    if (join->tmp_tables > 0)
      sort_tab= &join->qep_tab[join->primary_tables + join->tmp_tables - 1];
    else
    {
      DBUG_ASSERT(!join->plan_is_const());
      sort_tab= &join->qep_tab[const_tables];
    }
    if (sort_tab->filesort &&
        join->calc_found_rows &&
        sort_tab->filesort->sortorder &&
        sort_tab->filesort->limit != HA_POS_ERROR)
    {
      join->thd->current_found_rows= sort_tab->records();
    }
  }

  if (error != NESTED_LOOP_OK)
    rc= -1;

  if (!join->select_lex->is_recursive() ||
      join->select_lex->master_unit()->got_all_recursive_rows)
  {
    /*
      The following will unlock all cursors if the command wasn't an
      update command
    */
    join->join_free();			// Unlock all cursors
    if (error == NESTED_LOOP_OK)
    {
      /*
        Sic: this branch works even if rc != 0, e.g. when
        send_data above returns an error.
      */
      if (join->select_lex->query_result()->send_eof())
        rc= 1;                                  // Don't send error
      DBUG_PRINT("info",("%ld records output", (long) join->send_records));
    }
  }

  rc= join->thd->is_error() ? -1 : rc;
#ifndef DBUG_OFF
  if (rc)
  {
    DBUG_PRINT("error",("Error: do_select() failed"));
  }
#endif
  DBUG_RETURN(rc);
}


/**
  @brief Accumulate full or partial join result in operation and send
  operation's result further.

  @param join  pointer to the structure providing all context info for the query
  @param qep_tab the QEP_TAB object to which the operation is attached
  @param end_of_records  true <=> all records were accumulated, send them further

  @details
  This function accumulates records, one by one, in QEP operation's buffer by
  calling op->put_record(). When there is no more records to save, in this
  case the end_of_records argument == true, function tells QEP operation to
  send records further by calling op->send_records().
  When all records are sent this function passes 'end_of_records' signal
  further by calling sub_select() with end_of_records argument set to
  true. After that op->end_send() is called to tell QEP operation that
  it could end internal buffer scan.

  @note
  This function is not expected to be called when dynamic range scan is
  used to scan join_tab because join cache is disabled for such scan
  and range scans aren't used for tmp tables.
  @see setup_join_buffering
  For caches the function implements the algorithmic schema for both
  Blocked Nested Loop Join and Batched Key Access Join. The difference can
  be seen only at the level of of the implementation of the put_record and
  send_records virtual methods for the cache object associated with the
  join_tab.

  @return
    return one of enum_nested_loop_state.
*/

enum_nested_loop_state
sub_select_op(JOIN *join, QEP_TAB *qep_tab, bool end_of_records)
{
  DBUG_ENTER("sub_select_op");

  if (join->thd->killed)
  {
    /* The user has aborted the execution of the query */
    join->thd->send_kill_message();
    DBUG_RETURN(NESTED_LOOP_KILLED);
  }

  enum_nested_loop_state rc;
  QEP_operation *op= qep_tab->op;

  /* This function cannot be called if qep_tab has no associated operation */
  DBUG_ASSERT(op != NULL);
  if (end_of_records)
  {
    rc= op->end_send();
    if (rc >= NESTED_LOOP_OK)
      rc= sub_select(join, qep_tab, end_of_records);
    DBUG_RETURN(rc);
  }
  if (qep_tab->prepare_scan())
    DBUG_RETURN(NESTED_LOOP_ERROR);

  /*
    setup_join_buffering() disables join buffering if QS_DYNAMIC_RANGE is
    enabled.
  */
  DBUG_ASSERT(!qep_tab->dynamic_range());

  rc= op->put_record();

  DBUG_RETURN(rc);
}


/**
  Retrieve records ends with a given beginning from the result of a join.

    For a given partial join record consisting of records from the tables 
    preceding the table join_tab in the execution plan, the function
    retrieves all matching full records from the result set and
    send them to the result set stream. 

  @note
    The function effectively implements the  final (n-k) nested loops
    of nested loops join algorithm, where k is the ordinal number of
    the join_tab table and n is the total number of tables in the join query.
    It performs nested loops joins with all conjunctive predicates from
    the where condition pushed as low to the tables as possible.
    E.g. for the query
    @code
      SELECT * FROM t1,t2,t3
      WHERE t1.a=t2.a AND t2.b=t3.b AND t1.a BETWEEN 5 AND 9
    @endcode
    the predicate (t1.a BETWEEN 5 AND 9) will be pushed to table t1,
    given the selected plan prescribes to nest retrievals of the
    joined tables in the following order: t1,t2,t3.
    A pushed down predicate are attached to the table which it pushed to,
    at the field join_tab->cond.
    When executing a nested loop of level k the function runs through
    the rows of 'join_tab' and for each row checks the pushed condition
    attached to the table.
    If it is false the function moves to the next row of the
    table. If the condition is true the function recursively executes (n-k-1)
    remaining embedded nested loops.
    The situation becomes more complicated if outer joins are involved in
    the execution plan. In this case the pushed down predicates can be
    checked only at certain conditions.
    Suppose for the query
    @code
      SELECT * FROM t1 LEFT JOIN (t2,t3) ON t3.a=t1.a
      WHERE t1>2 AND (t2.b>5 OR t2.b IS NULL)
    @endcode
    the optimizer has chosen a plan with the table order t1,t2,t3.
    The predicate P1=t1>2 will be pushed down to the table t1, while the
    predicate P2=(t2.b>5 OR t2.b IS NULL) will be attached to the table
    t2. But the second predicate can not be unconditionally tested right
    after a row from t2 has been read. This can be done only after the
    first row with t3.a=t1.a has been encountered.
    Thus, the second predicate P2 is supplied with a guarded value that are
    stored in the field 'found' of the first inner table for the outer join
    (table t2). When the first row with t3.a=t1.a for the  current row 
    of table t1  appears, the value becomes true. For now on the predicate
    is evaluated immediately after the row of table t2 has been read.
    When the first row with t3.a=t1.a has been encountered all
    conditions attached to the inner tables t2,t3 must be evaluated.
    Only when all of them are true the row is sent to the output stream.
    If not, the function returns to the lowest nest level that has a false
    attached condition.
    The predicates from on expressions are also pushed down. If in the 
    the above example the on expression were (t3.a=t1.a AND t2.a=t1.a),
    then t1.a=t2.a would be pushed down to table t2, and without any
    guard.
    If after the run through all rows of table t2, the first inner table
    for the outer join operation, it turns out that no matches are
    found for the current row of t1, then current row from table t1
    is complemented by nulls  for t2 and t3. Then the pushed down predicates
    are checked for the composed row almost in the same way as it had
    been done for the first row with a match. The only difference is
    the predicates from on expressions are not checked. 

  @par
  @b IMPLEMENTATION
  @par
    The function forms output rows for a current partial join of k
    tables tables recursively.
    For each partial join record ending with a certain row from
    join_tab it calls sub_select that builds all possible matching
    tails from the result set.
    To be able  check predicates conditionally items of the class
    Item_func_trig_cond are employed.
    An object of  this class is constructed from an item of class COND
    and a pointer to a guarding boolean variable.
    When the value of the guard variable is true the value of the object
    is the same as the value of the predicate, otherwise it's just returns
    true. 
    To carry out a return to a nested loop level of join table t the pointer 
    to t is remembered in the field 'return_tab' of the join structure.
    Consider the following query:
    @code
        SELECT * FROM t1,
                      LEFT JOIN
                      (t2, t3 LEFT JOIN (t4,t5) ON t5.a=t3.a)
                      ON t4.a=t2.a
           WHERE (t2.b=5 OR t2.b IS NULL) AND (t4.b=2 OR t4.b IS NULL)
    @endcode
    Suppose the chosen execution plan dictates the order t1,t2,t3,t4,t5
    and suppose for a given joined rows from tables t1,t2,t3 there are
    no rows in the result set yet.
    When first row from t5 that satisfies the on condition
    t5.a=t3.a is found, the pushed down predicate t4.b=2 OR t4.b IS NULL
    becomes 'activated', as well the predicate t4.a=t2.a. But
    the predicate (t2.b=5 OR t2.b IS NULL) can not be checked until
    t4.a=t2.a becomes true. 
    In order not to re-evaluate the predicates that were already evaluated
    as attached pushed down predicates, a pointer to the the first
    most inner unmatched table is maintained in join_tab->first_unmatched.
    Thus, when the first row from t5 with t5.a=t3.a is found
    this pointer for t5 is changed from t4 to t2.             

    @par
    @b STRUCTURE @b NOTES
    @par
    join_tab->first_unmatched points always backwards to the first inner
    table of the embedding nested join, if any.

  @param join      pointer to the structure providing all context info for
                   the query
  @param qep_tab  the first next table of the execution plan to be retrieved
  @param end_of_records  true when we need to perform final steps of retreival   

  @return
    return one of enum_nested_loop_state, except NESTED_LOOP_NO_MORE_ROWS.
*/

enum_nested_loop_state
sub_select(JOIN *join, QEP_TAB *const qep_tab,bool end_of_records)
{
  DBUG_ENTER("sub_select");

  TABLE *const table= qep_tab->table();

  /*
    Enable the items which one should use if one wants to evaluate anything
    (e.g. functions in WHERE, HAVING) involving columns of this table.
  */
  Switch_ref_item_slice slice_switch(join, qep_tab->ref_item_slice);

  if (end_of_records)
  {
    enum_nested_loop_state nls=
      (*qep_tab->next_select)(join,qep_tab+1,end_of_records);

    DBUG_RETURN(nls);
  }
  READ_RECORD *info= &qep_tab->read_record;

  if (qep_tab->prepare_scan())
    DBUG_RETURN(NESTED_LOOP_ERROR);

  if (qep_tab->starts_weedout())
  {
    do_sj_reset(qep_tab->flush_weedout_table);
  }

  const plan_idx qep_tab_idx= qep_tab->idx();
  join->return_tab= qep_tab_idx;
  qep_tab->not_null_compl= true;
  qep_tab->found_match= false;

  if (qep_tab->last_inner() != NO_PLAN_IDX)
  {
    /* qep_tab is the first inner table for an outer join operation. */

    /* Set initial state of guard variables for this table.*/
    qep_tab->found= false;

    /* Set first_unmatched for the last inner table of this group */
    QEP_AT(qep_tab, last_inner()).first_unmatched= qep_tab_idx;
  }
  if (qep_tab->do_firstmatch() || qep_tab->do_loosescan())
  {
    /*
      qep_tab is the first table of a LooseScan range, or has a "jump"
      address in a FirstMatch range.
      Reset the matching for this round of execution.
    */
    QEP_AT(qep_tab, match_tab).found_match= false;
  }

  join->thd->get_stmt_da()->reset_current_row_for_condition();

  enum_nested_loop_state rc= NESTED_LOOP_OK;

  bool in_first_read= true;
  const bool is_recursive_ref= qep_tab->table_ref->is_recursive_reference();
  // Init these 3 variables even if used only if is_recursive_ref is true.
  const ha_rows *recursive_row_count= nullptr;
  ha_rows recursive_row_count_start= 0;
  bool count_iterations= false;

  if (is_recursive_ref)
  {
    // See also Recursive_executor's documentation
    if (join->unit->got_all_recursive_rows)
      DBUG_RETURN(rc);
    // The recursive CTE algorithm requires a table scan.
    DBUG_ASSERT(qep_tab->type() == JT_ALL);
    in_first_read= !table->file->inited;
    /*
      Tmp table which we're reading is bound to this result, and we'll be
      checking its row count frequently:
    */
    recursive_row_count=
      join->unit->recursive_result(join->select_lex)->row_count();
    // How many rows we have already read; defines start of iteration.
    recursive_row_count_start= qep_tab->m_fetched_rows;
    // Execution of fake_select_lex doesn't count for the user:
    count_iterations= join->select_lex != join->unit->fake_select_lex;
  }

  const bool pfs_batch_update= qep_tab->pfs_batch_update(join);
  if (pfs_batch_update)
    table->file->start_psi_batch_mode();

  while (rc == NESTED_LOOP_OK && join->return_tab >= qep_tab_idx)
  {
    int error;

    if (is_recursive_ref &&
        qep_tab->m_fetched_rows >= *recursive_row_count)
    { // We have read all that's in the tmp table: signal EOF.
      error= -1;
      break;
    }

    if (in_first_read)
    {
      in_first_read= false;
      error= (*qep_tab->read_first_record)(qep_tab);
    }
    else
      error= info->read_record(info);

    DBUG_EXECUTE_IF("bug13822652_1", join->thd->killed= THD::KILL_QUERY;);

    if (error > 0 || (join->thd->is_error()))   // Fatal error
      rc= NESTED_LOOP_ERROR;
    else if (error < 0)
      break;
    else if (join->thd->killed)			// Aborted by user
    {
      join->thd->send_kill_message();
      rc= NESTED_LOOP_KILLED;
    }
    else
    {
      qep_tab->m_fetched_rows++;
      if (is_recursive_ref &&
          qep_tab->m_fetched_rows == recursive_row_count_start + 1)
      {
        /*
          We have just read one row further than the set of rows of the
          iteration, so we have actually just entered a new iteration.
        */
        if (count_iterations &&
            ++join->recursive_iteration_count >
            join->thd->variables.cte_max_recursion_depth)
        {
          my_error(ER_CTE_MAX_RECURSION_DEPTH, MYF(0),
                   join->recursive_iteration_count);
          rc= NESTED_LOOP_ERROR;
          break;
        }
        // This new iteration sees the rows made by the previous one:
        recursive_row_count_start= *recursive_row_count;
      }
      if (qep_tab->keep_current_rowid)
        table->file->position(table->record[0]);
      rc= evaluate_join_record(join, qep_tab);
    }
  }

  if (rc == NESTED_LOOP_OK &&
      qep_tab->last_inner() != NO_PLAN_IDX &&
      !qep_tab->found)
    rc= evaluate_null_complemented_join_record(join, qep_tab);

  if (pfs_batch_update)
    table->file->end_psi_batch_mode();

  DBUG_RETURN(rc);
}


/**
  @brief Prepare table to be scanned.

  @details This function is the place to do any work on the table that
  needs to be done before table can be scanned. Currently it
  only materialized derived tables and semi-joined subqueries and binds
  buffer for current rowid.

  @returns false - Ok, true  - error
*/

bool QEP_TAB::prepare_scan()
{
  // Check whether materialization is required.
  if (!materialize_table || (table()->materialized && !rematerialize))
    return false;

  // Materialize table prior to reading it
  if ((*materialize_table)(this))
    return true;

  // Bind to the rowid buffer managed by the TABLE object.
  if (copy_current_rowid)
    copy_current_rowid->bind_buffer(table()->file->ref);

  table()->set_not_started();

  return false;
}


/**
  SemiJoinDuplicateElimination: Weed out duplicate row combinations

  SYNPOSIS
    do_sj_dups_weedout()
      thd    Thread handle
      sjtbl  Duplicate weedout table

  DESCRIPTION
    Try storing current record combination of outer tables (i.e. their
    rowids) in the temporary table. This records the fact that we've seen 
    this record combination and also tells us if we've seen it before.

  RETURN
    -1  Error
    1   The row combination is a duplicate (discard it)
    0   The row combination is not a duplicate (continue)
*/

int do_sj_dups_weedout(THD *thd, SJ_TMP_TABLE *sjtbl) 
{
  int error;
  SJ_TMP_TABLE::TAB *tab= sjtbl->tabs;
  SJ_TMP_TABLE::TAB *tab_end= sjtbl->tabs_end;

  DBUG_ENTER("do_sj_dups_weedout");

  if (sjtbl->is_confluent)
  {
    if (sjtbl->have_confluent_row) 
      DBUG_RETURN(1);
    else
    {
      sjtbl->have_confluent_row= true;
      DBUG_RETURN(0);
    }
  }

  uchar *ptr= sjtbl->tmp_table->visible_field_ptr()[0]->ptr;
  // Put the rowids tuple into table->record[0]:
  // 1. Store the length 
  if (((Field_varstring*)(sjtbl->tmp_table->visible_field_ptr()[0]))->
                          length_bytes == 1)
  {
    *ptr= (uchar)(sjtbl->rowid_len + sjtbl->null_bytes);
    ptr++;
  }
  else
  {
    int2store(ptr, sjtbl->rowid_len + sjtbl->null_bytes);
    ptr += 2;
  }

  // 2. Zero the null bytes 
  uchar *const nulls_ptr= ptr;
  if (sjtbl->null_bytes)
  {
    memset(ptr, 0, sjtbl->null_bytes);
    ptr += sjtbl->null_bytes; 
  }

  // 3. Put the rowids
  for (uint i=0; tab != tab_end; tab++, i++)
  {
    handler *h= tab->qep_tab->table()->file;
    if (tab->qep_tab->table()->is_nullable() &&
        tab->qep_tab->table()->has_null_row())
    {
      /* It's a NULL-complemented row */
      *(nulls_ptr + tab->null_byte) |= tab->null_bit;
      memset(ptr + tab->rowid_offset, 0, h->ref_length);
    }
    else
    {
      /* Copy the rowid value */
      memcpy(ptr + tab->rowid_offset, h->ref, h->ref_length);
    }
  }

  if (!check_unique_constraint(sjtbl->tmp_table))
      DBUG_RETURN(1);
  error= sjtbl->tmp_table->file->ha_write_row(sjtbl->tmp_table->record[0]);
  if (error)
  {
    /* If this is a duplicate error, return immediately */
    if (sjtbl->tmp_table->file->is_ignorable_error(error))
      DBUG_RETURN(1);
    /*
      Other error than duplicate error: Attempt to create a temporary table.
    */
    bool is_duplicate;
    if (create_ondisk_from_heap(thd, sjtbl->tmp_table,
                                sjtbl->start_recinfo, &sjtbl->recinfo,
                                error, true, &is_duplicate))
      DBUG_RETURN(-1);
    DBUG_RETURN(is_duplicate ? 1 : 0);
  }
  DBUG_RETURN(0);
}


/**
  SemiJoinDuplicateElimination: Reset the temporary table
*/

static int do_sj_reset(SJ_TMP_TABLE *sj_tbl)
{
  DBUG_ENTER("do_sj_reset");
  if (sj_tbl->tmp_table)
  {
    int rc= sj_tbl->tmp_table->file->ha_delete_all_rows();
    DBUG_RETURN(rc);
  }
  sj_tbl->have_confluent_row= false;
  DBUG_RETURN(0);
}

/**
  @brief Process one row of the nested loop join.

  This function will evaluate parts of WHERE/ON clauses that are
  applicable to the partial row on hand and in case of success
  submit this row to the next level of the nested loop.
  join_tab->return_tab may be modified to cause a return to a previous
  join_tab.

  @param  join     The join object
  @param  qep_tab The most inner qep_tab being processed

  @return Nested loop state
*/

static enum_nested_loop_state
evaluate_join_record(JOIN *join, QEP_TAB *const qep_tab)
{
  bool not_used_in_distinct= qep_tab->not_used_in_distinct;
  ha_rows found_records=join->found_records;
  Item *condition= qep_tab->condition();
  const plan_idx qep_tab_idx= qep_tab->idx();
  bool found= true;
  DBUG_ENTER("evaluate_join_record");
  DBUG_PRINT("enter",
             ("join: %p join_tab index: %d table: %s cond: %p",
              join, static_cast<int>(qep_tab_idx),
              qep_tab->table()->alias, condition));

  if (condition)
  {
    found= condition->val_int();

    if (join->thd->killed)
    {
      join->thd->send_kill_message();
      DBUG_RETURN(NESTED_LOOP_KILLED);
    }

    /* check for errors evaluating the condition */
    if (join->thd->is_error())
      DBUG_RETURN(NESTED_LOOP_ERROR);
  }
  if (found)
  {
    /*
      There is no condition on this join_tab or the attached pushed down
      condition is true => a match is found.
    */
    while (qep_tab->first_unmatched != NO_PLAN_IDX && found)
    {
      /*
        The while condition is always false if join_tab is not
        the last inner join table of an outer join operation.
      */
      QEP_TAB *first_unmatched= &QEP_AT(qep_tab, first_unmatched);
      /*
        Mark that a match for the current row of the outer table is found.
        This activates WHERE clause predicates attached the inner tables of
        the outer join.
      */
      first_unmatched->found= true;
      for (QEP_TAB *tab= first_unmatched; tab <= qep_tab; tab++)
      {
        /*
          Check all predicates that have just been activated.

          Actually all predicates non-guarded by first_unmatched->found
          will be re-evaluated again. It could be fixed, but, probably,
          it's not worth doing now.

          not_exists_optimize has been created from a
          condition containing 'is_null'. This 'is_null'
          predicate is still present on any 'tab' with
          'not_exists_optimize'. Furthermore, the usual rules
          for condition guards also applies for
          'not_exists_optimize' -> When 'is_null==false' we
          know all cond. guards are open and we can apply
          the 'not_exists_optimize'.
        */
        DBUG_ASSERT(!(tab->table()->reginfo.not_exists_optimize &&
                     !tab->condition()));

        if (tab->condition() && !tab->condition()->val_int())
        {
          /* The condition attached to table tab is false */

          if (tab->table()->reginfo.not_exists_optimize)
          {
            /*
              When not_exists_optimizer is set and a matching row is found, the
              outer row should be excluded from the result set: no need to
              explore this record, thus we don't call the next_select.
              And, no need to explore other following records of 'tab', so we
              set join->return_tab.
              As we set join_tab->found above, evaluate_join_record() at the
              upper level will not yield a NULL-complemented record.
              Note that the calculation below can set return_tab to -1
              i.e. PRE_FIRST_PLAN_IDX.
            */
            join->return_tab= qep_tab_idx - 1;
            DBUG_RETURN(NESTED_LOOP_OK);
          }

          if (tab == qep_tab)
            found= 0;
          else
          {
            /*
              Set a return point if rejected predicate is attached
              not to the last table of the current nest level.
            */
            join->return_tab= tab->idx();
            DBUG_RETURN(NESTED_LOOP_OK);
          }
        }
        /* check for errors evaluating the condition */
        if (join->thd->is_error())
          DBUG_RETURN(NESTED_LOOP_ERROR);
      }
      /*
        Check whether join_tab is not the last inner table
        for another embedding outer join.
      */
      plan_idx f_u= first_unmatched->first_upper();
      if (f_u != NO_PLAN_IDX && join->qep_tab[f_u].last_inner() != qep_tab_idx)
        f_u= NO_PLAN_IDX;
      qep_tab->first_unmatched= f_u;
    }

    plan_idx return_tab= join->return_tab;

    if (qep_tab->finishes_weedout() && found)
    {
      int res= do_sj_dups_weedout(join->thd, qep_tab->check_weed_out_table);
      if (res == -1)
        DBUG_RETURN(NESTED_LOOP_ERROR);
      else if (res == 1)
        found= false;
    }
    else if (qep_tab->do_loosescan() &&
             QEP_AT(qep_tab, match_tab).found_match)
    { 
      /*
         Loosescan algorithm requires an access method that gives 'sorted'
         retrieval of keys, or an access method that provides only one
         row (which is inherently sorted).
         EQ_REF and LooseScan may happen if dependencies in subquery (e.g.,
         outer join) prevents table pull-out.
       */  
      DBUG_ASSERT(qep_tab->use_order() || qep_tab->type() == JT_EQ_REF);

      /* 
         Previous row combination for duplicate-generating range,
         generated a match.  Compare keys of this row and previous row
         to determine if this is a duplicate that should be skipped.
       */
      if (key_cmp(qep_tab->table()->key_info[qep_tab->index()].key_part,
                  qep_tab->loosescan_buf, qep_tab->loosescan_key_len))
        /* 
           Keys do not match.  
           Reset found_match for last table of duplicate-generating range, 
           to avoid comparing keys until a new match has been found.
        */
        QEP_AT(qep_tab, match_tab).found_match= false;
      else
        found= false;
    }

    /*
      It was not just a return to lower loop level when one
      of the newly activated predicates is evaluated as false
      (See above join->return_tab= tab).
    */
    join->examined_rows++;
    DBUG_PRINT("counts", ("evaluate_join_record join->examined_rows++: %lu",
                          (ulong) join->examined_rows));

    if (found)
    {
      enum enum_nested_loop_state rc;
      // A match is found for the current partial join prefix.
      qep_tab->found_match= true;

      rc= (*qep_tab->next_select)(join, qep_tab+1, 0);

      join->thd->get_stmt_da()->inc_current_row_for_condition();
      if (rc != NESTED_LOOP_OK)
        DBUG_RETURN(rc);

      /* check for errors evaluating the condition */
      if (join->thd->is_error())
        DBUG_RETURN(NESTED_LOOP_ERROR);

      if (qep_tab->do_loosescan() &&
          QEP_AT(qep_tab,match_tab).found_match)
      {
        /* 
           A match was found for a duplicate-generating range of a semijoin. 
           Copy key to be able to determine whether subsequent rows
           will give duplicates that should be skipped.
        */
        KEY *key= qep_tab->table()->key_info + qep_tab->index();
        key_copy(qep_tab->loosescan_buf, qep_tab->table()->record[0],
                 key, qep_tab->loosescan_key_len);
      }
      else if (qep_tab->do_firstmatch() &&
               QEP_AT(qep_tab, match_tab).found_match)
      {
        /* 
          We should return to join_tab->firstmatch_return after we have 
          enumerated all the suffixes for current prefix row combination
        */
        set_if_smaller(return_tab, qep_tab->firstmatch_return);
      }

      /*
        Test if this was a SELECT DISTINCT query on a table that
        was not in the field list;  In this case we can abort if
        we found a row, as no new rows can be added to the result.
      */
      if (not_used_in_distinct && found_records != join->found_records)
        set_if_smaller(return_tab, qep_tab_idx - 1);

      set_if_smaller(join->return_tab, return_tab);
    }
    else
    {
      join->thd->get_stmt_da()->inc_current_row_for_condition();
      if (qep_tab->not_null_compl)
      {
        /* a NULL-complemented row is not in a table so cannot be locked */
        qep_tab->read_record.unlock_row(qep_tab);
      }
    }
  }
  else
  {
    /*
      The condition pushed down to the table join_tab rejects all rows
      with the beginning coinciding with the current partial join.
    */
    join->examined_rows++;
    join->thd->get_stmt_da()->inc_current_row_for_condition();
    if (qep_tab->not_null_compl)
      qep_tab->read_record.unlock_row(qep_tab);
  }
  DBUG_RETURN(NESTED_LOOP_OK);
}


/**

  @details
    Construct a NULL complimented partial join record and feed it to the next
    level of the nested loop. This function is used in case we have
    an OUTER join and no matching record was found.
*/

static enum_nested_loop_state
evaluate_null_complemented_join_record(JOIN *join, QEP_TAB *qep_tab)
{
  /*
    The table join_tab is the first inner table of a outer join operation
    and no matches has been found for the current outer row.
  */
  QEP_TAB *first_inner_tab= qep_tab;
  QEP_TAB *last_inner_tab= &QEP_AT(qep_tab, last_inner());

  DBUG_ENTER("evaluate_null_complemented_join_record");

  bool matching= true;
  enum_nested_loop_state rc= NESTED_LOOP_OK;

  for ( ; qep_tab <= last_inner_tab ; qep_tab++)
  {
    // Make sure that the rowid buffer is bound, duplicates weedout needs it
    if (qep_tab->copy_current_rowid &&
        !qep_tab->copy_current_rowid->buffer_is_bound())
      qep_tab->copy_current_rowid->bind_buffer(qep_tab->table()->file->ref);

    /* Change the the values of guard predicate variables. */
    qep_tab->found= true;
    qep_tab->not_null_compl= false;
    // Outer row is complemented by null values for each field from inner tables
    qep_tab->table()->set_null_row();
    if (qep_tab->starts_weedout() && qep_tab > first_inner_tab)
    {
      // sub_select() has not performed a reset for this table.
      do_sj_reset(qep_tab->flush_weedout_table);
    }
    /* Check all attached conditions for inner table rows. */
    if (qep_tab->condition() && !qep_tab->condition()->val_int())
    {
      if (join->thd->killed)
      {
        join->thd->send_kill_message();
        DBUG_RETURN(NESTED_LOOP_KILLED);
      }

      /* check for errors */
      if (join->thd->is_error())
        DBUG_RETURN(NESTED_LOOP_ERROR);

      matching= false;
      break;
    }
  }
  if (matching)
  {
    qep_tab= last_inner_tab;
    /*
      From the point of view of the rest of execution, this record matches
      (it has been built and satisfies conditions, no need to do more evaluation
      on it). See similar code in evaluate_join_record().
    */
    plan_idx f_u= QEP_AT(qep_tab, first_unmatched).first_upper();
    if (f_u != NO_PLAN_IDX &&
        join->qep_tab[f_u].last_inner() != qep_tab->idx())
      f_u= NO_PLAN_IDX;
    qep_tab->first_unmatched= f_u;
    /*
      The row complemented by nulls satisfies all conditions
      attached to inner tables.
      Finish evaluation of record and send it to be joined with
      remaining tables.
      Note that evaluate_join_record will re-evaluate the condition attached
      to the last inner table of the current outer join. This is not deemed to
      have a significant performance impact.
    */
    rc= evaluate_join_record(join, qep_tab);
  }
  for (QEP_TAB *tab= first_inner_tab; tab <= last_inner_tab; tab++)
  {
    tab->table()->reset_null_row();
    // Restore NULL bits saved when reading row, @see join_read_key()
    if (tab->type() == JT_EQ_REF)
      tab->table()->restore_null_flags();
  }

  DBUG_RETURN(rc);
}


/*****************************************************************************
  The different ways to read a record
  Returns -1 if row was not found, 0 if row was found and 1 on errors
*****************************************************************************/

/** Help function when we get some an error from the table handler. */

int report_handler_error(TABLE *table, int error)
{
  if (error == HA_ERR_END_OF_FILE || error == HA_ERR_KEY_NOT_FOUND)
  {
    table->set_no_row();
    return -1;					// key not found; ok
  }
  /*
    Do not spam the error log with these temporary errors:
       LOCK_DEADLOCK LOCK_WAIT_TIMEOUT TABLE_DEF_CHANGED
    Also skip printing to error log if the current thread has been killed.
  */
  if (error != HA_ERR_LOCK_DEADLOCK &&
      error != HA_ERR_LOCK_WAIT_TIMEOUT &&
      error != HA_ERR_TABLE_DEF_CHANGED &&
      !table->in_use->killed)
    LogErr(ERROR_LEVEL, ER_READING_TABLE_FAILED, error, table->s->path.str);
  table->file->print_error(error,MYF(0));
  return 1;
}


/**
  Initialize an index scan and the record buffer to use in the scan.

  @param qep_tab the table to read
  @param file    the handler to initialize
  @param idx     the index to use
  @param sorted  use the sorted order of the index
  @retval true   if an error occurred
  @retval false  on success
*/
static bool init_index_and_record_buffer(const QEP_TAB *qep_tab, handler *file,
                                         uint idx, bool sorted)
{
  if (file->inited)
    return false;                               // OK, already initialized

  int error= file->ha_index_init(idx, sorted);
  if (error != 0)
  {
    (void) report_handler_error(qep_tab->table(), error);
    return true;
  }

  return set_record_buffer(qep_tab);
}


int safe_index_read(QEP_TAB *tab)
{
  int error;
  TABLE *table= tab->table();
  if ((error=table->file->ha_index_read_map(table->record[0],
                                            tab->ref().key_buff,
                                            make_prev_keypart_map(
                                              tab->ref().key_parts),
                                            HA_READ_KEY_EXACT)))
    return report_handler_error(table, error);
  return 0;
}


/**
   Reads content of constant table
   @param tab  table
   @param pos  position of table in query plan
   @retval 0   ok, one row was found or one NULL-complemented row was created
   @retval -1  ok, no row was found and no NULL-complemented row was created
   @retval 1   error
*/

int
join_read_const_table(JOIN_TAB *tab, POSITION *pos)
{
  int error;
  DBUG_ENTER("join_read_const_table");
  TABLE *table=tab->table();
  table->const_table= 1;

  if (table->reginfo.lock_type >= TL_WRITE_ALLOW_WRITE)
  {
    const enum_sql_command sql_command= tab->join()->thd->lex->sql_command;
    if (sql_command == SQLCOM_UPDATE_MULTI ||
        sql_command == SQLCOM_DELETE_MULTI)
    {
      /*
        In a multi-UPDATE, if we represent "depends on" with "->", we have:
        "what columns to read (read_set)" ->
        "whether table will be updated on-the-fly or with tmp table" ->
        "whether to-be-updated columns are used by access path"
        "access path to table (range, ref, scan...)" ->
        "query execution plan" ->
        "what tables are const" ->
        "reading const tables" ->
        "what columns to read (read_set)".
        To break this loop, we always read all columns of a constant table if
        it is going to be updated.
        Another case is in multi-UPDATE and multi-DELETE, when the table has a
        trigger: bits of columns needed by the trigger are turned on in
        result->optimize(), which has not yet been called when we do
        the reading now, so we must read all columns.
      */
      bitmap_set_all(table->read_set);
      /* Virtual generated columns must be writable */
      for (Field **vfield_ptr= table->vfield; vfield_ptr && *vfield_ptr; vfield_ptr++)
        bitmap_set_bit(table->write_set, (*vfield_ptr)->field_index);
      table->file->column_bitmaps_signal();
    }
  }

  if (tab->type() == JT_SYSTEM)
    error= read_system(table);
  else
  {
    if (!table->key_read && table->covering_keys.is_set(tab->ref().key) &&
	!table->no_keyread &&
        (int) table->reginfo.lock_type <= (int) TL_READ_HIGH_PRIORITY)
    {
      table->set_keyread(true);
      tab->set_index(tab->ref().key);
    }
    error= read_const(table, &tab->ref());
    table->set_keyread(false);
  }

  if (error)
  {
    /* Mark for EXPLAIN that the row was not found */
    pos->filter_effect= 1.0;
    pos->rows_fetched= 0.0;
    pos->prefix_rowcount= 0.0;
    pos->ref_depend_map= 0;
    if (!tab->table_ref->outer_join || error > 0)
      DBUG_RETURN(error);
  }

  if (tab->join_cond() && !table->has_null_row())
  {
    // We cannot handle outer-joined tables with expensive join conditions here:
    DBUG_ASSERT(!tab->join_cond()->is_expensive());
    if (tab->join_cond()->val_int() == 0)
      table->set_null_row();
  }

  /* Check appearance of new constant items in Item_equal objects */
  JOIN *const join= tab->join();
  THD *const thd= join->thd;
  if (join->where_cond &&
      update_const_equal_items(thd, join->where_cond, tab))
    DBUG_RETURN(1);
  TABLE_LIST *tbl;
  for (tbl= join->select_lex->leaf_tables; tbl; tbl= tbl->next_leaf)
  {
    TABLE_LIST *embedded;
    TABLE_LIST *embedding= tbl;
    do
    {
      embedded= embedding;
      if (embedded->join_cond_optim() &&
          update_const_equal_items(thd, embedded->join_cond_optim(), tab))
        DBUG_RETURN(1);
      embedding= embedded->embedding;
    }
    while (embedding &&
           embedding->nested_join->join_list.head() == embedded);
  }

  DBUG_RETURN(0);
}


/**
  Read a constant table when there is at most one matching row, using a table
  scan.

  @param table			Table to read

  @retval  0  Row was found
  @retval  -1 Row was not found
  @retval  1  Got an error (other than row not found) during read
*/
static int read_system(TABLE *table)
{
  int error;
  if (!table->is_started())                     // If first read
  {
    if ((error= table->file->ha_read_first_row(table->record[0],
                                               table->s->primary_key)))
    {
      if (error != HA_ERR_END_OF_FILE)
	return report_handler_error(table, error);
      table->set_null_row();
      empty_record(table);                      // Make empty record
      return -1;
    }
    store_record(table,record[1]);
  }
  else if (table->has_row() && table->is_nullable())
  {
    /*
      Row buffer contains a row, but it may have been partially overwritten
      by a null-extended row. Restore the row from the saved copy.
      @note this branch is currently unused.
    */
    DBUG_ASSERT(false);
    table->set_found_row();
    restore_record(table, record[1]);
  }

  return table->has_row() ? 0 : -1;
}


/**
  Read a constant table when there is at most one matching row, using an
  index lookup.

  @param tab			Table to read

  @retval 0  Row was found
  @retval -1 Row was not found
  @retval 1  Got an error (other than row not found) during read
*/

static int
join_read_const(QEP_TAB *tab)
{
  return read_const(tab->table(), &tab->ref());
}

static int read_const(TABLE *table, TABLE_REF *ref)
{
  int error;
  DBUG_ENTER("read_const");

  if (!table->is_started())              // If first read
  {
    if (cp_buffer_from_ref(table->in_use, table, ref))
      error=HA_ERR_KEY_NOT_FOUND;
    else
    {
      error=table->file->ha_index_read_idx_map(table->record[0],ref->key,
                                               ref->key_buff,
                                               make_prev_keypart_map(ref->key_parts),
                                               HA_READ_KEY_EXACT);
    }
    if (error)
    {
      if (error != HA_ERR_KEY_NOT_FOUND && error != HA_ERR_END_OF_FILE)
      {
        const int ret= report_handler_error(table, error);
        DBUG_RETURN(ret);
      }
      table->set_no_row();
      table->set_null_row();
      empty_record(table);
      DBUG_RETURN(-1);
    }
    /*
      read_const() may be called several times inside a nested loop join.
      Save record in case it is needed when table is in "started" state.
    */
    store_record(table, record[1]);
  }
  else if (table->has_row() && table->is_nullable())
  {
    /*
      Row buffer contains a row, but it may have been partially overwritten
      by a null-extended row. Restore the row from the saved copy.
    */
    table->set_found_row();
    restore_record(table, record[1]);
  }
  DBUG_RETURN(table->has_row() ? 0 : -1);
}


/**
  Read row using unique key: eq_ref access method implementation

  @details
    This is the "read_first" function for the eq_ref access method.
    The difference from ref access function is that it has a one-element
    lookup cache, maintained in record[0]. Since the eq_ref access method
    will always return the same row, it is not necessary to read the row
    more than once, regardless of how many times it is needed in execution.
    This cache element is used when a row is needed after it has been read once,
    unless a key conversion error has occurred, or the cache has been disabled.

  @param tab   JOIN_TAB of the accessed table

  @retval  0 - Ok
  @retval -1 - Row not found 
  @retval  1 - Error
*/

static int
join_read_key(QEP_TAB *tab)
{
  TABLE *const table= tab->table();
  TABLE_REF *table_ref= &tab->ref();
  int error;

  if (!table->file->inited)
  {
    DBUG_ASSERT(!tab->use_order()); //Don't expect sort req. for single row.
    if ((error= table->file->ha_index_init(table_ref->key, tab->use_order())))
    {
      (void) report_handler_error(table, error);
      return 1;
    }
  }

  /*
    We needn't do "Late NULLs Filtering" because eq_ref is restricted to
    indices on NOT NULL columns (see create_ref_for_key()).
  */

  /*
    Calculate if needed to read row. Always needed if
    - no rows read yet, or
    - cache is disabled, or
    - previous lookup caused error when calculating key.
  */
  bool read_row= !table->is_started() ||
                 table_ref->disable_cache ||
                 table_ref->key_err;
  if (!read_row)
    // Last lookup found a row, copy its key to secondary buffer
    memcpy(table_ref->key_buff2, table_ref->key_buff, table_ref->key_length);

  // Create new key for lookup
  table_ref->key_err= cp_buffer_from_ref(table->in_use, table, table_ref);
  if (table_ref->key_err)
  {
    table->set_no_row();
    return -1;
  }

  // Re-use current row if keys are equal
  if (!read_row &&
    memcmp(table_ref->key_buff2, table_ref->key_buff,
           table_ref->key_length) != 0)
    read_row= true;

  if (read_row)
  {
   /*
      Moving away from the current record. Unlock the row
      in the handler if it did not match the partial WHERE.
    */
    if (table->has_row() && table_ref->use_count == 0)
      table->file->unlock_row();

    error= table->file->ha_index_read_map(table->record[0],
                                          table_ref->key_buff,
                                          make_prev_keypart_map(table_ref->key_parts),
                                          HA_READ_KEY_EXACT);
    if (error)
      return report_handler_error(table, error);

    table_ref->use_count= 1;
    table->save_null_flags();
  }
  else if (table->has_row())
  {
    DBUG_ASSERT(!table->has_null_row());
    table_ref->use_count++;
  }

  return table->has_row() ? 0 : -1;
}

/**
  Since join_read_key may buffer a record, do not unlock
  it if it was not used in this invocation of join_read_key().
  Only count locks, thus remembering if the record was left unused,
  and unlock already when pruning the current value of
  TABLE_REF buffer.
  @sa join_read_key()
*/

static void
join_read_key_unlock_row(QEP_TAB *tab)
{
  DBUG_ASSERT(tab->ref().use_count);
  if (tab->ref().use_count)
    tab->ref().use_count--;
}

/**
  Read a table *assumed* to be included in execution of a pushed join.
  This is the counterpart of join_read_key() / join_read_always_key()
  for child tables in a pushed join.

  When the table access is performed as part of the pushed join,
  all 'linked' child colums are prefetched together with the parent row.
  The handler will then only format the row as required by MySQL and set
  table status accordingly.

  However, there may be situations where the prepared pushed join was not
  executed as assumed. It is the responsibility of the handler to handle
  these situation by letting @c ha_index_read_pushed() then effectively do a
  plain old' index_read_map(..., HA_READ_KEY_EXACT);
  
  @param tab			Table to read

  @retval
    0	Row was found
  @retval
    -1   Row was not found
  @retval
    1   Got an error (other than row not found) during read
*/
static int
join_read_linked_first(QEP_TAB *tab)
{
  int error;
  TABLE *table= tab->table();
  DBUG_ENTER("join_read_linked_first");

  DBUG_ASSERT(!tab->use_order()); // Pushed child can't be sorted

  if (!table->file->inited &&
      (error= table->file->ha_index_init(tab->ref().key, tab->use_order())))
  {
    (void) report_handler_error(table, error);
    DBUG_RETURN(error);
  }

  /* Perform "Late NULLs Filtering" (see internals manual for explanations) */
  if (tab->ref().impossible_null_ref())
  {
    table->set_no_row();
    DBUG_PRINT("info", ("join_read_linked_first null_rejected"));
    DBUG_RETURN(-1);
  }

  if (cp_buffer_from_ref(tab->join()->thd, table, &tab->ref()))
  {
    table->set_no_row();
    DBUG_RETURN(-1);
  }

  // 'read' itself is a NOOP: 
  //  handler::ha_index_read_pushed() only unpack the prefetched row and
  //  set 'status'
  error=table->file->ha_index_read_pushed(table->record[0],
                                          tab->ref().key_buff,
                                          make_prev_keypart_map(
                                            tab->ref().key_parts));
  if (error)
  {
    const int ret= report_handler_error(table, error);
    DBUG_RETURN(ret);
  }
  DBUG_RETURN(0);
}

static int
join_read_linked_next(READ_RECORD *info)
{
  TABLE *table= info->table;
  DBUG_ENTER("join_read_linked_next");

  int error=table->file->ha_index_next_pushed(table->record[0]);
  if (error)
  {
    const int ret= report_handler_error(table, error);
    DBUG_RETURN(ret);
  }
  DBUG_RETURN(error);
}

/*
  ref access method implementation: "read_first" function

  SYNOPSIS
    join_read_always_key()
      tab  JOIN_TAB of the accessed table

  DESCRIPTION
    This is "read_first" function for the "ref" access method.
   
    The function must leave the index initialized when it returns.
    ref_or_null access implementation depends on that.

  RETURN
    0  - Ok
   -1  - Row not found 
    1  - Error
*/

static int
join_read_always_key(QEP_TAB *tab)
{
  int error;
  TABLE *table= tab->table();

  /* Initialize the index first */
  if (init_index_and_record_buffer(tab, table->file,
                                   tab->ref().key, tab->use_order()))
    return 1;

  /* Perform "Late NULLs Filtering" (see internals manual for explanations) */
  TABLE_REF *ref= &tab->ref();
  if (ref->impossible_null_ref())
  {
    DBUG_PRINT("info", ("join_read_always_key null_rejected"));
    table->set_no_row();
    return -1;
  }

  if (cp_buffer_from_ref(tab->join()->thd, table, ref))
  {
    table->set_no_row();
    return -1;
  }
  if ((error= table->file->ha_index_read_map(table->record[0],
                                             tab->ref().key_buff,
                                             make_prev_keypart_map(
                                               tab->ref().key_parts),
                                             HA_READ_KEY_EXACT)))
    return report_handler_error(table, error);

  return 0;
}


/**
  This function is used when optimizing away ORDER BY in 
  SELECT * FROM t1 WHERE a=1 ORDER BY a DESC,b DESC.
*/
  
int
join_read_last_key(QEP_TAB *tab)
{
  int error;
  TABLE *table= tab->table();

  if (init_index_and_record_buffer(tab, table->file,
                                   tab->ref().key, tab->use_order()))
    return 1;                                   /* purecov: inspected */
  if (cp_buffer_from_ref(tab->join()->thd, table, &tab->ref()))
  {
    table->set_no_row();
    return -1;
  }
  if ((error=table->file->ha_index_read_last_map(table->record[0],
                                                 tab->ref().key_buff,
                                                 make_prev_keypart_map(
                                                   tab->ref().key_parts))))
    return report_handler_error(table, error);

  return 0;
}


	/* ARGSUSED */
static int
join_no_more_records(READ_RECORD *info MY_ATTRIBUTE((unused)))
{
  return -1;
}


static int
join_read_next_same(READ_RECORD *info)
{
  int error;
  TABLE *table= info->table;
  QEP_TAB *tab=table->reginfo.qep_tab;

  if ((error= table->file->ha_index_next_same(table->record[0],
                                              tab->ref().key_buff,
                                              tab->ref().key_length)))
    return report_handler_error(table, error);

  return 0;
}


int
join_read_prev_same(READ_RECORD *info)
{
  int error;
  TABLE *table= info->table;
  QEP_TAB *tab=table->reginfo.qep_tab;

  /*
    Using ha_index_prev() for reading records from the table can cause
    performance issues if used in combination with ICP. The ICP code
    in the storage engine does not know when to stop reading from the
    index and a call to ha_index_prev() might cause the storage engine
    to read to the beginning of the index if no qualifying record is
    found.
  */
  DBUG_ASSERT(table->file->pushed_idx_cond == NULL);

  if ((error= table->file->ha_index_prev(table->record[0])))
    return report_handler_error(table, error);
  if (key_cmp_if_same(table, tab->ref().key_buff, tab->ref().key,
                      tab->ref().key_length))
  {
    table->set_no_row();
    error= -1;
  }
  return error;
}


int
join_init_quick_read_record(QEP_TAB *tab)
{
  /*
    This is for QS_DYNAMIC_RANGE, i.e., "Range checked for each
    record". The trace for the range analysis below this point will
    be printed with different ranges for every record to the left of
    this table in the join.
  */

  THD *const thd= tab->join()->thd;
  Opt_trace_context * const trace= &thd->opt_trace;
  const bool disable_trace=
    tab->quick_traced_before &&
    !trace->feature_enabled(Opt_trace_context::DYNAMIC_RANGE);
  Opt_trace_disable_I_S disable_trace_wrapper(trace, disable_trace);

  tab->quick_traced_before= true;

  Opt_trace_object wrapper(trace);
  Opt_trace_object trace_table(trace, "rows_estimation_per_outer_row");
  trace_table.add_utf8_table(tab->table_ref);

  /* 
    If this join tab was read through a QUICK for the last record
    combination from earlier tables, deleting that quick will close the
    index. Otherwise, we need to close the index before the next join
    iteration starts because the handler object might be reused by a different
    access strategy.
  */
  if (!tab->quick() &&
      (tab->table()->file->inited != handler::NONE))
      tab->table()->file->ha_index_or_rnd_end();

  Key_map needed_reg_dummy;
  QUICK_SELECT_I *old_qck= tab->quick();
  QUICK_SELECT_I *qck;
  DEBUG_SYNC(thd, "quick_not_created");
  const int rc= test_quick_select(thd,
                                  tab->keys(),
                                  0,          // empty table map
                                  HA_POS_ERROR,
                                  false,      // don't force quick range
                                  ORDER_NOT_RELEVANT, tab,
                                  tab->condition(), &needed_reg_dummy, &qck);
  if (thd->is_error()) // @todo consolidate error reporting of test_quick_select
    return 1;
  DBUG_ASSERT(old_qck == NULL || old_qck != qck) ;
  tab->set_quick(qck);

  /*
    EXPLAIN CONNECTION is used to understand why a query is currently taking
    so much time. So it makes sense to show what the execution is doing now:
    is it a table scan or a range scan? A range scan on which index.
    So: below we want to change the type and quick visible in EXPLAIN, and for
    that, we need to take mutex and change type and quick_optim.
  */

  DEBUG_SYNC(thd, "quick_created_before_mutex");

  thd->lock_query_plan();
  tab->set_type(qck ? calc_join_type(qck->get_type()) : JT_ALL);
  tab->set_quick_optim();
  thd->unlock_query_plan();

  delete old_qck;
  DEBUG_SYNC(thd, "quick_droped_after_mutex");

  return (rc == -1) ?
    -1 :				/* No possible records */
    join_init_read_record(tab);
}


int read_first_record_seq(QEP_TAB *tab)
{
  if (tab->read_record.table->file->ha_rnd_init(1))
    return 1;
  return (*tab->read_record.read_record)(&tab->read_record);
}


/**
  @brief Prepare table for reading rows and read first record.
  @details
    Prior to reading the table following tasks are done, (in the order of
    execution):
      .) derived tables are materialized
      .) duplicates removed (tmp tables only)
      .) table is sorted with filesort (both non-tmp and tmp tables)
    After this have been done this function resets quick select, if it's
    present, sets up table reading functions, and reads first record.

  @retval
    0   Ok
  @retval
    -1   End of records
  @retval
    1   Error
*/

int join_init_read_record(QEP_TAB *tab)
{
  int error;

  if (tab->distinct && tab->remove_duplicates())  // Remove duplicates.
    return 1;
  if (tab->filesort && tab->sort_table())     // Sort table.
    return 1;

  /*
    Only attempt to allocate a record buffer the first time the handler is
    initialized.
  */
  const bool first_init= !tab->table()->file->inited;

  if (tab->quick() && (error= tab->quick()->reset()))
  {
    /* Ensures error status is propageted back to client */
    (void) report_handler_error(tab->table(), error);
    return 1;
  }
  if (init_read_record(&tab->read_record, tab->join()->thd, NULL, tab,
                       1, 1, false))
    return 1;

  if (first_init && tab->table()->file->inited && set_record_buffer(tab))
    return 1;                                   /* purecov: inspected */

  return (*tab->read_record.read_record)(&tab->read_record);
}


/*
  This helper function materializes derived table/view and then calls
  read_first_record function to set up access to the materialized table.
*/

int join_materialize_table_function(QEP_TAB *tab)
{
  TABLE_LIST *const table= tab->table_ref;
  DBUG_ASSERT(table->table_function);

  (void)table->table_function->fill_result_table();

  return table->table->in_use->is_error() ? NESTED_LOOP_ERROR : NESTED_LOOP_OK;
}


/*
  This helper function materializes derived table/view and then calls
  read_first_record function to set up access to the materialized table.
*/

int join_materialize_derived(QEP_TAB *tab)
{
  THD *const thd= tab->table()->in_use;
  TABLE_LIST *const derived= tab->table_ref;

  DBUG_ASSERT(derived->uses_materialization() && !tab->table()->materialized);

  if (derived->materializable_is_const()) // Has been materialized by optimizer
    return NESTED_LOOP_OK;

  bool res= derived->materialize_derived(thd);
  res|= derived->cleanup_derived();
  DEBUG_SYNC(thd, "after_materialize_derived");
  return res ? NESTED_LOOP_ERROR : NESTED_LOOP_OK;
}



/*
  Helper function for materialization of a semi-joined subquery.

  @param tab JOIN_TAB referencing a materialized semi-join table

  @return Nested loop state
*/

int
join_materialize_semijoin(QEP_TAB *tab)
{
  DBUG_ENTER("join_materialize_semijoin");

  Semijoin_mat_exec *const sjm= tab->sj_mat_exec();

  QEP_TAB *const first= tab->join()->qep_tab + sjm->inner_table_index;
  QEP_TAB *const last= first + (sjm->table_count - 1);
  /*
    Set up the end_sj_materialize function after the last inner table,
    so that generated rows are inserted into the materialized table.
  */
  last->next_select= end_sj_materialize;
  last->set_sj_mat_exec(sjm); // TODO: This violates comment for sj_mat_exec!
  if (tab->table()->hash_field)
    tab->table()->file->ha_index_init(0, 0);
  int rc;
  if ((rc= sub_select(tab->join(), first, false)) < 0)
    DBUG_RETURN(rc);
  if ((rc= sub_select(tab->join(), first, true)) < 0)
    DBUG_RETURN(rc);
  if (tab->table()->hash_field)
    tab->table()->file->ha_index_or_rnd_end();

  last->next_select= NULL;
  last->set_sj_mat_exec(NULL);

#if !defined(DBUG_OFF) || defined(HAVE_VALGRIND)
  // Fields of inner tables should not be read anymore:
  for (QEP_TAB *t= first; t <= last; t++)
  {
    // Rows may persist across executions for these types:
    if (t->type() == JT_EQ_REF ||
        t->type() == JT_CONST ||
        t->type() == JT_SYSTEM)
      continue;
    TABLE *const inner_table= t->table();
    TRASH(inner_table->record[0], inner_table->s->reclength);
  }
#endif

  tab->table()->materialized= true;
  DBUG_RETURN(NESTED_LOOP_OK);
}


/**
  Check if access to this JOIN_TAB has to retrieve rows
  in sorted order as defined by the ordered index
  used to access this table.
*/
bool
QEP_TAB::use_order() const
{
  /*
    No need to require sorted access for single row reads
    being performed by const- or EQ_REF-accessed tables.
  */
  if (type() == JT_EQ_REF || type() == JT_CONST  || type() == JT_SYSTEM)
    return false;

  /*
    First non-const table requires sorted results 
    if ORDER or GROUP BY use ordered index. 
  */
  if ((uint)idx() == join()->const_tables &&
      join()->m_ordered_index_usage != JOIN::ORDERED_INDEX_VOID)
    return true;

  /*
    LooseScan strategy for semijoin requires sorted
    results even if final result is not to be sorted.
  */
  if (position()->sj_strategy == SJ_OPT_LOOSE_SCAN)
    return true;

  /* Fall through: Results don't have to be sorted */
  return false;
}

/*
  Helper function for sorting table with filesort.
*/

bool
QEP_TAB::sort_table()
{
  DBUG_ENTER("QEP_TAB::sort_table");
  DBUG_PRINT("info",("Sorting for index"));
  THD_STAGE_INFO(join()->thd, stage_creating_sort_index);
  DBUG_ASSERT(join()->m_ordered_index_usage != (filesort->order == join()->order ?
                                              JOIN::ORDERED_INDEX_ORDER_BY :
                                              JOIN::ORDERED_INDEX_GROUP_BY));
  const bool rc= create_sort_index(join()->thd, join(), this) != 0;
  /*
    Filesort has filtered rows already (see skip_record() in
    find_all_keys()): so we can simply scan the cache, so have to set
    quick=NULL.
    But if we do this, we still need to delete the quick, now or later. We
    cannot do it now: the dtor of quick_index_merge would do free_io_cache,
    but the cache has to remain, because scan will read from it.
    So we delay deletion: we just let the "quick" continue existing in
    "quick_optim"; double benefit:
    - EXPLAIN will show the "quick_optim"
    - it will be deleted late enough.

    There is an exception to the reasoning above. If the filtering condition
    contains a condition triggered by Item_func_trig_cond::FOUND_MATCH
    (i.e. QEP_TAB is inner to an outer join), the trigger variable is still
    false at this stage, so the condition evaluated to true in skip_record()
    and did not filter rows. In that case, we leave the condition in place for
    the next stage (evaluate_join_record()). We can still delete the QUICK as
    triggered conditions don't use that.
    If you wonder how we can come here for such inner table: it can happen if
    the outer table is constant (so the inner one is first-non-const) and a
    window function requires sorting.
  */
  set_quick(NULL);
  if (!is_inner_table_of_outer_join())
    set_condition(NULL);
  DBUG_RETURN(rc);
}


int
join_read_first(QEP_TAB *tab)
{
  int error;
  TABLE *table=tab->table();
  if (table->covering_keys.is_set(tab->index()) && !table->no_keyread)
    table->set_keyread(true);
  tab->read_record.table=table;
  tab->read_record.record=table->record[0];
  tab->read_record.read_record=join_read_next;

  if (init_index_and_record_buffer(tab, table->file,
                                   tab->index(), tab->use_order()))
    return 1;
  if ((error= table->file->ha_index_first(tab->table()->record[0])))
    return report_handler_error(table, error);

  return 0;
}


static int
join_read_next(READ_RECORD *info)
{
  int error;
  if ((error= info->table->file->ha_index_next(info->record)))
    return report_handler_error(info->table, error);
  return 0;
}


int
join_read_last(QEP_TAB *tab)
{
  TABLE *table=tab->table();
  int error;
  if (table->covering_keys.is_set(tab->index()) && !table->no_keyread)
    table->set_keyread(true);
  tab->read_record.read_record=join_read_prev;
  tab->read_record.table=table;
  tab->read_record.record=table->record[0];
  if (init_index_and_record_buffer(tab, table->file,
                                   tab->index(), tab->use_order()))
    return 1;                                   /* purecov: inspected */
  if ((error= table->file->ha_index_last(table->record[0])))
    return report_handler_error(table, error);
  return 0;
}


static int
join_read_prev(READ_RECORD *info)
{
  int error;
  if ((error= info->table->file->ha_index_prev(info->record)))
    return report_handler_error(info->table, error);
  return 0;
}


static int
join_ft_read_first(QEP_TAB *tab)
{
  int error;
  TABLE *table= tab->table();

  if (!table->file->inited &&
      (error= table->file->ha_index_init(tab->ref().key, tab->use_order())))
  {
    (void) report_handler_error(table, error);
    return 1;
  }
  table->file->ft_init();

  if ((error= table->file->ha_ft_read(table->record[0])))
    return report_handler_error(table, error);
  return 0;
}

static int
join_ft_read_next(READ_RECORD *info)
{
  int error;
  if ((error= info->table->file->ha_ft_read(info->table->record[0])))
    return report_handler_error(info->table, error);
  return 0;
}


/**
  Reading of key with key reference and one part that may be NULL.
*/

static int
join_read_always_key_or_null(QEP_TAB *tab)
{
  int res;

  /* First read according to key which is NOT NULL */
  *tab->ref().null_ref_key= 0;			// Clear null byte
  if ((res= join_read_always_key(tab)) >= 0)
    return res;

  /* Then read key with null value */
  *tab->ref().null_ref_key= 1;			// Set null byte
  return safe_index_read(tab);
}


static int
join_read_next_same_or_null(READ_RECORD *info)
{
  int error;
  if ((error= join_read_next_same(info)) >= 0)
    return error;
  QEP_TAB *tab= info->table->reginfo.qep_tab;

  /* Test if we have already done a read after null key */
  if (*tab->ref().null_ref_key)
    return -1;					// All keys read
  *tab->ref().null_ref_key= 1;			// Set null byte
  return safe_index_read(tab);			// then read null keys
}


/**
  Pick the appropriate access method functions

  Sets the functions for the selected table access method

  @param      join_tab             JOIN_TAB for this QEP_TAB

  @todo join_init_read_record/join_read_(last|first) set
  tab->read_record.read_record internally. Do the same in other first record
  reading functions.
*/

void QEP_TAB::pick_table_access_method(const JOIN_TAB *join_tab)
{
  ASSERT_BEST_REF_IN_JOIN_ORDER(join());
  DBUG_ASSERT(join_tab == join()->best_ref[idx()]);
  DBUG_ASSERT(table());
  DBUG_ASSERT(read_first_record == NULL);
  // Only some access methods support reversed access:
  DBUG_ASSERT(!join_tab->reversed_access || type() == JT_REF ||
              type() == JT_INDEX_SCAN);
  // Fall through to set default access functions:
  switch (type())
  {
  case JT_REF:
    if (join_tab->reversed_access)
    {
      read_first_record= join_read_last_key;
      read_record.read_record= join_read_prev_same;
    }
    else
    {
      read_first_record= join_read_always_key;
      read_record.read_record= join_read_next_same;
    }
    break;

  case JT_REF_OR_NULL:
    read_first_record= join_read_always_key_or_null;
    read_record.read_record= join_read_next_same_or_null;
    break;

  case JT_CONST:
    read_first_record= join_read_const;
    read_record.read_record= join_no_more_records;
    break;

  case JT_EQ_REF:
    read_first_record= join_read_key;
    read_record.read_record= join_no_more_records;
    read_record.unlock_row= join_read_key_unlock_row;
    break;

  case JT_FT:
    read_first_record= join_ft_read_first;
    read_record.read_record= join_ft_read_next;
    break;

  case JT_INDEX_SCAN:
    read_first_record= join_tab->reversed_access ?
      join_read_last : join_read_first;
    break;
  case JT_ALL:
  case JT_RANGE:
  case JT_INDEX_MERGE:
    read_first_record= (join_tab->use_quick == QS_DYNAMIC_RANGE) ?
      join_init_quick_read_record : join_init_read_record;
    break;
  default:
    DBUG_ASSERT(0);
    break;
  }
}


/**
  Install the appropriate 'linked' access method functions
  if this part of the join have been converted to pushed join.
*/

void QEP_TAB::set_pushed_table_access_method(void)
{
  DBUG_ENTER("set_pushed_table_access_method");
  DBUG_ASSERT(table());

  /**
    Setup modified access function for children of pushed joins.
  */
  const TABLE *pushed_root= table()->file->root_of_pushed_join();
  if (pushed_root && pushed_root != table())
  {
    /**
      Is child of a pushed join operation:
      Replace access functions with its linked counterpart.
      ... Which is effectively a NOOP as the row is already fetched
      together with the root of the linked operation.
     */
    DBUG_PRINT("info", ("Modifying table access method for '%s'",
                        table()->s->table_name.str));
    DBUG_ASSERT(type() != JT_REF_OR_NULL);
    read_first_record= join_read_linked_first;
    read_record.read_record= join_read_linked_next;
    // Use the default unlock_row function
    read_record.unlock_row = rr_unlock_row;
  }
  DBUG_VOID_RETURN;
}

/*****************************************************************************
  DESCRIPTION
    Functions that end one nested loop iteration. Different functions
    are used to support GROUP BY clause and to redirect records
    to a table (e.g. in case of SELECT into a temporary table) or to the
    network client.
    See the enum_nested_loop_state enumeration for the description of return
    values.
*****************************************************************************/

/* ARGSUSED */
static enum_nested_loop_state
end_send(JOIN *join, QEP_TAB *qep_tab, bool end_of_records)
{
  DBUG_ENTER("end_send");
  /*
    When all tables are const this function is called with jointab == NULL.
    This function shouldn't be called for the first join_tab as it needs
    to get fields from previous tab.

    Note that qep_tab may be one past the last of qep_tab! So don't read its
    pointed content. But you can read qep_tab[-1] then.
  */
  DBUG_ASSERT(qep_tab == NULL || qep_tab > join->qep_tab);

  if (!end_of_records)
  {
    int error;
    int sliceno;
    if (qep_tab)
    {
      if (qep_tab-1 == join->before_ref_item_slice_tmp3)
      {
        // Read Items from pseudo-table REF_SLICE_TMP3
        sliceno= REF_SLICE_TMP3;
      }
      else
      {
        sliceno= qep_tab[-1].ref_item_slice;
      }
    }
    else
    {
      // All-constant tables; no change of slice
      sliceno= join->current_ref_item_slice;
    }
    Switch_ref_item_slice slice_switch(join, sliceno);
    List<Item> *fields= join->get_current_fields();
    if (join->tables &&
        // In case filesort has been used and zeroed quick():
        (join->qep_tab[0].quick_optim() &&
         join->qep_tab[0].quick_optim()->is_loose_index_scan()))
    {
      // Copy non-aggregated fields when loose index scan is used.
      if (copy_fields(&join->tmp_table_param, join->thd))
        DBUG_RETURN(NESTED_LOOP_ERROR); /* purecov: inspected */
    }
    // Filter HAVING if not done earlier
    if (!having_is_true(join->having_cond))
      DBUG_RETURN(NESTED_LOOP_OK);               // Didn't match having
    error=0;
    if (join->do_send_rows)
      error= join->select_lex->query_result()->send_data(*fields);
    if (error)
      DBUG_RETURN(NESTED_LOOP_ERROR); /* purecov: inspected */

    ++join->send_records;
    if (join->send_records >= join->unit->select_limit_cnt &&
        !join->do_send_rows)
    {
      /*
        If we have used Priority Queue for optimizing order by with limit,
        then stop here, there are no more records to consume.
        When this optimization is used, end_send is called on the next
        join_tab.
      */
      if (join->order &&
          join->calc_found_rows &&
          qep_tab > join->qep_tab &&
          qep_tab[-1].filesort &&
          qep_tab[-1].filesort->using_pq)
      {
        DBUG_PRINT("info", ("filesort NESTED_LOOP_QUERY_LIMIT"));
        DBUG_RETURN(NESTED_LOOP_QUERY_LIMIT);
      }
    }
    if (join->send_records >= join->unit->select_limit_cnt &&
        join->do_send_rows)
    {
      if (join->calc_found_rows)
      {
        QEP_TAB *first= &join->qep_tab[0];
	if ((join->primary_tables == 1) &&
            !join->sort_and_group &&
            !join->send_group_parts &&
            !join->having_cond &&
            !first->condition() &&
            !(first->quick()) &&
	    (first->table()->file->ha_table_flags() & HA_STATS_RECORDS_IS_EXACT) &&
            (first->ref().key < 0))
	{
	  /* Join over all rows in table;  Return number of found rows */
	  TABLE *table= first->table();

	  if (table->sort.has_filesort_result())
	  {
	    /* Using filesort */
	    join->send_records= table->sort.found_records;
	  }
	  else
	  {
	    table->file->info(HA_STATUS_VARIABLE);
	    join->send_records= table->file->stats.records;
	  }
	}
	else 
	{
	  join->do_send_rows= 0;
	  if (join->unit->fake_select_lex)
	    join->unit->fake_select_lex->select_limit= 0;
	  DBUG_RETURN(NESTED_LOOP_OK);
	}
      }
      DBUG_RETURN(NESTED_LOOP_QUERY_LIMIT);      // Abort nicely
    }
    else if (join->send_records >= join->fetch_limit)
    {
      /*
        There is a server side cursor and all rows for
        this fetch request are sent.
      */
      DBUG_RETURN(NESTED_LOOP_CURSOR_LIMIT);
    }
  }
  DBUG_RETURN(NESTED_LOOP_OK);
}


	/* ARGSUSED */
enum_nested_loop_state
end_send_group(JOIN *join, QEP_TAB *qep_tab, bool end_of_records)
{
  int idx= -1;
  enum_nested_loop_state ok_code= NESTED_LOOP_OK;
  DBUG_ENTER("end_send_group");

  List<Item> *fields;
  if (qep_tab)
  {
    DBUG_ASSERT(qep_tab-1 == join->before_ref_item_slice_tmp3);
    fields= &join->tmp_fields_list[REF_SLICE_TMP3];
  }
  else
    fields= join->fields;

  /*
    (1) Haven't seen a first row yet
    (2) Have seen all rows
    (3) GROUP expression are different from previous row's
  */
  if (!join->first_record ||                                     // (1)
      end_of_records ||                                          // (2)
      (idx=test_if_item_cache_changed(join->group_fields)) >= 0) // (3)
  {
    if (!join->group_sent &&
        (join->first_record ||
         (end_of_records && !join->grouped && !join->group_optimized_away)))
    {
      if (idx < (int) join->send_group_parts)
      {
        /*
          As GROUP expressions have changed, we now send forward the group
          of the previous row.
          While end_write_group() has a real tmp table as output,
          end_send_group() has a pseudo-table, made of a list of Item_copy
          items (created by setup_copy_fields()) which are accessible through
          REF_SLICE_TMP3. This is equivalent to one row where the current
          group is accumulated. The creation of a new group in the
          pseudo-table happens in this function (call to
          init_sum_functions()); the update of an existing group also happens
          in this function (call to update_sum_func()); the reading of an
          existing group happens right below.
          As we are now reading from pseudo-table REF_SLICE_TMP3, we switch to
          this slice; we should not have switched when calculating group
          expressions in test_if_item_cache_changed() above; indeed these
          group expressions need the current row of the input table, not what
          is in this slice (which is generally the last completed group so is
          based on some previous row of the input table).
        */
        Switch_ref_item_slice slice_switch(join, REF_SLICE_TMP3);
        DBUG_ASSERT(fields == join->get_current_fields());
	int error=0;
	{
          table_map save_nullinfo= 0;
          if (!join->first_record)
          {
            // Calculate aggregate functions for no rows
            List_iterator_fast<Item> it(*fields);
            Item *item;

            while ((item= it++))
              item->no_rows_in_result();

            /*
              Mark tables as containing only NULL values for processing
              the HAVING clause and for send_data().
              Calculate a set of tables for which NULL values need to
              be restored after sending data.
            */
            if (join->clear_fields(&save_nullinfo))
              DBUG_RETURN(NESTED_LOOP_ERROR);        /* purecov: inspected */
	  }
	  if (!having_is_true(join->having_cond))
	    error= -1;				// Didn't satisfy having
	  else
	  {
	    if (join->do_send_rows)
	      error= join->select_lex->query_result()->send_data(*fields);
	    join->send_records++;
            join->group_sent= true;
	  }
	  if (join->rollup.state != ROLLUP::STATE_NONE && error <= 0)
	  {
	    if (join->rollup_send_data((uint) (idx+1)))
	      error= 1;
	  }
          // Restore NULL values if needed.
          if (save_nullinfo)
            join->restore_fields(save_nullinfo);
	}
	if (error > 0)
          DBUG_RETURN(NESTED_LOOP_ERROR);        /* purecov: inspected */
	if (end_of_records)
	  DBUG_RETURN(NESTED_LOOP_OK);
	if (join->send_records >= join->unit->select_limit_cnt &&
	    join->do_send_rows)
	{
	  if (!join->calc_found_rows)
	    DBUG_RETURN(NESTED_LOOP_QUERY_LIMIT); // Abort nicely
	  join->do_send_rows=0;
	  join->unit->select_limit_cnt = HA_POS_ERROR;
        }
        else if (join->send_records >= join->fetch_limit)
        {
          /*
            There is a server side cursor and all rows
            for this fetch request are sent.
          */
          /*
            Preventing code duplication. When finished with the group reset
            the group functions and copy_fields. We fall through. bug #11904
          */
          ok_code= NESTED_LOOP_CURSOR_LIMIT;
        }
      }
    }
    else
    {
      if (end_of_records)
	DBUG_RETURN(NESTED_LOOP_OK);
      join->first_record=1;
      // Initialize the cache of GROUP expressions with this 1st row's values
      (void)(test_if_item_cache_changed(join->group_fields));
    }
    if (idx < (int) join->send_group_parts)
    {
      /*
        This branch is executed also for cursors which have finished their
        fetch limit - the reason for ok_code.

        As GROUP expressions have changed, initialize the new group:
        (1) copy non-aggregated expressions (they're constant over the group)
        (2) and reset group aggregate functions.

        About (1): some expressions to copy are not Item_fields and they are
        copied by copy_fields() which evaluates them (see param->copy_funcs,
        set up in setup_copy_fields()).
        Thus, copy_fields() can evaluate functions. One of them, F2, may
        reference another one F1, example:
        SELECT expr AS F1 ... GROUP BY ... HAVING F2(F1)<=2 .
        Assume F1 and F2 are not aggregate functions.
        Then they are calculated by copy_fields() when starting a new group,
        i.e. here.
        As F2 uses an alias to F1, F1 is calculated first;
        F2 must use that value (not evaluate expr again, as expr may not be
        deterministic), so F2 uses a reference (Item_ref) to the
        already-computed value of F1; that value is in Item_copy part of
        REF_SLICE_TMP3. So, we switch to that slice.
      */
      Switch_ref_item_slice slice_switch(join, REF_SLICE_TMP3);
      if (copy_fields(&join->tmp_table_param, join->thd)) // (1)
        DBUG_RETURN(NESTED_LOOP_ERROR);
      if (init_sum_functions(join->sum_funcs, join->sum_funcs_end[idx+1]))//(2)
	DBUG_RETURN(NESTED_LOOP_ERROR);
      join->group_sent= false;
      DBUG_RETURN(ok_code);
    }
  }
  if (update_sum_func(join->sum_funcs))
    DBUG_RETURN(NESTED_LOOP_ERROR);
  DBUG_RETURN(NESTED_LOOP_OK);
}

static bool cmp_field_value(Field *field, my_ptrdiff_t diff)
{
  DBUG_ASSERT(field);
  /*
    Records are different when:
    1) NULL flags aren't the same
    2) length isn't the same
    3) data isn't the same
  */
  const bool value1_isnull= field->is_real_null();
  const bool value2_isnull= field->is_real_null(diff);

  if (value1_isnull != value2_isnull)   // 1
    return true;
  if (value1_isnull)
    return false; // Both values are null, no need to proceed.

  const size_t value1_length= field->data_length();
  const size_t value2_length= field->data_length(diff);

  if (field->type() == MYSQL_TYPE_JSON)
  {
    Field_json *json_field= down_cast<Field_json *>(field);

    // Fetch the JSON value on the left side of the comparison.
    Json_wrapper left_wrapper;
    if (json_field->val_json(&left_wrapper))
      return true;                            /* purecov: inspected */

    // Fetch the JSON value on the right side of the comparison.
    Json_wrapper right_wrapper;
    json_field->ptr+= diff;
    bool err= json_field->val_json(&right_wrapper);
    json_field->ptr-= diff;
    if (err)
      return true;                            /* purecov: inspected */

    return (left_wrapper.compare(right_wrapper) != 0);
  }

  // Trailing space can't be skipped and length is different
  if (!field->is_text_key_type() && value1_length != value2_length)     // 2
    return true;

  if (field->cmp_max(field->ptr, field->ptr + diff,       // 3
                     std::max(value1_length, value2_length)))
    return true;

  return false;
}

/**
  Compare GROUP BY in from tmp table's record[0] and record[1]
  
  @returns
    true  records are different
    false records are the same
*/

static bool group_rec_cmp(ORDER *group, uchar *rec0, uchar *rec1)
{
  DBUG_ENTER("group_rec_cmp");
  my_ptrdiff_t diff= rec1 - rec0;

  for (ORDER *grp= group; grp; grp= grp->next)
  {
    Field *field= grp->field_in_tmp_table;
    if (cmp_field_value(field, diff))
      DBUG_RETURN(true);
  }
  DBUG_RETURN(false);
}


/**
  Compare GROUP BY in from tmp table's record[0] and record[1]
  
  @returns
    true  records are different
    false records are the same
*/

static bool table_rec_cmp(TABLE *table)
{
  DBUG_ENTER("table_rec_cmp");
  my_ptrdiff_t diff= table->record[1] - table->record[0];
  Field **fields= table->visible_field_ptr();

  for (uint i= 0; i < table->visible_field_count() ; i++)
  {
    Field *field= fields[i];
    if (cmp_field_value(field, diff))
      DBUG_RETURN(true);
  }
  DBUG_RETURN(false);
}


/**
  Generate hash for a field

  @returns generated hash
*/

ulonglong unique_hash(Field *field, ulonglong *hash_val)
{
  uchar *pos, *end;
  ulong seed1=0, seed2= 4;
  ulonglong crc= *hash_val;

  if (field->is_null())
  {
    /*
      Change crc in a way different from an empty string or 0.
      (This is an optimisation;  The code will work even if
      this isn't done)
    */
    crc=((crc << 8) + 511+
         (crc >> (8*sizeof(ha_checksum)-8)));
    goto finish;
  }

  field->get_ptr(&pos);
  end= pos + field->data_length();

  if (field->type() == MYSQL_TYPE_JSON)
  {
    Field_json *json_field= down_cast<Field_json *>(field);

    crc= json_field->make_hash_key(hash_val);
  }
  else if (field->key_type() == HA_KEYTYPE_TEXT ||
      field->key_type() == HA_KEYTYPE_VARTEXT1 ||
      field->key_type() == HA_KEYTYPE_VARTEXT2)
  {
    field->charset()->coll->hash_sort(field->charset(), (const uchar*) pos,
                                      field->data_length(), &seed1, &seed2);
    crc^= seed1;
  }
  else
    while (pos != end)
      crc=((crc << 8) +
           (((uchar)  *(uchar*) pos++))) +
        (crc >> (8*sizeof(ha_checksum)-8));
finish:
  *hash_val= crc;
  return crc;
}


/**
  Generate hash for unique constraint according to group-by list.

  This reads the values of the GROUP BY expressions from fields so assumes
  those expressions have been computed and stored into fields of a temporary
  table; in practice this means that copy_fields() and copy_funcs() must have
  been called.
*/

static ulonglong unique_hash_group(ORDER *group)
{
  DBUG_ENTER("unique_hash_group");
  ulonglong crc= 0;

  for (ORDER *ord= group; ord ; ord= ord->next)
  {
    Field *field= ord->field_in_tmp_table;
    DBUG_ASSERT(field);
    unique_hash(field, &crc);
  }

  DBUG_RETURN(crc);
}


/* Generate hash for unique_constraint for all visible fields of a table */

static ulonglong unique_hash_fields(TABLE *table)
{
  ulonglong crc= 0;
  Field **fields= table->visible_field_ptr();

  for (uint i=0 ; i < table->visible_field_count() ; i++)
    unique_hash(fields[i], &crc);

  return crc;
}


/**
  Check unique_constraint.

  @details Calculates record's hash and checks whether the record given in
  table->record[0] is already present in the tmp table.

  @param table JOIN_TAB of tmp table to check

  @note This function assumes record[0] is already filled by the caller.
  Depending on presence of table->group, it's or full list of table's fields
  are used to calculate hash.

  @returns
    false same record was found
    true  record wasn't found
*/

bool check_unique_constraint(TABLE *table)
{
  ulonglong hash;

  if (!table->hash_field)
    return true;

  if (table->no_keyread)
    return true;

  if (table->group)
    hash= unique_hash_group(table->group);
  else
    hash= unique_hash_fields(table);
  table->hash_field->store(hash, true);
  int res= table->file->ha_index_read_map(table->record[1],
                                          table->hash_field->ptr,
                                          HA_WHOLE_KEY,
                                          HA_READ_KEY_EXACT);
  while (!res)
  {
    // Check whether records are the same.
    if (!(table->distinct ?
          table_rec_cmp(table) :
          group_rec_cmp(table->group, table->record[0], table->record[1])))
      return false; // skip it
    res= table->file->ha_index_next_same(table->record[1],
                                         table->hash_field->ptr,
                                         sizeof(hash));
  }
  return true;
}


/**
  Minion for reset_framing_wf_states and reset_non_framing_wf_state, q.v.
 
  @param func_ptr     the set of functions
  @param framing      true if we want to reset for framing window functions
*/
static inline void
reset_wf_states(Func_ptr_array *func_ptr, bool framing)
{
  for (auto it : *func_ptr)
  {
    (void)it.func()->walk(&Item::reset_wf_state,
                          Item::enum_walk(Item::WALK_POSTFIX),
                          (uchar*)&framing);
  }
}
/**
  Walk the function calls and reset any framing window function's window state.
 
  @param func_ptr   an array of function call items which might represent
                    or contain window function calls
*/
static inline void
reset_framing_wf_states(Func_ptr_array *func_ptr)
{
  reset_wf_states(func_ptr, true);
}

/**
  Walk the function calls and reset any non-framing window function's window
  state.
 
  @param func_ptr   an array of function call items which might represent
                    or contain window function calls
 */
static inline void
reset_non_framing_wf_state(Func_ptr_array *func_ptr)
{
  reset_wf_states(func_ptr, false);
}


/**
  Dirty trick to be able to copy fields *back* from the frame buffer tmp table
  to the input table's buffer, cf. #bring_back_frame_row.

  @param param  represents the frame buffer tmp file
*/
static void
swap_copy_field_direction(const Temp_table_param *param)
{
  Copy_field *ptr=param->copy_field;
  Copy_field *end=param->copy_field_end;

  for (; ptr < end; ptr++)
    ptr->swap_direction();
}


/**
  Save a window frame buffer to in-memory frame buffer cache and/or frame buffer
  temporary table.
 
  @param thd      The current thread
  @param w        The current window
  @param rowno    The rowno in the current partition (1-based)
                  Row number FBC_FIRST_IN_NEXT_PARTITION is treated
                  specially: it is only saved in the in-memory cache, never to
                  the frame buffer temporary table.
*/
static bool
buffer_record_somewhere(THD *thd, Window *w, int64 rowno)
{
  DBUG_ENTER("buffer_record_somewhere");
  TABLE * const t= w->frame_buffer();
  uchar *record= t->record[0];

  if (rowno == Window::FBC_FIRST_IN_NEXT_PARTITION)
  {
    w->save_special_record(rowno, t);
    DBUG_RETURN(false); // special record, don't put in frame buffer
  }
  else if (w->needs_restore_input_row())
  {
    w->save_special_record(Window::FBC_LAST_BUFFERED_ROW, t);
    // Also put in frame buffer
  }


  DBUG_ASSERT(t->is_created());

  if (!t->file->inited)
  {
    /* Start index scan in scanning mode */
    int rc= t->file->ha_rnd_init(true);
    if (rc != 0)
    {
      t->file->print_error(rc, MYF(0));
      DBUG_RETURN(true);
    }
  }

  int error= t->file->ha_write_row(record);
  w->set_frame_buffer_total_rows(w->frame_buffer_total_rows() + 1);

  if (error)
  {
    /* If this is a duplicate error, return immediately */
    if (t->file->is_ignorable_error(error))
      DBUG_RETURN(1);
 
    /* Other error than duplicate error: Attempt to create a temporary table. */
    bool is_duplicate;
    if (create_ondisk_from_heap
          (thd, t,
           w->frame_buffer_param()->start_recinfo,
           &w->frame_buffer_param()->recinfo,
           error, true, &is_duplicate))
      DBUG_RETURN(-1);

    DBUG_ASSERT(t->s->db_type() == innodb_hton);
    if (t->file->ha_rnd_init(false))
      return true;                                /* purecov: inspected */

    /*
      Reset all hints since they all pertain to the in-memory file, not the
      new on-disk one.
    */
    for (uint i= Window::REA_FIRST_IN_PARTITION;
         i < Window::FRAME_BUFFER_POSITIONS_CARD +
           w->opt_nth_row().m_offsets.size() +
           w->opt_lead_lag().m_offsets.size();
         i++)
    {
      void *r= sql_alloc(t->file->ref_length);
      if (r == nullptr)
        DBUG_RETURN(true);
      w->m_frame_buffer_positions[i].m_position= static_cast<uchar *>(r);
      w->m_frame_buffer_positions[i].m_rowno= -1;
    }

    if ((w->m_tmp_pos.m_position =
         (uchar*)sql_alloc(t->file->ref_length)) == nullptr)
      DBUG_RETURN(true);

    w->m_frame_buffer_positions[Window::REA_FIRST_IN_PARTITION].m_rowno= 1;
    /*
      The auto-generated primary key of the first row is 1. Our offset is
      also one-based, so we can use w->frame_buffer_partition_offset() "as is"
      to construct the position.
    */
    encode_innodb_position(w->m_frame_buffer_positions
                             [Window::REA_FIRST_IN_PARTITION].m_position,
                           t->file->ref_length,
                           w->frame_buffer_partition_offset());

    DBUG_RETURN(is_duplicate ? 1 : 0);
  }

  /* Save position in frame buffer file of first row in a partition */
  if (rowno == 1)
  {
    if (w->m_frame_buffer_positions.empty())
    {
      w->m_frame_buffer_positions.init(thd->mem_root);
      /* lazy initialization of positions remembered */
      for (uint i=0;
           i < Window::FRAME_BUFFER_POSITIONS_CARD +
             w->opt_nth_row().m_offsets.size() +
             w->opt_lead_lag().m_offsets.size();
           i++)
      {
        void *r= sql_alloc(t->file->ref_length);
        if (r == nullptr)
          DBUG_RETURN(true);
        Window::Frame_buffer_position p(static_cast<uchar*>(r), -1);
        w->m_frame_buffer_positions.push_back(p);
      }

      if ((w->m_tmp_pos.m_position =
           (uchar*)sql_alloc(t->file->ref_length)) == nullptr)
        DBUG_RETURN(true);
    }

    // Do a read to establish scan position, then get it
    error= t->file->ha_rnd_next(record);
    t->file->position(record);
    std::memcpy(
      w->m_frame_buffer_positions[Window::REA_FIRST_IN_PARTITION].m_position,
      t->file->ref, t->file->ref_length);
    w->m_frame_buffer_positions[Window::REA_FIRST_IN_PARTITION].m_rowno= 1;
    w->set_frame_buffer_partition_offset(w->frame_buffer_total_rows());
  }
   
  DBUG_RETURN(false);
}


/**
  If we cannot evaluate all window functions for a window on the fly, buffer the
  current row for later processing by process_buffered_windowing_record.

  @param thd                Current thread
  @param param              The temporary table parameter

  @param[out] new_partition Set the bool pointed to to true if a new partition
                            was found, buffering, as first row in partition
                            didn't happen and must be repeated later.  We save
                            away the row as rowno FBC_FIRST_IN_NEXT_PARTITION,
                            then fetch it back later, cf. 
                            reestablish_new_partition_row.  If nullptr, reset
                            the frame buffer before buffering the record.
  @return true if error.
*/
static bool
buffer_windowing_record(THD *thd, Temp_table_param *param, bool *new_partition)
{
  DBUG_ENTER("buffer_windowing_record");
  Window *w= param->m_window;

  if (new_partition != nullptr)
  {
    if (copy_fields(w->frame_buffer_param(), thd))
      DBUG_RETURN(true);

    const bool first_partition= w->partition_rowno() == 0;
    w->check_partition_boundary();

    if (!first_partition && w->partition_rowno() == 1)
    {
      *new_partition= true;
      if (buffer_record_somewhere(thd, w, Window::FBC_FIRST_IN_NEXT_PARTITION))
        DBUG_RETURN(true);
      DBUG_RETURN(false);
    }
  }
  else
  {
    param->m_window->reset_partition_state();
    if (copy_fields(w->frame_buffer_param(), thd))
      DBUG_RETURN(true);
  }

  /*
    The record is now ready in TABLE and can be saved. The window
    function(s) on the window have not yet been evaluated, but
    will be evaluated when we read frame rows back, before the end wf result
    (usually ready in the last read when the last frame row has been read back)
    can be produced. E.g. SUM(i): we save away all rows in partition.
    We read back rows in current row's frame, producing the total SUM in the last
    read back row. That value for SUM will then be used for the current row
    output.
  */

  if (buffer_record_somewhere(thd, w, w->partition_rowno()))
    DBUG_RETURN(true);

  w->set_last_rowno_in_cache(w->partition_rowno());

  DBUG_RETURN(false);
}


/**
  Read row rowno from frame buffer tmp file using cached row positions to
  minimize positioning work.
*/
static bool read_frame_buffer_row(int64 rowno,
                                  Window *w,
#ifndef DBUG_OFF                                  
                                  bool for_nth_value)
#else
                                  bool for_nth_value MY_ATTRIBUTE((unused)))
#endif
{
  int use_idx= 0; // closest prior position found, a priori 0 (row 1)
  int diff= w->last_rowno_in_cache(); // maximum a priori
  TABLE *t= w->frame_buffer();

  // Find the saved position closest to where we want to go
  for (int i= w->m_frame_buffer_positions.size() - 1; i >= 0; i--)
  {
    auto cand= w->m_frame_buffer_positions[i];
    if (cand.m_rowno == -1 || cand.m_rowno > rowno)
      continue;
    
    if (rowno - cand.m_rowno < diff)
    {
      /* closest so far */
      diff= rowno - cand.m_rowno;
      use_idx= i;
    }
  }
  
  auto cand= &w->m_frame_buffer_positions[use_idx];
  
  int error= t->file->ha_rnd_pos(w->frame_buffer()->record[0], cand->m_position);
  if (error)
  {
    t->file->print_error(error, MYF(0));
    return true;
  }
  
  if (rowno > cand->m_rowno)
  {
    /* 
      The saved position didn't correspond exactly yo where we want to go, but
      is located one or more rows further out on the file, so read next to move
      forward to desired row.
    */
    const int64 cnt= rowno - cand->m_rowno;

    /*
      We should have enough location hints to normally need only one extra read.
      If we have just switched to INNODB due to MEM overflow, a rescan is
      required, so skip assert if we have INNODB.
    */
    DBUG_ASSERT(w->frame_buffer()->s->db_type()->db_type == DB_TYPE_INNODB ||
                cnt <= 1 ||
                // unless we have a frame beyond the current row, 1. time
                // in which case we need to do some scanning...
                (w->last_row_output() == 0 &&
                 w->frame() != nullptr &&
                 w->frame()->m_from->m_border_type ==
                 WBT_VALUE_FOLLOWING) ||
                // or unless we are search for NTH_VALUE, which can be in the
                // middle of a frame, and with RANGE frames it can jump many
                // positions from one frame to the next with optimized eval
                // strategy
                for_nth_value);

    for (int i= 0; i < cnt; i++)
    {
      error= t->file->ha_rnd_next(t->record[0]);
      if (error)
      {
        t->file->print_error(error, MYF(0));
        return true;
      }
    }
  }
  
  return false;
}

#if !defined(DBUG_OFF)
inline static
void dbug_allow_write_all_columns(Temp_table_param *param,
                                  std::map<TABLE *, my_bitmap_map *> &map)
{
  Copy_field *ptr= param->copy_field;
  Copy_field * const end= param->copy_field_end;

  while (ptr < end)
  {
    TABLE * const t= ptr->from_field()->table;
    if (t != nullptr)
    {
      auto it= map.find(t);
      if (it == map.end())
        map.insert(it,
                   std::pair<TABLE *, my_bitmap_map *>
                   (t, dbug_tmp_use_all_columns(t, t->write_set)));
    }
    ptr++;
  }
}

inline static
void dbug_restore_all_columns(std::map<TABLE *, my_bitmap_map *> &map)
{
  auto func= [](std::pair<TABLE * const, my_bitmap_map *> &e)
  {
    dbug_tmp_restore_column_map(e.first->write_set, e.second);
  };

  std::for_each(map.begin(), map.end(), func);
}
#endif

/**
  Bring back buffered data to the record of qep_tab-1 [1], in preparation
  for executing copy_field and/or some copy_* of data to the output record,
  thereby achieving the window function evaluation.
 
  [1] This is not always the case. For the first window, if we have no
  PARTITION BY or ORDER BY in the window, and there is more than one table
  in the join, the logical input can consist of more than one table
  (qep_tab-1 .. qep_tab-n), so the record accordingly.

  This method works by temporarily reversing the "normal" direction of the field
  copying.
 
  Also make a note of the position of the record we retrieved in the window's
  m_frame_buffer_positions to be able to optimize succeeding retrievals.

  @param thd       The current thread
  @param w         The current window
  @param rowno     The row number (in the partition) to set up
  @param reason    What kind of row to retrieve
  @param fno       Used with NTH_VALUE and LEAD/LAG to specify which
                   window function's position cache to use, i.e. what index
                   of m_frame_buffer_positions to update. For the second
                   LEAD/LAG window function in a query, the index would be
                   REA_MISC_POSITIONS (reason) + \<no of NTH functions\> + 2.

  @return true on error
*/
static bool
bring_back_frame_row(THD *thd,
                     Window &w,
                     int64 rowno,
                     enum Window::retrieve_cached_row_reason reason,
                     int fno= 0)
{
  DBUG_ENTER("bring_back_frame_row");
  DBUG_ASSERT(reason == Window::REA_MISC_POSITIONS || fno == 0);

  uchar *fb_rec= w.frame_buffer()->record[0];
  w.set_input_row_clobbered(rowno != w.last_rowno_in_cache() &&
                            rowno != Window::FBC_LAST_BUFFERED_ROW);

  if (rowno == Window::FBC_FIRST_IN_NEXT_PARTITION ||
      rowno == Window::FBC_LAST_BUFFERED_ROW)
  {
    w.restore_special_record(rowno, fb_rec);
  }
  else
  {
    DBUG_ASSERT(reason != Window::REA_WONT_UPDATE_HINT);

    if (read_frame_buffer_row(rowno, &w, reason == Window::REA_MISC_POSITIONS))
      DBUG_RETURN(true);
    
    /* Got row rowno in record[0], remember position */
    const TABLE *const t= w.frame_buffer();
    t->file->position(fb_rec);
    std::memcpy(w.m_frame_buffer_positions[reason + fno].m_position,
                t->file->ref, t->file->ref_length);
    w.m_frame_buffer_positions[reason + fno].m_rowno= rowno;
  }

  Temp_table_param * const fb_info= w.frame_buffer_param();

#if !defined(DBUG_OFF)
  /*
    Since we are copying back a row from the frame buffer to the input table's
    buffer, we will be copying into fields that are not necessarily marked as
    writeable. To eliminate problems with ASSERT_COLUMN_MARKED_FOR_WRITE, we
    set all fields writeable. This is only
    applicable in debug builds, since ASSERT_COLUMN_MARKED_FOR_WRITE is debug
    only.
  */
  std::map<TABLE *, my_bitmap_map *> saved_map;
  dbug_allow_write_all_columns(fb_info, saved_map);
#endif

  /*
    Do the inverse of copy_fields to get the row's fields back to the input
    table from the frame buffer.
  */
  swap_copy_field_direction(fb_info);

  if (copy_fields(fb_info, thd))
    DBUG_RETURN(true);

  swap_copy_field_direction(fb_info); // reset original direction

#if !defined(DBUG_OFF)
  dbug_restore_all_columns(saved_map);
#endif

  w.set_diagnostics_rowno(thd->get_stmt_da(), rowno);
  DBUG_RETURN(false);
}


/**
  Save row special_rowno in table t->record[0] to an in-memory copy for later
  restoration.
*/
void Window::save_special_record(uint64 special_rowno, TABLE *t)
{
  size_t l= t->s->reclength;
  DBUG_ASSERT(m_special_rows_cache_max_length >= l); // check room.
  // From negative enum, get proper array index:
  int idx= FBC_FIRST_KEY - special_rowno;
  m_special_rows_cache_length[idx]= l;
  std::memcpy(m_special_rows_cache + idx * m_special_rows_cache_max_length,
              t->record[0], l);
}


/**
  Restore row special_rowno into record from in-memory copy. Any fields not
  the result of window functions are not used, but they do tag along here
  (unnecessary copying..). BLOBs: storage have storage in result_field of Item 
  for the window function although the pointer is copied here. The
  result field storage is is stable across reads from the frame buffer, so safe.
*/
void Window::restore_special_record(uint64 special_rowno, uchar *record)
{
  int idx= FBC_FIRST_KEY - special_rowno;
  size_t l= m_special_rows_cache_length[idx];
  std::memcpy(record, m_special_rows_cache +
              idx * m_special_rows_cache_max_length, l);
}


/*
  Determine if, given our current read and buffering state, we have enough
  buffered rows to compute an output row.
 
  Example:
  frame: [ROWS BETWEEN 1 PRECEDING and 3 FOLLOWING]
 
  State:
  +---+-------------------------------+
  |   | 1 | 2 | 3 | 4 | 5 | 6 | 7 | 8 |
  +---+-------------------------------+
  ^    1?         ^
  lower      last_rowno_in_cache
  (0)             (4)
 
  This state means:
 
  We have read 4 rows, cf. value of last_rowno_in_cache.
  We can now process row 1 since both lower (1-1=0) and upper (1+3=4) are less
  than or equal to 4, the last row in the cache so far.
 
  We can not process row 2 since: !4 >= 2 + 3 and we haven't seen the last row
  in partition which mean that the frame may not be full yet.
 
  If we have no frame, default is [UNBOUNDED PRECEDING, UNBOUNDED FOLLOWING],
  and we can only output iff new_partition_or_eof is true, that is, we have
  read a full partition into the buffer.

  If we have a two-pass window function, i.e. one that needs to know the
  partition cardinality before computing any wf value, we also must buffer all
  records of the partition before processing.

  If we have a frame like [.. and UNBOUNDED FOLLOWING], we can only output
  iff new_partition_or_eof is true.
 
  If we have a frame with ROWS mode but only a from border (i.e. not a
  BETWEEN), the default upper border is the current row, so we always have
  enough cache so we can output all rows in cache but not yet output.
 
  FOR RANGE bounds we also need to consider peer rows, see calls to before_frame
  and after_frame and the logic in process_buffered_windowing_record.

  Also, some window functions force us to read the entire partition because the
  evaluation of any require us to know the cardinality of the partition, e.g.
  NTILE.

  @param w                     The window
  @param last_row_in_cache     The row number of the last row we buffered so far
                               in this partition
  @param lower                 The row number of the first row considered for
                               the window frame of the current row
  @param upper                 The row number of the last row considered for
                               the window frame of the current row
  @param new_partition_or_eof  True if we have read all the rows in a partition
*/
static bool
exists_computable_row(Window &w,
                      const int64 last_row_in_cache,
                      const int64 lower,
                      const int64 upper,
                      const bool new_partition_or_eof)
{
  return ( (lower <= last_row_in_cache && upper <= last_row_in_cache &&
            !w.some_wf_needs_frame_card()) || /* we have cached enough rows */
          new_partition_or_eof /* we have cached all rows, so proceed */);
}


/**
  Process window functions that need partition cardinality
*/
bool process_wfs_needing_card(THD *thd,
                              Temp_table_param *param,
                              const Window::st_nth &have_nth_value,
                              const Window::st_lead_lag &have_lead_lag,
                              const int64 current_row,
                              Window &w,
                              enum Window::retrieve_cached_row_reason current_row_reason)
{
  w.set_rowno_being_visited(current_row);

  // Reset state for LEAD/LAG functions
  if (!have_lead_lag.m_offsets.empty())
    w.reset_lead_lag();

  // This also handles LEAD(.., 0)
  if (copy_funcs(param, thd, CFT_WF_NEEDS_CARD))
    return true;

  if (!have_lead_lag.m_offsets.empty())
  {
    int fno= 0;
    const int nths= have_nth_value.m_offsets.size();

    for (auto &ll : have_lead_lag.m_offsets)
    {
      const int64 rowno_to_visit= current_row - ll.m_rowno;

      if (rowno_to_visit == current_row)
        continue; // Already processed above above

      /*
        Note that this value can be outside partition, even negative: if so,
        the default will applied, if any is provided.
      */
      w.set_rowno_being_visited(rowno_to_visit);

      if (rowno_to_visit >= 1 && rowno_to_visit <= w.last_rowno_in_cache())
      {
        bring_back_frame_row(thd, w, rowno_to_visit,
                             Window::REA_MISC_POSITIONS, nths + fno++);

        if (copy_fields(param, thd))
          return true;
      }

      if (copy_funcs(param, thd, CFT_WF_NEEDS_CARD))
        return true;
    }
    /* Bring back the fields for the output row */
    bring_back_frame_row(thd, w, current_row, current_row_reason);
    if (copy_fields(param, thd))
      return true;
  }

  return false;
}

/**
  While there are more unprocessed rows ready to process given the current
  partition/frame state, process such buffered rows by evaluating/aggregating
  the window functions defined over this window on the current frame, moving
  the frame if required.

  This method contains the main execution time logic of the evaluation
  window functions if we need buffering for one or more of the window functions
  defined on the window.

  Moving (sliding) frames can be executed using a naive or optimized strategy
  for aggregate window functions, like SUM or AVG (but not MAX, or MIN).
  In the naive approach, for each row considered for processing from the buffer,
  we visit all the rows defined in the frame for that row, essentially leading
  to N*M complexity, where N is the number of rows in the result set, and M is
  the number for rows in the frame. This can be slow for large frames,
  obviously, so we can choose an optimized evaluation strategy using inversion.
  This means that when rows leave the frame as we move it forward, we re-use
  the previous aggregate state, but compute the *inverse* function to eliminate
  the contribution to the aggregate by the row(s) leaving the frame, and then
  use the normal aggregate function to add the contribution of the rows moving
  into the frame. The present method contains code paths for both strategies.

  For integral data types, this is safe in the sense that the result will be the
  same if no overflow occurs during normal evaluation. For floating numbers,
  optimizing in this way may lead to different results, so it is not done by
  default, cf the session variable "windowing_use_high_precision".

  Since the evaluation strategy is chosen based on the "most difficult" window
  function defined on the window, we must also be able to evaluate
  non-aggregates like ROW_NUMBER, NTILE, FIRST_VALUE in the code path of the
  optimized aggregates, so there is redundant code for those in the naive and
  optimized code paths. Note that NTILE forms a class of its own of the
  non-aggregates: it needs two passes over the partition's rows since the
  cardinality is needed to compute it. Furthermore, FIRST_VALUE and LAST_VALUE
  heed the frames, but they are not aggregates.

  The is a special optimized code path for *static aggregates*: when the window
  frame is the default, e.g. the entire partition and there is no ORDER BY
  specified, the value of the framing window functions, i.e. SUM, AVG,
  FIRST_VALUE, LAST_VALUE can be evaluated once and for and all and saved when
  we visit and evaluate the first row of the partition. For later rows we
  restore the aggregate values and just fill in the other fields and evaluate
  non-framing window functions for the row.

  The code paths both for naive execution and optimized execution differ
  depending on whether we have ROW or RANGE boundaries in a explicit frame.

  Another special optimized code path ("dynamic_upper_optimizable") exists for
  the case where we have a dynamic upper frame limit based on the value of the
  current rows ORDER BY expression, but otherwise have no explicit frame: in
  this case the last row in the frame is the last peer row of the current row,
  which can be many rows out. In that case also, we save the evaluated
  aggregates and restore them for the next row, as long as we haven't left
  the peer set. Once we do, we add all the new contributions and make a new
  saved result for the new peer set. This code shares some mechanisms with the
  optimized aggregates path for RANGE frames.

  A word on BLOBs. Below we make copies of rows' records into the frame buffer.
  This is a temporary table, so BLOBs get copied in the normal way.

  Sometimes we save records containing already computed framing window
  functions away into memory only: is the lifetime of the referenced BLOBs long
  enough?  We have two cases:

  BLOB results from wfs: Any BLOB results will reside in the copies in result
  fields of the Items ready for the out file, so they no longer need any BLOB
  memory read from the frame buffer tmp file.

  BLOB fields not evaluated by wfs: Any other BLOB field will be copied as
  well, and would not have life-time past the next read from the frame buffer,
  but they are never used since we fill in the fields from the current row
  after evaluation of the window functions, so we don't need to make special
  copies of such BLOBs. This can be (and was) tested by shredding any BLOBs
  deallocated by InnoDB at the next read.

  We also save away in memory the next record of the next partition while
  processing the current partition. Any blob there will have its storage from
  the read of the input file, but we won't be touching that for reading again
  until after we start processing the next partition and save the saved away
  next partition row to the frame buffer.

  @param thd                    Current thread
  @param param                  Current temporary table
  @param out_table              Results of this windowing step go here
  @param new_partition_or_eof   True if we are about to start a new partition,
                                or eof
  @param[out] output_row_ready  True if there is a row record ready to write.

  @return true if error
*/
static bool
process_buffered_windowing_record(THD *thd,
                                  Temp_table_param *param,
                                  TABLE *out_table,
                                  const bool new_partition_or_eof,
                                  bool *output_row_ready)
{
  DBUG_ENTER("process_buffered_record");
  /**
    The current window
  */
  Window &w= *param->m_window;

  /**
    The frame, if any
  */
  const PT_frame *f= w.frame();

  /**
    This is the row we are currently considering for processing and getting 
    ready for output, cf. output_row_ready.
  */
  const int64 current_row= w.last_row_output() + 1;

  /**
    This is the row number of the last row we have buffered so far.
  */
  const int64 last_rowno_in_cache= w.last_rowno_in_cache();

  /**
    If true, use code path for static aggregates
  */
  const bool static_aggregate= w.static_aggregates();

  /**
    If true, use code path for ROW bounds with optimized strategy
  */
  const bool row_optimizable= w.optimizable_row_aggregates();

  /**
    If true, use code path for RANGE bounds with optimized strategy
  */
  const bool range_optimizable= w.optimizable_range_aggregates();

  /**
    If true, use code path for dynamic upper bound frame
  */
  const bool dynamic_upper_optimizable= w.has_dynamic_frame_upper_bound();

  /**
    We need to evaluate FIRST_VALUE, or optimized MIN/MAX
  */
  const bool have_first_value= w.opt_first_row();

  /**
    We need to evaluate LAST_VALUE, or optimized MIN/MAX
  */
  const bool have_last_value= w.opt_last_row();

  /**
    We need to evaluate NTH_VALUE
  */
  const Window::st_nth &have_nth_value= w.opt_nth_row();

  /**
    We need to evaluate LEAD/LAG rows
  */
  const Window::st_lead_lag &have_lead_lag= w.opt_lead_lag();

  /**
    True if one of the optimization strategies is used. For common
    code paths.
  */
  const bool optimizable= (row_optimizable || range_optimizable ||
                           dynamic_upper_optimizable);
  
  /**
    RANGE was specified as the bounds unit for the frame
  */
  const bool range_frame= (f != nullptr && f->m_unit == WFU_RANGE);

  /**
    UNBOUNDED FOLLOWING was specified for the frame
  */
  bool unbounded_following= false;

  /**
    Row_number of the first row in the frame. Invariant:lower_limit >= 1
    after initialization.
  */
  int64 lower_limit= 1;

  /**
    Row_number of the logically last row to be computed in the frame, may be 
    higher than the number of rows in the partition. The actual highest row 
    number is computed later, see upper below.
  */
  int64 upper_limit= 0;

  /**
    needs peerset of current row to evaluate a wf for the current row, currently
    CUME_DIST.
  */
  bool needs_peerset= w.needs_peerset();
  
  if (f == nullptr && !new_partition_or_eof)
  {
    // No explicit frame: always buffer all the rows in the partition first
    *output_row_ready= false;
    DBUG_RETURN(false);
  }

  /* Compute lower_limit, upper_limit and possibly unbounded_following */
  if (f == nullptr)
  {
    upper_limit= last_rowno_in_cache;
  }
  else if (f->m_unit == WFU_RANGE)
  {
    lower_limit= w.first_rowno_in_range_frame();
    upper_limit= last_rowno_in_cache;
  }
  else
  {
    DBUG_ASSERT(f->m_unit == WFU_ROWS);
    int sign= 1;
    /* Determine lower border */
    switch (f->m_from->m_border_type)
    {
      case WBT_CURRENT_ROW:
        lower_limit= current_row;
        break;
      case WBT_VALUE_FOLLOWING:
        sign= -1;
        /* fall through */
      case WBT_VALUE_PRECEDING:
        /*
          Example: 1 PRECEDING and current row== 2 => 1
                                   current row== 1 => 1
                                   current row== 3 => 2
        */
        lower_limit= max(current_row - f->m_from->border()->val_int() * sign,
                         1ll);
        break;
      case WBT_UNBOUNDED_PRECEDING:
        lower_limit= 1;
        break;
      case WBT_UNBOUNDED_FOLLOWING:
        DBUG_ASSERT(false);
        break;
    }

    /* Determine upper border */
    {
      int64 sign= 1;
      switch (f->m_to->m_border_type)
      {
        case WBT_CURRENT_ROW:
          upper_limit= current_row;
          break;
        case WBT_VALUE_PRECEDING:
          sign= -1;
          /* fall through */
        case WBT_VALUE_FOLLOWING:
          upper_limit= current_row + f->m_to->border()->val_int() * sign;
          break;
        case WBT_UNBOUNDED_FOLLOWING:
          unbounded_following= true;
          if (!new_partition_or_eof)
          {
            *output_row_ready= false;
            DBUG_RETURN(false);
          }
          upper_limit= static_cast<int64>(last_rowno_in_cache);
          break;
        case WBT_UNBOUNDED_PRECEDING:
          DBUG_ASSERT(false);
          break;
      }
    }
  }
  
  if (current_row > last_rowno_in_cache ||
      !exists_computable_row(w, last_rowno_in_cache, lower_limit, upper_limit,
                            new_partition_or_eof))
  {
    // We haven't read enough rows yet, so return
     *output_row_ready= false;
    DBUG_RETURN(false);
  }

  w.set_rowno_in_partition(current_row);
  w.set_diagnostics_rowno(thd->get_stmt_da(), current_row);

  if ((range_optimizable || dynamic_upper_optimizable) &&
      current_row != 1)
  {
    /*
      We have already saved the computed results for previous current row's
      range framing aggregates. Prime the out-record with its values, since
      there may be no new rows to aggregate for this current row, e.g. if
      it has the same value in the order by expression so that the row is in
      the same peer set.  Fields and other window functions need to be
      moved/computed as always.
    */
    w.restore_special_record(Window::FBC_LAST_RESULT_OPTIMIZED_RANGE,
                             out_table->record[0]);
  }
    
  if (!static_aggregate || current_row == 1)
  {
    /* Set up the correct non-wf fields for copying to the output row */
    bring_back_frame_row(thd, w, current_row, Window::REA_CURRENT);

    if (copy_fields(param, thd))
      DBUG_RETURN(true);

    if (current_row == 1)
    {
      // Can't do this earlier; comparator resets require copy_fields done above
      reset_non_framing_wf_state(param->items_to_copy);
      reset_framing_wf_states(param->items_to_copy);
    }
    else if (!optimizable ||
             (current_row == lower_limit && !w.aggregates_primed()))
    {
      reset_framing_wf_states(param->items_to_copy);
    } // else for optimizable we remember state and update it for row 2..N

    /* E.g. ROW_NUMBER, RANK, RANK_DENSE */
    if (copy_funcs(param, thd, CFT_WF_NON_FRAMING))
      DBUG_RETURN(true);

    if (!optimizable || (current_row == lower_limit && !w.aggregates_primed()))
    {
      /* a priori NULL aggregation result if frame is empty */
      w.set_do_copy_null(true);
      if (copy_funcs(param, thd, CFT_WF_FRAMING))
        DBUG_RETURN(true);
      w.set_do_copy_null(false);
    } // else Just initialized aggr the aggregates with previous row above
  }

  if (static_aggregate && current_row != 1)
  {
    /*
      We have already saved the computed results for the framing aggregates so
      no need to compute it again. Prime the out-record with its values.
      Fields and other window functions need to be moved/computed as always.
      Save this result row since the aggregates do not change.
    */
    w.restore_special_record(Window::FBC_FIRST_IN_STATIC_RANGE,
                             out_table->record[0]);
  }

  if (range_frame)
  {
    /* establish current row as base-line for RANGE computation */
    w.reset_order_by_peer_set();
  }
    
  bool first_row_in_range_frame_seen= false;

  /**
    For optimized strategy we want to save away the previous aggregate result
    and reuse in later round by inversion. This keep track of whether we managed
    to compute results for this current row (result are "primed"), so we can use
    inversion in later rows. Cf Window::m_aggregates_primed.
  */
  bool optimizable_primed= false;

  /**
    Possible adjustment of the logical upper_limit: no rows exist in beyond
    last_rowno_in_cache.
  */
  const int64 upper= min(upper_limit, last_rowno_in_cache);

  /*
    When we have a mix of two-pass wfs and framing wfs, we evaluate the
    two-pass wfs as part of evaluating the framing wfs iff the frame
    encompasses the current row. If not, we must make sure we evaluate the two
    wfs separately later. This variable keeps track of the whether the former
    took place.
  */
  bool two_pass_done= false;

  /*
    Optimization: we evaluate the peer set of the current row potentially
    several times. Window functions like CUME_DIST sets needs_peerset and
    evaluated last, so if any other wf evaluation led to finding the peer set
    of the current row, make a note of it, so we can skip doing it twice.
  */
  bool have_peers_current_row= false;

  if ( (static_aggregate && current_row == 1) ||   // skip for row > 1
       (optimizable && !w.aggregates_primed()) ||  // skip for 2..N in frame
       (!static_aggregate && !optimizable) )       // normal: no skip
  {
    /*
      For ROWS frames, we can compute and output at least one row, i.e.
      current_row. For RANGE frames, it depends...
    */
    int64 rowno;      ///< iterates over rows in a frame
    int64 skipped= 0; ///< RANGE: # of visited rows seen before the frame
    bool range_did_aggregate= false;

    for (rowno= lower_limit; rowno <= upper; rowno++)
    {
      if (optimizable)
        optimizable_primed= true;

      /* Set window frame state before computing framing window function */
      const int64 n= rowno - lower_limit + 1 - skipped;

      w.set_rowno_in_frame(n);
      w.set_rowno_being_visited(rowno);

      const Window::retrieve_cached_row_reason reason=
         (n == 1 ? Window::REA_FIRST_IN_FRAME : Window::REA_LAST_IN_FRAME);
      /*
        Hint maintenance: we will normally read past last row in frame, so
        prepare to resurrect that hint once we do.
      */
      w.save_pos(reason);

      /* Set up the non-wf fields for aggregating to the output row. */
      if (bring_back_frame_row(thd, w, rowno, reason))
        DBUG_RETURN(true);

      if (copy_fields(param, thd)) // wfs read args fields from outfile record
        DBUG_RETURN(true);

      if (range_frame)
      {
        if (w.before_frame())
        {
          skipped++;
          continue;
        }
        else if (w.after_frame())
        {
          if (optimizable && !range_did_aggregate)
          {
            w.save_special_record(Window::FBC_LAST_RESULT_OPTIMIZED_RANGE,
                                  out_table);
          }

          w.set_last_rowno_in_range_frame(rowno - 1);
          if (!first_row_in_range_frame_seen)
            w.set_first_rowno_in_range_frame(rowno); // empty frame
          w.restore_pos(reason);
          break;
        } // else: row is within range, process

        if (!first_row_in_range_frame_seen)
        {
          /*
            Optimize starting point for next row: monotonic increase in frame
            bounds
          */
          first_row_in_range_frame_seen= true;
          w.set_first_rowno_in_range_frame(rowno);
        }
      }

      if (w.has_dynamic_frame_upper_bound() && rowno >= current_row)
      {
        /*
          Aggregate with order by and no framing requires we determine peer of
          current row
        */
        if (rowno == current_row)
        {
          /* establish current row as base-line for peer set */
          w.reset_order_by_peer_set();
        }
        else if (w.in_new_order_by_peer_set())
        {
          w.set_last_rowno_in_range_frame(rowno - 1);
          w.set_last_rowno_in_peerset(rowno - 1);
          have_peers_current_row= true;
          break; // we have accumulated all rows in the peer set
        }

        /*
          We are still in the peer set of the current row, so continue
          accumulating
        */
      }

      /*
        SUM, AVG etc. For the case of has_dynamic_frame_upper_bound and RANGE
        we can't be sure that this is indeed the last row, but we must make a
        pessimistic assumption. If it is not the last, the final row
        calculation, if any, as for AVG, will be repeated for the next peer
        row(s).
        For optimized MIN/MAX [1], we do this to make sure we have a non-NULL
        last value (if one exists) for the initial frame.
      */
      if (rowno == upper || w.has_dynamic_frame_upper_bound() ||
          range_frame || have_last_value /* [1] */)
        w.set_is_last_row_in_frame(true); // temporary state for next call

      if (copy_funcs(param, thd, CFT_WF_FRAMING))
        DBUG_RETURN(true);

      if (rowno == upper || w.has_dynamic_frame_upper_bound() ||
          range_frame)
        w.set_is_last_row_in_frame(false); // undo temporary state

      /* NTILE and other two-pass wfs which do not need peerset */
      if (w.some_wf_needs_frame_card() && new_partition_or_eof && !needs_peerset
          && rowno == current_row)
      {
        if (process_wfs_needing_card(thd, param, have_nth_value, have_lead_lag,
                                     current_row, w,
                                     n == 1 ?
                                     Window::REA_FIRST_IN_FRAME :
                                     Window::REA_LAST_IN_FRAME))
            DBUG_RETURN(true);

        two_pass_done= true;
      }

      if (range_optimizable || dynamic_upper_optimizable)
      {
        range_did_aggregate= true;
        w.save_special_record(Window::FBC_LAST_RESULT_OPTIMIZED_RANGE,
                              out_table);
      }
    }

    if ((range_frame || w.has_dynamic_frame_upper_bound()) &&
        rowno > upper) // no more rows in partition
    {
      if (range_frame)
      {
        /*
          For a range frame, if we did not aggregate above, save the
          record from table->record[0] for restoration later.
        */
        if (optimizable && !range_did_aggregate)
          w.save_special_record(Window::FBC_LAST_RESULT_OPTIMIZED_RANGE,
                                out_table);
        if (!first_row_in_range_frame_seen)
        {
          /*
            Empty frame: optimize starting point for next row: monotonic
            increase in frame bounds
          */
          w.set_first_rowno_in_range_frame(rowno);
        }
      }
      w.set_last_rowno_in_range_frame(rowno - 1);
    } // else: we already set it before breaking out of loop
  }

  bool out_fields_ready= false;

  if (static_aggregate)
  {
    if (current_row == 1)
    {
      /* Save this result row since the aggregates do not change. */
      w.save_special_record(Window::FBC_FIRST_IN_STATIC_RANGE,
                            out_table);
    }
    else
    {
      /* Set up the correct non-wf fields for copying to the output row */
      bring_back_frame_row(thd, w, current_row, Window::REA_CURRENT);
        
      if (copy_fields(param, thd))
        DBUG_RETURN(true);
        
      /* E.g. ROW_NUMBER, RANK, RANK_DENSE */
      if (copy_funcs(param, thd, CFT_WF_NON_FRAMING))
        DBUG_RETURN(true);

      out_fields_ready= true;
    }
  }
  else if (row_optimizable && w.aggregates_primed())
  {
    /*
      Rows 2..N in partition: we still have state from previous current row's
      frame computation, now adjust by subtracting row 1 in frame (lower_limit)
      and adding new, if any, final frame row
    */
    const bool remove_previous_first_row= (lower_limit > 1 &&
                                           lower_limit - 1 <= last_rowno_in_cache);
    const bool new_last_row= (upper_limit <= upper &&
                              !unbounded_following /* all added when primed */);
    const int64 rn_in_frame= upper - lower_limit + 1;

    /* possibly subtract: early in partition there may not be any */
    if (remove_previous_first_row)
    {
      if (bring_back_frame_row(thd, w, lower_limit - 1,
                               Window::REA_FIRST_IN_FRAME))
        DBUG_RETURN(true);
        
      if (copy_fields(param, thd)) // wfs read args fields from outfile record
        DBUG_RETURN(true);
        
      w.set_inverse(true);
      if (!new_last_row)
      {
        w.set_rowno_in_frame(rn_in_frame);
        if (rn_in_frame > 0)
          w.set_is_last_row_in_frame(true); // do final comp., e.g. div in AVG

        if (copy_funcs(param, thd, CFT_WF_FRAMING))
          DBUG_RETURN(true);

        w.set_is_last_row_in_frame(false); // undo temporary states
      }
      else
      {
        if (copy_funcs(param, thd, CFT_WF_FRAMING))
          DBUG_RETURN(true);
      }
        
      w.set_inverse(false);
    }

    if (!remove_previous_first_row && !new_last_row)
    {
      /*
        Make sure aggregates get initialized correctly even if they do not
        change. Redundant if we call copy_funcs(.., CFT_WF_FRAMING) due to
        FIRST_VALUE, LAST_VALUE or NTH_VALUE below, but cheap, so we don't
        optimize this away for now.
      */
      w.set_dont_aggregate(true);

      if (copy_funcs(param, thd, CFT_WF_FRAMING))
        DBUG_RETURN(true);

      w.set_dont_aggregate(false);
    }

    if (have_first_value && (lower_limit <= last_rowno_in_cache))
    {
      if (bring_back_frame_row(thd, w, lower_limit, Window::REA_FIRST_IN_FRAME))
        DBUG_RETURN(true);

      if (copy_fields(param, thd)) // wfs read args fields from outfile record
        DBUG_RETURN(true);

      w.set_rowno_in_frame(1).
        set_dont_aggregate(true);

      if (copy_funcs(param, thd, CFT_WF_FRAMING))
        DBUG_RETURN(true);

      w.set_dont_aggregate(false);
    }

    if (have_last_value && !new_last_row)
    {
      if (bring_back_frame_row(thd, w, upper, Window::REA_LAST_IN_FRAME))
        DBUG_RETURN(true);

      if (copy_fields(param, thd)) // wfs read args fields from outfile record
        DBUG_RETURN(true);

      w.set_rowno_in_frame(rn_in_frame).
        set_dont_aggregate(true);

      if (rn_in_frame > 0)
        w.set_is_last_row_in_frame(true);

      if (copy_funcs(param, thd, CFT_WF_FRAMING))
        DBUG_RETURN(true);

      w.set_dont_aggregate(false).
        set_is_last_row_in_frame(false);
    }

    if (!have_nth_value.m_offsets.empty())
    {
      int fno= 0;
      for (auto nth : have_nth_value.m_offsets)
      {
        if (lower_limit + nth.m_rowno - 1 <= upper)
        {
          if (bring_back_frame_row(thd, w, lower_limit + nth.m_rowno - 1,
                                   Window::REA_MISC_POSITIONS, fno++))
            DBUG_RETURN(true);

          if (copy_fields(param, thd)) // wfs read args fields from outfile record
            DBUG_RETURN(true);

          w.set_rowno_in_frame(nth.m_rowno).
            set_dont_aggregate(true);

          if (copy_funcs(param, thd, CFT_WF_FRAMING))
            DBUG_RETURN(true);

          w.set_dont_aggregate(false);
        }
      }
    }

    if (new_last_row)
    {
      if (bring_back_frame_row(thd, w, upper, Window::REA_LAST_IN_FRAME))
        DBUG_RETURN(true);
        
      if (copy_fields(param, thd)) // wfs read args fields from outfile record
        DBUG_RETURN(true);
        
      w.set_rowno_in_frame(upper - lower_limit + 1).
        set_is_last_row_in_frame(true); // temporary states for next copy
      w.set_rowno_being_visited(upper);

      if (copy_funcs(param, thd, CFT_WF_FRAMING))
        DBUG_RETURN(true);

      w.set_is_last_row_in_frame(false); // undo temporary states
    }
  }
  else if (range_optimizable && w.aggregates_primed())
  {
    /*
      Peer sets 2..N in partition: we still have state from previous current
      row's frame computation, now adjust by possibly subtracting rows no
      longer in frame and possibly adding new rows now within range
    */
    const int64 prev_last_rowno_in_frame= w.last_rowno_in_range_frame();
    const int64 prev_first_rowno_in_frame= w.first_rowno_in_range_frame();

    /**
      Whether we know the start of the frame yet. The a priori setting is
      inherited from the previous current row.
    */
    bool found_first= (prev_first_rowno_in_frame <= prev_last_rowno_in_frame);
    int64 new_first_rowno_in_frame= prev_first_rowno_in_frame; // a priori

    int64 inverted= 0; // Number of rows inverted when moving frame
    int64 rowno;      // Partition relative, loop counter

    for (rowno= lower_limit;
         (rowno <= upper &&
          prev_first_rowno_in_frame <= prev_last_rowno_in_frame);
         rowno++)
    {
      /* Set up the non-wf fields for aggregating to the output row. */
      if (bring_back_frame_row(thd, w, rowno, Window::REA_FIRST_IN_FRAME))
        DBUG_RETURN(true);
        
      if (copy_fields(param, thd)) // wfs read args fields from outfile record
        DBUG_RETURN(true);

      if (w.before_frame())
      {
        w.set_inverse(true).
          /*
            The next setting sets the logical last row number in the frame after
            inversion, so that final actions can do the right thing, e.g.  AVG
            needs to know the updated cardinality. The aggregates consults
            m_rowno_in_frame for that, so set it accordingly.
          */
          set_rowno_in_frame(prev_last_rowno_in_frame -
                             prev_first_rowno_in_frame + 1 -
                             ++inverted).
          set_is_last_row_in_frame(true); // pessimistic assumption

        if (copy_funcs(param, thd, CFT_WF_FRAMING))
          DBUG_RETURN(true);

        w.set_inverse(false).
          set_is_last_row_in_frame(false);
        found_first= false;
      }
      else
      {
        if (w.after_frame())
        {
          found_first= false;
        }
        else
        {
          w.set_first_rowno_in_range_frame(rowno);
          found_first= true;
          new_first_rowno_in_frame= rowno;
          w.set_rowno_in_frame(1);
        }

        break;
      }
    }

    if ((have_first_value || have_last_value) &&
        (rowno <= last_rowno_in_cache) && found_first)
    {
      /* 
        We have FIRST_VALUE or LAST_VALUE and have a new first row; make it last
        also until we find something better.
      */
      w.set_dont_aggregate(true).
        set_is_last_row_in_frame(true);
      w.set_rowno_being_visited(rowno);

      if (copy_funcs(param, thd, CFT_WF_FRAMING))
        DBUG_RETURN(true);
      w.set_dont_aggregate(false).
        set_is_last_row_in_frame(false);

      if (have_last_value && w.last_rowno_in_range_frame() > rowno)
      {
        /* Set up the non-wf fields for aggregating to the output row. */
        if (bring_back_frame_row(thd, w, w.last_rowno_in_range_frame(),
                                 Window::REA_LAST_IN_FRAME))
          DBUG_RETURN(true);

        if (copy_fields(param, thd)) // wfs read args fields from outfile record
          DBUG_RETURN(true);

        w.set_rowno_in_frame(w.last_rowno_in_range_frame() -
                             w.first_rowno_in_range_frame() + 1).
          set_dont_aggregate(true).
          set_is_last_row_in_frame(true);
        w.set_rowno_being_visited(w.last_rowno_in_range_frame());
        if (copy_funcs(param, thd, CFT_WF_FRAMING))
          DBUG_RETURN(true);
        w.set_dont_aggregate(false).
          set_is_last_row_in_frame(false);
      }
    }

    /*
      We last evaluated last_rowno_in_range_frame for the previous current
      row. Now evaluate over any new rows within range of the current row.
    */
    const int64 first= w.last_rowno_in_range_frame() + 1;
    bool row_added= false;

    for (rowno= first; rowno <= upper; rowno++)
    {
      w.save_pos(Window::REA_LAST_IN_FRAME);
      if (bring_back_frame_row(thd, w, rowno, Window::REA_LAST_IN_FRAME))
        DBUG_RETURN(true);

      if (copy_fields(param, thd)) // wfs read args fields from outfile record
        DBUG_RETURN(true);

      if (w.before_frame())
      {
        if (!found_first)
          new_first_rowno_in_frame++;
        continue;
      }
      else if (w.after_frame())
      {
        w.set_last_rowno_in_range_frame(rowno - 1);
        if (!found_first)
          w.set_first_rowno_in_range_frame(rowno);
        w.restore_pos(Window::REA_LAST_IN_FRAME);
        break;
      } // else: row is within range, process

      const int64 rowno_in_frame= rowno - new_first_rowno_in_frame + 1;

      if (rowno_in_frame == 1 && !found_first)
      {
        found_first= true;
        w.set_first_rowno_in_range_frame(rowno);
        // Found the first row in this range frame. Make a note in the hint.
        w.copy_pos(Window::REA_LAST_IN_FRAME, Window::REA_FIRST_IN_FRAME);
      }
      w.set_rowno_in_frame(rowno_in_frame).
        set_is_last_row_in_frame(true); // pessimistic assumption
      w.set_rowno_being_visited(rowno);

      if (copy_funcs(param, thd, CFT_WF_FRAMING))
        DBUG_RETURN(true);
        
      w.set_is_last_row_in_frame(false); // undo temporary states
      row_added= true;
    }
      
    if (rowno > upper && row_added)
      w.set_last_rowno_in_range_frame(rowno - 1);

    if (found_first && !have_nth_value.m_offsets.empty())
    {
      // frame is non-empty, so we might find NTH_VALUE
      DBUG_ASSERT(w.first_rowno_in_range_frame() <=
                  w.last_rowno_in_range_frame());
      int fno= 0;
      for (auto nth : have_nth_value.m_offsets)
      {
        const int64 row_to_get= w.first_rowno_in_range_frame() + nth.m_rowno - 1;
        if (row_to_get <= w.last_rowno_in_range_frame())
        {
          if (bring_back_frame_row(thd, w, row_to_get,
                                   Window::REA_MISC_POSITIONS, fno++))
            DBUG_RETURN(true);

          if (copy_fields(param, thd)) // wfs read args fields from outfile record
            DBUG_RETURN(true);

          w.set_rowno_in_frame(nth.m_rowno).
            set_dont_aggregate(true);

          if (copy_funcs(param, thd, CFT_WF_FRAMING))
            DBUG_RETURN(true);

          w.set_dont_aggregate(false);
        }
      }
    }

    w.save_special_record(Window::FBC_LAST_RESULT_OPTIMIZED_RANGE,
                          out_table);
  }
  else if (w.has_dynamic_frame_upper_bound() && w.aggregates_primed())
  {
    /*
      Aggregate with ORDER BY and no framing requires we determine peer of
      the current row
    */
    int64 first= w.last_rowno_in_range_frame() + 1;

    if (current_row >= first)
    {
      int64 rowno;
      for (rowno= first; rowno <= upper; rowno++)
      {
        if (bring_back_frame_row(thd, w, rowno,
                                 rowno == first ?
                                 Window::REA_FIRST_IN_FRAME :
                                 Window::REA_LAST_IN_FRAME))
          DBUG_RETURN(true);
          
        if (copy_fields(param, thd)) // wfs read args fields from outfile record
          DBUG_RETURN(true);

        if (rowno == first)
        {
          /* establish current row as base-line for peer set */
          w.reset_order_by_peer_set();
        }
        else if (w.in_new_order_by_peer_set())
        {
          w.set_last_rowno_in_range_frame(rowno - 1);
          break; // we have accumulated all rows in the peer set
        }

        w.set_rowno_in_frame(rowno).
          /*
            We are still in the peer set of the current row, so continue
            accumulating. Pessimistic assumption: this might be the last row in
            the peer set, se we need to perform any final aggregate action.
          */
          set_is_last_row_in_frame(true); // temporary state for next call

        if (copy_funcs(param, thd, CFT_WF_FRAMING))
          DBUG_RETURN(true);

        w.set_is_last_row_in_frame(false); // undo temporary state
      }
      if (rowno > upper)
        w.set_last_rowno_in_range_frame(rowno - 1);
      w.set_last_rowno_in_peerset(w.last_rowno_in_range_frame());
      have_peers_current_row= true;
    }

    w.save_special_record(Window::FBC_LAST_RESULT_OPTIMIZED_RANGE,
                          out_table);
  }
  /* We need the peer of the current row to evaluate the row. */
  if (needs_peerset && !have_peers_current_row)
  {
    int64 first= current_row;

    if (current_row != 1)
      first= w.last_rowno_in_peerset() + 1;

    if (current_row >= first)
    {
      int64 rowno;
      for (rowno= current_row; rowno <= last_rowno_in_cache; rowno++)
      {
        if (bring_back_frame_row(thd, w, rowno, Window::REA_LAST_IN_PEERSET))
          DBUG_RETURN(true);

        if (copy_fields(param, thd)) // wfs read args fields from outfile record
          DBUG_RETURN(true);

        if (rowno == current_row)
        {
          /* establish current row as base-line for peer set */
          w.reset_order_by_peer_set();
          w.set_last_rowno_in_peerset(current_row);
        }
        else if (w.in_new_order_by_peer_set())
        {
          w.set_last_rowno_in_peerset(rowno - 1);
          break; // we have accumulated all rows in the peer set
        }
      }
      if (rowno > last_rowno_in_cache)
        w.set_last_rowno_in_peerset(last_rowno_in_cache);
    }
  }

  if (optimizable && optimizable_primed)
    w.set_aggregates_primed(true);

  /* NTILE and other non-frame wfs */
  if (w.some_wf_needs_frame_card() && !two_pass_done)
  {
    /* Set up the non-wf fields for aggregating to the output row. */
    if (bring_back_frame_row(thd, w, current_row, Window::REA_CURRENT))
      DBUG_RETURN(true);
      
    if (copy_fields(param, thd)) // wfs read args fields from outfile record
      DBUG_RETURN(true);

    if (process_wfs_needing_card(thd, param, have_nth_value, have_lead_lag,
                                 current_row, w,  Window::REA_CURRENT))
        DBUG_RETURN(true);

    out_fields_ready= true;
  }

  /*
    All wf values are now computed, restore current row's fields before
    output can be done, if necessary
  */
  if (!out_fields_ready)
  {
    if (bring_back_frame_row(thd, w, current_row, Window::REA_CURRENT))
      DBUG_RETURN(true);
    if (copy_fields(param, thd))
      DBUG_RETURN(true);
  }

  *output_row_ready= true;
  w.set_last_row_output(current_row);


  DBUG_RETURN(false);
}

/**
  Frame processing will clobber the current input row. So, when a new partition
  is detected, and we need to process any remaining non-processed row from the
  previous partition, we need to save away the first row in the next partition,
  cf. buffer_record. This method brings it back from our temporary frame
  storage to the current input row.  Cf. buffer_row.

  @param w                 Current window
  @param thd               Current thread

  @return true if error
*/
static bool
reestablish_new_partition_row(Window &w,
                              THD *thd)
{
  DBUG_ENTER("reestablish_new_partition_row");

  /* bring back saved row for next partition */
  if (bring_back_frame_row(thd, w, Window::FBC_FIRST_IN_NEXT_PARTITION,
                           Window::REA_WONT_UPDATE_HINT))
    DBUG_RETURN(true);

  DBUG_RETURN(false);
}


/**
  The last step in a series of windows do not need to write a tmp file
  if both a) and b) holds:

   a) no SELECT DISTINCT
   b) no final ORDER BY

  that have not been eliminated. If the condition is true, we send the data
  direct over the protocol to save the trip back and from the tmp file
*/
static inline enum_nested_loop_state
write_or_send_row(JOIN *join,
                  QEP_TAB *const qep_tab,
                  TABLE *const table,
                  Temp_table_param *const out_tbl,
                  bool &do_continue)
{
  if (out_tbl->m_window_short_circuit)
  {
    if (join->send_records >= join->unit->select_limit_cnt)
      return NESTED_LOOP_QUERY_LIMIT;
    enum_nested_loop_state nls=
      (*qep_tab->next_select)(join, qep_tab + 1, false);
    return nls;
  }
  int error;
  if ((error=table->file->ha_write_row(table->record[0])))
  {
    if (table->file->is_ignorable_error(error))
    {
      do_continue= true;
      return NESTED_LOOP_OK;
    }

    /*
      - Convert to disk-based table,
      - and setup index access over hash field; that is usually done by
      QEP_tmp_table::prepare_tmp_table() but we may have a set of buffered
      rows to write before such function is executed.
    */
    if (create_ondisk_from_heap(join->thd, table,
                                out_tbl->start_recinfo,
                                &out_tbl->recinfo,
                                error, true, NULL) ||
        (table->hash_field && table->file->ha_index_init(0, 0)))
      return NESTED_LOOP_ERROR;        // Not a table_is_full error
  }

  if (++qep_tab->send_records >=
      out_tbl->end_write_records &&
      join->do_send_rows)
  {
    if (!join->calc_found_rows)
      return NESTED_LOOP_QUERY_LIMIT;
    join->do_send_rows=0;
    join->unit->select_limit_cnt = HA_POS_ERROR;
    return NESTED_LOOP_OK;
  }

  return NESTED_LOOP_OK;
}

  /* ARGSUSED */
static enum_nested_loop_state
end_write(JOIN *join, QEP_TAB *const qep_tab, bool end_of_records)
{
  DBUG_ENTER("end_write");

  TABLE *const table= qep_tab->table();

  if (join->thd->killed)			// Aborted by user
  {
    join->thd->send_kill_message();
    DBUG_RETURN(NESTED_LOOP_KILLED);             /* purecov: inspected */
  }
  if (!end_of_records)
  {
    Temp_table_param *const tmp_tbl= qep_tab->tmp_table_param;
    Switch_ref_item_slice slice_switch(join, qep_tab->ref_item_slice);
    DBUG_ASSERT(qep_tab-1 != join->before_ref_item_slice_tmp3);

    if (copy_fields(tmp_tbl, join->thd))
      DBUG_RETURN(NESTED_LOOP_ERROR);           /* purecov: inspected */
    if (copy_funcs(tmp_tbl, join->thd))
      DBUG_RETURN(NESTED_LOOP_ERROR);           /* purecov: inspected */

    if (having_is_true(qep_tab->having))
    {
      int error;
      join->found_records++;

      if (!check_unique_constraint(table))
        goto end; // skip it

      if ((error=table->file->ha_write_row(table->record[0])))
      {
        if (table->file->is_ignorable_error(error))
	  goto end;
	if (create_ondisk_from_heap(join->thd, table,
                                    tmp_tbl->start_recinfo,
                                    &tmp_tbl->recinfo,
				    error, true, NULL))
	  DBUG_RETURN(NESTED_LOOP_ERROR);        // Not a table_is_full error
      }
      if (++qep_tab->send_records >=
            tmp_tbl->end_write_records &&
	  join->do_send_rows)
      {
	if (!join->calc_found_rows)
	  DBUG_RETURN(NESTED_LOOP_QUERY_LIMIT);
	join->do_send_rows=0;
	join->unit->select_limit_cnt = HA_POS_ERROR;
	DBUG_RETURN(NESTED_LOOP_OK);
      }
    }
  }
end:
  DBUG_RETURN(NESTED_LOOP_OK);
}


/* ARGSUSED */

/**
  Similar to end_write, but used in the windowing tmp table steps
*/
static enum_nested_loop_state
end_write_wf(JOIN *join, QEP_TAB *const qep_tab, bool end_of_records)
{
  TABLE *const table= qep_tab->table();
  DBUG_ENTER("end_write_wf");
  THD* const thd= join->thd;

  if (thd->killed)			// Aborted by user
  {
    thd->send_kill_message();
    DBUG_RETURN(NESTED_LOOP_KILLED);             /* purecov: inspected */
  }

  Temp_table_param *const out_tbl= qep_tab->tmp_table_param;

  /**
    If we don't need to buffer rows to evaluate the window functions, execution
    is simple, see logic below. In that case we can just evaluate the
    window functions as we go here, similar to the non windowing flow,
    cf. copy_funcs below and in end_write.

    If we do need buffering, though, we buffer the row here.  Next, we enter a
    loop calling process_buffered_windowing_record and conditionally write (or
    send) the row onward.  That is, if process_buffered_windowing_record was
    able to complete evaluation of a row (cf. output_row_ready), including its
    window functions given how much has already been buffered, we do the write
    (or send), else we exit, and postpone evaluation and writing till we have
    enough rows in the buffer.

    When we have read a full partition (or reach EOF), we evaluate any remaining
    rows. Note that since we have to read one row past the current partition to
    detect that that previous row was indeed the last row in a partition, we
    need to re-establish the first row of the next partition when we are done
    processing the current one. This is because the record will be overwritten
    (many times) during evaluation of window functions in the current partition.

    Usually [1], for window execution we have two or three tmp tables per 
    windowing step involved:

    - The input table, corresponding to qep_tab-1. Holds (possibly sorted)
      records ready for windowing, sorted on expressions concatenated from
      any PARTITION BY and ORDER BY clauses.

    - The output table, corresponding to qep_tab: where we write the evaluated
      records from this step. Note that we may optimize away this last write if
      we have no final ORDER BY or DISTINCT, see write_or_send_row.

    - If we have buffering, the frame buffer, held by
      Window::m_frame_buffer[_param]
   
    [1] This is not always the case. For the first window, if we have no
    PARTITION BY or ORDER BY in the window, and there is more than one table
    in the join, the logical input can consist of more than one table 
    (qep_tab-1 .. qep_tab-n). 



    The first thing we do in this function, is:
    we copy fields from IN to OUT (copy_fields), and evaluate non-WF functions
    (copy_funcs): those functions then read their arguments from IN and store
    their result into their result_field which is a field in OUT.
    We then evaluate any HAVING, on OUT table.
    The next steps depend on if we have a FB (Frame Buffer) or not.

    (a) If we have no FB, we immediately calculate the WFs over the OUT row,
    store their value in OUT row, and pass control to next plan operator
    (write_or_send_row) - we're done.

    (b) If we have a FB, let's take SUM(A+FLOOR(B)) OVER (ROWS 2 FOLLOWING) as
    example. Above, we have stored A and the result of FLOOR in OUT. Now we
    buffer (save) the row into the FB: for that, we copy field A from IN to
    FB, and FLOOR's result_field from OUT to FB; a single copy_fields() call
    handles both copy jobs.
    Then we look at the rows we have buffered and may realize that we have
    enough of the frame to calculate SUM for a certain row (not necessarily
    the one we just buffered; might be an earlier row, in our example it is
    the row which is 2 rows above the buffered row). If we do, to calculate
    WFs, we bring back the frame's rows; which is done by:
    first copying field A and FLOOR's result_field in directions
    opposite to above (using one copy_fields), then copying field A from IN to
    OUT, thus getting in OUT all that SUM needs (A and FLOOR), then giving
    that OUT row to SUM (SUM will then add the row's value to its total; that
    happens in copy_funcs). After we have done that on all rows of the frame,
    we have the values of SUM ready in OUT, we also restore the row which owns
    this SUM value, in the same way as we restored the frame's rows, and
    we pass control to next plan operator (write_or_send_row) - we're done for
    this row. However, when the next plan operator is done and we regain
    control, we loop to check if we can calculate one more row with the frame
    we have, and if so, we do. Until we can't calculate any more row in which
    case we're back to just buffering.

    @todo If we have buffering, for fields (not result_field of non-WF
    functions), we do:
    copy_fields IN->OUT, copy_fields IN->FB (buffering phase), and later
    (restoration phase): copy_fields FB->IN, copy_fields IN->OUT.
    The copy_fields IN->OUT before buffering, is useless as the OUT values
    will not be used (they'll be overwritten). We have two possible
    alternative improvements, any of which would avoid one copying:
    - remove this copy_fields (the buffering-phase IN->OUT)
    - keep it but change the rest to: OUT->FB, FB->OUT; that eliminates the
    restoration-phase IN->OUT; this design would be in line with what is done
    for result_field of non-WF functions.
  */
  Window *const win= out_tbl->m_window;
  const bool window_buffering= win->needs_buffering();

  /*
    All evaluations of functions, done in process_buffered_windowing_record()
    and copy_funcs(), are using values of the out table, so we must use its
    slice:
  */
  Switch_ref_item_slice slice_switch(join, qep_tab->ref_item_slice);
  DBUG_ASSERT(qep_tab-1 != join->before_ref_item_slice_tmp3 &&
              qep_tab != join->before_ref_item_slice_tmp3);

  if (!end_of_records || window_buffering)
  {
    if (window_buffering)
    {
      bool new_partition= false;
      if (!end_of_records)
      {
        if (copy_fields(out_tbl, thd))
          DBUG_RETURN(NESTED_LOOP_ERROR);           /* purecov: inspected */

        if (copy_funcs(out_tbl, thd, CFT_NON_WF))
          DBUG_RETURN(NESTED_LOOP_ERROR);           /* purecov: inspected */

        if (!having_is_true(qep_tab->having))
          goto end;                              // Didn't match having, skip it

        if (buffer_windowing_record(thd, out_tbl, &new_partition))
          DBUG_RETURN(NESTED_LOOP_ERROR);

        join->found_records++;
      }

    repeat:
      while (true)
      {
        bool output_row_ready= false;
        if (process_buffered_windowing_record(thd,
                                              out_tbl,
                                              table,
                                              new_partition || end_of_records,
                                              &output_row_ready))
          DBUG_RETURN(NESTED_LOOP_ERROR);

        if (!output_row_ready)
          break;

        if (!check_unique_constraint(table))
          continue; // skip it

        bool dummy= false;
        enum_nested_loop_state result;
        if ((result= write_or_send_row(join, qep_tab, table, out_tbl,
                                       dummy /* inout */)))
          DBUG_RETURN(result);        // Not a table_is_full error

        if (thd->killed)		  // Aborted by user
        {
          thd->send_kill_message();
          DBUG_RETURN(NESTED_LOOP_KILLED);
        }
      }

      if (new_partition)
      {
        /*
          We didn't really buffer this row yet since, we found a partition
          change so we had to finalize the previous partition first.
        */
        if (reestablish_new_partition_row(*win, thd))
          DBUG_RETURN(NESTED_LOOP_ERROR);

        if (copy_fields(out_tbl, thd))
          DBUG_RETURN(NESTED_LOOP_ERROR);           /* purecov: inspected */

        if (buffer_windowing_record(thd, out_tbl,
                                    nullptr /* first in new partition */))
          DBUG_RETURN(NESTED_LOOP_ERROR);
        new_partition= false;
        goto repeat;
      }
      else if (end_of_records)
      {
        out_tbl->m_window->reset_partition_state();
      }
      else if (win->input_row_clobbered() &&
               win->needs_restore_input_row())
      {
        /*
          Reestablish last row read from input table in case it is needed again
          before reading a new row. May be necessary if this is the first window
          following after a join, cf. the caching presumption in join_read_key.
          This logic can be removed if we move to copying between out
          tmp record and frame buffer record, instead of involving the in
          record. FIXME.
        */
        if (bring_back_frame_row(thd, *win, Window::FBC_LAST_BUFFERED_ROW,
                                 Window::REA_WONT_UPDATE_HINT))
          DBUG_RETURN(NESTED_LOOP_ERROR);
      }
    }
    else
    {
      if (copy_fields(out_tbl, thd))
        DBUG_RETURN(NESTED_LOOP_ERROR);           /* purecov: inspected */

      if (copy_funcs(out_tbl, thd, CFT_NON_WF))
        DBUG_RETURN(NESTED_LOOP_ERROR);           /* purecov: inspected */

      if (!having_is_true(qep_tab->having))
        goto end;                              // Didn't match having, skip it

      win->check_partition_boundary();

      if (copy_funcs(out_tbl, thd, CFT_WF))
        DBUG_RETURN(NESTED_LOOP_ERROR);           /* purecov: inspected */

      join->found_records++;

      if (!check_unique_constraint(table))
        goto end; // skip it

      DBUG_PRINT("info", ("end_write: writing record at %p", table->record[0]));

      bool do_continue= false;
      enum_nested_loop_state result;
      if ((result= write_or_send_row(join, qep_tab, table, out_tbl,
                                     do_continue /* inout */)))
        DBUG_RETURN(result);        // Not a table_is_full error
      
      if (do_continue)
        goto end;
    }
  }
end:
  DBUG_RETURN(NESTED_LOOP_OK);
}


/* ARGSUSED */
/** Group by searching after group record and updating it if possible. */

static enum_nested_loop_state
end_update(JOIN *join, QEP_TAB *const qep_tab, bool end_of_records)
{
  TABLE *const table= qep_tab->table();
  ORDER *group;
  int error;
  bool group_found= false;
  DBUG_ENTER("end_update");

  if (end_of_records)
    DBUG_RETURN(NESTED_LOOP_OK);
  if (join->thd->killed)			// Aborted by user
  {
    join->thd->send_kill_message();
    DBUG_RETURN(NESTED_LOOP_KILLED);             /* purecov: inspected */
  }

  Temp_table_param *const tmp_tbl= qep_tab->tmp_table_param;
  join->found_records++;

  DBUG_ASSERT(tmp_tbl->copy_funcs.elements == 0); // See comment below.

  if (copy_fields(tmp_tbl, join->thd))	// Groups are copied twice.
    DBUG_RETURN(NESTED_LOOP_ERROR);           /* purecov: inspected */

  /* Make a key of group index */
  if (table->hash_field)
  {
    /*
      We need to call to copy_funcs here in order to get correct value for
      hash_field. However, this call isn't needed so early when hash_field
      isn't used as it would cause unnecessary additional evaluation of
      functions to be copied when 2nd and further records in group are
      found.
    */
    if (copy_funcs(tmp_tbl, join->thd))
      DBUG_RETURN(NESTED_LOOP_ERROR);           /* purecov: inspected */
    if (!check_unique_constraint(table))
      group_found= true;
  }
  else
  {
    for (group=table->group ; group ; group=group->next)
    {
      Item *item= *group->item;
      item->save_org_in_field(group->field_in_tmp_table);
      /* Store in the used key if the field was 0 */
      if (item->maybe_null)
        group->buff[-1]= (char) group->field_in_tmp_table->is_null();
    }
    const uchar *key= tmp_tbl->group_buff;
    if (!table->file->ha_index_read_map(table->record[1],
                                        key,
                                        HA_WHOLE_KEY,
                                        HA_READ_KEY_EXACT))
      group_found= true;
  }
  if (group_found)
  {
    /* Update old record */
    restore_record(table, record[1]);
    update_tmptable_sum_func(join->sum_funcs, table);
    if ((error=table->file->ha_update_row(table->record[1],
                                          table->record[0])))
    {
      // Old and new records are the same, ok to ignore
      if (error == HA_ERR_RECORD_IS_THE_SAME)
        DBUG_RETURN(NESTED_LOOP_OK);
      table->file->print_error(error, MYF(0));   /* purecov: inspected */
      DBUG_RETURN(NESTED_LOOP_ERROR);            /* purecov: inspected */
    }
    DBUG_RETURN(NESTED_LOOP_OK);
  }

  /*
    Why, unlike in other end_* functions, do we advance the slice here and not
    before copy_fields()?
    Because of the evaluation of *group->item above: if we do it with this tmp
    table's slice, *group->item points to the field materializing the
    expression, which hasn't been calculated yet. We could force the missing
    calculation by doing copy_funcs() before evaluating *group->item; but
    then, for a group made of N rows, we might be doing N evaluations of
    another function when only one would suffice (like the '*' in
    "SELECT a, a*a ... GROUP BY a": only the first/last row of the group,
    needs to evaluate a*a).

    The assertion on tmp_tbl->copy_funcs is to make sure copy_fields() doesn't
    suffer from the late switching.
  */
  Switch_ref_item_slice slice_switch(join, qep_tab->ref_item_slice);
  DBUG_ASSERT(qep_tab-1 != join->before_ref_item_slice_tmp3 &&
              qep_tab != join->before_ref_item_slice_tmp3);

  /*
    Copy null bits from group key to table
    We can't copy all data as the key may have different format
    as the row data (for example as with VARCHAR keys)
  */
  if (!table->hash_field)
  {
    KEY_PART_INFO *key_part;
    for (group= table->group, key_part= table->key_info[0].key_part;
         group;
         group= group->next, key_part++)
    {
      // Field null indicator is located one byte ahead of field value.
      // @todo - check if this NULL byte is really necessary for grouping
      if (key_part->null_bit)
        memcpy(table->record[0] + key_part->offset - 1, group->buff - 1, 1);
    }
    /* See comment on copy_funcs above. */

    if (copy_funcs(tmp_tbl, join->thd))
      DBUG_RETURN(NESTED_LOOP_ERROR);           /* purecov: inspected */
  }
  init_tmptable_sum_functions(join->sum_funcs);
  if ((error=table->file->ha_write_row(table->record[0])))
  {
    if (create_ondisk_from_heap(join->thd, table,
                                tmp_tbl->start_recinfo,
                                &tmp_tbl->recinfo,
				error, false, NULL))
      DBUG_RETURN(NESTED_LOOP_ERROR);            // Not a table_is_full error
    /* Change method to update rows */
    if ((error= table->file->ha_index_init(0, 0)))
    {
      table->file->print_error(error, MYF(0));
      DBUG_RETURN(NESTED_LOOP_ERROR);
    }
  }
  qep_tab->send_records++;
  DBUG_RETURN(NESTED_LOOP_OK);
}


	/* ARGSUSED */
enum_nested_loop_state
end_write_group(JOIN *join, QEP_TAB *const qep_tab, bool end_of_records)
{
  TABLE *table= qep_tab->table();
  int	  idx= -1;
  DBUG_ENTER("end_write_group");

  if (join->thd->killed)
  {						// Aborted by user
    join->thd->send_kill_message();
    DBUG_RETURN(NESTED_LOOP_KILLED);             /* purecov: inspected */
  }
  if (!join->first_record || end_of_records ||
      (idx=test_if_item_cache_changed(join->group_fields)) >= 0)
  {
    Temp_table_param *const tmp_tbl= qep_tab->tmp_table_param;
    if (join->first_record || (end_of_records && !join->grouped))
    {
      int send_group_parts= join->send_group_parts;
      if (idx < send_group_parts)
      {
        Switch_ref_item_slice slice_switch(join, qep_tab->ref_item_slice);
        DBUG_ASSERT(qep_tab-1 != join->before_ref_item_slice_tmp3 &&
                    qep_tab != join->before_ref_item_slice_tmp3);
        table_map save_nullinfo= 0;
        if (!join->first_record)
        {
          // Calculate aggregate functions for no rows
          List_iterator_fast<Item> it(*join->get_current_fields());
          Item *item;
          while ((item= it++))
            item->no_rows_in_result();

          /*
            Mark tables as containing only NULL values for ha_write_row().
            Calculate a set of tables for which NULL values need to
            be restored after sending data.
          */
          if (join->clear_fields(&save_nullinfo))
            DBUG_RETURN(NESTED_LOOP_ERROR);
        }
        copy_sum_funcs(join->sum_funcs,
                       join->sum_funcs_end[send_group_parts]);
	if (having_is_true(qep_tab->having))
	{
          int error= table->file->ha_write_row(table->record[0]);
          if (error &&
              create_ondisk_from_heap(join->thd, table,
                                      tmp_tbl->start_recinfo,
                                      &tmp_tbl->recinfo,
                                      error, false, NULL))
            DBUG_RETURN(NESTED_LOOP_ERROR);
        }
        if (join->rollup.state != ROLLUP::STATE_NONE)
	{
	  if (join->rollup_write_data((uint) (idx+1), table))
	    DBUG_RETURN(NESTED_LOOP_ERROR);
	}
        // Restore NULL values if needed.
        if (save_nullinfo)
          join->restore_fields(save_nullinfo);

	if (end_of_records)
	  DBUG_RETURN(NESTED_LOOP_OK);
      }
    }
    else
    {
      if (end_of_records)
	DBUG_RETURN(NESTED_LOOP_OK);
      join->first_record=1;

      (void)(test_if_item_cache_changed(join->group_fields));
    }
    if (idx < (int) join->send_group_parts)
    {
      Switch_ref_item_slice slice_switch(join, qep_tab->ref_item_slice);
      if (copy_fields(tmp_tbl, join->thd))
        DBUG_RETURN(NESTED_LOOP_ERROR);
      if (copy_funcs(tmp_tbl, join->thd))
        DBUG_RETURN(NESTED_LOOP_ERROR);
      if (init_sum_functions(join->sum_funcs, join->sum_funcs_end[idx+1]))
        DBUG_RETURN(NESTED_LOOP_ERROR);
      DBUG_RETURN(NESTED_LOOP_OK);
    }
  }
  if (update_sum_func(join->sum_funcs))
    DBUG_RETURN(NESTED_LOOP_ERROR);
  DBUG_RETURN(NESTED_LOOP_OK);
}


/*
  If not selecting by given key, create an index how records should be read

  SYNOPSIS
   create_sort_index()
     thd		Thread handler
     join		Join with table to sort
     order		How table should be sorted
     filesort_limit	Max number of rows that needs to be sorted
     select_limit	Max number of rows in final output
		        Used to decide if we should use index or not
  IMPLEMENTATION
   - If there is an index that can be used, the first non-const join_tab in
     'join' is modified to use this index.
   - If no index, create with filesort() an index file that can be used to
     retrieve rows in order (should be done with 'read_record').
     The sorted data is stored in tab->table() and will be freed when calling
     free_io_cache(tab->table()).

  RETURN VALUES
    0		ok
    -1		Some fatal error
    1		No records
*/

static int
create_sort_index(THD *thd, JOIN *join, QEP_TAB *tab)
{
  ha_rows examined_rows, found_rows, returned_rows;
  TABLE *table;
  bool status;
  Filesort *fsort= tab->filesort;
  DBUG_ENTER("create_sort_index");

  // One row, no need to sort. make_tmp_tables_info should already handle this.
  DBUG_ASSERT(!join->plan_is_const() && fsort);
  table=  tab->table();

  table->sort.io_cache=(IO_CACHE*) my_malloc(key_memory_TABLE_sort_io_cache,
                                             sizeof(IO_CACHE),
                                             MYF(MY_WME | MY_ZEROFILL));

  // If table has a range, move it to select
  if (tab->quick() && tab->ref().key >= 0)
  {
    if (tab->type() != JT_REF_OR_NULL && tab->type() != JT_FT)
    {
      DBUG_ASSERT(tab->type() == JT_REF || tab->type() == JT_EQ_REF);
      // Update ref value
      if ((cp_buffer_from_ref(thd, table, &tab->ref()) && thd->is_fatal_error))
        goto err;                                   // out of memory
    }
  }

  /* Fill schema tables with data before filesort if it's necessary */
  if ((join->select_lex->active_options() & OPTION_SCHEMA_TABLE) &&
      get_schema_tables_result(join, PROCESSED_BY_CREATE_SORT_INDEX))
    goto err;

  if (table->s->tmp_table)
    table->file->info(HA_STATUS_VARIABLE);	// Get record count
  status= filesort(thd, fsort, tab->keep_current_rowid,
                   &examined_rows, &found_rows, &returned_rows);
  table->sort.found_records= returned_rows;
  tab->set_records(found_rows);                     // For SQL_CALC_ROWS
  tab->join()->examined_rows+=examined_rows;
  table->set_keyread(false); // Restore if we used indexes
  if (tab->type() == JT_FT)
    table->file->ft_end();
  else
    table->file->ha_index_or_rnd_end();
  DBUG_RETURN(status);
err:
  DBUG_RETURN(-1);
}


/*****************************************************************************
  Remove duplicates from tmp table
  This should be recoded to add a unique index to the table and remove
  duplicates
  Table is a locked single thread table
  fields is the number of fields to check (from the end)
*****************************************************************************/

static bool compare_record(TABLE *table, Field **ptr)
{
  for (; *ptr ; ptr++)
  {
    if ((*ptr)->cmp_offset(table->s->rec_buff_length))
      return 1;
  }
  return 0;
}

static bool copy_blobs(Field **ptr)
{
  for (; *ptr ; ptr++)
  {
    if ((*ptr)->flags & BLOB_FLAG)
      if (((Field_blob *) (*ptr))->copy())
	return 1;				// Error
  }
  return 0;
}

static void free_blobs(Field **ptr)
{
  for (; *ptr ; ptr++)
  {
    if ((*ptr)->flags & BLOB_FLAG)
      ((Field_blob *) (*ptr))->mem_free();
  }
}

/**
  For a set of fields, compute how many bytes their respective sort keys need.

  @param first_field         Array of fields, terminated by nullptr.
  @param[out] field_lengths  The computed sort buffer length for each field.
    Must be allocated by the caller.

  @retval The total number of bytes needed, sans extra alignment.

  @note
    This assumes that Field::sort_length() is constant for each field.
*/

static size_t compute_field_lengths(Field **first_field, size_t *field_lengths)
{
  Field **field;
  size_t *field_length;
  size_t total_length= 0;
  for (field= first_field, field_length= field_lengths; *field;
       ++field, ++field_length)
  {
    size_t length= (*field)->sort_length();
    const CHARSET_INFO *cs= (*field)->sort_charset();
    length= cs->coll->strnxfrmlen(cs, length);

    if ((*field)->sort_key_is_varlen())
    {
      // Make room for the length.
      length+= sizeof(uint32);
    }

    *field_length= length;
    total_length+= length;
  }
  return total_length;
}

bool QEP_TAB::remove_duplicates()
{
  bool error;
  DBUG_ASSERT(this-1 != join()->before_ref_item_slice_tmp3 &&
              this != join()->before_ref_item_slice_tmp3);
  THD *thd= join()->thd;
  DBUG_ENTER("remove_duplicates");

  DBUG_ASSERT(join()->tmp_tables > 0 && table()->s->tmp_table != NO_TMP_TABLE);
  THD_STAGE_INFO(thd, stage_removing_duplicates);

  TABLE *const tbl= table();

  tbl->reginfo.lock_type=TL_WRITE;

  Opt_trace_object trace_wrapper(&thd->opt_trace);
  trace_wrapper.add("eliminating_duplicates_from_table_in_plan_at_position",
                    idx());

  // How many saved fields there is in list
  uint field_count= tbl->s->fields - tmp_table_param->hidden_field_count;
  DBUG_ASSERT((int)field_count >= 0);

  if (!field_count &&
      !join()->calc_found_rows &&
      !having) 
  {                    // only const items with no OPTION_FOUND_ROWS
    join()->unit->select_limit_cnt= 1;		// Only send first row
    DBUG_RETURN(false);
  }
  Field **first_field= tbl->field+ tbl->s->fields - field_count;

  size_t *field_lengths= (size_t *) my_malloc(key_memory_hash_index_key_buffer,
                                              field_count * sizeof(*field_lengths),
                                              MYF(MY_WME));
  if (field_lengths == nullptr)
    DBUG_RETURN(true);

  size_t key_length= compute_field_lengths(first_field, field_lengths);

  free_io_cache(tbl);				// Safety
  tbl->file->info(HA_STATUS_VARIABLE);
  constexpr int HASH_OVERHEAD = 16;  // Very approximate.
  if (tbl->s->db_type() == temptable_hton ||
      tbl->s->db_type() == heap_hton ||
      (!tbl->s->blob_fields &&
       ((ALIGN_SIZE(key_length) + HASH_OVERHEAD) * tbl->file->stats.records <
	join()->thd->variables.sortbuff_size)))
    error=remove_dup_with_hash_index(thd, tbl,
				     first_field, field_lengths,
				     key_length, having);
  else
  {
    ulong offset= field_count ?
      tbl->field[tbl->s->fields - field_count]->offset(tbl->record[0]) : 0;
    error=remove_dup_with_compare(thd, tbl, first_field, offset,
				  having);
  }

  my_free(field_lengths);

  free_blobs(first_field);
  DBUG_RETURN(error);
}


static bool remove_dup_with_compare(THD *thd, TABLE *table, Field **first_field,
                                    ulong offset, Item *having)
{
  handler *file=table->file;
  char *org_record,*new_record;
  uchar *record;
  int error;
  ulong reclength= table->s->reclength-offset;
  DBUG_ENTER("remove_dup_with_compare");

  org_record=(char*) (record=table->record[0])+offset;
  new_record=(char*) table->record[1]+offset;

  if ((error= file->ha_rnd_init(1)))
    goto err;
  error=file->ha_rnd_next(record);
  for (;;)
  {
    if (thd->killed)
    {
      thd->send_kill_message();
      error=0;
      goto err;
    }
    if (error)
    {
      if (error == HA_ERR_RECORD_DELETED)
      {
        error= file->ha_rnd_next(record);
        continue;
      }
      if (error == HA_ERR_END_OF_FILE)
	break;
      goto err;
    }
    if (!having_is_true(having))
    {
      if ((error=file->ha_delete_row(record)))
	goto err;
      error=file->ha_rnd_next(record);
      continue;
    }
    if (copy_blobs(first_field))
    {
      error=0;
      goto err;
    }
    memcpy(new_record,org_record,reclength);

    /* Read through rest of file and mark duplicated rows deleted */
    bool found=0;
    for (;;)
    {
      if ((error=file->ha_rnd_next(record)))
      {
	if (error == HA_ERR_RECORD_DELETED)
	  continue;
	if (error == HA_ERR_END_OF_FILE)
	  break;
	goto err;
      }
      if (compare_record(table, first_field) == 0)
      {
	if ((error=file->ha_delete_row(record)))
	  goto err;
      }
      else if (!found)
      {
	found=1;
	file->position(record);	// Remember position
      }
    }
    if (!found)
      break;					// End of file
    /* Restart search on next row */
    error=file->ha_rnd_pos(record, file->ref);
  }

  file->extra(HA_EXTRA_NO_CACHE);
  DBUG_RETURN(false);
err:
  file->extra(HA_EXTRA_NO_CACHE);
  if (file->inited)
    (void) file->ha_rnd_end();
  if (error)
    file->print_error(error,MYF(0));
  DBUG_RETURN(true);
}


/**
  Generate a hash index for each row to quickly find duplicate rows.

  @note
    Note that this will not work on tables with blobs!
*/

static bool remove_dup_with_hash_index(THD *thd, TABLE *table,
                                       Field **first_field,
                                       const size_t *field_lengths,
                                       size_t key_length,
                                       Item *having)
{
  uchar *record= table->record[0];
  int error;
  handler *file= table->file;
  DBUG_ENTER("remove_dup_with_hash_index");

  MEM_ROOT mem_root(key_memory_hash_index_key_buffer, 32768);
  memroot_unordered_set<std::string> hash(&mem_root);
  hash.reserve(file->stats.records);

  std::unique_ptr<uchar[]> key_buffer(new uchar[key_length]);
  if ((error= file->ha_rnd_init(1)))
    goto err;
  for (;;)
  {
    uchar *key_pos= key_buffer.get();
    if (thd->killed)
    {
      thd->send_kill_message();
      error=0;
      goto err;
    }
    if ((error=file->ha_rnd_next(record)))
    {
      if (error == HA_ERR_RECORD_DELETED)
        continue;
      if (error == HA_ERR_END_OF_FILE)
        break;
      goto err;
    }
    if (!having_is_true(having))
    {
      if ((error=file->ha_delete_row(record)))
        goto err;
      continue;
    }

    /* copy fields to key buffer */
    const size_t *field_length= field_lengths;
    for (Field **ptr= first_field; *ptr; ++ptr, ++field_length)
    {
      if ((*ptr)->sort_key_is_varlen())
      {
        size_t len= (*ptr)->make_sort_key(
          key_pos + sizeof(uint32), *field_length - sizeof(uint32));
        int4store(key_pos, len);
        key_pos+= sizeof(uint32) + len;
      }
      else
      {
        size_t len MY_ATTRIBUTE((unused))=
          (*ptr)->make_sort_key(key_pos, *field_length);
        DBUG_ASSERT(len == *field_length);
        key_pos+= *field_length;
      }
    }

    if (!hash.insert(std::string(key_buffer.get(), key_pos)).second)
    {
      // Duplicated record found; remove the row.
      if ((error=file->ha_delete_row(record)))
        goto err;
    }
  }

  file->extra(HA_EXTRA_NO_CACHE);
  (void) file->ha_rnd_end();
  DBUG_RETURN(false);

err:
  file->extra(HA_EXTRA_NO_CACHE);
  if (file->inited)
    (void) file->ha_rnd_end();
  if (error)
    file->print_error(error,MYF(0));
  DBUG_RETURN(true);
}


bool
cp_buffer_from_ref(THD *thd, TABLE *table, TABLE_REF *ref)
{
  enum enum_check_fields save_check_for_truncated_fields=
    thd->check_for_truncated_fields;
  thd->check_for_truncated_fields= CHECK_FIELD_IGNORE;
  my_bitmap_map *old_map= dbug_tmp_use_all_columns(table, table->write_set);
  bool result= false;

  for (uint part_no= 0; part_no < ref->key_parts; part_no++)
  {
    store_key *s_key= ref->key_copy[part_no];
    if (!s_key)
      continue;

    /*
      copy() can return STORE_KEY_OK even when there are errors so need to
      check thd->is_error().
      @todo This is due to missing handling of error return value from
      Field::store().
    */
    if (s_key->copy() != store_key::STORE_KEY_OK || thd->is_error())
    {
      result= true;
      break;
    }
  }
  thd->check_for_truncated_fields= save_check_for_truncated_fields;
  dbug_tmp_restore_column_map(table->write_set, old_map);
  return result;
}


/**
  allocate group fields or take prepared (cached).

  @param main_join   join of current select
  @param curr_join   current join (join of current select or temporary copy
                     of it)

  @retval
    0   ok
  @retval
    1   failed
*/

bool
make_group_fields(JOIN *main_join, JOIN *curr_join)
{
  DBUG_ENTER("make_group_fields");
  if (main_join->group_fields_cache.elements)
  {
    curr_join->group_fields= main_join->group_fields_cache;
    curr_join->sort_and_group= 1;
  }
  else
  {
    if (alloc_group_fields(curr_join, curr_join->group_list))
      DBUG_RETURN(1);
    main_join->group_fields_cache= curr_join->group_fields;
  }
  DBUG_RETURN(0);
}


/**
  Get a list of buffers for saveing last group.

  Groups are saved in reverse order for easyer check loop.
*/

static bool
alloc_group_fields(JOIN *join, ORDER *group)
{
  if (group)
  {
    for (; group ; group=group->next)
    {
      Cached_item *tmp=new_Cached_item(join->thd, *group->item);
      if (!tmp || join->group_fields.push_front(tmp))
	return true;
    }
  }
  join->sort_and_group=1;			/* Mark for do_select */
  return false;
}


/*
  Test if a single-row cache of items changed, and update the cache.

  @details Test if a list of items that typically represents a result
  row has changed. If the value of some item changed, update the cached
  value for this item.
  
  @param list list of <item, cached_value> pairs stored as Cached_item.

  @return -1 if no item changed
  @return index of the first item that changed
*/

int test_if_item_cache_changed(List<Cached_item> &list)
{
  DBUG_ENTER("test_if_item_cache_changed");
  List_iterator<Cached_item> li(list);
  int idx= -1,i;
  Cached_item *buff;

  for (i=(int) list.elements-1 ; (buff=li++) ; i--)
  {
    if (buff->cmp())
      idx=i;
  }
  DBUG_PRINT("info", ("idx: %d", idx));
  DBUG_RETURN(idx);
}


/**
  Setup copy_fields to save fields at start of new group.

  Setup copy_fields to save fields at start of new group

  Only FIELD_ITEM:s and FUNC_ITEM:s needs to be saved between groups.
  Change old item_field to use a new field with points at saved fieldvalue
  This function is only called before use of send_result_set_metadata.

  @param thd                   THD pointer
  @param param                 temporary table parameters
  @param ref_item_array        array of pointers to top elements of filed list
  @param res_selected_fields   new list of items of select item list
  @param res_all_fields        new list of all items
  @param elements              number of elements in select item list
  @param all_fields            all fields list

  @todo
    In most cases this result will be sent to the user.
    This should be changed to use copy_int or copy_real depending
    on how the value is to be used: In some cases this may be an
    argument in a group function, like: IF(ISNULL(col),0,COUNT(*))

  @returns false if success, true if error
*/

bool
setup_copy_fields(THD *thd, Temp_table_param *param,
		  Ref_item_array ref_item_array,
		  List<Item> &res_selected_fields, List<Item> &res_all_fields,
		  uint elements, List<Item> &all_fields)
{
  DBUG_ENTER("setup_copy_fields");

  Item *pos;
  List_iterator_fast<Item> li(all_fields);
  Copy_field *copy= NULL;
  Copy_field *copy_start MY_ATTRIBUTE((unused));
  res_selected_fields.empty();
  res_all_fields.empty();
  List_iterator_fast<Item> itr(res_all_fields);
  List<Item> extra_funcs;
  uint i, border= all_fields.elements - elements;

  if (param->field_count && 
      !(copy=param->copy_field= new (*THR_MALLOC) Copy_field[param->field_count]))
    goto err2;

  param->copy_funcs.empty();
  copy_start= copy;
  for (i= 0; (pos= li++); i++)
  {
    Field *field;
    uchar *tmp;
    Item *real_pos= pos->real_item();
    if (real_pos->type() == Item::FIELD_ITEM)
    {
      Item_field *item;
      if (!(item= new Item_field(thd, ((Item_field*) real_pos))))
	goto err;
      if (pos->type() == Item::REF_ITEM)
      {
        /* preserve the names of the ref when dereferncing */
        Item_ref *ref= (Item_ref *) pos;
        item->db_name= ref->db_name;
        item->table_name= ref->table_name;
        item->item_name= ref->item_name;
      }
      pos= item;
      if (item->field->flags & BLOB_FLAG)
      {
	if (!(pos= Item_copy::create(pos)))
	  goto err;
       /*
         Item_copy_string::copy for function can call 
         Item_copy_string::val_int for blob via Item_ref.
         But if Item_copy_string::copy for blob isn't called before,
         it's value will be wrong
         so let's insert Item_copy_string for blobs in the beginning of 
         copy_funcs
         (to see full test case look at having.test, BUG #4358) 
       */
	if (param->copy_funcs.push_front(pos))
	  goto err;
      }
      else
      {
	/* 
	   set up save buffer and change result_field to point at 
	   saved value
	*/
	field= item->field;
	item->result_field=field->new_field(thd->mem_root,field->table, 1);
        /*
          We need to allocate one extra byte for null handling.
        */
	if (!(tmp= static_cast<uchar*>(sql_alloc(field->pack_length() + 1))))
	  goto err;
        if (copy)
        {
          DBUG_ASSERT (param->field_count > (uint) (copy - copy_start));
          copy->set(tmp, item->result_field);
          item->result_field->move_field(copy->to_ptr, copy->to_null_ptr, 1);

          /*
            We have created a new Item_field; its field points into the
            previous table; its result_field points into a memory area
            (REF_SLICE_TMP3) which represents the pseudo-tmp-table from where
            aggregates' values can be read. So does 'field'.
            A Copy_field manages copying from 'field' to the memory area.
          */
          item->field= item->result_field;
          /*
            Even though the field doesn't point into field->table->record[0], we must
            still link it to 'table' through field->table because that's an
            existing way to access some type info (e.g. nullability from
            table->nullable).
          */
          copy++;
        }
      }
    }
    else if ((real_pos->type() == Item::FUNC_ITEM ||
	      real_pos->type() == Item::SUBSELECT_ITEM ||
	      real_pos->type() == Item::CACHE_ITEM ||
	      real_pos->type() == Item::COND_ITEM) &&
	     !real_pos->has_aggregation())
    {						// Save for send fields
      pos= real_pos;
      /* TODO:
	 In most cases this result will be sent to the user.
	 This should be changed to use copy_int or copy_real depending
	 on how the value is to be used: In some cases this may be an
	 argument in a group function, like: IF(ISNULL(col),0,COUNT(*))
      */
      if (!(pos= Item_copy::create(pos)))
	goto err;
      if (i < border)                           // HAVING, ORDER and GROUP BY
      {
        if (extra_funcs.push_back(pos))
          goto err;
      }
      else if (param->copy_funcs.push_back(pos))
	goto err;
    }
    res_all_fields.push_back(pos);
    ref_item_array[((i < border) ? all_fields.elements-i-1 : i-border)]= pos;
  }
  param->copy_field_end= copy;

  for (i= 0; i < border; i++)
    itr++;
  itr.sublist(res_selected_fields, elements);
  /*
    Put elements from HAVING, ORDER BY and GROUP BY last to ensure that any
    reference used in these will resolve to a item that is already calculated
  */
  param->copy_funcs.concat(&extra_funcs);

  DBUG_RETURN(0);

 err:
  destroy_array(param->copy_field, param->field_count);
  param->copy_field= nullptr;
err2:
  DBUG_RETURN(true);
}


/**
  Make a copy of all simple SELECT'ed items.

  This is done at the start of a new group so that we can retrieve
  these later when the group changes.

  @param param     Represents the current temporary file being produced
  @param thd       The current thread

  @returns false if OK, true on error.
*/

bool
copy_fields(Temp_table_param *param, const THD *thd)
{
  DBUG_ENTER("copy_fields");
  Copy_field *ptr=param->copy_field;
  Copy_field *end=param->copy_field_end;

  DBUG_ASSERT((ptr != NULL && end >= ptr) || (ptr == NULL && end == NULL));
  DBUG_PRINT("enter", ("for param %p", param));
  for (; ptr < end; ptr++)
    ptr->invoke_do_copy(ptr);

  List_iterator_fast<Item> it(param->copy_funcs);
  Item_copy *item;
  bool is_error= thd->is_error();
  while (!is_error && (item= (Item_copy*) it++))
    is_error= item->copy(thd);

  DBUG_RETURN(is_error);
}


/**
  Change all funcs and sum_funcs to fields in tmp table, and create
  new list of all items.

  @param thd                   THD pointer
  @param ref_item_array        array of pointers to top elements of filed list
  @param res_selected_fields   new list of items of select item list
  @param res_all_fields        new list of all items
  @param elements              number of elements in select item list
  @param all_fields            all fields list

  @returns false if success, true if error
*/

bool
change_to_use_tmp_fields(THD *thd, Ref_item_array ref_item_array,
			 List<Item> &res_selected_fields,
			 List<Item> &res_all_fields,
			 uint elements, List<Item> &all_fields)
{
  List_iterator_fast<Item> it(all_fields);
  Item *item_field,*item;
  DBUG_ENTER("change_to_use_tmp_fields");

  res_selected_fields.empty();
  res_all_fields.empty();

  uint border= all_fields.elements - elements;
  for (uint i= 0; (item= it++); i++)
  {
    Field *field;
    if (item->has_aggregation() && item->type() != Item::SUM_FUNC_ITEM)
      item_field= item;
    else if (item->type() == Item::FIELD_ITEM)
      item_field= item->get_tmp_table_item(thd);
    else if (item->type() == Item::FUNC_ITEM &&
             ((Item_func*)item)->functype() == Item_func::SUSERVAR_FUNC)
    {
      field= item->get_tmp_table_field();
      if (field != NULL)
      {
        /*
          Replace "@:=<expression>" with "@:=<tmp table column>". Otherwise, we
          would re-evaluate <expression>, and if expression were a subquery, this
          would access already-unlocked tables.
        */
        Item_func_set_user_var* suv=
          new Item_func_set_user_var(thd, (Item_func_set_user_var*) item);
        Item_field *new_field= new Item_field(field);
        if (!suv || !new_field)
          DBUG_RETURN(true);                  // Fatal error
        List<Item> list;
        list.push_back(new_field);
        suv->set_arguments(list, true);
        item_field= suv;
      }
      else
        item_field= item;
    }
    else if ((field= item->get_tmp_table_field()))
    {
      if (item->type() == Item::SUM_FUNC_ITEM && field->table->group)
        item_field= ((Item_sum*) item)->result_item(field);
      else
        item_field= (Item*) new Item_field(field);
      if (!item_field)
        DBUG_RETURN(true);                    // Fatal error

      if (item->real_item()->type() != Item::FIELD_ITEM)
        field->orig_table= 0;
      item_field->item_name= item->item_name;
      if (item->type() == Item::REF_ITEM)
      {
        Item_field *ifield= (Item_field *) item_field;
        Item_ref *iref= (Item_ref *) item;
        ifield->table_name= iref->table_name;
        ifield->db_name= iref->db_name;
      }
#ifndef DBUG_OFF
      if (!item_field->item_name.is_set())
      {
        char buff[256];
        String str(buff,sizeof(buff),&my_charset_bin);
        str.length(0);
        item->print(&str, QT_ORDINARY);
        item_field->item_name.copy(str.ptr(), str.length());
      }
#endif
    }
    else
      item_field= item;

    res_all_fields.push_back(item_field);
    /*
      Cf. comment explaining the reordering going on below in
      similar section of change_refs_to_tmp_fields
    */
    ref_item_array[((i < border) ? all_fields.elements-i-1 : i-border)]=
      item_field;
    item_field->set_orig_field(item->get_orig_field());
  }

  List_iterator_fast<Item> itr(res_all_fields);
  for (uint i= 0; i < border; i++)
    itr++;
  itr.sublist(res_selected_fields, elements);
  DBUG_RETURN(false);
}


/**
  Change all sum_func refs to fields to point at fields in tmp table.
  Change all funcs to be fields in tmp table.

  @param thd                   THD pointer
  @param ref_item_array        array of pointers to top elements of filed list
  @param res_selected_fields   new list of items of select item list
  @param res_all_fields        new list of all items
  @param elements              number of elements in select item list
  @param all_fields            all fields list

  @returns false if success, true if error
*/

bool
change_refs_to_tmp_fields(THD *thd, Ref_item_array ref_item_array,
			  List<Item> &res_selected_fields,
			  List<Item> &res_all_fields, uint elements,
			  List<Item> &all_fields)
{
  DBUG_ENTER("change_refs_to_tmp_fields");
  List_iterator_fast<Item> it(all_fields);
  Item *item, *new_item;
  res_selected_fields.empty();
  res_all_fields.empty();

  uint border= all_fields.elements - elements;
  for (uint i= 0; (item= it++); i++)
  {
    /*
      Below we create "new_item" using get_tmp_table_item
      based on all_fields[i] and assign them to res_all_fields[i].
     
      The new items are also put into ref_item_array, but in another order,
      cf the diagram below.

      Example of the population of ref_item_array, ref_all_fields and
      res_selected_fields based on all_fields:

      res_all_fields             res_selected_fields
         |                          |
         V                          V
       +--+   +--+   +--+   +--+   +--+   +--+          +--+
       |0 |-->|  |-->|  |-->|3 |-->|4 |-->|  |--> .. -->|9 |
       +--+   +--+   +--+   +--+   +--+   +--+          +--+
                              |     |
        ,------------->--------\----/
        |                       |
      +-^-+---+---+---+---+---#-^-+---+---+---+
      |   |   |   |   |   |   #   |   |   |   | ref_item_array
      +---+---+---+---+---+---#---+---+---+---+
        4   5   6   7   8   9   3   2   1   0   position in all_fields list
                                                similar to ref_all_fields pos
      all_fields.elements == 10      border == 4
      (visible) elements == 6

      i==0   ->   afe-0-1 == 9     i==4 -> 4-4 == 0
      i==1   ->   afe-1-1 == 8      :
      i==2   ->   afe-2-1 == 7
      i==3   ->   afe-3-1 == 6     i==9 -> 9-4 == 5
    */
    res_all_fields.push_back(new_item= item->get_tmp_table_item(thd));
    ref_item_array[((i < border) ? all_fields.elements-i-1 : i-border)]=
      new_item;
  }

  List_iterator_fast<Item> itr(res_all_fields);
  for (uint i= 0; i < border; i++)
    itr++;
  itr.sublist(res_selected_fields, elements);

  DBUG_RETURN(thd->is_fatal_error);
}


/**
  Clear all result fields. Non-aggregated fields are set to NULL,
  aggregated fields are set to their special "clear" value.

  Result fields can be fields from input tables, field values generated
  by sum functions and literal values.

  This is used when no rows are found during grouping and a result row
  of all NULL values will be output.

  @note Setting field values for input tables is a destructive operation,
        since it overwrite the NULL value flags with 1 bits. Rows from
        const tables are never re-read, hence their NULL value flags must
        be saved by this function and later restored by JOIN::restore_fields().
        This is generally not necessary for non-const tables, since field
        values are overwritten when new rows are read.

  @param[out] save_nullinfo Map of tables whose fields were set to NULL,
                            and for which NULL values must be restored.
                            Should be set to all zeroes on entry to function.

  @returns false if success, true if error
*/

bool JOIN::clear_fields(table_map *save_nullinfo)
{
  // Set all column values from all input tables to NULL.
  for (uint tableno= 0; tableno < primary_tables; tableno++)
  {
    QEP_TAB *const tab= qep_tab + tableno;
    TABLE *const table= tab->table_ref->table;
    if (!table->has_null_row())
    {
      *save_nullinfo|= tab->table_ref->map();
      if (table->const_table)
        table->save_null_flags();
      table->set_null_row();  // All fields are NULL
    }
  }
  if (copy_fields(&tmp_table_param, thd))
    return true;

  if (sum_funcs)
  {
    Item_sum *func, **func_ptr= sum_funcs;
    while ((func= *(func_ptr++)))
      func->clear();
  }
  return false;
}


/**
  Restore all result fields for all tables specified in save_nullinfo.

  @param save_nullinfo Set of tables for which restore is necessary.

  @note Const tables must have their NULL value flags restored,
        @see JOIN::clear_fields().
*/
void JOIN::restore_fields(table_map save_nullinfo)
{
  DBUG_ASSERT(save_nullinfo);

  for (uint tableno= 0; tableno < primary_tables; tableno++)
  {
    QEP_TAB *const tab= qep_tab + tableno;
    if (save_nullinfo & tab->table_ref->map())
    {
      TABLE *const table= tab->table_ref->table;
      if (table->const_table)
        table->restore_null_flags();
      table->reset_null_row();
    }
  }
}

/****************************************************************************
  QEP_tmp_table implementation
****************************************************************************/

/**
  @brief Instantiate tmp table and start index scan if necessary
  @todo Tmp table always would be created, even for empty result. Extend
        executor to avoid tmp table creation when no rows were written
        into tmp table.
  @return
    true  error
    false ok
*/

bool
QEP_tmp_table::prepare_tmp_table()
{
  DBUG_ENTER("QEP_tmp_table::prepare_tmp_table");
  Temp_table_param *const tmp_tbl= qep_tab->tmp_table_param;

  /*
    Window final tmp file optimization: we skip actually writing to the
    tmp file, so no need to physically create it.
  */
  if (tmp_tbl->m_window_short_circuit)
    DBUG_RETURN(false);

  TABLE *table= qep_tab->table();
  JOIN *join= qep_tab->join();
  int rc= 0;

  if (!table->is_created())
  {
    if (instantiate_tmp_table(join->thd, table, tmp_tbl->keyinfo,
                              tmp_tbl->start_recinfo,
                              &tmp_tbl->recinfo,
                              join->select_lex->active_options(),
                              join->thd->variables.big_tables))
      DBUG_RETURN(true);
    (void) table->file->extra(HA_EXTRA_WRITE_CACHE);
    empty_record(table);
  }
  /* If it wasn't already, start index scan for grouping using table index. */
  if (!table->file->inited &&
      ((table->group &&
        tmp_tbl->sum_func_count && table->s->keys) ||
       table->hash_field))
    rc= table->file->ha_index_init(0, 0);
  else
  {
    /* Start index scan in scanning mode */
    rc= table->file->ha_rnd_init(true);
  }
  if (rc)
  {
    table->file->print_error(rc, MYF(0));
    DBUG_RETURN(true);
  }

  DBUG_RETURN(false);
}


/**
  @brief Prepare table if necessary and call write_func to save record

  @param end_of_records The end_of_record signal to pass to the writer

  @return return one of enum_nested_loop_state.
*/

enum_nested_loop_state
QEP_tmp_table::put_record(bool end_of_records)
{
  // Lasy tmp table creation/initialization
  if (!qep_tab->table()->file->inited && prepare_tmp_table())
    return NESTED_LOOP_ERROR;
  enum_nested_loop_state rc= (*write_func)(qep_tab->join(), qep_tab,
                                           end_of_records);
  return rc;
}


/**
  @brief Finish rnd/index scan after accumulating records, switch ref_array,
         and send accumulated records further.
  @return return one of enum_nested_loop_state.
*/

enum_nested_loop_state
QEP_tmp_table::end_send()
{
  enum_nested_loop_state rc= NESTED_LOOP_OK;
  TABLE *table= qep_tab->table();
  JOIN *join= qep_tab->join();

  // All records were stored, send them further
  int tmp, new_errno= 0;

  if ((rc= put_record(true)) < NESTED_LOOP_OK)
    return rc;

  if (qep_tab->table()->file->inited &&
      (tmp= table->file->extra(HA_EXTRA_NO_CACHE)))
  {
    DBUG_PRINT("error",("extra(HA_EXTRA_NO_CACHE) failed"));
    new_errno= tmp;
  }
  if ((tmp= table->file->ha_index_or_rnd_end()))
  {
    DBUG_PRINT("error",("ha_index_or_rnd_end() failed"));
    new_errno= tmp;
  }
  if (new_errno)
  {
    table->file->print_error(new_errno,MYF(0));
    return NESTED_LOOP_ERROR;
  }
  table->reginfo.lock_type= TL_UNLOCK;

  if (join->m_windows.elements > 0)
    join->thd->get_stmt_da()->reset_current_row_for_condition();

  Temp_table_param *const tmp_tbl= qep_tab->tmp_table_param;

  /**
    Window final tmp file optimization:
    rows have already been sent from end_write, so just return.
  */
  if (tmp_tbl->m_window_short_circuit)
    return NESTED_LOOP_OK;

  Switch_ref_item_slice slice_switch(join, qep_tab->ref_item_slice);

  bool in_first_read= true;
  while (rc == NESTED_LOOP_OK)
  {
    int error;
    if (in_first_read)
    {
      in_first_read= false;
      error= join_init_read_record(qep_tab);
    }
    else
      error= qep_tab->read_record.read_record(&qep_tab->read_record);

    if (error > 0 || (join->thd->is_error()))   // Fatal error
      rc= NESTED_LOOP_ERROR;
    else if (error < 0)
      break;
    else if (join->thd->killed)		  // Aborted by user
    {
      join->thd->send_kill_message();
      rc= NESTED_LOOP_KILLED;
    }
    else
      rc= evaluate_join_record(join, qep_tab);
  }

  // Finish rnd scn after sending records
  if (table->file->inited)
    table->file->ha_rnd_end();

  return rc;
}


/******************************************************************************
  Code for pfs_batch_update
******************************************************************************/


bool QEP_TAB::pfs_batch_update(JOIN *join)
{
  /*
    Use PFS batch mode unless
     1. tab is not an inner-most table, or
     2. a table has eq_ref or const access type, or
     3. this tab contains a subquery that accesses one or more tables
  */

  return !((join->qep_tab + join->primary_tables - 1) != this || // 1
           this->type() == JT_EQ_REF ||                          // 2
           this->type() == JT_CONST  ||
           this->type() == JT_SYSTEM ||
           (condition() && condition()->has_subquery()));        // 3
}


/**
  @} (end of group Query_Executor)
*/
<|MERGE_RESOLUTION|>--- conflicted
+++ resolved
@@ -811,18 +811,13 @@
         if (create_ondisk_from_heap(thd, table,
                                   sjm->table_param.start_recinfo, 
                                   &sjm->table_param.recinfo, error,
-<<<<<<< HEAD
                                   true, NULL))
-        DBUG_RETURN(NESTED_LOOP_ERROR); /* purecov: inspected */
-=======
-                                  TRUE, NULL))
           DBUG_RETURN(NESTED_LOOP_ERROR); /* purecov: inspected */
         /* Initialize the index, since create_ondisk_from_heap does
            not replicate the earlier index initialization */
         if (table->hash_field)
           table->file->ha_index_init(0, false);
       }
->>>>>>> 83c305fe
     }
   }
   DBUG_RETURN(NESTED_LOOP_OK);
