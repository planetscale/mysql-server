--- conflicted
+++ resolved
@@ -103,12 +103,8 @@
         return -1;
     }
 #endif
-<<<<<<< HEAD
-    *(int*)&table->timestamp_field_type&= ~ (int) TIMESTAMP_AUTO_SET_ON_INSERT;
-=======
     clear_timestamp_auto_bits(table->timestamp_field_type,
                               TIMESTAMP_AUTO_SET_ON_INSERT);
->>>>>>> 0e7f6a60
   }
   else
   {						// Part field list
@@ -155,12 +151,8 @@
     }
     if (table->timestamp_field &&	// Don't set timestamp if used
 	table->timestamp_field->query_id == thd->query_id)
-<<<<<<< HEAD
-      *(int*)&table->timestamp_field_type&= ~ (int) TIMESTAMP_AUTO_SET_ON_INSERT;
-=======
       clear_timestamp_auto_bits(table->timestamp_field_type,
                                 TIMESTAMP_AUTO_SET_ON_INSERT);
->>>>>>> 0e7f6a60
   }
   // For the values we need select_priv
 #ifndef NO_EMBEDDED_ACCESS_CHECKS
@@ -226,12 +218,8 @@
   {
     /* Don't set timestamp column if this is modified. */
     if (table->timestamp_field->query_id == thd->query_id)
-<<<<<<< HEAD
-      *(int*)&table->timestamp_field_type&= ~ (int) TIMESTAMP_AUTO_SET_ON_UPDATE;
-=======
       clear_timestamp_auto_bits(table->timestamp_field_type,
                                 TIMESTAMP_AUTO_SET_ON_UPDATE);
->>>>>>> 0e7f6a60
     else
       table->timestamp_field->query_id= timestamp_query_id;
   }
