--- conflicted
+++ resolved
@@ -6649,31 +6649,9 @@
 /**
   Handle end of ALTER TABLE for partitioning.
 
-<<<<<<< HEAD
   Everything that are left to be done is written to the ddl log.
   It will either rollback/clean-up the failing command
   or roll forward the succeeding command.
-=======
-static int alter_close_table(ALTER_PARTITION_PARAM_TYPE *lpt)
-{
-  DBUG_ENTER("alter_close_table");
-
-  /* Remove other instances of the table before dropping partitions */
-  close_all_tables_for_name(lpt->thd, lpt->table->s, false, lpt->table);
-
-  if (lpt->table->db_stat)
-  {
-    mysql_lock_remove(lpt->thd, lpt->thd->lock, lpt->table);
-    lpt->table->file->ha_close();
-    lpt->table->db_stat= 0;                        // Mark file closed
-  }
-  DBUG_RETURN(0);
-}
-
-
-/**
-  Handle errors for ALTER TABLE for partitioning.
->>>>>>> 6b0e6683
 
   @param lpt                Struct carrying parameters
   @param error              True if error occurred.
