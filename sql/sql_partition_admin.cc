/* Copyright (c) 2010, 2017, Oracle and/or its affiliates. All rights reserved.

   This program is free software; you can redistribute it and/or modify
   it under the terms of the GNU General Public License as published by
   the Free Software Foundation; version 2 of the License.

   This program is distributed in the hope that it will be useful,
   but WITHOUT ANY WARRANTY; without even the implied warranty of
   MERCHANTABILITY or FITNESS FOR A PARTICULAR PURPOSE.  See the
   GNU General Public License for more details.

   You should have received a copy of the GNU General Public License
   along with this program; if not, write to the Free Software
   Foundation, Inc., 51 Franklin St, Fifth Floor, Boston, MA 02110-1301  USA */

#include "sql_partition_admin.h"

#include <limits.h>
#include <string.h>
#include <sys/types.h>

#include "auth_acls.h"
#include "auth_common.h"                    // check_access
#include "dd/cache/dictionary_client.h"     // dd::cache::Dictionary_client
#include "dd/types/table.h"                 // dd::Table
#include "debug_sync.h"                     // DEBUG_SYNC
#include "handler.h"
#include "log.h"
#include "m_ctype.h"
#include "mdl.h"
#include "my_base.h"
#include "my_dbug.h"
#include "my_global.h"
#include "my_sys.h"
#include "my_thread_local.h"
#include "mysql/psi/mysql_mutex.h"
#include "mysql/service_my_snprintf.h"
#include "mysqld.h"                         // opt_log_slow_admin_statements
#include "mysqld_error.h"
#include "partition_info.h"                 // class partition_info etc.
#include "partitioning/partition_handler.h" // Partition_handler
#include "sql_base.h"                       // open_and_lock_tables, etc
#include "sql_cache.h"                      // query_cache
#include "sql_class.h"                      // THD
#include "sql_error.h"
#include "sql_lex.h"
#include "sql_list.h"
#include "sql_partition.h"
#include "sql_plugin.h"
#include "sql_string.h"
#include "sql_table.h"                      // mysql_alter_table, etc.
#include "system_variables.h"
#include "table.h"
#include "thr_lock.h"
#include "transaction.h"    // trans_commit_stmt

class partition_element;

bool Sql_cmd_alter_table_exchange_partition::execute(THD *thd)
{
  /* Moved from mysql_execute_command */
  LEX *lex= thd->lex;
  /* first SELECT_LEX (have special meaning for many of non-SELECTcommands) */
  SELECT_LEX *select_lex= lex->select_lex;
  /* first table of first SELECT_LEX */
  TABLE_LIST *first_table= select_lex->table_list.first;
  /*
    Code in mysql_alter_table() may modify its HA_CREATE_INFO argument,
    so we have to use a copy of this structure to make execution
    prepared statement- safe. A shallow copy is enough as no memory
    referenced from this structure will be modified.
    @todo move these into constructor...
  */
  HA_CREATE_INFO create_info(*lex->create_info);
  Alter_info alter_info(lex->alter_info, thd->mem_root);
  ulong priv_needed= ALTER_ACL | DROP_ACL | INSERT_ACL | CREATE_ACL;

  DBUG_ENTER("Sql_cmd_alter_table_exchange_partition::execute");

  if (thd->is_fatal_error) /* out of memory creating a copy of alter_info */
    DBUG_RETURN(TRUE);

  /* Must be set in the parser */
  DBUG_ASSERT(select_lex->db);
  /* also check the table to be exchanged with the partition */
  DBUG_ASSERT(alter_info.flags & Alter_info::ALTER_EXCHANGE_PARTITION);

  if (check_access(thd, priv_needed, first_table->db,
                   &first_table->grant.privilege,
                   &first_table->grant.m_internal,
                   0, 0) ||
      check_access(thd, priv_needed, first_table->next_local->db,
                   &first_table->next_local->grant.privilege,
                   &first_table->next_local->grant.m_internal,
                   0, 0))
    DBUG_RETURN(TRUE);

  if (check_grant(thd, priv_needed, first_table, FALSE, UINT_MAX, FALSE))
    DBUG_RETURN(TRUE);

  /* Not allowed with EXCHANGE PARTITION */
  DBUG_ASSERT(!create_info.data_file_name && !create_info.index_file_name);

  thd->enable_slow_log= opt_log_slow_admin_statements;
  DBUG_RETURN(exchange_partition(thd, first_table, &alter_info));
}


/**
  @brief Checks that the tables will be able to be used for EXCHANGE PARTITION.
  @param table      Non partitioned table.
  @param part_table Partitioned table.

  @retval FALSE if OK, otherwise error is reported and TRUE is returned.
*/
static bool check_exchange_partition(TABLE *table, TABLE *part_table)
{
  DBUG_ENTER("check_exchange_partition");

  /* Both tables must exist */
  if (!part_table || !table)
  {
    my_error(ER_CHECK_NO_SUCH_TABLE, MYF(0));
    DBUG_RETURN(TRUE);
  }

  /* The first table must be partitioned, and the second must not */
  if (!part_table->part_info)
  {
    my_error(ER_PARTITION_MGMT_ON_NONPARTITIONED, MYF(0));
    DBUG_RETURN(TRUE);
  }
  if (table->part_info)
  {
    my_error(ER_PARTITION_EXCHANGE_PART_TABLE, MYF(0),
             table->s->table_name.str);
    DBUG_RETURN(TRUE);
  }

  if (!part_table->file->ht->partition_flags ||
      !(part_table->file->ht->partition_flags() & HA_CAN_EXCHANGE_PARTITION))
  {
    my_error(ER_PARTITION_MGMT_ON_NONPARTITIONED, MYF(0));
    DBUG_RETURN(TRUE);
  }

  if (table->file->ht != part_table->part_info->default_engine_type)
  {
    my_error(ER_MIX_HANDLER_ERROR, MYF(0));
    DBUG_RETURN(TRUE);
  }

  /* Verify that table is not tmp table, partitioned tables cannot be tmp. */
  if (table->s->tmp_table != NO_TMP_TABLE)
  {
    my_error(ER_PARTITION_EXCHANGE_TEMP_TABLE, MYF(0),
             table->s->table_name.str);
    DBUG_RETURN(TRUE);
  }

  /* The table cannot have foreign keys constraints or be referenced */
  if(!table->file->can_switch_engines())
  {
    my_error(ER_PARTITION_EXCHANGE_FOREIGN_KEY, MYF(0),
             table->s->table_name.str);
    DBUG_RETURN(TRUE);
  }
  DBUG_RETURN(FALSE);
}


/**
  @brief Compare table structure/options between a non partitioned table
  and a specific partition of a partitioned table.

  @param thd        Thread object.
  @param table      Non partitioned table.
  @param part_table Partitioned table.
  @param part_elem  Partition element to use for partition specific compare.
*/
static bool compare_table_with_partition(THD *thd, TABLE *table,
                                         TABLE *part_table,
                                         partition_element *part_elem)
{
  HA_CREATE_INFO table_create_info, part_create_info;
  Alter_info part_alter_info;
  Alter_table_ctx part_alter_ctx; // Not used
  DBUG_ENTER("compare_table_with_partition");

  bool metadata_equal= false;
  memset(&part_create_info, 0, sizeof(HA_CREATE_INFO));
  memset(&table_create_info, 0, sizeof(HA_CREATE_INFO));

  update_create_info_from_table(&table_create_info, table);
  /* get the current auto_increment value */
  table->file->update_create_info(&table_create_info);
  /* mark all columns used, since they are used when preparing the new table */
  part_table->use_all_columns();
  table->use_all_columns();
  if (mysql_prepare_alter_table(thd, part_table, &part_create_info,
                                &part_alter_info, &part_alter_ctx))
  {
    my_error(ER_TABLES_DIFFERENT_METADATA, MYF(0));
    DBUG_RETURN(TRUE);
  }
  /* db_type is not set in prepare_alter_table */
  part_create_info.db_type= part_table->part_info->default_engine_type;
  /*
    Since we exchange the partition with the table, allow exchanging
    auto_increment value as well.
  */
  part_create_info.auto_increment_value=
                                table_create_info.auto_increment_value;

  /* Check compatible row_types and set create_info accordingly. */
  if (part_table->s->real_row_type != table->s->real_row_type)
  {
    my_error(ER_PARTITION_EXCHANGE_DIFFERENT_OPTION, MYF(0),
             "ROW_FORMAT");
    DBUG_RETURN(true);
  }
  part_create_info.row_type= table->s->row_type;

  /*
    NOTE: ha_blackhole does not support check_if_compatible_data,
    so this always fail for blackhole tables.
    ha_myisam compares pointers to verify that DATA/INDEX DIRECTORY is
    the same, so any table using data/index_file_name will fail.
  */
  if (mysql_compare_tables(table, &part_alter_info, &part_create_info,
                           &metadata_equal))
  {
    my_error(ER_TABLES_DIFFERENT_METADATA, MYF(0));
    DBUG_RETURN(TRUE);
  }

  DEBUG_SYNC(thd, "swap_partition_after_compare_tables");
  if (!metadata_equal)
  {
    my_error(ER_TABLES_DIFFERENT_METADATA, MYF(0));
    DBUG_RETURN(TRUE);
  }
  DBUG_ASSERT(table->s->db_create_options ==
              part_table->s->db_create_options);
  DBUG_ASSERT(table->s->db_options_in_use ==
              part_table->s->db_options_in_use);

  if (table_create_info.avg_row_length != part_create_info.avg_row_length)
  {
    my_error(ER_PARTITION_EXCHANGE_DIFFERENT_OPTION, MYF(0),
             "AVG_ROW_LENGTH");
    DBUG_RETURN(TRUE);
  }

  if (table_create_info.table_options != part_create_info.table_options)
  {
    my_error(ER_PARTITION_EXCHANGE_DIFFERENT_OPTION, MYF(0),
             "TABLE OPTION");
    DBUG_RETURN(TRUE);
  }

  if (table->s->table_charset != part_table->s->table_charset)
  {
    my_error(ER_PARTITION_EXCHANGE_DIFFERENT_OPTION, MYF(0),
             "CHARACTER SET");
    DBUG_RETURN(TRUE);
  }

  /*
    NOTE: We do not support update of frm-file, i.e. change
    max/min_rows, data/index_file_name etc.
    The workaround is to use REORGANIZE PARTITION to rewrite
    the frm file and then use EXCHANGE PARTITION when they are the same.
  */
  if (compare_partition_options(&table_create_info, part_elem))
    DBUG_RETURN(TRUE);

  DBUG_RETURN(FALSE);
}


/**
  @brief Exchange partition/table with ddl log.

  @details How to handle a crash in the middle of the rename (break on error):
  1) register in ddl_log that we are going to exchange swap_table with part.
  2) do the first rename (swap_table -> tmp-name) and sync the ddl_log.
  3) do the second rename (part -> swap_table) and sync the ddl_log.
  4) do the last rename (tmp-name -> part).
  5) mark the entry done.

  Recover by:
    5) is done, All completed. Nothing to recover.
    4) is done see 3). (No mark or sync in the ddl_log...)
    3) is done -> try rename part -> tmp-name (ignore failure) goto 2).
    2) is done -> try rename swap_table -> part (ignore failure) goto 1).
    1) is done -> try rename tmp-name -> swap_table (ignore failure).
    before 1) Nothing to recover...

  @param thd        Thread handle
  @param name       name of table/partition 1 (to be exchanged with 2)
  @param from_name  name of table/partition 2 (to be exchanged with 1)
  @param tmp_name   temporary name to use while exchaning
  @param ht         handlerton of the table/partitions

  @return Operation status
    @retval TRUE    Error
    @retval FALSE   Success

  @note ha_heap always succeeds in rename (since it is created upon usage).
  This is OK when to recover from a crash since all heap are empty and the
  recover is done early in the startup of the server (right before
  read_init_file which can populate the tables).

  And if no crash we can trust the syncs in the ddl_log.

  What about if the rename is put into a background thread? That will cause
  corruption and is avoided by the exlusive metadata lock.
*/
static bool exchange_name_with_ddl_log(THD *thd,
                                       const char *name,
                                       const char *from_name,
                                       const char *tmp_name,
                                       handlerton *ht)
{
  DDL_LOG_ENTRY exchange_entry;
  DDL_LOG_MEMORY_ENTRY *log_entry= NULL;
  DDL_LOG_MEMORY_ENTRY *exec_log_entry= NULL;
  bool error= TRUE;
  bool error_set= FALSE;
  handler *file= NULL;
  DBUG_ENTER("exchange_name_with_ddl_log");

  if (!(file= get_new_handler(NULL, false, thd->mem_root, ht)))
  {
    mem_alloc_error(sizeof(handler));
    DBUG_RETURN(TRUE);
  }

  /* prepare the action entry */
  exchange_entry.entry_type=   DDL_LOG_ENTRY_CODE;
  exchange_entry.action_type=  DDL_LOG_EXCHANGE_ACTION;
  exchange_entry.next_entry=   0;
  exchange_entry.name=         name;
  exchange_entry.from_name=    from_name;
  exchange_entry.tmp_name=     tmp_name;
  exchange_entry.handler_name= ha_resolve_storage_engine_name(ht);
  exchange_entry.phase=        EXCH_PHASE_NAME_TO_TEMP;

  mysql_mutex_lock(&LOCK_gdl);
  /*
    write to the ddl log what to do by:
    1) write the action entry (i.e. which names to be exchanged)
    2) write the execution entry with a link to the action entry
  */
  DBUG_EXECUTE_IF("exchange_partition_fail_1", goto err_no_action_written;);
  DBUG_EXECUTE_IF("exchange_partition_abort_1", DBUG_SUICIDE(););
  if (write_ddl_log_entry(&exchange_entry, &log_entry))
    goto err_no_action_written;

  DBUG_EXECUTE_IF("exchange_partition_fail_2", goto err_no_execute_written;);
  DBUG_EXECUTE_IF("exchange_partition_abort_2", DBUG_SUICIDE(););
  if (write_execute_ddl_log_entry(log_entry->entry_pos, FALSE, &exec_log_entry))
    goto err_no_execute_written;
  /* ddl_log is written and synced */

  mysql_mutex_unlock(&LOCK_gdl);
  /*
    Execute the name exchange.
    Do one rename, increase the phase, update the action entry and sync.
    In case of errors in the ddl_log we must fail and let the ddl_log try
    to revert the changes, since otherwise it could revert the command after
    we sent OK to the client.
  */
  /* call rename table from table to tmp-name */
  DBUG_EXECUTE_IF("exchange_partition_fail_3",
                  my_error(ER_ERROR_ON_RENAME, MYF(0),
                           name, tmp_name, 0, "n/a");
                  error_set= TRUE;
                  goto err_rename;);
  DBUG_EXECUTE_IF("exchange_partition_abort_3", DBUG_SUICIDE(););
  if (file->ha_rename_table(name, tmp_name, NULL, NULL))
  {
    char errbuf[MYSYS_STRERROR_SIZE];
    my_error(ER_ERROR_ON_RENAME, MYF(0), name, tmp_name,
             my_errno(), my_strerror(errbuf, sizeof(errbuf), my_errno()));
    error_set= TRUE;
    goto err_rename;
  }
  DBUG_EXECUTE_IF("exchange_partition_fail_4", goto err_rename;);
  DBUG_EXECUTE_IF("exchange_partition_abort_4", DBUG_SUICIDE(););
  if (deactivate_ddl_log_entry(log_entry->entry_pos))
    goto err_rename;

  /* call rename table from partition to table */
  DBUG_EXECUTE_IF("exchange_partition_fail_5",
                  my_error(ER_ERROR_ON_RENAME, MYF(0),
                           from_name, name, 0, "n/a");
                  error_set= TRUE;
                  goto err_rename;);
  DBUG_EXECUTE_IF("exchange_partition_abort_5", DBUG_SUICIDE(););
  if (file->ha_rename_table(from_name, name, NULL, NULL))
  {
    char errbuf[MYSYS_STRERROR_SIZE];
    my_error(ER_ERROR_ON_RENAME, MYF(0), from_name, name,
             my_errno(), my_strerror(errbuf, sizeof(errbuf), my_errno()));
    error_set= TRUE;
    goto err_rename;
  }
  DBUG_EXECUTE_IF("exchange_partition_fail_6", goto err_rename;);
  DBUG_EXECUTE_IF("exchange_partition_abort_6", DBUG_SUICIDE(););
  if (deactivate_ddl_log_entry(log_entry->entry_pos))
    goto err_rename;

  /* call rename table from tmp-nam to partition */
  DBUG_EXECUTE_IF("exchange_partition_fail_7",
                  my_error(ER_ERROR_ON_RENAME, MYF(0),
                           tmp_name, from_name, 0, "n/a");
                  error_set= TRUE;
                  goto err_rename;);
  DBUG_EXECUTE_IF("exchange_partition_abort_7", DBUG_SUICIDE(););
  if (file->ha_rename_table(tmp_name, from_name, NULL, NULL))
  {
    char errbuf[MYSYS_STRERROR_SIZE];
    my_error(ER_ERROR_ON_RENAME, MYF(0), tmp_name, from_name,
             my_errno(), my_strerror(errbuf, sizeof(errbuf), my_errno()));
    error_set= TRUE;
    goto err_rename;
  }
  DBUG_EXECUTE_IF("exchange_partition_fail_8", goto err_rename;);
  DBUG_EXECUTE_IF("exchange_partition_abort_8", DBUG_SUICIDE(););
  if (deactivate_ddl_log_entry(log_entry->entry_pos))
    goto err_rename;

  /* The exchange is complete and ddl_log is deactivated */
  DBUG_EXECUTE_IF("exchange_partition_fail_9", goto err_rename;);
  DBUG_EXECUTE_IF("exchange_partition_abort_9", DBUG_SUICIDE(););
  /* all OK */
  error= FALSE;
  delete file;
  DBUG_RETURN(error);
err_rename:
  /*
    Nothing to do if any of these commands fails :( the commands itselfs
    will log to the error log about the failures...
  */
  /* execute the ddl log entry to revert the renames */
  (void) execute_ddl_log_entry(thd, log_entry->entry_pos);
  mysql_mutex_lock(&LOCK_gdl);
  /* mark the execute log entry done */
  (void) write_execute_ddl_log_entry(0, TRUE, &exec_log_entry);
  /* release the execute log entry */
  release_ddl_log_memory_entry(exec_log_entry);
err_no_execute_written:
  /* release the action log entry */
  release_ddl_log_memory_entry(log_entry);
err_no_action_written:
  mysql_mutex_unlock(&LOCK_gdl);
  delete file;
  if (!error_set)
    my_error(ER_DDL_LOG_ERROR, MYF(0));
  DBUG_RETURN(error);
}


/**
  @brief Swap places between a partition and a table.

  @details Verify that the tables are compatible (same engine, definition etc),
  verify that all rows in the table will fit in the partition,
  if all OK, rename table to tmp name, rename partition to table
  and finally rename tmp name to partition.

  1) Take upgradable mdl, open tables and then lock them (inited in parse)
  2) Verify that metadata matches
  3) verify data
  4) Upgrade to exclusive mdl for both tables
  5) Rename table <-> partition
  6) Rely on close_thread_tables to release mdl and table locks

  @param thd            Thread handle
  @param table_list     Table where the partition exists as first table,
                        Table to swap with the partition as second table
  @param alter_info     Contains partition name to swap

  @note This is a DDL operation so triggers will not be used.
*/
bool Sql_cmd_alter_table_exchange_partition::
  exchange_partition(THD *thd, TABLE_LIST *table_list, Alter_info *alter_info)
{
  TABLE *part_table, *swap_table;
  TABLE_LIST *swap_table_list;
  handlerton *table_hton;
  partition_element *part_elem;
  String *partition_name;
  char temp_name[FN_REFLEN+1];
  char part_file_name[FN_REFLEN+1];
  char swap_file_name[FN_REFLEN+1];
  char temp_file_name[FN_REFLEN+1];
  uint swap_part_id;
  size_t part_file_name_len;
  Alter_table_prelocking_strategy alter_prelocking_strategy;
  uint table_counter;
  DBUG_ENTER("mysql_exchange_partition");
  DBUG_ASSERT(alter_info->flags & Alter_info::ALTER_EXCHANGE_PARTITION);

  /* Don't allow to exchange with log table */
  swap_table_list= table_list->next_local;
  if (query_logger.check_if_log_table(swap_table_list, false))
  {
    my_error(ER_WRONG_USAGE, MYF(0), "PARTITION", "log table");
    DBUG_RETURN(TRUE);
  }

  /*
    Currently no MDL lock that allows both read and write and is upgradeable
    to exclusive, so leave the lock type to TL_WRITE_ALLOW_READ also on the
    partitioned table.

    TODO: add MDL lock that allows both read and write and is upgradable to
    exclusive lock. This would allow to continue using the partitioned table
    also with update/insert/delete while the verification of the swap table
    is running.
  */

  /*
    NOTE: It is not possible to exchange a crashed partition/table since
    we need some info from the engine, which we can only access after open,
    to be able to verify the structure/metadata.
  */
  table_list->mdl_request.set_type(MDL_SHARED_NO_WRITE);
  if (open_tables(thd, &table_list, &table_counter, 0,
                  &alter_prelocking_strategy))
    DBUG_RETURN(true);

  part_table= table_list->table;
  swap_table= swap_table_list->table;

  if (check_exchange_partition(swap_table, part_table))
    DBUG_RETURN(TRUE);

  /* set lock pruning on first table */
  partition_name= alter_info->partition_names.head();
  if (table_list->table->part_info->
        set_named_partition_bitmap(partition_name->c_ptr(),
                                   partition_name->length()))
    DBUG_RETURN(true);

  if (lock_tables(thd, table_list, table_counter, 0))
    DBUG_RETURN(true);


  table_hton= swap_table->file->ht;

  THD_STAGE_INFO(thd, stage_verifying_table);

  /* Will append the partition name later in part_info->get_part_elem() */
  part_file_name_len= build_table_filename(part_file_name,
                                           sizeof(part_file_name),
                                           table_list->db,
                                           table_list->table_name,
                                           "", 0);
  build_table_filename(swap_file_name,
                       sizeof(swap_file_name),
                       swap_table_list->db,
                       swap_table_list->table_name,
                       "", 0);
  /* create a unique temp name #sqlx-nnnn_nnnn, x for eXchange */
  my_snprintf(temp_name, sizeof(temp_name), "%sx-%lx_%x",
              tmp_file_prefix, current_pid, thd->thread_id());
  if (lower_case_table_names)
    my_casedn_str(files_charset_info, temp_name);
  build_table_filename(temp_file_name, sizeof(temp_file_name),
                       table_list->next_local->db,
                       temp_name, "", FN_IS_TMP);

  if (!(part_elem= part_table->part_info->
                     get_part_elem(partition_name->c_ptr(),
                                   part_file_name +
                                     part_file_name_len,
                                   &swap_part_id)))
  {
    my_error(ER_UNKNOWN_PARTITION, MYF(0), partition_name->c_ptr(),
             part_table->alias);
    DBUG_RETURN(TRUE);
  }

  if (swap_part_id == NOT_A_PARTITION_ID)
  {
    DBUG_ASSERT(part_table->part_info->is_sub_partitioned());
    my_error(ER_PARTITION_INSTEAD_OF_SUBPARTITION, MYF(0));
    DBUG_RETURN(TRUE);
  }

  if (compare_table_with_partition(thd, swap_table, part_table, part_elem))
    DBUG_RETURN(TRUE);

  /* Table and partition has same structure/options */

  if (alter_info->with_validation != Alter_info::ALTER_WITHOUT_VALIDATION)
  {
    thd_proc_info(thd, "verifying data with partition");

    if (verify_data_with_partition(swap_table, part_table, swap_part_id))
    {
      DBUG_RETURN(true);
    }
  }

  /* OK to exchange */

  /*
    Get exclusive mdl lock on both tables, alway the non partitioned table
    first. Remember the tickets for downgrading locks later.
  */
  auto downgrade_mdl_lambda =
    [thd](MDL_ticket *ticket)
    {
      if (thd->locked_tables_mode)
        ticket->downgrade_lock(MDL_SHARED_NO_READ_WRITE);
    };
  std::unique_ptr<MDL_ticket, decltype(downgrade_mdl_lambda)>
    swap_tab_downgrade_mdl_guard(swap_table->mdl_ticket, downgrade_mdl_lambda);
  std::unique_ptr<MDL_ticket, decltype(downgrade_mdl_lambda)>
    part_tab_downgrade_mdl_guard(part_table->mdl_ticket, downgrade_mdl_lambda);

  /*
    No need to set used_partitions to only propagate
    HA_EXTRA_PREPARE_FOR_RENAME to one part since no built in engine uses
    that flag. And the action would probably be to force close all other
    instances which is what we are doing any way.
  */
  if (wait_while_table_is_used(thd, swap_table, HA_EXTRA_PREPARE_FOR_RENAME) ||
      wait_while_table_is_used(thd, part_table, HA_EXTRA_PREPARE_FOR_RENAME))
    DBUG_RETURN(true);

  DEBUG_SYNC(thd, "swap_partition_after_wait");

  Partition_handler *part_handler;

  if (!(part_handler= part_table->file->get_partition_handler()))
  {
    my_error(ER_PARTITION_MGMT_ON_NONPARTITIONED, MYF(0));
    DBUG_RETURN(true);
  }

  dd::cache::Dictionary_client::Auto_releaser releaser(thd->dd_client());
<<<<<<< HEAD
  dd::Table *part_table_def, *swap_table_def= nullptr;
=======
  dd::Table *part_table_def= nullptr;
  dd::Table *swap_table_def= nullptr;
>>>>>>> e0809670

  if (thd->dd_client()->acquire_for_modification<dd::Table>(table_list->db,
                          table_list->table_name, &part_table_def) ||
      thd->dd_client()->acquire_for_modification<dd::Table>(swap_table_list->db,
                          swap_table_list->table_name, &swap_table_def))
    DBUG_RETURN(true);

  /* Tables were successfully opened above. */
  DBUG_ASSERT(part_table_def != nullptr && swap_table_def != nullptr);

  DEBUG_SYNC(thd, "swap_partition_before_exchange");

  int ha_error= part_handler->exchange_partition(part_file_name,
                                                 swap_file_name,
                                                 swap_part_id,
                                                 part_table_def,
                                                 swap_table_def);

  // Play safe. Invalidate query cache even in case of failure.
  table_list->table= NULL;
  table_list->next_local->table= NULL;
  query_cache.invalidate(thd, table_list, FALSE);


  if (ha_error == HA_ERR_WRONG_COMMAND)
  {
<<<<<<< HEAD
    // WL7743/TODO Non-native partitioning. Legacy code to be removed
    // once partitioning handler is removed.
=======
    /*
      TODO: Legacy code to be removed once InnoDB supports exchange of
            partitions using Partition_handler::exchange_partition API.
    */
    DEBUG_SYNC(thd, "swap_partition_before_rename");

>>>>>>> e0809670
    close_all_tables_for_name(thd, swap_table->s, false, NULL);
    close_all_tables_for_name(thd, part_table->s, false, NULL);

    if (exchange_name_with_ddl_log(thd, swap_file_name, part_file_name,
                                   temp_file_name, table_hton))
      DBUG_RETURN(true);

    /*
      Reopen tables under LOCK TABLES. Ignore the return value for now. It's
      better to keep master/slave in consistent state. Alternative would be to
      try to revert the exchange operation and issue error.
    */
    (void) thd->locked_tables_list.reopen_tables(thd);

    if (write_bin_log(thd, true, thd->query().str, thd->query().length))
    {
      /*
        The error is reported in write_bin_log().
        We try to revert to make it easier to keep the master/slave in sync.
      */
      (void) exchange_name_with_ddl_log(thd, part_file_name, swap_file_name,
                                        temp_file_name, table_hton);
      DBUG_RETURN(true);
    }
  }
  else if (ha_error)
  {
    /* purecov: begin deadcode */
    part_table->file->print_error(ha_error, MYF(0));
    // Close TABLE instances which marked as old earlier.
    close_all_tables_for_name(thd, swap_table->s, false, NULL);
    close_all_tables_for_name(thd, part_table->s, false, NULL);
    /*
      Rollback all possible changes to data-dictionary and SE which
      Partition_handler::exchange_partitions() might have done before
      reporting an error.
      Do this before we downgrade metadata locks.
    */
    (void) trans_rollback_stmt(thd);
    if ((part_table->file->ht->flags & HTON_SUPPORTS_ATOMIC_DDL) &&
        part_table->file->ht->post_ddl)
      part_table->file->ht->post_ddl(thd);
    (void) thd->locked_tables_list.reopen_tables(thd);
    DBUG_RETURN(true);
    /* purecov: end */
  }
  else
  {
    /* purecov: begin deadcode */
    if (part_table->file->ht->flags & HTON_SUPPORTS_ATOMIC_DDL)
    {
      handlerton *hton= part_table->file->ht;

      // Close TABLE instances which marked as old earlier.
      close_all_tables_for_name(thd, swap_table->s, false, NULL);
      close_all_tables_for_name(thd, part_table->s, false, NULL);

      /*
        Ensure that we call post-DDL hook and re-open tables even
        in case of error.
      */
      auto rollback_post_ddl_reopen_lambda =
        [hton](THD *thd)
        {
          /*
            Rollback all possible changes to data-dictionary and SE which
            Partition_handler::exchange_partitions() might have done before
            reporting an error. Do this before we downgrade metadata locks.
          */
          (void) trans_rollback_stmt(thd);
          /*
            Full rollback in case we have THD::transaction_rollback_request
            and to synchronize DD state in cache and on disk (as statement
            rollback doesn't clear DD cache of modified uncommitted objects).
          */
          (void) trans_rollback(thd);
          /*
            Call SE post DDL hook. This handles both rollback and commit cases.
          */
          if (hton->post_ddl)
            hton->post_ddl(thd);
          (void) thd->locked_tables_list.reopen_tables(thd);
        };

      std::unique_ptr<THD, decltype(rollback_post_ddl_reopen_lambda)>
        rollback_post_ddl_reopen_guard(thd, rollback_post_ddl_reopen_lambda);

      if (thd->dd_client()->update(part_table_def) ||
          thd->dd_client()->update(swap_table_def) ||
          write_bin_log(thd, true, thd->query().str, thd->query().length,
                        true))
      {
        DBUG_RETURN(true);
      }

      if (trans_commit_stmt(thd) || trans_commit_implicit(thd))
        DBUG_RETURN(true);

      thd->dd_client()->remove_uncommitted_objects<dd::Table>(true);
    }
    else
    {
      /*
        Close TABLE instances which were marked as old earlier and reopen
        tables. Ignore the fact that the statement might fail due to binlog
        write failure.
      */
      close_all_tables_for_name(thd, swap_table->s, false, NULL);
      close_all_tables_for_name(thd, part_table->s, false, NULL);
      (void) thd->locked_tables_list.reopen_tables(thd);

      if (write_bin_log(thd, true, thd->query().str, thd->query().length))
        DBUG_RETURN(true);
    }
    /* purecov: end */
  }

  my_ok(thd);

  DBUG_RETURN(false);
}


bool Sql_cmd_alter_table_analyze_partition::execute(THD *thd)
{
  bool res;
  DBUG_ENTER("Sql_cmd_alter_table_analyze_partition::execute");

  /*
    Flag that it is an ALTER command which administrates partitions, used
    by ha_partition
  */
  thd->lex->alter_info.flags|= Alter_info::ALTER_ADMIN_PARTITION;

  res= Sql_cmd_analyze_table::execute(thd);

  DBUG_RETURN(res);
}


bool Sql_cmd_alter_table_check_partition::execute(THD *thd)
{
  bool res;
  DBUG_ENTER("Sql_cmd_alter_table_check_partition::execute");

  /*
    Flag that it is an ALTER command which administrates partitions, used
    by ha_partition
  */
  thd->lex->alter_info.flags|= Alter_info::ALTER_ADMIN_PARTITION;

  res= Sql_cmd_check_table::execute(thd);

  DBUG_RETURN(res);
}


bool Sql_cmd_alter_table_optimize_partition::execute(THD *thd)
{
  bool res;
  DBUG_ENTER("Alter_table_optimize_partition_statement::execute");

  /*
    Flag that it is an ALTER command which administrates partitions, used
    by ha_partition
  */
  thd->lex->alter_info.flags|= Alter_info::ALTER_ADMIN_PARTITION;

  res= Sql_cmd_optimize_table::execute(thd);

  DBUG_RETURN(res);
}


bool Sql_cmd_alter_table_repair_partition::execute(THD *thd)
{
  bool res;
  DBUG_ENTER("Sql_cmd_alter_table_repair_partition::execute");

  /*
    Flag that it is an ALTER command which administrates partitions, used
    by ha_partition
  */
  thd->lex->alter_info.flags|= Alter_info::ALTER_ADMIN_PARTITION;

  res= Sql_cmd_repair_table::execute(thd);

  DBUG_RETURN(res);
}


bool Sql_cmd_alter_table_truncate_partition::execute(THD *thd)
{
  int error;
  ulong timeout= thd->variables.lock_wait_timeout;
  TABLE_LIST *first_table= thd->lex->select_lex->table_list.first;
  Alter_info *alter_info= &thd->lex->alter_info;
  uint table_counter;
  Partition_handler *part_handler;
  handlerton *hton;
  DBUG_ENTER("Sql_cmd_alter_table_truncate_partition::execute");

  /*
    Flag that it is an ALTER command which administrates partitions, used
    by ha_partition.
  */
  thd->lex->alter_info.flags|= Alter_info::ALTER_ADMIN_PARTITION |
                               Alter_info::ALTER_TRUNCATE_PARTITION;

  /* Fix the lock types (not the same as ordinary ALTER TABLE). */
  first_table->set_lock({TL_WRITE, THR_DEFAULT});
  first_table->mdl_request.set_type(MDL_EXCLUSIVE);

  /*
    Check table permissions and open it with a exclusive lock.
    Ensure it is a partitioned table and finally, upcast the
    handler and invoke the partition truncate method. Lastly,
    write the statement to the binary log if necessary.
  */

  if (check_one_table_access(thd, DROP_ACL, first_table))
    DBUG_RETURN(TRUE);

  if (open_tables(thd, &first_table, &table_counter, 0))
    DBUG_RETURN(true);

  if (!first_table->table || first_table->is_view() ||
      !first_table->table->file->ht->partition_flags ||
      !(part_handler= first_table->table->file->get_partition_handler()))
  {
    my_error(ER_PARTITION_MGMT_ON_NONPARTITIONED, MYF(0));
    DBUG_RETURN(true);
  }

  hton= first_table->table->file->ht;

  /*
    Prune all, but named partitions,
    to avoid excessive calls to external_lock().
  */
  first_table->partition_names= &alter_info->partition_names;
  if (first_table->table->part_info->set_partition_bitmaps(first_table))
    DBUG_RETURN(true);

  if (lock_tables(thd, first_table, table_counter, 0))
    DBUG_RETURN(true);

  dd::cache::Dictionary_client::Auto_releaser releaser(thd->dd_client());
  dd::Table *table_def= nullptr;

  if (thd->dd_client()->acquire_for_modification<dd::Table>(first_table->db,
                          first_table->table_name, &table_def))
    DBUG_RETURN(true);

  /* Table was successfully opened above. */
  DBUG_ASSERT(table_def != nullptr);

  /*
    Under locked table modes this might still not be an exclusive
    lock. Hence, upgrade the lock since the handler truncate method
    mandates an exclusive metadata lock.
  */
  MDL_ticket *ticket= first_table->table->mdl_ticket;
  if (thd->mdl_context.upgrade_shared_lock(ticket, MDL_EXCLUSIVE, timeout))
    DBUG_RETURN(TRUE);

  tdc_remove_table(thd, TDC_RT_REMOVE_NOT_OWN, first_table->db,
                   first_table->table_name, FALSE);

  /* Invoke the handler method responsible for truncating the partition. */
  if ((error= part_handler->truncate_partition(table_def)))
  {
    first_table->table->file->print_error(error, MYF(0));
  }

  if (hton->flags & HTON_SUPPORTS_ATOMIC_DDL)
  {
    /*
      Storage engine supporting atomic DDL can fully rollback truncate
      if any problem occurs. This will happen during statement rollback.

      In case of success we need to save dd::Table object which might
      have been updated by SE. If this step or subsequent write to binary
      log fail then statement rollback will also restore status quo ante.

      Note that Table Definition and Table Caches were invalidated above.
    */
    if (!error)
    {
      if (thd->dd_client()->update<dd::Table>(table_def) ||
          write_bin_log(thd, true, thd->query().str, thd->query().length,
                        true))
        error= 1;
    }
  }
  else
  {
    /*
      For engines which don't support atomic DDL all effects of a
      truncate operation are committed even if the operation fails.
      Thus, the query must be written to the binary log.
      The exception is a unimplemented truncate method or failure
      before any call to handler::truncate() is done.
      Also, it is logged in statement format, regardless of the binlog format.
    */
    if (error != HA_ERR_WRONG_COMMAND)
    {
      error|= write_bin_log(thd, !error, thd->query().str, thd->query().length);
    }
  }

  /*
    Since we have updated table definition in the data-dictionary above
    we need to remove its TABLE/TABLE_SHARE from TDC now.
  */
  close_all_tables_for_name(thd, first_table->table->s, false, NULL);
  /* Query Cache invalidation should not access freed TABLE instance. */
  first_table->table= NULL;

  if (!error)
    error= (trans_commit_stmt(thd) || trans_commit_implicit(thd));

  if (error)
  {
    trans_rollback_stmt(thd);
    /*
      Full rollback in case we have THD::transaction_rollback_request
      and to synchronize DD state in cache and on disk (as statement
      rollback doesn't clear DD cache of modified uncommitted objects).
    */
    trans_rollback(thd);
  }

  if ((hton->flags & HTON_SUPPORTS_ATOMIC_DDL) && hton->post_ddl)
    hton->post_ddl(thd);

<<<<<<< HEAD
  thd->dd_client()->remove_uncommitted_objects<dd::Table>(!error);

  if ((first_table->table->file->ht->flags & HTON_SUPPORTS_ATOMIC_DDL) &&
      first_table->table->file->ht->post_ddl)
    first_table->table->file->ht->post_ddl(thd);
=======
  (void) thd->locked_tables_list.reopen_tables(thd);
>>>>>>> e0809670

  /*
    A locked table ticket was upgraded to a exclusive lock. After the
    the query has been written to the binary log, downgrade the lock
    to a shared one.
  */
  if (thd->locked_tables_mode)
    ticket->downgrade_lock(MDL_SHARED_NO_READ_WRITE);

  if (! error)
    my_ok(thd);

  // Invalidate query cache
  DBUG_ASSERT(!first_table->next_local);
  query_cache.invalidate(thd, first_table, FALSE);

  DBUG_RETURN(error);
}<|MERGE_RESOLUTION|>--- conflicted
+++ resolved
@@ -645,12 +645,8 @@
   }
 
   dd::cache::Dictionary_client::Auto_releaser releaser(thd->dd_client());
-<<<<<<< HEAD
-  dd::Table *part_table_def, *swap_table_def= nullptr;
-=======
   dd::Table *part_table_def= nullptr;
   dd::Table *swap_table_def= nullptr;
->>>>>>> e0809670
 
   if (thd->dd_client()->acquire_for_modification<dd::Table>(table_list->db,
                           table_list->table_name, &part_table_def) ||
@@ -677,17 +673,12 @@
 
   if (ha_error == HA_ERR_WRONG_COMMAND)
   {
-<<<<<<< HEAD
-    // WL7743/TODO Non-native partitioning. Legacy code to be removed
-    // once partitioning handler is removed.
-=======
     /*
       TODO: Legacy code to be removed once InnoDB supports exchange of
             partitions using Partition_handler::exchange_partition API.
     */
     DEBUG_SYNC(thd, "swap_partition_before_rename");
 
->>>>>>> e0809670
     close_all_tables_for_name(thd, swap_table->s, false, NULL);
     close_all_tables_for_name(thd, part_table->s, false, NULL);
 
@@ -758,11 +749,7 @@
             reporting an error. Do this before we downgrade metadata locks.
           */
           (void) trans_rollback_stmt(thd);
-          /*
-            Full rollback in case we have THD::transaction_rollback_request
-            and to synchronize DD state in cache and on disk (as statement
-            rollback doesn't clear DD cache of modified uncommitted objects).
-          */
+          // Full rollback in case we have THD::transaction_rollback_request.
           (void) trans_rollback(thd);
           /*
             Call SE post DDL hook. This handles both rollback and commit cases.
@@ -785,8 +772,6 @@
 
       if (trans_commit_stmt(thd) || trans_commit_implicit(thd))
         DBUG_RETURN(true);
-
-      thd->dd_client()->remove_uncommitted_objects<dd::Table>(true);
     }
     else
     {
@@ -1013,26 +998,14 @@
   if (error)
   {
     trans_rollback_stmt(thd);
-    /*
-      Full rollback in case we have THD::transaction_rollback_request
-      and to synchronize DD state in cache and on disk (as statement
-      rollback doesn't clear DD cache of modified uncommitted objects).
-    */
+    // Full rollback in case we have THD::transaction_rollback_request.
     trans_rollback(thd);
   }
 
   if ((hton->flags & HTON_SUPPORTS_ATOMIC_DDL) && hton->post_ddl)
     hton->post_ddl(thd);
 
-<<<<<<< HEAD
-  thd->dd_client()->remove_uncommitted_objects<dd::Table>(!error);
-
-  if ((first_table->table->file->ht->flags & HTON_SUPPORTS_ATOMIC_DDL) &&
-      first_table->table->file->ht->post_ddl)
-    first_table->table->file->ht->post_ddl(thd);
-=======
   (void) thd->locked_tables_list.reopen_tables(thd);
->>>>>>> e0809670
 
   /*
     A locked table ticket was upgraded to a exclusive lock. After the
