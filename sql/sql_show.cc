--- conflicted
+++ resolved
@@ -574,13 +574,7 @@
 {
   uint i;
   MY_DIR *dirp;
-<<<<<<< HEAD
-=======
-  FILEINFO *file;
-  LEX_STRING *file_name= 0;
   MEM_ROOT **root_ptr= NULL, *old_root= NULL;
-  uint file_name_len;
->>>>>>> c3870e08
 #ifndef NO_EMBEDDED_ACCESS_CHECKS
   uint col_access=thd->col_access;
 #endif
