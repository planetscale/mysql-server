/* Copyright 2000, 2010 Oracle and/or its affiliates. All rights reserved.

   This program is free software; you can redistribute it and/or modify
   it under the terms of the GNU General Public License as published by
   the Free Software Foundation; version 2 of the License.

   This program is distributed in the hope that it will be useful,
   but WITHOUT ANY WARRANTY; without even the implied warranty of
   MERCHANTABILITY or FITNESS FOR A PARTICULAR PURPOSE.  See the
   GNU General Public License for more details.

   You should have received a copy of the GNU General Public License
   along with this program; if not, write to the Free Software
   Foundation, Inc., 51 Franklin St, Fifth Floor, Boston, MA 02110-1301  USA */


/* Function with list databases, tables or fields */

#include "my_global.h"                          /* NO_EMBEDDED_ACCESS_CHECKS */
#include "sql_priv.h"
#include "unireg.h"
#include "sql_acl.h"                        // fill_schema_*_privileges
#include "sql_select.h"                         // For select_describe
#include "sql_base.h"                       // close_tables_for_reopen
#include "sql_show.h"
#include "sql_table.h"                        // filename_to_tablename,
                                              // primary_key_name,
                                              // build_table_filename
#include "sql_view.h"                           // mysql_frm_type
#include "sql_parse.h"             // check_access, check_table_access
#include "sql_partition.h"         // partition_element
#include "sql_db.h"     // check_db_dir_existence, load_db_opt_by_name
#include "sql_time.h"   // interval_type_to_name
#include "tztime.h"                             // struct Time_zone
#include "sql_acl.h"     // TABLE_ACLS, check_grant, DB_ACLS, acl_get,
                         // check_grant_db
#include "filesort.h"    // filesort_free_buffers
#include "sp.h"
#include "sp_head.h"
#include "sp_pcontext.h"
#include "set_var.h"
#include "sql_trigger.h"
#include "authors.h"
#include "contributors.h"
#include "sql_partition.h"
#ifdef HAVE_EVENT_SCHEDULER
#include "events.h"
#include "event_data_objects.h"
#endif
#include <my_dir.h>
#include "lock.h"                           // MYSQL_OPEN_IGNORE_FLUSH
#include "debug_sync.h"
#include "datadict.h"   // dd_frm_type()

#define STR_OR_NIL(S) ((S) ? (S) : "<nil>")

#ifdef WITH_PARTITION_STORAGE_ENGINE
#include "ha_partition.h"
#endif
enum enum_i_s_events_fields
{
  ISE_EVENT_CATALOG= 0,
  ISE_EVENT_SCHEMA,
  ISE_EVENT_NAME,
  ISE_DEFINER,
  ISE_TIME_ZONE,
  ISE_EVENT_BODY,
  ISE_EVENT_DEFINITION,
  ISE_EVENT_TYPE,
  ISE_EXECUTE_AT,
  ISE_INTERVAL_VALUE,
  ISE_INTERVAL_FIELD,
  ISE_SQL_MODE,
  ISE_STARTS,
  ISE_ENDS,
  ISE_STATUS,
  ISE_ON_COMPLETION,
  ISE_CREATED,
  ISE_LAST_ALTERED,
  ISE_LAST_EXECUTED,
  ISE_EVENT_COMMENT,
  ISE_ORIGINATOR,
  ISE_CLIENT_CS,
  ISE_CONNECTION_CL,
  ISE_DB_CL
};

#ifndef NO_EMBEDDED_ACCESS_CHECKS
static const char *grant_names[]={
  "select","insert","update","delete","create","drop","reload","shutdown",
  "process","file","grant","references","index","alter"};

static TYPELIB grant_types = { sizeof(grant_names)/sizeof(char **),
                               "grant_types",
                               grant_names, NULL};
#endif

static void store_key_options(THD *thd, String *packet, TABLE *table,
                              KEY *key_info);

static void get_cs_converted_string_value(THD *thd,
                                          String *input_str,
                                          String *output_str,
                                          CHARSET_INFO *cs,
                                          bool use_hex);

static void
append_algorithm(TABLE_LIST *table, String *buff);

static Item * make_cond_for_info_schema(Item *cond, TABLE_LIST *table);

/***************************************************************************
** List all table types supported
***************************************************************************/

static int make_version_string(char *buf, int buf_length, uint version)
{
  return my_snprintf(buf, buf_length, "%d.%d", version>>8,version&0xff);
}

static my_bool show_plugins(THD *thd, plugin_ref plugin,
                            void *arg)
{
  TABLE *table= (TABLE*) arg;
  struct st_mysql_plugin *plug= plugin_decl(plugin);
  struct st_plugin_dl *plugin_dl= plugin_dlib(plugin);
  CHARSET_INFO *cs= system_charset_info;
  char version_buf[20];

  restore_record(table, s->default_values);

  table->field[0]->store(plugin_name(plugin)->str,
                         plugin_name(plugin)->length, cs);

  table->field[1]->store(version_buf,
        make_version_string(version_buf, sizeof(version_buf), plug->version),
        cs);


  switch (plugin_state(plugin)) {
  /* case PLUGIN_IS_FREED: does not happen */
  case PLUGIN_IS_DELETED:
    table->field[2]->store(STRING_WITH_LEN("DELETED"), cs);
    break;
  case PLUGIN_IS_UNINITIALIZED:
    table->field[2]->store(STRING_WITH_LEN("INACTIVE"), cs);
    break;
  case PLUGIN_IS_READY:
    table->field[2]->store(STRING_WITH_LEN("ACTIVE"), cs);
    break;
  case PLUGIN_IS_DISABLED:
    table->field[2]->store(STRING_WITH_LEN("DISABLED"), cs);
    break;
  default:
    DBUG_ASSERT(0);
  }

  table->field[3]->store(plugin_type_names[plug->type].str,
                         plugin_type_names[plug->type].length,
                         cs);
  table->field[4]->store(version_buf,
        make_version_string(version_buf, sizeof(version_buf),
                            *(uint *)plug->info), cs);

  if (plugin_dl)
  {
    table->field[5]->store(plugin_dl->dl.str, plugin_dl->dl.length, cs);
    table->field[5]->set_notnull();
    table->field[6]->store(version_buf,
          make_version_string(version_buf, sizeof(version_buf),
                              plugin_dl->version),
          cs);
    table->field[6]->set_notnull();
  }
  else
  {
    table->field[5]->set_null();
    table->field[6]->set_null();
  }


  if (plug->author)
  {
    table->field[7]->store(plug->author, strlen(plug->author), cs);
    table->field[7]->set_notnull();
  }
  else
    table->field[7]->set_null();

  if (plug->descr)
  {
    table->field[8]->store(plug->descr, strlen(plug->descr), cs);
    table->field[8]->set_notnull();
  }
  else
    table->field[8]->set_null();

  switch (plug->license) {
  case PLUGIN_LICENSE_GPL:
    table->field[9]->store(PLUGIN_LICENSE_GPL_STRING, 
                           strlen(PLUGIN_LICENSE_GPL_STRING), cs);
    break;
  case PLUGIN_LICENSE_BSD:
    table->field[9]->store(PLUGIN_LICENSE_BSD_STRING, 
                           strlen(PLUGIN_LICENSE_BSD_STRING), cs);
    break;
  default:
    table->field[9]->store(PLUGIN_LICENSE_PROPRIETARY_STRING, 
                           strlen(PLUGIN_LICENSE_PROPRIETARY_STRING), cs);
    break;
  }
  table->field[9]->set_notnull();

  return schema_table_store_record(thd, table);
}


int fill_plugins(THD *thd, TABLE_LIST *tables, Item *cond)
{
  DBUG_ENTER("fill_plugins");
  TABLE *table= tables->table;

  if (plugin_foreach_with_mask(thd, show_plugins, MYSQL_ANY_PLUGIN,
                               ~PLUGIN_IS_FREED, table))
    DBUG_RETURN(1);

  DBUG_RETURN(0);
}


/***************************************************************************
** List all Authors.
** If you can update it, you get to be in it :)
***************************************************************************/

bool mysqld_show_authors(THD *thd)
{
  List<Item> field_list;
  Protocol *protocol= thd->protocol;
  DBUG_ENTER("mysqld_show_authors");

  field_list.push_back(new Item_empty_string("Name",40));
  field_list.push_back(new Item_empty_string("Location",40));
  field_list.push_back(new Item_empty_string("Comment",80));

  if (protocol->send_result_set_metadata(&field_list,
                            Protocol::SEND_NUM_ROWS | Protocol::SEND_EOF))
    DBUG_RETURN(TRUE);

  show_table_authors_st *authors;
  for (authors= show_table_authors; authors->name; authors++)
  {
    protocol->prepare_for_resend();
    protocol->store(authors->name, system_charset_info);
    protocol->store(authors->location, system_charset_info);
    protocol->store(authors->comment, system_charset_info);
    if (protocol->write())
      DBUG_RETURN(TRUE);
  }
  my_eof(thd);
  DBUG_RETURN(FALSE);
}


/***************************************************************************
** List all Contributors.
** Please get permission before updating
***************************************************************************/

bool mysqld_show_contributors(THD *thd)
{
  List<Item> field_list;
  Protocol *protocol= thd->protocol;
  DBUG_ENTER("mysqld_show_contributors");

  field_list.push_back(new Item_empty_string("Name",40));
  field_list.push_back(new Item_empty_string("Location",40));
  field_list.push_back(new Item_empty_string("Comment",80));

  if (protocol->send_result_set_metadata(&field_list,
                            Protocol::SEND_NUM_ROWS | Protocol::SEND_EOF))
    DBUG_RETURN(TRUE);

  show_table_contributors_st *contributors;
  for (contributors= show_table_contributors; contributors->name; contributors++)
  {
    protocol->prepare_for_resend();
    protocol->store(contributors->name, system_charset_info);
    protocol->store(contributors->location, system_charset_info);
    protocol->store(contributors->comment, system_charset_info);
    if (protocol->write())
      DBUG_RETURN(TRUE);
  }
  my_eof(thd);
  DBUG_RETURN(FALSE);
}


/***************************************************************************
 List all privileges supported
***************************************************************************/

struct show_privileges_st {
  const char *privilege;
  const char *context;
  const char *comment;
};

static struct show_privileges_st sys_privileges[]=
{
  {"Alter", "Tables",  "To alter the table"},
  {"Alter routine", "Functions,Procedures",  "To alter or drop stored functions/procedures"},
  {"Create", "Databases,Tables,Indexes",  "To create new databases and tables"},
  {"Create routine","Databases","To use CREATE FUNCTION/PROCEDURE"},
  {"Create temporary tables","Databases","To use CREATE TEMPORARY TABLE"},
  {"Create view", "Tables",  "To create new views"},
  {"Create user", "Server Admin",  "To create new users"},
  {"Delete", "Tables",  "To delete existing rows"},
  {"Drop", "Databases,Tables", "To drop databases, tables, and views"},
#ifdef HAVE_EVENT_SCHEDULER
  {"Event","Server Admin","To create, alter, drop and execute events"},
#endif
  {"Execute", "Functions,Procedures", "To execute stored routines"},
  {"File", "File access on server",   "To read and write files on the server"},
  {"Grant option",  "Databases,Tables,Functions,Procedures", "To give to other users those privileges you possess"},
  {"Index", "Tables",  "To create or drop indexes"},
  {"Insert", "Tables",  "To insert data into tables"},
  {"Lock tables","Databases","To use LOCK TABLES (together with SELECT privilege)"},
  {"Process", "Server Admin", "To view the plain text of currently executing queries"},
  {"References", "Databases,Tables", "To have references on tables"},
  {"Reload", "Server Admin", "To reload or refresh tables, logs and privileges"},
  {"Replication client","Server Admin","To ask where the slave or master servers are"},
  {"Replication slave","Server Admin","To read binary log events from the master"},
  {"Select", "Tables",  "To retrieve rows from table"},
  {"Show databases","Server Admin","To see all databases with SHOW DATABASES"},
  {"Show view","Tables","To see views with SHOW CREATE VIEW"},
  {"Shutdown","Server Admin", "To shut down the server"},
  {"Super","Server Admin","To use KILL thread, SET GLOBAL, CHANGE MASTER, etc."},
  {"Trigger","Tables", "To use triggers"},
  {"Create tablespace", "Server Admin", "To create/alter/drop tablespaces"},
  {"Update", "Tables",  "To update existing rows"},
  {"Usage","Server Admin","No privileges - allow connect only"},
  {NullS, NullS, NullS}
};

bool mysqld_show_privileges(THD *thd)
{
  List<Item> field_list;
  Protocol *protocol= thd->protocol;
  DBUG_ENTER("mysqld_show_privileges");

  field_list.push_back(new Item_empty_string("Privilege",10));
  field_list.push_back(new Item_empty_string("Context",15));
  field_list.push_back(new Item_empty_string("Comment",NAME_CHAR_LEN));

  if (protocol->send_result_set_metadata(&field_list,
                            Protocol::SEND_NUM_ROWS | Protocol::SEND_EOF))
    DBUG_RETURN(TRUE);

  show_privileges_st *privilege= sys_privileges;
  for (privilege= sys_privileges; privilege->privilege ; privilege++)
  {
    protocol->prepare_for_resend();
    protocol->store(privilege->privilege, system_charset_info);
    protocol->store(privilege->context, system_charset_info);
    protocol->store(privilege->comment, system_charset_info);
    if (protocol->write())
      DBUG_RETURN(TRUE);
  }
  my_eof(thd);
  DBUG_RETURN(FALSE);
}


/*
  find_files() - find files in a given directory.

  SYNOPSIS
    find_files()
    thd                 thread handler
    files               put found files in this list
    db                  database name to set in TABLE_LIST structure
    path                path to database
    wild                filter for found files
    dir                 read databases in path if TRUE, read .frm files in
                        database otherwise

  RETURN
    FIND_FILES_OK       success
    FIND_FILES_OOM      out of memory error
    FIND_FILES_DIR      no such directory, or directory can't be read
*/


find_files_result
find_files(THD *thd, List<LEX_STRING> *files, const char *db,
           const char *path, const char *wild, bool dir)
{
  uint i;
  char *ext;
  MY_DIR *dirp;
  FILEINFO *file;
  LEX_STRING *file_name= 0;
  uint file_name_len;
#ifndef NO_EMBEDDED_ACCESS_CHECKS
  uint col_access=thd->col_access;
#endif
  uint wild_length= 0;
  TABLE_LIST table_list;
  DBUG_ENTER("find_files");

  if (wild)
  {
    if (!wild[0])
      wild= 0;
    else
      wild_length= strlen(wild);
  }



  bzero((char*) &table_list,sizeof(table_list));

  if (!(dirp = my_dir(path,MYF(dir ? MY_WANT_STAT : 0))))
  {
    if (my_errno == ENOENT)
      my_error(ER_BAD_DB_ERROR, MYF(ME_BELL+ME_WAITTANG), db);
    else
      my_error(ER_CANT_READ_DIR, MYF(ME_BELL+ME_WAITTANG), path, my_errno);
    DBUG_RETURN(FIND_FILES_DIR);
  }

  for (i=0 ; i < (uint) dirp->number_off_files  ; i++)
  {
    char uname[NAME_LEN + 1];                   /* Unencoded name */
    file=dirp->dir_entry+i;
    if (dir)
    {                                           /* Return databases */
      if ((file->name[0] == '.' && 
          ((file->name[1] == '.' && file->name[2] == '\0') ||
            file->name[1] == '\0')))
        continue;                               /* . or .. */
#ifdef USE_SYMDIR
      char *ext;
      char buff[FN_REFLEN];
      if (my_use_symdir && !strcmp(ext=fn_ext(file->name), ".sym"))
      {
	/* Only show the sym file if it points to a directory */
	char *end;
        *ext=0;                                 /* Remove extension */
	unpack_dirname(buff, file->name);
	end= strend(buff);
	if (end != buff && end[-1] == FN_LIBCHAR)
	  end[-1]= 0;				// Remove end FN_LIBCHAR
        if (!mysql_file_stat(key_file_misc, buff, file->mystat, MYF(0)))
               continue;
       }
#endif
      if (!MY_S_ISDIR(file->mystat->st_mode))
        continue;

      file_name_len= filename_to_tablename(file->name, uname, sizeof(uname));
      if (wild)
      {
	if (lower_case_table_names)
	{
          if (my_wildcmp(files_charset_info,
                         uname, uname + file_name_len,
                         wild, wild + wild_length,
                         wild_prefix, wild_one,wild_many))
            continue;
	}
	else if (wild_compare(uname, wild, 0))
	  continue;
      }
      if (!(file_name= 
            thd->make_lex_string(file_name, uname, file_name_len, TRUE)))
      {
        my_dirend(dirp);
        DBUG_RETURN(FIND_FILES_OOM);
      }
    }
    else
    {
        // Return only .frm files which aren't temp files.
      if (my_strcasecmp(system_charset_info, ext=fn_rext(file->name),reg_ext) ||
          is_prefix(file->name, tmp_file_prefix))
        continue;
      *ext=0;
      file_name_len= filename_to_tablename(file->name, uname, sizeof(uname));
      if (wild)
      {
	if (lower_case_table_names)
	{
          if (my_wildcmp(files_charset_info,
                         uname, uname + file_name_len,
                         wild, wild + wild_length,
                         wild_prefix, wild_one,wild_many))
            continue;
	}
	else if (wild_compare(uname, wild, 0))
	  continue;
      }
    }
#ifndef NO_EMBEDDED_ACCESS_CHECKS
    /* Don't show tables where we don't have any privileges */
    if (db && !(col_access & TABLE_ACLS))
    {
      table_list.db= (char*) db;
      table_list.db_length= strlen(db);
      table_list.table_name= uname;
      table_list.table_name_length= file_name_len;
      table_list.grant.privilege=col_access;
      if (check_grant(thd, TABLE_ACLS, &table_list, TRUE, 1, TRUE))
        continue;
    }
#endif
    if (!(file_name= 
          thd->make_lex_string(file_name, uname, file_name_len, TRUE)) ||
        files->push_back(file_name))
    {
      my_dirend(dirp);
      DBUG_RETURN(FIND_FILES_OOM);
    }
  }
  DBUG_PRINT("info",("found: %d files", files->elements));
  my_dirend(dirp);

  (void) ha_find_files(thd, db, path, wild, dir, files);

  DBUG_RETURN(FIND_FILES_OK);
}


/**
   An Internal_error_handler that suppresses errors regarding views'
   underlying tables that occur during privilege checking within SHOW CREATE
   VIEW commands. This happens in the cases when

   - A view's underlying table (e.g. referenced in its SELECT list) does not
     exist. There should not be an error as no attempt was made to access it
     per se.

   - Access is denied for some table, column, function or stored procedure
     such as mentioned above. This error gets raised automatically, since we
     can't untangle its access checking from that of the view itself.
 */
class Show_create_error_handler : public Internal_error_handler {
  
  TABLE_LIST *m_top_view;
  bool m_handling;
  Security_context *m_sctx;

  char m_view_access_denied_message[MYSQL_ERRMSG_SIZE];
  char *m_view_access_denied_message_ptr;

public:

  /**
     Creates a new Show_create_error_handler for the particular security
     context and view. 

     @thd Thread context, used for security context information if needed.
     @top_view The view. We do not verify at this point that top_view is in
     fact a view since, alas, these things do not stay constant.
  */
  explicit Show_create_error_handler(THD *thd, TABLE_LIST *top_view) : 
    m_top_view(top_view), m_handling(FALSE),
    m_view_access_denied_message_ptr(NULL) 
  {
    
    m_sctx = test(m_top_view->security_ctx) ?
      m_top_view->security_ctx : thd->security_ctx;
  }

  /**
     Lazy instantiation of 'view access denied' message. The purpose of the
     Show_create_error_handler is to hide details of underlying tables for
     which we have no privileges behind ER_VIEW_INVALID messages. But this
     obviously does not apply if we lack privileges on the view itself.
     Unfortunately the information about for which table privilege checking
     failed is not available at this point. The only way for us to check is by
     reconstructing the actual error message and see if it's the same.
  */
  char* get_view_access_denied_message() 
  {
    if (!m_view_access_denied_message_ptr)
    {
      m_view_access_denied_message_ptr= m_view_access_denied_message;
      my_snprintf(m_view_access_denied_message, MYSQL_ERRMSG_SIZE,
                  ER(ER_TABLEACCESS_DENIED_ERROR), "SHOW VIEW",
                  m_sctx->priv_user,
                  m_sctx->host_or_ip, m_top_view->get_table_name());
    }
    return m_view_access_denied_message_ptr;
  }

  bool handle_condition(THD *thd, uint sql_errno, const char */* sqlstate */,
                        MYSQL_ERROR::enum_warning_level level,
                        const char *message, MYSQL_ERROR **/* cond_hdl */)
  {
    /* 
       The handler does not handle the errors raised by itself.
       At this point we know if top_view is really a view.
    */
    if (m_handling || !m_top_view->view)
      return FALSE;

    m_handling= TRUE;

    bool is_handled;
    
    switch (sql_errno)
    {
    case ER_TABLEACCESS_DENIED_ERROR:
      if (!strcmp(get_view_access_denied_message(), message))
      {
        /* Access to top view is not granted, don't interfere. */
        is_handled= FALSE;
        break;
      }
    case ER_COLUMNACCESS_DENIED_ERROR:
    case ER_VIEW_NO_EXPLAIN: /* Error was anonymized, ignore all the same. */
    case ER_PROCACCESS_DENIED_ERROR:
      is_handled= TRUE;
      break;

    case ER_NO_SUCH_TABLE:
      /* Established behavior: warn if underlying tables are missing. */
      push_warning_printf(thd, MYSQL_ERROR::WARN_LEVEL_WARN, 
                          ER_VIEW_INVALID,
                          ER(ER_VIEW_INVALID),
                          m_top_view->get_db_name(),
                          m_top_view->get_table_name());
      is_handled= TRUE;
      break;

    case ER_SP_DOES_NOT_EXIST:
      /* Established behavior: warn if underlying functions are missing. */
      push_warning_printf(thd, MYSQL_ERROR::WARN_LEVEL_WARN, 
                          ER_VIEW_INVALID,
                          ER(ER_VIEW_INVALID),
                          m_top_view->get_db_name(),
                          m_top_view->get_table_name());
      is_handled= TRUE;
      break;
    default:
      is_handled= FALSE;
    }

    m_handling= FALSE;
    return is_handled;
  }
};


bool
mysqld_show_create(THD *thd, TABLE_LIST *table_list)
{
  Protocol *protocol= thd->protocol;
  char buff[2048];
  String buffer(buff, sizeof(buff), system_charset_info);
  List<Item> field_list;
  bool error= TRUE;
  DBUG_ENTER("mysqld_show_create");
  DBUG_PRINT("enter",("db: %s  table: %s",table_list->db,
                      table_list->table_name));

  /*
    Metadata locks taken during SHOW CREATE should be released when
    the statmement completes as it is an information statement.
  */
  MDL_ticket *mdl_savepoint= thd->mdl_context.mdl_savepoint();

  /* We want to preserve the tree for views. */
  thd->lex->view_prepare_mode= TRUE;

  {
    Show_create_error_handler view_error_suppressor(thd, table_list);
    thd->push_internal_handler(&view_error_suppressor);
    bool open_error=
      open_normal_and_derived_tables(thd, table_list,
                                     MYSQL_OPEN_FORCE_SHARED_HIGH_PRIO_MDL);
    thd->pop_internal_handler();
    if (open_error && (thd->killed || thd->is_error()))
      goto exit;
  }

  /* TODO: add environment variables show when it become possible */
  if (thd->lex->only_view && !table_list->view)
  {
    my_error(ER_WRONG_OBJECT, MYF(0),
             table_list->db, table_list->table_name, "VIEW");
    goto exit;
  }

  buffer.length(0);

  if (table_list->view)
    buffer.set_charset(table_list->view_creation_ctx->get_client_cs());

  if ((table_list->view ?
       view_store_create_info(thd, table_list, &buffer) :
       store_create_info(thd, table_list, &buffer, NULL,
                         FALSE /* show_database */)))
    goto exit;

  if (table_list->view)
  {
    field_list.push_back(new Item_empty_string("View",NAME_CHAR_LEN));
    field_list.push_back(new Item_empty_string("Create View",
                                               max(buffer.length(),1024)));
    field_list.push_back(new Item_empty_string("character_set_client",
                                               MY_CS_NAME_SIZE));
    field_list.push_back(new Item_empty_string("collation_connection",
                                               MY_CS_NAME_SIZE));
  }
  else
  {
    field_list.push_back(new Item_empty_string("Table",NAME_CHAR_LEN));
    // 1024 is for not to confuse old clients
    field_list.push_back(new Item_empty_string("Create Table",
                                               max(buffer.length(),1024)));
  }

  if (protocol->send_result_set_metadata(&field_list,
                            Protocol::SEND_NUM_ROWS | Protocol::SEND_EOF))
    goto exit;

  protocol->prepare_for_resend();
  if (table_list->view)
    protocol->store(table_list->view_name.str, system_charset_info);
  else
  {
    if (table_list->schema_table)
      protocol->store(table_list->schema_table->table_name,
                      system_charset_info);
    else
      protocol->store(table_list->table->alias, system_charset_info);
  }

  if (table_list->view)
  {
    protocol->store(buffer.ptr(), buffer.length(),
                    table_list->view_creation_ctx->get_client_cs());

    protocol->store(table_list->view_creation_ctx->get_client_cs()->csname,
                    system_charset_info);

    protocol->store(table_list->view_creation_ctx->get_connection_cl()->name,
                    system_charset_info);
  }
  else
    protocol->store(buffer.ptr(), buffer.length(), buffer.charset());

  if (protocol->write())
    goto exit;

  error= FALSE;
  my_eof(thd);

exit:
  close_thread_tables(thd);
  /* Release any metadata locks taken during SHOW CREATE. */
  thd->mdl_context.rollback_to_savepoint(mdl_savepoint);
  DBUG_RETURN(error);
}

bool mysqld_show_create_db(THD *thd, char *dbname,
                           HA_CREATE_INFO *create_info)
{
  char buff[2048], orig_dbname[NAME_LEN];
  String buffer(buff, sizeof(buff), system_charset_info);
#ifndef NO_EMBEDDED_ACCESS_CHECKS
  Security_context *sctx= thd->security_ctx;
  uint db_access;
#endif
  HA_CREATE_INFO create;
  uint create_options = create_info ? create_info->options : 0;
  Protocol *protocol=thd->protocol;
  DBUG_ENTER("mysql_show_create_db");

  strcpy(orig_dbname, dbname);
  if (lower_case_table_names && dbname != any_db)
    my_casedn_str(files_charset_info, dbname);

#ifndef NO_EMBEDDED_ACCESS_CHECKS
  if (test_all_bits(sctx->master_access, DB_ACLS))
    db_access=DB_ACLS;
  else
    db_access= (acl_get(sctx->host, sctx->ip, sctx->priv_user, dbname, 0) |
		sctx->master_access);
  if (!(db_access & DB_ACLS) && check_grant_db(thd,dbname))
  {
    my_error(ER_DBACCESS_DENIED_ERROR, MYF(0),
             sctx->priv_user, sctx->host_or_ip, dbname);
    general_log_print(thd,COM_INIT_DB,ER(ER_DBACCESS_DENIED_ERROR),
                      sctx->priv_user, sctx->host_or_ip, dbname);
    DBUG_RETURN(TRUE);
  }
#endif
  if (is_infoschema_db(dbname))
  {
    dbname= INFORMATION_SCHEMA_NAME.str;
    create.default_table_charset= system_charset_info;
  }
  else
  {
    if (check_db_dir_existence(dbname))
    {
      my_error(ER_BAD_DB_ERROR, MYF(0), dbname);
      DBUG_RETURN(TRUE);
    }

    load_db_opt_by_name(thd, dbname, &create);
  }
  List<Item> field_list;
  field_list.push_back(new Item_empty_string("Database",NAME_CHAR_LEN));
  field_list.push_back(new Item_empty_string("Create Database",1024));

  if (protocol->send_result_set_metadata(&field_list,
                            Protocol::SEND_NUM_ROWS | Protocol::SEND_EOF))
    DBUG_RETURN(TRUE);

  protocol->prepare_for_resend();
  protocol->store(orig_dbname, strlen(orig_dbname), system_charset_info);
  buffer.length(0);
  buffer.append(STRING_WITH_LEN("CREATE DATABASE "));
  if (create_options & HA_LEX_CREATE_IF_NOT_EXISTS)
    buffer.append(STRING_WITH_LEN("/*!32312 IF NOT EXISTS*/ "));
  append_identifier(thd, &buffer, orig_dbname, strlen(orig_dbname));

  if (create.default_table_charset)
  {
    buffer.append(STRING_WITH_LEN(" /*!40100"));
    buffer.append(STRING_WITH_LEN(" DEFAULT CHARACTER SET "));
    buffer.append(create.default_table_charset->csname);
    if (!(create.default_table_charset->state & MY_CS_PRIMARY))
    {
      buffer.append(STRING_WITH_LEN(" COLLATE "));
      buffer.append(create.default_table_charset->name);
    }
    buffer.append(STRING_WITH_LEN(" */"));
  }
  protocol->store(buffer.ptr(), buffer.length(), buffer.charset());

  if (protocol->write())
    DBUG_RETURN(TRUE);
  my_eof(thd);
  DBUG_RETURN(FALSE);
}



/****************************************************************************
  Return only fields for API mysql_list_fields
  Use "show table wildcard" in mysql instead of this
****************************************************************************/

void
mysqld_list_fields(THD *thd, TABLE_LIST *table_list, const char *wild)
{
  TABLE *table;
  DBUG_ENTER("mysqld_list_fields");
  DBUG_PRINT("enter",("table: %s",table_list->table_name));

  if (open_normal_and_derived_tables(thd, table_list,
                                     MYSQL_OPEN_FORCE_SHARED_HIGH_PRIO_MDL))
    DBUG_VOID_RETURN;
  table= table_list->table;

  List<Item> field_list;

  Field **ptr,*field;
  for (ptr=table->field ; (field= *ptr); ptr++)
  {
    if (!wild || !wild[0] || 
        !wild_case_compare(system_charset_info, field->field_name,wild))
    {
      if (table_list->view)
        field_list.push_back(new Item_ident_for_show(field,
                                                     table_list->view_db.str,
                                                     table_list->view_name.str));
      else
        field_list.push_back(new Item_field(field));
    }
  }
  restore_record(table, s->default_values);              // Get empty record
  table->use_all_columns();
  if (thd->protocol->send_result_set_metadata(&field_list, Protocol::SEND_DEFAULTS))
    DBUG_VOID_RETURN;
  my_eof(thd);
  DBUG_VOID_RETURN;
}

/*
  Go through all character combinations and ensure that sql_lex.cc can
  parse it as an identifier.

  SYNOPSIS
  require_quotes()
  name			attribute name
  name_length		length of name

  RETURN
    #	Pointer to conflicting character
    0	No conflicting character
*/

static const char *require_quotes(const char *name, uint name_length)
{
  uint length;
  bool pure_digit= TRUE;
  const char *end= name + name_length;

  for (; name < end ; name++)
  {
    uchar chr= (uchar) *name;
    length= my_mbcharlen(system_charset_info, chr);
    if (length == 1 && !system_charset_info->ident_map[chr])
      return name;
    if (length == 1 && (chr < '0' || chr > '9'))
      pure_digit= FALSE;
  }
  if (pure_digit)
    return name;
  return 0;
}


/*
  Quote the given identifier if needed and append it to the target string.
  If the given identifier is empty, it will be quoted.

  SYNOPSIS
  append_identifier()
  thd                   thread handler
  packet                target string
  name                  the identifier to be appended
  name_length           length of the appending identifier
*/

void
append_identifier(THD *thd, String *packet, const char *name, uint length)
{
  const char *name_end;
  char quote_char;
  int q= get_quote_char_for_identifier(thd, name, length);

  if (q == EOF)
  {
    packet->append(name, length, packet->charset());
    return;
  }

  /*
    The identifier must be quoted as it includes a quote character or
   it's a keyword
  */

  (void) packet->reserve(length*2 + 2);
  quote_char= (char) q;
  packet->append(&quote_char, 1, system_charset_info);

  for (name_end= name+length ; name < name_end ; name+= length)
  {
    uchar chr= (uchar) *name;
    length= my_mbcharlen(system_charset_info, chr);
    /*
      my_mbcharlen can return 0 on a wrong multibyte
      sequence. It is possible when upgrading from 4.0,
      and identifier contains some accented characters.
      The manual says it does not work. So we'll just
      change length to 1 not to hang in the endless loop.
    */
    if (!length)
      length= 1;
    if (length == 1 && chr == (uchar) quote_char)
      packet->append(&quote_char, 1, system_charset_info);
    packet->append(name, length, system_charset_info);
  }
  packet->append(&quote_char, 1, system_charset_info);
}


/*
  Get the quote character for displaying an identifier.

  SYNOPSIS
    get_quote_char_for_identifier()
    thd		Thread handler
    name	name to quote
    length	length of name

  IMPLEMENTATION
    Force quoting in the following cases:
      - name is empty (for one, it is possible when we use this function for
        quoting user and host names for DEFINER clause);
      - name is a keyword;
      - name includes a special character;
    Otherwise identifier is quoted only if the option OPTION_QUOTE_SHOW_CREATE
    is set.

  RETURN
    EOF	  No quote character is needed
    #	  Quote character
*/

int get_quote_char_for_identifier(THD *thd, const char *name, uint length)
{
  if (length &&
      !is_keyword(name,length) &&
      !require_quotes(name, length) &&
      !(thd->variables.option_bits & OPTION_QUOTE_SHOW_CREATE))
    return EOF;
  if (thd->variables.sql_mode & MODE_ANSI_QUOTES)
    return '"';
  return '`';
}


/* Append directory name (if exists) to CREATE INFO */

static void append_directory(THD *thd, String *packet, const char *dir_type,
			     const char *filename)
{
  if (filename && !(thd->variables.sql_mode & MODE_NO_DIR_IN_CREATE))
  {
    uint length= dirname_length(filename);
    packet->append(' ');
    packet->append(dir_type);
    packet->append(STRING_WITH_LEN(" DIRECTORY='"));
#ifdef __WIN__
    /* Convert \ to / to be able to create table on unix */
    char *winfilename= (char*) thd->memdup(filename, length);
    char *pos, *end;
    for (pos= winfilename, end= pos+length ; pos < end ; pos++)
    {
      if (*pos == '\\')
        *pos = '/';
    }
    filename= winfilename;
#endif
    packet->append(filename, length);
    packet->append('\'');
  }
}


#define LIST_PROCESS_HOST_LEN 64

static bool get_field_default_value(THD *thd, Field *timestamp_field,
                                    Field *field, String *def_value,
                                    bool quoted)
{
  bool has_default;
  bool has_now_default;
  enum enum_field_types field_type= field->type();

  /*
     We are using CURRENT_TIMESTAMP instead of NOW because it is
     more standard
  */
  has_now_default= (timestamp_field == field &&
                    field->unireg_check != Field::TIMESTAMP_UN_FIELD);

  has_default= (field_type != FIELD_TYPE_BLOB &&
                !(field->flags & NO_DEFAULT_VALUE_FLAG) &&
                field->unireg_check != Field::NEXT_NUMBER &&
                !((thd->variables.sql_mode & (MODE_MYSQL323 | MODE_MYSQL40))
                  && has_now_default));

  def_value->length(0);
  if (has_default)
  {
    if (has_now_default)
      def_value->append(STRING_WITH_LEN("CURRENT_TIMESTAMP"));
    else if (!field->is_null())
    {                                             // Not null by default
      char tmp[MAX_FIELD_WIDTH];
      String type(tmp, sizeof(tmp), field->charset());
      if (field_type == MYSQL_TYPE_BIT)
      {
        longlong dec= field->val_int();
        char *ptr= longlong2str(dec, tmp + 2, 2);
        uint32 length= (uint32) (ptr - tmp);
        tmp[0]= 'b';
        tmp[1]= '\'';        
        tmp[length]= '\'';
        type.length(length + 1);
        quoted= 0;
      }
      else
        field->val_str(&type);
      if (type.length())
      {
        String def_val;
        uint dummy_errors;
        /* convert to system_charset_info == utf8 */
        def_val.copy(type.ptr(), type.length(), field->charset(),
                     system_charset_info, &dummy_errors);
        if (quoted)
          append_unescaped(def_value, def_val.ptr(), def_val.length());
        else
          def_value->append(def_val.ptr(), def_val.length());
      }
      else if (quoted)
        def_value->append(STRING_WITH_LEN("''"));
    }
    else if (field->maybe_null() && quoted)
      def_value->append(STRING_WITH_LEN("NULL"));    // Null as default
    else
      return 0;

  }
  return has_default;
}


/*
  Build a CREATE TABLE statement for a table.

  SYNOPSIS
    store_create_info()
    thd               The thread
    table_list        A list containing one table to write statement
                      for.
    packet            Pointer to a string where statement will be
                      written.
    create_info_arg   Pointer to create information that can be used
                      to tailor the format of the statement.  Can be
                      NULL, in which case only SQL_MODE is considered
                      when building the statement.
  
  NOTE
    Currently always return 0, but might return error code in the
    future.
    
  RETURN
    0       OK
 */

int store_create_info(THD *thd, TABLE_LIST *table_list, String *packet,
                      HA_CREATE_INFO *create_info_arg, bool show_database)
{
  List<Item> field_list;
  char tmp[MAX_FIELD_WIDTH], *for_str, buff[128], def_value_buf[MAX_FIELD_WIDTH];
  const char *alias;
  String type(tmp, sizeof(tmp), system_charset_info);
  String def_value(def_value_buf, sizeof(def_value_buf), system_charset_info);
  Field **ptr,*field;
  uint primary_key;
  KEY *key_info;
  TABLE *table= table_list->table;
  handler *file= table->file;
  TABLE_SHARE *share= table->s;
  HA_CREATE_INFO create_info;
  bool show_table_options= FALSE;
  bool foreign_db_mode=  (thd->variables.sql_mode & (MODE_POSTGRESQL |
                                                     MODE_ORACLE |
                                                     MODE_MSSQL |
                                                     MODE_DB2 |
                                                     MODE_MAXDB |
                                                     MODE_ANSI)) != 0;
  bool limited_mysql_mode= (thd->variables.sql_mode & (MODE_NO_FIELD_OPTIONS |
                                                       MODE_MYSQL323 |
                                                       MODE_MYSQL40)) != 0;
  my_bitmap_map *old_map;
  DBUG_ENTER("store_create_info");
  DBUG_PRINT("enter",("table: %s", table->s->table_name.str));

  restore_record(table, s->default_values); // Get empty record

  if (share->tmp_table)
    packet->append(STRING_WITH_LEN("CREATE TEMPORARY TABLE "));
  else
    packet->append(STRING_WITH_LEN("CREATE TABLE "));
  if (create_info_arg &&
      (create_info_arg->options & HA_LEX_CREATE_IF_NOT_EXISTS))
    packet->append(STRING_WITH_LEN("IF NOT EXISTS "));
  if (table_list->schema_table)
    alias= table_list->schema_table->table_name;
  else
  {
    if (lower_case_table_names == 2)
      alias= table->alias;
    else
    {
      alias= share->table_name.str;
    }
  }

  /*
    Print the database before the table name if told to do that. The
    database name is only printed in the event that it is different
    from the current database.  The main reason for doing this is to
    avoid having to update gazillions of tests and result files, but
    it also saves a few bytes of the binary log.
   */
  if (show_database)
  {
    const LEX_STRING *const db=
      table_list->schema_table ? &INFORMATION_SCHEMA_NAME : &table->s->db;
    if (!thd->db || strcmp(db->str, thd->db))
    {
      append_identifier(thd, packet, db->str, db->length);
      packet->append(STRING_WITH_LEN("."));
    }
  }

  append_identifier(thd, packet, alias, strlen(alias));
  packet->append(STRING_WITH_LEN(" (\n"));
  /*
    We need this to get default values from the table
    We have to restore the read_set if we are called from insert in case
    of row based replication.
  */
  old_map= tmp_use_all_columns(table, table->read_set);

  for (ptr=table->field ; (field= *ptr); ptr++)
  {
    uint flags = field->flags;

    if (ptr != table->field)
      packet->append(STRING_WITH_LEN(",\n"));

    packet->append(STRING_WITH_LEN("  "));
    append_identifier(thd,packet,field->field_name, strlen(field->field_name));
    packet->append(' ');
    // check for surprises from the previous call to Field::sql_type()
    if (type.ptr() != tmp)
      type.set(tmp, sizeof(tmp), system_charset_info);
    else
      type.set_charset(system_charset_info);

    field->sql_type(type);
    packet->append(type.ptr(), type.length(), system_charset_info);

    if (field->has_charset() && 
        !(thd->variables.sql_mode & (MODE_MYSQL323 | MODE_MYSQL40)))
    {
      if (field->charset() != share->table_charset)
      {
	packet->append(STRING_WITH_LEN(" CHARACTER SET "));
	packet->append(field->charset()->csname);
      }
      /* 
	For string types dump collation name only if 
	collation is not primary for the given charset
      */
      if (!(field->charset()->state & MY_CS_PRIMARY))
      {
	packet->append(STRING_WITH_LEN(" COLLATE "));
	packet->append(field->charset()->name);
      }
    }

    if (flags & NOT_NULL_FLAG)
      packet->append(STRING_WITH_LEN(" NOT NULL"));
    else if (field->type() == MYSQL_TYPE_TIMESTAMP)
    {
      /*
        TIMESTAMP field require explicit NULL flag, because unlike
        all other fields they are treated as NOT NULL by default.
      */
      packet->append(STRING_WITH_LEN(" NULL"));
    }

    if (get_field_default_value(thd, table->timestamp_field,
                                field, &def_value, 1))
    {
      packet->append(STRING_WITH_LEN(" DEFAULT "));
      packet->append(def_value.ptr(), def_value.length(), system_charset_info);
    }

    if (!limited_mysql_mode && table->timestamp_field == field && 
        field->unireg_check != Field::TIMESTAMP_DN_FIELD)
      packet->append(STRING_WITH_LEN(" ON UPDATE CURRENT_TIMESTAMP"));

    if (field->unireg_check == Field::NEXT_NUMBER && 
        !(thd->variables.sql_mode & MODE_NO_FIELD_OPTIONS))
      packet->append(STRING_WITH_LEN(" AUTO_INCREMENT"));

    if (field->comment.length)
    {
      packet->append(STRING_WITH_LEN(" COMMENT "));
      append_unescaped(packet, field->comment.str, field->comment.length);
    }
  }

  key_info= table->key_info;
  bzero((char*) &create_info, sizeof(create_info));
  /* Allow update_create_info to update row type */
  create_info.row_type= share->row_type;
  file->update_create_info(&create_info);
  primary_key= share->primary_key;

  for (uint i=0 ; i < share->keys ; i++,key_info++)
  {
    KEY_PART_INFO *key_part= key_info->key_part;
    bool found_primary=0;
    packet->append(STRING_WITH_LEN(",\n  "));

    if (i == primary_key && !strcmp(key_info->name, primary_key_name))
    {
      found_primary=1;
      /*
        No space at end, because a space will be added after where the
        identifier would go, but that is not added for primary key.
      */
      packet->append(STRING_WITH_LEN("PRIMARY KEY"));
    }
    else if (key_info->flags & HA_NOSAME)
      packet->append(STRING_WITH_LEN("UNIQUE KEY "));
    else if (key_info->flags & HA_FULLTEXT)
      packet->append(STRING_WITH_LEN("FULLTEXT KEY "));
    else if (key_info->flags & HA_SPATIAL)
      packet->append(STRING_WITH_LEN("SPATIAL KEY "));
    else
      packet->append(STRING_WITH_LEN("KEY "));

    if (!found_primary)
     append_identifier(thd, packet, key_info->name, strlen(key_info->name));

    packet->append(STRING_WITH_LEN(" ("));

    for (uint j=0 ; j < key_info->key_parts ; j++,key_part++)
    {
      if (j)
        packet->append(',');

      if (key_part->field)
        append_identifier(thd,packet,key_part->field->field_name,
			  strlen(key_part->field->field_name));
      if (key_part->field &&
          (key_part->length !=
           table->field[key_part->fieldnr-1]->key_length() &&
           !(key_info->flags & (HA_FULLTEXT | HA_SPATIAL))))
      {
        char *end;
        buff[0] = '(';
        end= int10_to_str((long) key_part->length /
                          key_part->field->charset()->mbmaxlen,
                          buff + 1,10);
        *end++ = ')';
        packet->append(buff,(uint) (end-buff));
      }
    }
    packet->append(')');
    store_key_options(thd, packet, table, key_info);
    if (key_info->parser)
    {
      LEX_STRING *parser_name= plugin_name(key_info->parser);
      packet->append(STRING_WITH_LEN(" /*!50100 WITH PARSER "));
      append_identifier(thd, packet, parser_name->str, parser_name->length);
      packet->append(STRING_WITH_LEN(" */ "));
    }
  }

  /*
    Get possible foreign key definitions stored in InnoDB and append them
    to the CREATE TABLE statement
  */

  if ((for_str= file->get_foreign_key_create_info()))
  {
    packet->append(for_str, strlen(for_str));
    file->free_foreign_key_create_info(for_str);
  }

  packet->append(STRING_WITH_LEN("\n)"));
  if (!(thd->variables.sql_mode & MODE_NO_TABLE_OPTIONS) && !foreign_db_mode)
  {
    show_table_options= TRUE;
    /*
      Get possible table space definitions and append them
      to the CREATE TABLE statement
    */

    if ((for_str= file->get_tablespace_name(thd,0,0)))
    {
      packet->append(STRING_WITH_LEN(" /*!50100 TABLESPACE "));
      packet->append(for_str, strlen(for_str));
      packet->append(STRING_WITH_LEN(" STORAGE DISK */"));
      my_free(for_str);
    }

    /*
      IF   check_create_info
      THEN add ENGINE only if it was used when creating the table
    */
    if (!create_info_arg ||
        (create_info_arg->used_fields & HA_CREATE_USED_ENGINE))
    {
      if (thd->variables.sql_mode & (MODE_MYSQL323 | MODE_MYSQL40))
        packet->append(STRING_WITH_LEN(" TYPE="));
      else
        packet->append(STRING_WITH_LEN(" ENGINE="));
#ifdef WITH_PARTITION_STORAGE_ENGINE
    if (table->part_info)
      packet->append(ha_resolve_storage_engine_name(
                        table->part_info->default_engine_type));
    else
      packet->append(file->table_type());
#else
      packet->append(file->table_type());
#endif
    }

    /*
      Add AUTO_INCREMENT=... if there is an AUTO_INCREMENT column,
      and NEXT_ID > 1 (the default).  We must not print the clause
      for engines that do not support this as it would break the
      import of dumps, but as of this writing, the test for whether
      AUTO_INCREMENT columns are allowed and wether AUTO_INCREMENT=...
      is supported is identical, !(file->table_flags() & HA_NO_AUTO_INCREMENT))
      Because of that, we do not explicitly test for the feature,
      but may extrapolate its existence from that of an AUTO_INCREMENT column.
    */

    if (create_info.auto_increment_value > 1)
    {
      char *end;
      packet->append(STRING_WITH_LEN(" AUTO_INCREMENT="));
      end= longlong10_to_str(create_info.auto_increment_value, buff,10);
      packet->append(buff, (uint) (end - buff));
    }
    
    if (share->table_charset &&
	!(thd->variables.sql_mode & MODE_MYSQL323) &&
	!(thd->variables.sql_mode & MODE_MYSQL40))
    {
      /*
        IF   check_create_info
        THEN add DEFAULT CHARSET only if it was used when creating the table
      */
      if (!create_info_arg ||
          (create_info_arg->used_fields & HA_CREATE_USED_DEFAULT_CHARSET))
      {
        packet->append(STRING_WITH_LEN(" DEFAULT CHARSET="));
        packet->append(share->table_charset->csname);
        if (!(share->table_charset->state & MY_CS_PRIMARY))
        {
          packet->append(STRING_WITH_LEN(" COLLATE="));
          packet->append(table->s->table_charset->name);
        }
      }
    }

    if (share->min_rows)
    {
      char *end;
      packet->append(STRING_WITH_LEN(" MIN_ROWS="));
      end= longlong10_to_str(share->min_rows, buff, 10);
      packet->append(buff, (uint) (end- buff));
    }

    if (share->max_rows && !table_list->schema_table)
    {
      char *end;
      packet->append(STRING_WITH_LEN(" MAX_ROWS="));
      end= longlong10_to_str(share->max_rows, buff, 10);
      packet->append(buff, (uint) (end - buff));
    }

    if (share->avg_row_length)
    {
      char *end;
      packet->append(STRING_WITH_LEN(" AVG_ROW_LENGTH="));
      end= longlong10_to_str(share->avg_row_length, buff,10);
      packet->append(buff, (uint) (end - buff));
    }

    if (share->db_create_options & HA_OPTION_PACK_KEYS)
      packet->append(STRING_WITH_LEN(" PACK_KEYS=1"));
    if (share->db_create_options & HA_OPTION_NO_PACK_KEYS)
      packet->append(STRING_WITH_LEN(" PACK_KEYS=0"));
    /* We use CHECKSUM, instead of TABLE_CHECKSUM, for backward compability */
    if (share->db_create_options & HA_OPTION_CHECKSUM)
      packet->append(STRING_WITH_LEN(" CHECKSUM=1"));
    if (share->db_create_options & HA_OPTION_DELAY_KEY_WRITE)
      packet->append(STRING_WITH_LEN(" DELAY_KEY_WRITE=1"));
    if (create_info.row_type != ROW_TYPE_DEFAULT)
    {
      packet->append(STRING_WITH_LEN(" ROW_FORMAT="));
      packet->append(ha_row_type[(uint) create_info.row_type]);
    }
    if (table->s->key_block_size)
    {
      char *end;
      packet->append(STRING_WITH_LEN(" KEY_BLOCK_SIZE="));
      end= longlong10_to_str(table->s->key_block_size, buff, 10);
      packet->append(buff, (uint) (end - buff));
    }
    table->file->append_create_info(packet);
    if (share->comment.length)
    {
      packet->append(STRING_WITH_LEN(" COMMENT="));
      append_unescaped(packet, share->comment.str, share->comment.length);
    }
    if (share->connect_string.length)
    {
      packet->append(STRING_WITH_LEN(" CONNECTION="));
      append_unescaped(packet, share->connect_string.str, share->connect_string.length);
    }
    append_directory(thd, packet, "DATA",  create_info.data_file_name);
    append_directory(thd, packet, "INDEX", create_info.index_file_name);
  }
#ifdef WITH_PARTITION_STORAGE_ENGINE
  {
    /*
      Partition syntax for CREATE TABLE is at the end of the syntax.
    */
    uint part_syntax_len;
    char *part_syntax;
    if (table->part_info &&
        (!table->part_info->is_auto_partitioned) &&
        ((part_syntax= generate_partition_syntax(table->part_info,
                                                  &part_syntax_len,
                                                  FALSE,
                                                  show_table_options,
                                                  NULL, NULL))))
    {
       table->part_info->set_show_version_string(packet);
       packet->append(part_syntax, part_syntax_len);
       packet->append(STRING_WITH_LEN(" */"));
       my_free(part_syntax);
    }
  }
#endif
  tmp_restore_column_map(table->read_set, old_map);
  DBUG_RETURN(0);
}


static void store_key_options(THD *thd, String *packet, TABLE *table,
                              KEY *key_info)
{
  bool limited_mysql_mode= (thd->variables.sql_mode &
                            (MODE_NO_FIELD_OPTIONS | MODE_MYSQL323 |
                             MODE_MYSQL40)) != 0;
  bool foreign_db_mode=  (thd->variables.sql_mode & (MODE_POSTGRESQL |
                                                     MODE_ORACLE |
                                                     MODE_MSSQL |
                                                     MODE_DB2 |
                                                     MODE_MAXDB |
                                                     MODE_ANSI)) != 0;
  char *end, buff[32];

  if (!(thd->variables.sql_mode & MODE_NO_KEY_OPTIONS) &&
      !limited_mysql_mode && !foreign_db_mode)
  {

    if (key_info->algorithm == HA_KEY_ALG_BTREE)
      packet->append(STRING_WITH_LEN(" USING BTREE"));

    if (key_info->algorithm == HA_KEY_ALG_HASH)
      packet->append(STRING_WITH_LEN(" USING HASH"));

    /* send USING only in non-default case: non-spatial rtree */
    if ((key_info->algorithm == HA_KEY_ALG_RTREE) &&
        !(key_info->flags & HA_SPATIAL))
      packet->append(STRING_WITH_LEN(" USING RTREE"));

    if ((key_info->flags & HA_USES_BLOCK_SIZE) &&
        table->s->key_block_size != key_info->block_size)
    {
      packet->append(STRING_WITH_LEN(" KEY_BLOCK_SIZE="));
      end= longlong10_to_str(key_info->block_size, buff, 10);
      packet->append(buff, (uint) (end - buff));
    }
    DBUG_ASSERT(test(key_info->flags & HA_USES_COMMENT) == 
               (key_info->comment.length > 0));
    if (key_info->flags & HA_USES_COMMENT)
    {
      packet->append(STRING_WITH_LEN(" COMMENT "));
      append_unescaped(packet, key_info->comment.str, 
                       key_info->comment.length);
    }
  }
}


void
view_store_options(THD *thd, TABLE_LIST *table, String *buff)
{
  append_algorithm(table, buff);
  append_definer(thd, buff, &table->definer.user, &table->definer.host);
  if (table->view_suid)
    buff->append(STRING_WITH_LEN("SQL SECURITY DEFINER "));
  else
    buff->append(STRING_WITH_LEN("SQL SECURITY INVOKER "));
}


/*
  Append DEFINER clause to the given buffer.
  
  SYNOPSIS
    append_definer()
    thd           [in] thread handle
    buffer        [inout] buffer to hold DEFINER clause
    definer_user  [in] user name part of definer
    definer_host  [in] host name part of definer
*/

static void append_algorithm(TABLE_LIST *table, String *buff)
{
  buff->append(STRING_WITH_LEN("ALGORITHM="));
  switch ((int8)table->algorithm) {
  case VIEW_ALGORITHM_UNDEFINED:
    buff->append(STRING_WITH_LEN("UNDEFINED "));
    break;
  case VIEW_ALGORITHM_TMPTABLE:
    buff->append(STRING_WITH_LEN("TEMPTABLE "));
    break;
  case VIEW_ALGORITHM_MERGE:
    buff->append(STRING_WITH_LEN("MERGE "));
    break;
  default:
    DBUG_ASSERT(0); // never should happen
  }
}

/*
  Append DEFINER clause to the given buffer.
  
  SYNOPSIS
    append_definer()
    thd           [in] thread handle
    buffer        [inout] buffer to hold DEFINER clause
    definer_user  [in] user name part of definer
    definer_host  [in] host name part of definer
*/

void append_definer(THD *thd, String *buffer, const LEX_STRING *definer_user,
                    const LEX_STRING *definer_host)
{
  buffer->append(STRING_WITH_LEN("DEFINER="));
  append_identifier(thd, buffer, definer_user->str, definer_user->length);
  buffer->append('@');
  append_identifier(thd, buffer, definer_host->str, definer_host->length);
  buffer->append(' ');
}


int
view_store_create_info(THD *thd, TABLE_LIST *table, String *buff)
{
  my_bool compact_view_name= TRUE;
  my_bool foreign_db_mode= (thd->variables.sql_mode & (MODE_POSTGRESQL |
                                                       MODE_ORACLE |
                                                       MODE_MSSQL |
                                                       MODE_DB2 |
                                                       MODE_MAXDB |
                                                       MODE_ANSI)) != 0;

  if (!thd->db || strcmp(thd->db, table->view_db.str))
    /*
      print compact view name if the view belongs to the current database
    */
    compact_view_name= table->compact_view_format= FALSE;
  else
  {
    /*
      Compact output format for view body can be used
      if this view only references table inside it's own db
    */
    TABLE_LIST *tbl;
    table->compact_view_format= TRUE;
    for (tbl= thd->lex->query_tables;
         tbl;
         tbl= tbl->next_global)
    {
      if (strcmp(table->view_db.str, tbl->view ? tbl->view_db.str :tbl->db)!= 0)
      {
        table->compact_view_format= FALSE;
        break;
      }
    }
  }

  buff->append(STRING_WITH_LEN("CREATE "));
  if (!foreign_db_mode)
  {
    view_store_options(thd, table, buff);
  }
  buff->append(STRING_WITH_LEN("VIEW "));
  if (!compact_view_name)
  {
    append_identifier(thd, buff, table->view_db.str, table->view_db.length);
    buff->append('.');
  }
  append_identifier(thd, buff, table->view_name.str, table->view_name.length);
  buff->append(STRING_WITH_LEN(" AS "));

  /*
    We can't just use table->query, because our SQL_MODE may trigger
    a different syntax, like when ANSI_QUOTES is defined.
  */
  table->view->unit.print(buff, QT_ORDINARY);

  if (table->with_check != VIEW_CHECK_NONE)
  {
    if (table->with_check == VIEW_CHECK_LOCAL)
      buff->append(STRING_WITH_LEN(" WITH LOCAL CHECK OPTION"));
    else
      buff->append(STRING_WITH_LEN(" WITH CASCADED CHECK OPTION"));
  }
  return 0;
}


/****************************************************************************
  Return info about all processes
  returns for each thread: thread id, user, host, db, command, info
****************************************************************************/

class thread_info :public ilink {
public:
  static void *operator new(size_t size)
  {
    return (void*) sql_alloc((uint) size);
  }
  static void operator delete(void *ptr __attribute__((unused)),
                              size_t size __attribute__((unused)))
  { TRASH(ptr, size); }

  ulong thread_id;
  time_t start_time;
  uint   command;
  const char *user,*host,*db,*proc_info,*state_info;
  char *query;
};

#ifdef HAVE_EXPLICIT_TEMPLATE_INSTANTIATION
template class I_List<thread_info>;
#endif

static const char *thread_state_info(THD *tmp)
{
#ifndef EMBEDDED_LIBRARY
  if (tmp->net.reading_or_writing)
  {
    if (tmp->net.reading_or_writing == 2)
      return "Writing to net";
    else if (tmp->get_command() == COM_SLEEP)
      return "";
    else
      return "Reading from net";
  }
  else
#endif
  {
    if (tmp->proc_info)
      return tmp->proc_info;
    else if (tmp->mysys_var && tmp->mysys_var->current_cond)
      return "Waiting on cond";
    else
      return NULL;
  }
}

void mysqld_list_processes(THD *thd,const char *user, bool verbose)
{
  Item *field;
  List<Item> field_list;
  I_List<thread_info> thread_infos;
  ulong max_query_length= (verbose ? thd->variables.max_allowed_packet :
			   PROCESS_LIST_WIDTH);
  Protocol *protocol= thd->protocol;
  DBUG_ENTER("mysqld_list_processes");

  field_list.push_back(new Item_int("Id", 0, MY_INT32_NUM_DECIMAL_DIGITS));
  field_list.push_back(new Item_empty_string("User",16));
  field_list.push_back(new Item_empty_string("Host",LIST_PROCESS_HOST_LEN));
  field_list.push_back(field=new Item_empty_string("db",NAME_CHAR_LEN));
  field->maybe_null=1;
  field_list.push_back(new Item_empty_string("Command",16));
  field_list.push_back(field= new Item_return_int("Time",7, MYSQL_TYPE_LONG));
  field->unsigned_flag= 0;
  field_list.push_back(field=new Item_empty_string("State",30));
  field->maybe_null=1;
  field_list.push_back(field=new Item_empty_string("Info",max_query_length));
  field->maybe_null=1;
  if (protocol->send_result_set_metadata(&field_list,
                            Protocol::SEND_NUM_ROWS | Protocol::SEND_EOF))
    DBUG_VOID_RETURN;

  mysql_mutex_lock(&LOCK_thread_count); // For unlink from list
  if (!thd->killed)
  {
    I_List_iterator<THD> it(threads);
    THD *tmp;
    while ((tmp=it++))
    {
      Security_context *tmp_sctx= tmp->security_ctx;
      struct st_my_thread_var *mysys_var;
      if ((tmp->vio_ok() || tmp->system_thread) &&
          (!user || (tmp_sctx->user && !strcmp(tmp_sctx->user, user))))
      {
        thread_info *thd_info= new thread_info;

        thd_info->thread_id=tmp->thread_id;
        thd_info->user= thd->strdup(tmp_sctx->user ? tmp_sctx->user :
                                    (tmp->system_thread ?
                                     "system user" : "unauthenticated user"));
	if (tmp->peer_port && (tmp_sctx->host || tmp_sctx->ip) &&
            thd->security_ctx->host_or_ip[0])
	{
	  if ((thd_info->host= (char*) thd->alloc(LIST_PROCESS_HOST_LEN+1)))
	    my_snprintf((char *) thd_info->host, LIST_PROCESS_HOST_LEN,
			"%s:%u", tmp_sctx->host_or_ip, tmp->peer_port);
	}
	else
	  thd_info->host= thd->strdup(tmp_sctx->host_or_ip[0] ? 
                                      tmp_sctx->host_or_ip : 
                                      tmp_sctx->host ? tmp_sctx->host : "");
        if ((thd_info->db=tmp->db))             // Safe test
          thd_info->db=thd->strdup(thd_info->db);
<<<<<<< HEAD
        thd_info->command=(int) tmp->get_command();
=======
        thd_info->command=(int) tmp->command;
        mysql_mutex_lock(&tmp->LOCK_thd_data);
>>>>>>> d23a41d5
        if ((mysys_var= tmp->mysys_var))
          mysql_mutex_lock(&mysys_var->mutex);
        thd_info->proc_info= (char*) (tmp->killed == THD::KILL_CONNECTION? "Killed" : 0);
        thd_info->state_info= thread_state_info(tmp);
        if (mysys_var)
          mysql_mutex_unlock(&mysys_var->mutex);

        thd_info->query=0;
        /* Lock THD mutex that protects its data when looking at it. */
        if (tmp->query())
        {
          uint length= min(max_query_length, tmp->query_length());
          thd_info->query= (char*) thd->strmake(tmp->query(),length);
        }
        mysql_mutex_unlock(&tmp->LOCK_thd_data);
        thd_info->start_time= tmp->start_time;
        thread_infos.append(thd_info);
      }
    }
  }
  mysql_mutex_unlock(&LOCK_thread_count);

  thread_info *thd_info;
  time_t now= my_time(0);
  while ((thd_info=thread_infos.get()))
  {
    protocol->prepare_for_resend();
    protocol->store((ulonglong) thd_info->thread_id);
    protocol->store(thd_info->user, system_charset_info);
    protocol->store(thd_info->host, system_charset_info);
    protocol->store(thd_info->db, system_charset_info);
    if (thd_info->proc_info)
      protocol->store(thd_info->proc_info, system_charset_info);
    else
      protocol->store(command_name[thd_info->command].str, system_charset_info);
    if (thd_info->start_time)
      protocol->store_long ((longlong) (now - thd_info->start_time));
    else
      protocol->store_null();
    protocol->store(thd_info->state_info, system_charset_info);
    protocol->store(thd_info->query, system_charset_info);
    if (protocol->write())
      break; /* purecov: inspected */
  }
  my_eof(thd);
  DBUG_VOID_RETURN;
}

int fill_schema_processlist(THD* thd, TABLE_LIST* tables, Item* cond)
{
  TABLE *table= tables->table;
  CHARSET_INFO *cs= system_charset_info;
  char *user;
  time_t now= my_time(0);
  DBUG_ENTER("fill_process_list");

  user= thd->security_ctx->master_access & PROCESS_ACL ?
        NullS : thd->security_ctx->priv_user;

  mysql_mutex_lock(&LOCK_thread_count);

  if (!thd->killed)
  {
    I_List_iterator<THD> it(threads);
    THD* tmp;

    while ((tmp= it++))
    {
      Security_context *tmp_sctx= tmp->security_ctx;
      struct st_my_thread_var *mysys_var;
      const char *val;

      if ((!tmp->vio_ok() && !tmp->system_thread) ||
          (user && (!tmp_sctx->user || strcmp(tmp_sctx->user, user))))
        continue;

      restore_record(table, s->default_values);
      /* ID */
      table->field[0]->store((longlong) tmp->thread_id, TRUE);
      /* USER */
      val= tmp_sctx->user ? tmp_sctx->user :
            (tmp->system_thread ? "system user" : "unauthenticated user");
      table->field[1]->store(val, strlen(val), cs);
      /* HOST */
      if (tmp->peer_port && (tmp_sctx->host || tmp_sctx->ip) &&
          thd->security_ctx->host_or_ip[0])
      {
        char host[LIST_PROCESS_HOST_LEN + 1];
        my_snprintf(host, LIST_PROCESS_HOST_LEN, "%s:%u",
                    tmp_sctx->host_or_ip, tmp->peer_port);
        table->field[2]->store(host, strlen(host), cs);
      }
      else
        table->field[2]->store(tmp_sctx->host_or_ip,
                               strlen(tmp_sctx->host_or_ip), cs);
      /* DB */
      if (tmp->db)
      {
        table->field[3]->store(tmp->db, strlen(tmp->db), cs);
        table->field[3]->set_notnull();
      }

      mysql_mutex_lock(&tmp->LOCK_thd_data);
      if ((mysys_var= tmp->mysys_var))
        mysql_mutex_lock(&mysys_var->mutex);
      /* COMMAND */
      if ((val= (char *) (tmp->killed == THD::KILL_CONNECTION? "Killed" : 0)))
        table->field[4]->store(val, strlen(val), cs);
      else
        table->field[4]->store(command_name[tmp->get_command()].str,
                               command_name[tmp->get_command()].length, cs);
      /* MYSQL_TIME */
      table->field[5]->store((longlong)(tmp->start_time ?
                                      now - tmp->start_time : 0), FALSE);
      /* STATE */
      if ((val= thread_state_info(tmp)))
      {
        table->field[6]->store(val, strlen(val), cs);
        table->field[6]->set_notnull();
      }

      if (mysys_var)
        mysql_mutex_unlock(&mysys_var->mutex);
      mysql_mutex_unlock(&tmp->LOCK_thd_data);

      /* INFO */
      /* Lock THD mutex that protects its data when looking at it. */
      mysql_mutex_lock(&tmp->LOCK_thd_data);
      if (tmp->query())
      {
        table->field[7]->store(tmp->query(),
                               min(PROCESS_LIST_INFO_WIDTH,
                                   tmp->query_length()), cs);
        table->field[7]->set_notnull();
      }
      mysql_mutex_unlock(&tmp->LOCK_thd_data);

      if (schema_table_store_record(thd, table))
      {
        mysql_mutex_unlock(&LOCK_thread_count);
        DBUG_RETURN(1);
      }
    }
  }

  mysql_mutex_unlock(&LOCK_thread_count);
  DBUG_RETURN(0);
}

/*****************************************************************************
  Status functions
*****************************************************************************/

static DYNAMIC_ARRAY all_status_vars;
static bool status_vars_inited= 0;

C_MODE_START
static int show_var_cmp(const void *var1, const void *var2)
{
  return strcmp(((SHOW_VAR*)var1)->name, ((SHOW_VAR*)var2)->name);
}
C_MODE_END

/*
  deletes all the SHOW_UNDEF elements from the array and calls
  delete_dynamic() if it's completely empty.
*/
static void shrink_var_array(DYNAMIC_ARRAY *array)
{
  uint a,b;
  SHOW_VAR *all= dynamic_element(array, 0, SHOW_VAR *);

  for (a= b= 0; b < array->elements; b++)
    if (all[b].type != SHOW_UNDEF)
      all[a++]= all[b];
  if (a)
  {
    bzero(all+a, sizeof(SHOW_VAR)); // writing NULL-element to the end
    array->elements= a;
  }
  else // array is completely empty - delete it
    delete_dynamic(array);
}

/*
  Adds an array of SHOW_VAR entries to the output of SHOW STATUS

  SYNOPSIS
    add_status_vars(SHOW_VAR *list)
    list - an array of SHOW_VAR entries to add to all_status_vars
           the last entry must be {0,0,SHOW_UNDEF}

  NOTE
    The handling of all_status_vars[] is completely internal, it's allocated
    automatically when something is added to it, and deleted completely when
    the last entry is removed.

    As a special optimization, if add_status_vars() is called before
    init_status_vars(), it assumes "startup mode" - neither concurrent access
    to the array nor SHOW STATUS are possible (thus it skips locks and qsort)

    The last entry of the all_status_vars[] should always be {0,0,SHOW_UNDEF}
*/
int add_status_vars(SHOW_VAR *list)
{
  int res= 0;
  if (status_vars_inited)
    mysql_mutex_lock(&LOCK_status);
  if (!all_status_vars.buffer && // array is not allocated yet - do it now
      my_init_dynamic_array(&all_status_vars, sizeof(SHOW_VAR), 200, 20))
  {
    res= 1;
    goto err;
  }
  while (list->name)
    res|= insert_dynamic(&all_status_vars, (uchar*)list++);
  res|= insert_dynamic(&all_status_vars, (uchar*)list); // appending NULL-element
  all_status_vars.elements--; // but next insert_dynamic should overwite it
  if (status_vars_inited)
    sort_dynamic(&all_status_vars, show_var_cmp);
err:
  if (status_vars_inited)
    mysql_mutex_unlock(&LOCK_status);
  return res;
}

/*
  Make all_status_vars[] usable for SHOW STATUS

  NOTE
    See add_status_vars(). Before init_status_vars() call, add_status_vars()
    works in a special fast "startup" mode. Thus init_status_vars()
    should be called as late as possible but before enabling multi-threading.
*/
void init_status_vars()
{
  status_vars_inited=1;
  sort_dynamic(&all_status_vars, show_var_cmp);
}

void reset_status_vars()
{
  SHOW_VAR *ptr= (SHOW_VAR*) all_status_vars.buffer;
  SHOW_VAR *last= ptr + all_status_vars.elements;
  for (; ptr < last; ptr++)
  {
    /* Note that SHOW_LONG_NOFLUSH variables are not reset */
    if (ptr->type == SHOW_LONG)
      *(ulong*) ptr->value= 0;
  }  
}

/*
  catch-all cleanup function, cleans up everything no matter what

  DESCRIPTION
    This function is not strictly required if all add_to_status/
    remove_status_vars are properly paired, but it's a safety measure that
    deletes everything from the all_status_vars[] even if some
    remove_status_vars were forgotten
*/
void free_status_vars()
{
  delete_dynamic(&all_status_vars);
}

/*
  Removes an array of SHOW_VAR entries from the output of SHOW STATUS

  SYNOPSIS
    remove_status_vars(SHOW_VAR *list)
    list - an array of SHOW_VAR entries to remove to all_status_vars
           the last entry must be {0,0,SHOW_UNDEF}

  NOTE
    there's lots of room for optimizing this, especially in non-sorted mode,
    but nobody cares - it may be called only in case of failed plugin
    initialization in the mysqld startup.
*/

void remove_status_vars(SHOW_VAR *list)
{
  if (status_vars_inited)
  {
    mysql_mutex_lock(&LOCK_status);
    SHOW_VAR *all= dynamic_element(&all_status_vars, 0, SHOW_VAR *);
    int a= 0, b= all_status_vars.elements, c= (a+b)/2;

    for (; list->name; list++)
    {
      int res= 0;
      for (a= 0, b= all_status_vars.elements; b-a > 1; c= (a+b)/2)
      {
        res= show_var_cmp(list, all+c);
        if (res < 0)
          b= c;
        else if (res > 0)
          a= c;
        else
          break;
      }
      if (res == 0)
        all[c].type= SHOW_UNDEF;
    }
    shrink_var_array(&all_status_vars);
    mysql_mutex_unlock(&LOCK_status);
  }
  else
  {
    SHOW_VAR *all= dynamic_element(&all_status_vars, 0, SHOW_VAR *);
    uint i;
    for (; list->name; list++)
    {
      for (i= 0; i < all_status_vars.elements; i++)
      {
        if (show_var_cmp(list, all+i))
          continue;
        all[i].type= SHOW_UNDEF;
        break;
      }
    }
    shrink_var_array(&all_status_vars);
  }
}

inline void make_upper(char *buf)
{
  for (; *buf; buf++)
    *buf= my_toupper(system_charset_info, *buf);
}

static bool show_status_array(THD *thd, const char *wild,
                              SHOW_VAR *variables,
                              enum enum_var_type value_type,
                              struct system_status_var *status_var,
                              const char *prefix, TABLE *table,
                              bool ucase_names,
                              Item *cond)
{
  my_aligned_storage<SHOW_VAR_FUNC_BUFF_SIZE, MY_ALIGNOF(long)> buffer;
  char * const buff= buffer.data;
  char *prefix_end;
  /* the variable name should not be longer than 64 characters */
  char name_buffer[64];
  int len;
  LEX_STRING null_lex_str;
  SHOW_VAR tmp, *var;
  Item *partial_cond= 0;
  enum_check_fields save_count_cuted_fields= thd->count_cuted_fields;
  bool res= FALSE;
  CHARSET_INFO *charset= system_charset_info;
  DBUG_ENTER("show_status_array");

  thd->count_cuted_fields= CHECK_FIELD_WARN;  
  null_lex_str.str= 0;				// For sys_var->value_ptr()
  null_lex_str.length= 0;

  prefix_end=strnmov(name_buffer, prefix, sizeof(name_buffer)-1);
  if (*prefix)
    *prefix_end++= '_';
  len=name_buffer + sizeof(name_buffer) - prefix_end;
  partial_cond= make_cond_for_info_schema(cond, table->pos_in_table_list);

  for (; variables->name; variables++)
  {
    strnmov(prefix_end, variables->name, len);
    name_buffer[sizeof(name_buffer)-1]=0;       /* Safety */
    if (ucase_names)
      make_upper(name_buffer);

    restore_record(table, s->default_values);
    table->field[0]->store(name_buffer, strlen(name_buffer),
                           system_charset_info);
    /*
      if var->type is SHOW_FUNC, call the function.
      Repeat as necessary, if new var is again SHOW_FUNC
    */
    for (var=variables; var->type == SHOW_FUNC; var= &tmp)
      ((mysql_show_var_func)(var->value))(thd, &tmp, buff);

    SHOW_TYPE show_type=var->type;
    if (show_type == SHOW_ARRAY)
    {
      show_status_array(thd, wild, (SHOW_VAR *) var->value, value_type,
                        status_var, name_buffer, table, ucase_names, partial_cond);
    }
    else
    {
      if (!(wild && wild[0] && wild_case_compare(system_charset_info,
                                                 name_buffer, wild)) &&
          (!partial_cond || partial_cond->val_int()))
      {
        char *value=var->value;
        const char *pos, *end;                  // We assign a lot of const's

        mysql_mutex_lock(&LOCK_global_system_variables);

        if (show_type == SHOW_SYS)
        {
          sys_var *var= ((sys_var *) value);
          show_type= var->show_type();
          value= (char*) var->value_ptr(thd, value_type, &null_lex_str);
          charset= var->charset(thd);
        }

        pos= end= buff;
        /*
          note that value may be == buff. All SHOW_xxx code below
          should still work in this case
        */
        switch (show_type) {
        case SHOW_DOUBLE_STATUS:
          value= ((char *) status_var + (ulong) value);
          /* fall through */
        case SHOW_DOUBLE:
          /* 6 is the default precision for '%f' in sprintf() */
          end= buff + my_fcvt(*(double *) value, 6, buff, NULL);
          break;
        case SHOW_LONG_STATUS:
          value= ((char *) status_var + (ulong) value);
          /* fall through */
        case SHOW_LONG:
        case SHOW_LONG_NOFLUSH: // the difference lies in refresh_status()
          end= int10_to_str(*(long*) value, buff, 10);
          break;
        case SHOW_LONGLONG_STATUS:
          value= ((char *) status_var + (ulonglong) value);
          /* fall through */
        case SHOW_LONGLONG:
          end= longlong10_to_str(*(longlong*) value, buff, 10);
          break;
        case SHOW_HA_ROWS:
          end= longlong10_to_str((longlong) *(ha_rows*) value, buff, 10);
          break;
        case SHOW_BOOL:
          end= strmov(buff, *(bool*) value ? "ON" : "OFF");
          break;
        case SHOW_MY_BOOL:
          end= strmov(buff, *(my_bool*) value ? "ON" : "OFF");
          break;
        case SHOW_INT:
          end= int10_to_str((long) *(uint32*) value, buff, 10);
          break;
        case SHOW_HAVE:
        {
          SHOW_COMP_OPTION tmp= *(SHOW_COMP_OPTION*) value;
          pos= show_comp_option_name[(int) tmp];
          end= strend(pos);
          break;
        }
        case SHOW_CHAR:
        {
          if (!(pos= value))
            pos= "";
          end= strend(pos);
          break;
        }
       case SHOW_CHAR_PTR:
        {
          if (!(pos= *(char**) value))
            pos= "";
          end= strend(pos);
          break;
        }
        case SHOW_LEX_STRING:
        {
          LEX_STRING *ls=(LEX_STRING*)value;
          if (!(pos= ls->str))
            end= pos= "";
          else
            end= pos + ls->length;
          break;
        }
        case SHOW_KEY_CACHE_LONG:
          value= (char*) dflt_key_cache + (ulong)value;
          end= int10_to_str(*(long*) value, buff, 10);
          break;
        case SHOW_KEY_CACHE_LONGLONG:
          value= (char*) dflt_key_cache + (ulong)value;
	  end= longlong10_to_str(*(longlong*) value, buff, 10);
	  break;
        case SHOW_UNDEF:
          break;                                        // Return empty string
        case SHOW_SYS:                                  // Cannot happen
        default:
          DBUG_ASSERT(0);
          break;
        }
        table->field[1]->store(pos, (uint32) (end - pos), charset);
        thd->count_cuted_fields= CHECK_FIELD_IGNORE;
        table->field[1]->set_notnull();

        mysql_mutex_unlock(&LOCK_global_system_variables);

        if (schema_table_store_record(thd, table))
        {
          res= TRUE;
          goto end;
        }
      }
    }
  }
end:
  thd->count_cuted_fields= save_count_cuted_fields;
  DBUG_RETURN(res);
}


/* collect status for all running threads */

void calc_sum_of_all_status(STATUS_VAR *to)
{
  DBUG_ENTER("calc_sum_of_all_status");

  /* Ensure that thread id not killed during loop */
  mysql_mutex_lock(&LOCK_thread_count); // For unlink from list

  I_List_iterator<THD> it(threads);
  THD *tmp;
  
  /* Get global values as base */
  *to= global_status_var;
  
  /* Add to this status from existing threads */
  while ((tmp= it++))
    add_to_status(to, &tmp->status_var);
  
  mysql_mutex_unlock(&LOCK_thread_count);
  DBUG_VOID_RETURN;
}


/* This is only used internally, but we need it here as a forward reference */
extern ST_SCHEMA_TABLE schema_tables[];

typedef struct st_lookup_field_values
{
  LEX_STRING db_value, table_value;
  bool wild_db_value, wild_table_value;
} LOOKUP_FIELD_VALUES;


/*
  Store record to I_S table, convert HEAP table
  to MyISAM if necessary

  SYNOPSIS
    schema_table_store_record()
    thd                   thread handler
    table                 Information schema table to be updated

  RETURN
    0	                  success
    1	                  error
*/

bool schema_table_store_record(THD *thd, TABLE *table)
{
  int error;
  if ((error= table->file->ha_write_row(table->record[0])))
  {
    TMP_TABLE_PARAM *param= table->pos_in_table_list->schema_table_param;

    if (create_myisam_from_heap(thd, table, param->start_recinfo, 
                                &param->recinfo, error, FALSE, NULL))
      return 1;
  }
  return 0;
}


int make_table_list(THD *thd, SELECT_LEX *sel,
                    LEX_STRING *db_name, LEX_STRING *table_name)
{
  Table_ident *table_ident;
  table_ident= new Table_ident(thd, *db_name, *table_name, 1);
  sel->init_query();
  if (!sel->add_table_to_list(thd, table_ident, 0, 0, TL_READ, MDL_SHARED_READ))
    return 1;
  return 0;
}


/**
  @brief    Get lookup value from the part of 'WHERE' condition 

  @details This function gets lookup value from 
           the part of 'WHERE' condition if it's possible and 
           fill appropriate lookup_field_vals struct field
           with this value.

  @param[in]      thd                   thread handler
  @param[in]      item_func             part of WHERE condition
  @param[in]      table                 I_S table
  @param[in, out] lookup_field_vals     Struct which holds lookup values 

  @return
    0             success
    1             error, there can be no matching records for the condition
*/

bool get_lookup_value(THD *thd, Item_func *item_func,
                      TABLE_LIST *table, 
                      LOOKUP_FIELD_VALUES *lookup_field_vals)
{
  ST_SCHEMA_TABLE *schema_table= table->schema_table;
  ST_FIELD_INFO *field_info= schema_table->fields_info;
  const char *field_name1= schema_table->idx_field1 >= 0 ?
    field_info[schema_table->idx_field1].field_name : "";
  const char *field_name2= schema_table->idx_field2 >= 0 ?
    field_info[schema_table->idx_field2].field_name : "";

  if (item_func->functype() == Item_func::EQ_FUNC ||
      item_func->functype() == Item_func::EQUAL_FUNC)
  {
    int idx_field, idx_val;
    char tmp[MAX_FIELD_WIDTH];
    String *tmp_str, str_buff(tmp, sizeof(tmp), system_charset_info);
    Item_field *item_field;
    CHARSET_INFO *cs= system_charset_info;

    if (item_func->arguments()[0]->type() == Item::FIELD_ITEM &&
        item_func->arguments()[1]->const_item())
    {
      idx_field= 0;
      idx_val= 1;
    }
    else if (item_func->arguments()[1]->type() == Item::FIELD_ITEM &&
             item_func->arguments()[0]->const_item())
    {
      idx_field= 1;
      idx_val= 0;
    }
    else
      return 0;

    item_field= (Item_field*) item_func->arguments()[idx_field];
    if (table->table != item_field->field->table)
      return 0;
    tmp_str= item_func->arguments()[idx_val]->val_str(&str_buff);

    /* impossible value */
    if (!tmp_str)
      return 1;

    /* Lookup value is database name */
    if (!cs->coll->strnncollsp(cs, (uchar *) field_name1, strlen(field_name1),
                               (uchar *) item_field->field_name,
                               strlen(item_field->field_name), 0))
    {
      thd->make_lex_string(&lookup_field_vals->db_value, tmp_str->ptr(),
                           tmp_str->length(), FALSE);
    }
    /* Lookup value is table name */
    else if (!cs->coll->strnncollsp(cs, (uchar *) field_name2,
                                    strlen(field_name2),
                                    (uchar *) item_field->field_name,
                                    strlen(item_field->field_name), 0))
    {
      thd->make_lex_string(&lookup_field_vals->table_value, tmp_str->ptr(),
                           tmp_str->length(), FALSE);
    }
  }
  return 0;
}


/**
  @brief    Calculates lookup values from 'WHERE' condition 

  @details This function calculates lookup value(database name, table name)
           from 'WHERE' condition if it's possible and 
           fill lookup_field_vals struct fields with these values.

  @param[in]      thd                   thread handler
  @param[in]      cond                  WHERE condition
  @param[in]      table                 I_S table
  @param[in, out] lookup_field_vals     Struct which holds lookup values 

  @return
    0             success
    1             error, there can be no matching records for the condition
*/

bool calc_lookup_values_from_cond(THD *thd, Item *cond, TABLE_LIST *table,
                                  LOOKUP_FIELD_VALUES *lookup_field_vals)
{
  if (!cond)
    return 0;

  if (cond->type() == Item::COND_ITEM)
  {
    if (((Item_cond*) cond)->functype() == Item_func::COND_AND_FUNC)
    {
      List_iterator<Item> li(*((Item_cond*) cond)->argument_list());
      Item *item;
      while ((item= li++))
      {
        if (item->type() == Item::FUNC_ITEM)
        {
          if (get_lookup_value(thd, (Item_func*)item, table, lookup_field_vals))
            return 1;
        }
        else
        {
          if (calc_lookup_values_from_cond(thd, item, table, lookup_field_vals))
            return 1;
        }
      }
    }
    return 0;
  }
  else if (cond->type() == Item::FUNC_ITEM &&
           get_lookup_value(thd, (Item_func*) cond, table, lookup_field_vals))
    return 1;
  return 0;
}


bool uses_only_table_name_fields(Item *item, TABLE_LIST *table)
{
  if (item->type() == Item::FUNC_ITEM)
  {
    Item_func *item_func= (Item_func*)item;
    for (uint i=0; i<item_func->argument_count(); i++)
    {
      if (!uses_only_table_name_fields(item_func->arguments()[i], table))
        return 0;
    }
  }
  else if (item->type() == Item::FIELD_ITEM)
  {
    Item_field *item_field= (Item_field*)item;
    CHARSET_INFO *cs= system_charset_info;
    ST_SCHEMA_TABLE *schema_table= table->schema_table;
    ST_FIELD_INFO *field_info= schema_table->fields_info;
    const char *field_name1= schema_table->idx_field1 >= 0 ?
      field_info[schema_table->idx_field1].field_name : "";
    const char *field_name2= schema_table->idx_field2 >= 0 ?
      field_info[schema_table->idx_field2].field_name : "";
    if (table->table != item_field->field->table ||
        (cs->coll->strnncollsp(cs, (uchar *) field_name1, strlen(field_name1),
                               (uchar *) item_field->field_name,
                               strlen(item_field->field_name), 0) &&
         cs->coll->strnncollsp(cs, (uchar *) field_name2, strlen(field_name2),
                               (uchar *) item_field->field_name,
                               strlen(item_field->field_name), 0)))
      return 0;
  }
  else if (item->type() == Item::REF_ITEM)
    return uses_only_table_name_fields(item->real_item(), table);

  if (item->type() == Item::SUBSELECT_ITEM && !item->const_item())
    return 0;

  return 1;
}


static Item * make_cond_for_info_schema(Item *cond, TABLE_LIST *table)
{
  if (!cond)
    return (Item*) 0;
  if (cond->type() == Item::COND_ITEM)
  {
    if (((Item_cond*) cond)->functype() == Item_func::COND_AND_FUNC)
    {
      /* Create new top level AND item */
      Item_cond_and *new_cond=new Item_cond_and;
      if (!new_cond)
	return (Item*) 0;
      List_iterator<Item> li(*((Item_cond*) cond)->argument_list());
      Item *item;
      while ((item=li++))
      {
	Item *fix= make_cond_for_info_schema(item, table);
	if (fix)
	  new_cond->argument_list()->push_back(fix);
      }
      switch (new_cond->argument_list()->elements) {
      case 0:
	return (Item*) 0;
      case 1:
	return new_cond->argument_list()->head();
      default:
	new_cond->quick_fix_field();
	return new_cond;
      }
    }
    else
    {						// Or list
      Item_cond_or *new_cond=new Item_cond_or;
      if (!new_cond)
	return (Item*) 0;
      List_iterator<Item> li(*((Item_cond*) cond)->argument_list());
      Item *item;
      while ((item=li++))
      {
	Item *fix=make_cond_for_info_schema(item, table);
	if (!fix)
	  return (Item*) 0;
	new_cond->argument_list()->push_back(fix);
      }
      new_cond->quick_fix_field();
      new_cond->top_level_item();
      return new_cond;
    }
  }

  if (!uses_only_table_name_fields(cond, table))
    return (Item*) 0;
  return cond;
}


/**
  @brief   Calculate lookup values(database name, table name)

  @details This function calculates lookup values(database name, table name)
           from 'WHERE' condition or wild values (for 'SHOW' commands only)
           from LEX struct and fill lookup_field_vals struct field
           with these values.

  @param[in]      thd                   thread handler
  @param[in]      cond                  WHERE condition
  @param[in]      tables                I_S table
  @param[in, out] lookup_field_values   Struct which holds lookup values 

  @return
    0             success
    1             error, there can be no matching records for the condition
*/

bool get_lookup_field_values(THD *thd, Item *cond, TABLE_LIST *tables,
                             LOOKUP_FIELD_VALUES *lookup_field_values)
{
  LEX *lex= thd->lex;
  const char *wild= lex->wild ? lex->wild->ptr() : NullS;
  bool rc= 0;

  bzero((char*) lookup_field_values, sizeof(LOOKUP_FIELD_VALUES));
  switch (lex->sql_command) {
  case SQLCOM_SHOW_DATABASES:
    if (wild)
    {
      thd->make_lex_string(&lookup_field_values->db_value, 
                           wild, strlen(wild), 0);
      lookup_field_values->wild_db_value= 1;
    }
    break;
  case SQLCOM_SHOW_TABLES:
  case SQLCOM_SHOW_TABLE_STATUS:
  case SQLCOM_SHOW_TRIGGERS:
  case SQLCOM_SHOW_EVENTS:
    thd->make_lex_string(&lookup_field_values->db_value, 
                         lex->select_lex.db, strlen(lex->select_lex.db), 0);
    if (wild)
    {
      thd->make_lex_string(&lookup_field_values->table_value, 
                           wild, strlen(wild), 0);
      lookup_field_values->wild_table_value= 1;
    }
    break;
  default:
    /*
      The "default" is for queries over I_S.
      All previous cases handle SHOW commands.
    */
    rc= calc_lookup_values_from_cond(thd, cond, tables, lookup_field_values);
    break;
  }

  if (lower_case_table_names && !rc)
  {
    /* 
      We can safely do in-place upgrades here since all of the above cases
      are allocating a new memory buffer for these strings.
    */  
    if (lookup_field_values->db_value.str && lookup_field_values->db_value.str[0])
      my_casedn_str(system_charset_info, lookup_field_values->db_value.str);
    if (lookup_field_values->table_value.str && 
        lookup_field_values->table_value.str[0])
      my_casedn_str(system_charset_info, lookup_field_values->table_value.str);
  }

  return rc;
}


enum enum_schema_tables get_schema_table_idx(ST_SCHEMA_TABLE *schema_table)
{
  return (enum enum_schema_tables) (schema_table - &schema_tables[0]);
}


/*
  Create db names list. Information schema name always is first in list

  SYNOPSIS
    make_db_list()
    thd                   thread handler
    files                 list of db names
    wild                  wild string
    idx_field_vals        idx_field_vals->db_name contains db name or
                          wild string
    with_i_schema         returns 1 if we added 'IS' name to list
                          otherwise returns 0 

  RETURN
    zero                  success
    non-zero              error
*/

int make_db_list(THD *thd, List<LEX_STRING> *files,
                 LOOKUP_FIELD_VALUES *lookup_field_vals,
                 bool *with_i_schema)
{
  LEX_STRING *i_s_name_copy= 0;
  i_s_name_copy= thd->make_lex_string(i_s_name_copy,
                                      INFORMATION_SCHEMA_NAME.str,
                                      INFORMATION_SCHEMA_NAME.length, TRUE);
  *with_i_schema= 0;
  if (lookup_field_vals->wild_db_value)
  {
    /*
      This part of code is only for SHOW DATABASES command.
      idx_field_vals->db_value can be 0 when we don't use
      LIKE clause (see also get_index_field_values() function)
    */
    if (!lookup_field_vals->db_value.str ||
        !wild_case_compare(system_charset_info, 
                           INFORMATION_SCHEMA_NAME.str,
                           lookup_field_vals->db_value.str))
    {
      *with_i_schema= 1;
      if (files->push_back(i_s_name_copy))
        return 1;
    }
    return (find_files(thd, files, NullS, mysql_data_home,
                       lookup_field_vals->db_value.str, 1) != FIND_FILES_OK);
  }


  /*
    If we have db lookup vaule we just add it to list and
    exit from the function
  */
  if (lookup_field_vals->db_value.str)
  {
    if (is_infoschema_db(lookup_field_vals->db_value.str,
                         lookup_field_vals->db_value.length))
    {
      *with_i_schema= 1;
      if (files->push_back(i_s_name_copy))
        return 1;
      return 0;
    }
    if (files->push_back(&lookup_field_vals->db_value))
      return 1;
    return 0;
  }

  /*
    Create list of existing databases. It is used in case
    of select from information schema table
  */
  if (files->push_back(i_s_name_copy))
    return 1;
  *with_i_schema= 1;
  return (find_files(thd, files, NullS,
                     mysql_data_home, NullS, 1) != FIND_FILES_OK);
}


struct st_add_schema_table 
{
  List<LEX_STRING> *files;
  const char *wild;
};


static my_bool add_schema_table(THD *thd, plugin_ref plugin,
                                void* p_data)
{
  LEX_STRING *file_name= 0;
  st_add_schema_table *data= (st_add_schema_table *)p_data;
  List<LEX_STRING> *file_list= data->files;
  const char *wild= data->wild;
  ST_SCHEMA_TABLE *schema_table= plugin_data(plugin, ST_SCHEMA_TABLE *);
  DBUG_ENTER("add_schema_table");

  if (schema_table->hidden)
      DBUG_RETURN(0);
  if (wild)
  {
    if (lower_case_table_names)
    {
      if (wild_case_compare(files_charset_info,
                            schema_table->table_name,
                            wild))
        DBUG_RETURN(0);
    }
    else if (wild_compare(schema_table->table_name, wild, 0))
      DBUG_RETURN(0);
  }

  if ((file_name= thd->make_lex_string(file_name, schema_table->table_name,
                                       strlen(schema_table->table_name),
                                       TRUE)) &&
      !file_list->push_back(file_name))
    DBUG_RETURN(0);
  DBUG_RETURN(1);
}


int schema_tables_add(THD *thd, List<LEX_STRING> *files, const char *wild)
{
  LEX_STRING *file_name= 0;
  ST_SCHEMA_TABLE *tmp_schema_table= schema_tables;
  st_add_schema_table add_data;
  DBUG_ENTER("schema_tables_add");

  for (; tmp_schema_table->table_name; tmp_schema_table++)
  {
    if (tmp_schema_table->hidden)
      continue;
    if (wild)
    {
      if (lower_case_table_names)
      {
        if (wild_case_compare(files_charset_info,
                              tmp_schema_table->table_name,
                              wild))
          continue;
      }
      else if (wild_compare(tmp_schema_table->table_name, wild, 0))
        continue;
    }
    if ((file_name= 
         thd->make_lex_string(file_name, tmp_schema_table->table_name,
                              strlen(tmp_schema_table->table_name), TRUE)) &&
        !files->push_back(file_name))
      continue;
    DBUG_RETURN(1);
  }

  add_data.files= files;
  add_data.wild= wild;
  if (plugin_foreach(thd, add_schema_table,
                     MYSQL_INFORMATION_SCHEMA_PLUGIN, &add_data))
      DBUG_RETURN(1);

  DBUG_RETURN(0);
}


/**
  @brief          Create table names list

  @details        The function creates the list of table names in
                  database

  @param[in]      thd                   thread handler
  @param[in]      table_names           List of table names in database
  @param[in]      lex                   pointer to LEX struct
  @param[in]      lookup_field_vals     pointer to LOOKUP_FIELD_VALUE struct
  @param[in]      with_i_schema         TRUE means that we add I_S tables to list
  @param[in]      db_name               database name

  @return         Operation status
    @retval       0           ok
    @retval       1           fatal error
    @retval       2           Not fatal error; Safe to ignore this file list
*/

static int
make_table_name_list(THD *thd, List<LEX_STRING> *table_names, LEX *lex,
                     LOOKUP_FIELD_VALUES *lookup_field_vals,
                     bool with_i_schema, LEX_STRING *db_name)
{
  char path[FN_REFLEN + 1];
  build_table_filename(path, sizeof(path) - 1, db_name->str, "", "", 0);
  if (!lookup_field_vals->wild_table_value &&
      lookup_field_vals->table_value.str)
  {
    if (with_i_schema)
    {
      LEX_STRING *name;
      ST_SCHEMA_TABLE *schema_table=
        find_schema_table(thd, lookup_field_vals->table_value.str);
      if (schema_table && !schema_table->hidden)
      {
        if (!(name= 
              thd->make_lex_string(NULL, schema_table->table_name,
                                   strlen(schema_table->table_name), TRUE)) ||
            table_names->push_back(name))
          return 1;
      }
    }
    else
    {    
      if (table_names->push_back(&lookup_field_vals->table_value))
        return 1;
      /*
        Check that table is relevant in current transaction.
        (used for ndb engine, see ndbcluster_find_files(), ha_ndbcluster.cc)
      */
      (void) ha_find_files(thd, db_name->str, path,
                         lookup_field_vals->table_value.str, 0,
                         table_names);
    }
    return 0;
  }

  /*
    This call will add all matching the wildcards (if specified) IS tables
    to the list
  */
  if (with_i_schema)
    return (schema_tables_add(thd, table_names,
                              lookup_field_vals->table_value.str));

  find_files_result res= find_files(thd, table_names, db_name->str, path,
                                    lookup_field_vals->table_value.str, 0);
  if (res != FIND_FILES_OK)
  {
    /*
      Downgrade errors about problems with database directory to
      warnings if this is not a 'SHOW' command.  Another thread
      may have dropped database, and we may still have a name
      for that directory.
    */
    if (res == FIND_FILES_DIR)
    {
      if (sql_command_flags[lex->sql_command] & CF_STATUS_COMMAND)
        return 1;
      thd->clear_error();
      return 2;
    }
    return 1;
  }
  return 0;
}


/**
  @brief          Fill I_S table for SHOW COLUMNS|INDEX commands

  @param[in]      thd                      thread handler
  @param[in]      tables                   TABLE_LIST for I_S table
  @param[in]      schema_table             pointer to I_S structure
  @param[in]      can_deadlock             Indicates that deadlocks are possible
                                           due to metadata locks, so to avoid
                                           them we should not wait in case if
                                           conflicting lock is present.
  @param[in]      open_tables_state_backup pointer to Open_tables_backup object
                                           which is used to save|restore original
                                           status of variables related to
                                           open tables state

  @return         Operation status
    @retval       0           success
    @retval       1           error
*/

static int 
fill_schema_show_cols_or_idxs(THD *thd, TABLE_LIST *tables,
                              ST_SCHEMA_TABLE *schema_table,
                              bool can_deadlock,
                              Open_tables_backup *open_tables_state_backup)
{
  LEX *lex= thd->lex;
  bool res;
  LEX_STRING tmp_lex_string, tmp_lex_string1, *db_name, *table_name;
  enum_sql_command save_sql_command= lex->sql_command;
  TABLE_LIST *show_table_list= tables->schema_select_lex->table_list.first;
  TABLE *table= tables->table;
  int error= 1;
  DBUG_ENTER("fill_schema_show");

  lex->all_selects_list= tables->schema_select_lex;
  /*
    Restore thd->temporary_tables to be able to process
    temporary tables(only for 'show index' & 'show columns').
    This should be changed when processing of temporary tables for
    I_S tables will be done.
  */
  thd->temporary_tables= open_tables_state_backup->temporary_tables;
  /*
    Let us set fake sql_command so views won't try to merge
    themselves into main statement. If we don't do this,
    SELECT * from information_schema.xxxx will cause problems.
    SQLCOM_SHOW_FIELDS is used because it satisfies 'only_view_structure()' 
  */
  lex->sql_command= SQLCOM_SHOW_FIELDS;
  res= open_normal_and_derived_tables(thd, show_table_list,
                                      (MYSQL_OPEN_IGNORE_FLUSH |
                                       MYSQL_OPEN_FORCE_SHARED_HIGH_PRIO_MDL |
                                       (can_deadlock ?
                                        MYSQL_OPEN_FAIL_ON_MDL_CONFLICT : 0)));
  lex->sql_command= save_sql_command;

  DEBUG_SYNC(thd, "after_open_table_ignore_flush");

  /*
    get_all_tables() returns 1 on failure and 0 on success thus
    return only these and not the result code of ::process_table()

    We should use show_table_list->alias instead of 
    show_table_list->table_name because table_name
    could be changed during opening of I_S tables. It's safe
    to use alias because alias contains original table name 
    in this case(this part of code is used only for 
    'show columns' & 'show statistics' commands).
  */
   table_name= thd->make_lex_string(&tmp_lex_string1, show_table_list->alias,
                                    strlen(show_table_list->alias), FALSE);
   if (!show_table_list->view)
     db_name= thd->make_lex_string(&tmp_lex_string, show_table_list->db,
                                   show_table_list->db_length, FALSE);
   else
     db_name= &show_table_list->view_db;
      

   error= test(schema_table->process_table(thd, show_table_list,
                                           table, res, db_name,
                                           table_name));
   thd->temporary_tables= 0;
   close_tables_for_reopen(thd, &show_table_list,
                           open_tables_state_backup->mdl_system_tables_svp);
   DBUG_RETURN(error);
}


/**
  @brief          Fill I_S table for SHOW TABLE NAMES commands

  @param[in]      thd                      thread handler
  @param[in]      table                    TABLE struct for I_S table
  @param[in]      db_name                  database name
  @param[in]      table_name               table name
  @param[in]      with_i_schema            I_S table if TRUE

  @return         Operation status
    @retval       0           success
    @retval       1           error
*/

static int fill_schema_table_names(THD *thd, TABLE *table,
                                   LEX_STRING *db_name, LEX_STRING *table_name,
                                   bool with_i_schema)
{
  if (with_i_schema)
  {
    table->field[3]->store(STRING_WITH_LEN("SYSTEM VIEW"),
                           system_charset_info);
  }
  else
  {
    enum legacy_db_type not_used;
    char path[FN_REFLEN + 1];
    (void) build_table_filename(path, sizeof(path) - 1, db_name->str, 
                                table_name->str, reg_ext, 0);
    switch (dd_frm_type(thd, path, &not_used)) {
    case FRMTYPE_ERROR:
      table->field[3]->store(STRING_WITH_LEN("ERROR"),
                             system_charset_info);
      break;
    case FRMTYPE_TABLE:
      table->field[3]->store(STRING_WITH_LEN("BASE TABLE"),
                             system_charset_info);
      break;
    case FRMTYPE_VIEW:
      table->field[3]->store(STRING_WITH_LEN("VIEW"),
                             system_charset_info);
      break;
    default:
      DBUG_ASSERT(0);
    }
    if (thd->is_error() && thd->stmt_da->sql_errno() == ER_NO_SUCH_TABLE)
    {
      thd->clear_error();
      return 0;
    }
  }
  if (schema_table_store_record(thd, table))
    return 1;
  return 0;
}


/**
  @brief          Get open table method

  @details        The function calculates the method which will be used
                  for table opening:
                  SKIP_OPEN_TABLE - do not open table
                  OPEN_FRM_ONLY   - open FRM file only
                  OPEN_FULL_TABLE - open FRM, data, index files
  @param[in]      tables               I_S table table_list
  @param[in]      schema_table         I_S table struct
  @param[in]      schema_table_idx     I_S table index

  @return         return a set of flags
    @retval       SKIP_OPEN_TABLE | OPEN_FRM_ONLY | OPEN_FULL_TABLE
*/

uint get_table_open_method(TABLE_LIST *tables,
                                  ST_SCHEMA_TABLE *schema_table,
                                  enum enum_schema_tables schema_table_idx)
{
  /*
    determine which method will be used for table opening
  */
  if (schema_table->i_s_requested_object & OPTIMIZE_I_S_TABLE)
  {
    Field **ptr, *field;
    int table_open_method= 0, field_indx= 0;
    uint star_table_open_method= OPEN_FULL_TABLE;
    bool used_star= true;                  // true if '*' is used in select
    for (ptr=tables->table->field; (field= *ptr) ; ptr++)
    {
      star_table_open_method=
        min(star_table_open_method,
            schema_table->fields_info[field_indx].open_method);
      if (bitmap_is_set(tables->table->read_set, field->field_index))
      {
        used_star= false;
        table_open_method|= schema_table->fields_info[field_indx].open_method;
      }
      field_indx++;
    }
    if (used_star)
      return star_table_open_method;
    return table_open_method;
  }
  /* I_S tables which use get_all_tables but can not be optimized */
  return (uint) OPEN_FULL_TABLE;
}


/**
   Try acquire high priority share metadata lock on a table (with
   optional wait for conflicting locks to go away).

   @param thd            Thread context.
   @param mdl_request    Pointer to memory to be used for MDL_request
                         object for a lock request.
   @param table          Table list element for the table
   @param can_deadlock   Indicates that deadlocks are possible due to
                         metadata locks, so to avoid them we should not
                         wait in case if conflicting lock is present.

   @note This is an auxiliary function to be used in cases when we want to
         access table's description by looking up info in TABLE_SHARE without
         going through full-blown table open.
   @note This function assumes that there are no other metadata lock requests
         in the current metadata locking context.

   @retval FALSE  No error, if lock was obtained TABLE_LIST::mdl_request::ticket
                  is set to non-NULL value.
   @retval TRUE   Some error occured (probably thread was killed).
*/

static bool
try_acquire_high_prio_shared_mdl_lock(THD *thd, TABLE_LIST *table,
                                      bool can_deadlock)
{
  bool error;
  table->mdl_request.init(MDL_key::TABLE, table->db, table->table_name,
                          MDL_SHARED_HIGH_PRIO);

  if (can_deadlock)
  {
    /*
      When .FRM is being open in order to get data for an I_S table,
      we might have some tables not only open but also locked.
      E.g. this happens when a SHOW or I_S statement is run
      under LOCK TABLES or inside a stored function.
      By waiting for the conflicting metadata lock to go away we
      might create a deadlock which won't entirely belong to the
      MDL subsystem and thus won't be detectable by this subsystem's
      deadlock detector. To avoid such situation, when there are
      other locked tables, we prefer not to wait on a conflicting
      lock.
    */
    error= thd->mdl_context.try_acquire_lock(&table->mdl_request);
  }
  else
    error= thd->mdl_context.acquire_lock(&table->mdl_request,
                                         thd->variables.lock_wait_timeout);

  return error;
}


/**
  @brief          Fill I_S table with data from FRM file only

  @param[in]      thd                      thread handler
  @param[in]      table                    TABLE struct for I_S table
  @param[in]      schema_table             I_S table struct
  @param[in]      db_name                  database name
  @param[in]      table_name               table name
  @param[in]      schema_table_idx         I_S table index
  @param[in]      can_deadlock             Indicates that deadlocks are possible
                                           due to metadata locks, so to avoid
                                           them we should not wait in case if
                                           conflicting lock is present.

  @return         Operation status
    @retval       0           Table is processed and we can continue
                              with new table
    @retval       1           It's view and we have to use
                              open_tables function for this table
*/

static int fill_schema_table_from_frm(THD *thd, TABLE_LIST *tables,
                                      ST_SCHEMA_TABLE *schema_table,
                                      LEX_STRING *db_name,
                                      LEX_STRING *table_name,
                                      enum enum_schema_tables schema_table_idx,
                                      bool can_deadlock)
{
  TABLE *table= tables->table;
  TABLE_SHARE *share;
  TABLE tbl;
  TABLE_LIST table_list;
  uint res= 0;
  int not_used;
  my_hash_value_type hash_value;
  char key[MAX_DBKEY_LENGTH];
  uint key_length;
  char db_name_buff[NAME_LEN + 1], table_name_buff[NAME_LEN + 1];

  bzero((char*) &table_list, sizeof(TABLE_LIST));
  bzero((char*) &tbl, sizeof(TABLE));

  if (lower_case_table_names)
  {
    /*
      In lower_case_table_names > 0 metadata locking and table definition
      cache subsystems require normalized (lowercased) database and table
      names as input.
    */
    strmov(db_name_buff, db_name->str);
    strmov(table_name_buff, table_name->str);
    my_casedn_str(files_charset_info, db_name_buff);
    my_casedn_str(files_charset_info, table_name_buff);
    table_list.db= db_name_buff;
    table_list.table_name= table_name_buff;
  }
  else
  {
    table_list.table_name= table_name->str;
    table_list.db= db_name->str;
  }

  /*
    TODO: investigate if in this particular situation we can get by
          simply obtaining internal lock of the data-dictionary
          instead of obtaining full-blown metadata lock.
  */
  if (try_acquire_high_prio_shared_mdl_lock(thd, &table_list, can_deadlock))
  {
    /*
      Some error occured (most probably we have been killed while
      waiting for conflicting locks to go away), let the caller to
      handle the situation.
    */
    return 1;
  }

  if (! table_list.mdl_request.ticket)
  {
    /*
      We are in situation when we have encountered conflicting metadata
      lock and deadlocks can occur due to waiting for it to go away.
      So instead of waiting skip this table with an appropriate warning.
    */
    DBUG_ASSERT(can_deadlock);

    push_warning_printf(thd, MYSQL_ERROR::WARN_LEVEL_WARN,
                        ER_WARN_I_S_SKIPPED_TABLE,
                        ER(ER_WARN_I_S_SKIPPED_TABLE),
                        table_list.db, table_list.table_name);
    return 0;
  }

  if (schema_table->i_s_requested_object & OPEN_TRIGGER_ONLY)
  {
    init_sql_alloc(&tbl.mem_root, TABLE_ALLOC_BLOCK_SIZE, 0);
    if (!Table_triggers_list::check_n_load(thd, db_name->str,
                                           table_name->str, &tbl, 1))
    {
      table_list.table= &tbl;
      res= schema_table->process_table(thd, &table_list, table,
                                       res, db_name, table_name);
      delete tbl.triggers;
    }
    free_root(&tbl.mem_root, MYF(0));
    goto end;
  }

  key_length= create_table_def_key(thd, key, &table_list, 0);
  hash_value= my_calc_hash(&table_def_cache, (uchar*) key, key_length);
  mysql_mutex_lock(&LOCK_open);
  share= get_table_share(thd, &table_list, key,
                         key_length, OPEN_VIEW, &not_used, hash_value);
  if (!share)
  {
    res= 0;
    goto end_unlock;
  }

  if (share->is_view)
  {
    if (schema_table->i_s_requested_object & OPEN_TABLE_ONLY)
    {
      /* skip view processing */
      res= 0;
      goto end_share;
    }
    else if (schema_table->i_s_requested_object & OPEN_VIEW_FULL)
    {
      /*
        tell get_all_tables() to fall back to
        open_normal_and_derived_tables()
      */
      res= 1;
      goto end_share;
    }
  }

  if (share->is_view)
  {
    if (open_new_frm(thd, share, table_name->str,
                     (uint) (HA_OPEN_KEYFILE | HA_OPEN_RNDFILE |
                             HA_GET_INDEX | HA_TRY_READ_ONLY),
                     READ_KEYINFO | COMPUTE_TYPES | EXTRA_RECORD |
                     OPEN_VIEW_NO_PARSE,
                     thd->open_options, &tbl, &table_list, thd->mem_root))
      goto end_share;
    table_list.view= (LEX*) share->is_view;
    res= schema_table->process_table(thd, &table_list, table,
                                     res, db_name, table_name);
    goto end_share;
  }

  if (!open_table_from_share(thd, share, table_name->str, 0,
                             (EXTRA_RECORD | OPEN_FRM_FILE_ONLY),
                             thd->open_options, &tbl, FALSE))
  {
    tbl.s= share;
    table_list.table= &tbl;
    table_list.view= (LEX*) share->is_view;
    res= schema_table->process_table(thd, &table_list, table,
                                     res, db_name, table_name);
    free_root(&tbl.mem_root, MYF(0));
    my_free((void *) tbl.alias);
  }

end_share:
  release_table_share(share);

end_unlock:
  mysql_mutex_unlock(&LOCK_open);
  /*
    Don't release the MDL lock, it can be part of a transaction.
    If it is not, it will be released by the call to
    MDL_context::rollback_to_savepoint() in the caller.
  */

end:
  thd->clear_error();
  return res;
}


/**
  @brief          Fill I_S tables whose data are retrieved
                  from frm files and storage engine

  @details        The information schema tables are internally represented as
                  temporary tables that are filled at query execution time.
                  Those I_S tables whose data are retrieved
                  from frm files and storage engine are filled by the function
                  get_all_tables().

  @param[in]      thd                      thread handler
  @param[in]      tables                   I_S table
  @param[in]      cond                     'WHERE' condition

  @return         Operation status
    @retval       0                        success
    @retval       1                        error
*/

int get_all_tables(THD *thd, TABLE_LIST *tables, Item *cond)
{
  LEX *lex= thd->lex;
  TABLE *table= tables->table;
  SELECT_LEX *old_all_select_lex= lex->all_selects_list;
  SELECT_LEX *lsel= tables->schema_select_lex;
  ST_SCHEMA_TABLE *schema_table= tables->schema_table;
  SELECT_LEX sel;
  LOOKUP_FIELD_VALUES lookup_field_vals;
  LEX_STRING *db_name, *table_name;
  bool with_i_schema;
  enum enum_schema_tables schema_table_idx;
  List<LEX_STRING> db_names;
  List_iterator_fast<LEX_STRING> it(db_names);
  Item *partial_cond= 0;
  uint derived_tables= lex->derived_tables; 
  int error= 1;
  Open_tables_backup open_tables_state_backup;
  bool save_view_prepare_mode= lex->view_prepare_mode;
  Query_tables_list query_tables_list_backup;
#ifndef NO_EMBEDDED_ACCESS_CHECKS
  Security_context *sctx= thd->security_ctx;
#endif
  uint table_open_method;
  bool can_deadlock;
  DBUG_ENTER("get_all_tables");

  /*
    In cases when SELECT from I_S table being filled by this call is
    part of statement which also uses other tables or is being executed
    under LOCK TABLES or is part of transaction which also uses other
    tables waiting for metadata locks which happens below might result
    in deadlocks.
    To avoid them we don't wait if conflicting metadata lock is
    encountered and skip table with emitting an appropriate warning.
  */
  can_deadlock= thd->mdl_context.has_locks();

  lex->view_prepare_mode= TRUE;
  lex->reset_n_backup_query_tables_list(&query_tables_list_backup);
  /*
    Restore Query_tables_list::sql_command value, which was reset
    above, as ST_SCHEMA_TABLE::process_table() functions often rely
    that this value reflects which SHOW statement is executed.
  */
  lex->sql_command= query_tables_list_backup.sql_command;

  /*
    We should not introduce deadlocks even if we already have some
    tables open and locked, since we won't lock tables which we will
    open and will ignore pending exclusive metadata locks for these
    tables by using high-priority requests for shared metadata locks.
  */
  thd->reset_n_backup_open_tables_state(&open_tables_state_backup);

  schema_table_idx= get_schema_table_idx(schema_table);
  tables->table_open_method= table_open_method=
    get_table_open_method(tables, schema_table, schema_table_idx);
  DBUG_PRINT("open_method", ("%d", tables->table_open_method));
  /* 
    this branch processes SHOW FIELDS, SHOW INDEXES commands.
    see sql_parse.cc, prepare_schema_table() function where
    this values are initialized
  */
  if (lsel && lsel->table_list.first)
  {
    error= fill_schema_show_cols_or_idxs(thd, tables, schema_table,
                                         can_deadlock,
                                         &open_tables_state_backup);
    goto err;
  }

  if (get_lookup_field_values(thd, cond, tables, &lookup_field_vals))
  {
    error= 0;
    goto err;
  }

  DBUG_PRINT("INDEX VALUES",("db_name='%s', table_name='%s'",
                             STR_OR_NIL(lookup_field_vals.db_value.str),
                             STR_OR_NIL(lookup_field_vals.table_value.str)));

  if (!lookup_field_vals.wild_db_value && !lookup_field_vals.wild_table_value)
  {
    /* 
      if lookup value is empty string then
      it's impossible table name or db name
    */
    if ((lookup_field_vals.db_value.str &&
         !lookup_field_vals.db_value.str[0]) ||
        (lookup_field_vals.table_value.str &&
         !lookup_field_vals.table_value.str[0]))
    {
      error= 0;
      goto err;
    }
  }

  if (lookup_field_vals.db_value.length &&
      !lookup_field_vals.wild_db_value)
    tables->has_db_lookup_value= TRUE;
  if (lookup_field_vals.table_value.length &&
      !lookup_field_vals.wild_table_value) 
    tables->has_table_lookup_value= TRUE;

  if (tables->has_db_lookup_value && tables->has_table_lookup_value)
    partial_cond= 0;
  else
    partial_cond= make_cond_for_info_schema(cond, tables);

  if (lex->describe)
  {
    /* EXPLAIN SELECT */
    error= 0;
    goto err;
  }

  if (make_db_list(thd, &db_names, &lookup_field_vals, &with_i_schema))
    goto err;
  it.rewind(); /* To get access to new elements in basis list */
  while ((db_name= it++))
  {
#ifndef NO_EMBEDDED_ACCESS_CHECKS
    if (!(check_access(thd, SELECT_ACL, db_name->str,
                       &thd->col_access, NULL, 0, 1) ||
          (!thd->col_access && check_grant_db(thd, db_name->str))) ||
        sctx->master_access & (DB_ACLS | SHOW_DB_ACL) ||
        acl_get(sctx->host, sctx->ip, sctx->priv_user, db_name->str, 0))
#endif
    {
      thd->no_warnings_for_error= 1;
      List<LEX_STRING> table_names;
      int res= make_table_name_list(thd, &table_names, lex,
                                    &lookup_field_vals,
                                    with_i_schema, db_name);
      if (res == 2)   /* Not fatal error, continue */
        continue;
      if (res)
        goto err;

      List_iterator_fast<LEX_STRING> it_files(table_names);
      while ((table_name= it_files++))
      {
	restore_record(table, s->default_values);
        table->field[schema_table->idx_field1]->
          store(db_name->str, db_name->length, system_charset_info);
        table->field[schema_table->idx_field2]->
          store(table_name->str, table_name->length, system_charset_info);

        if (!partial_cond || partial_cond->val_int())
        {
          /*
            If table is I_S.tables and open_table_method is 0 (eg SKIP_OPEN)
            we can skip table opening and we don't have lookup value for 
            table name or lookup value is wild string(table name list is
            already created by make_table_name_list() function).
          */
          if (!table_open_method && schema_table_idx == SCH_TABLES &&
              (!lookup_field_vals.table_value.length ||
               lookup_field_vals.wild_table_value))
          {
            table->field[0]->store(STRING_WITH_LEN("def"), system_charset_info);
            if (schema_table_store_record(thd, table))
              goto err;      /* Out of space in temporary table */
            continue;
          }

          /* SHOW TABLE NAMES command */
          if (schema_table_idx == SCH_TABLE_NAMES)
          {
            if (fill_schema_table_names(thd, tables->table, db_name,
                                        table_name, with_i_schema))
              continue;
          }
          else
          {
            if (!(table_open_method & ~OPEN_FRM_ONLY) &&
                !with_i_schema)
            {
              if (!fill_schema_table_from_frm(thd, tables, schema_table, db_name,
                                              table_name, schema_table_idx,
                                              can_deadlock))
                continue;
            }

            int res;
            LEX_STRING tmp_lex_string, orig_db_name;
            /*
              Set the parent lex of 'sel' because it is needed by
              sel.init_query() which is called inside make_table_list.
            */
            thd->no_warnings_for_error= 1;
            sel.parent_lex= lex;
            /* db_name can be changed in make_table_list() func */
            if (!thd->make_lex_string(&orig_db_name, db_name->str,
                                      db_name->length, FALSE))
              goto err;
            if (make_table_list(thd, &sel, db_name, table_name))
              goto err;
            TABLE_LIST *show_table_list= sel.table_list.first;
            lex->all_selects_list= &sel;
            lex->derived_tables= 0;
            lex->sql_command= SQLCOM_SHOW_FIELDS;
            show_table_list->i_s_requested_object=
              schema_table->i_s_requested_object;
            DEBUG_SYNC(thd, "before_open_in_get_all_tables");
            res= open_normal_and_derived_tables(thd, show_table_list,
                   (MYSQL_OPEN_IGNORE_FLUSH |
                    MYSQL_OPEN_FORCE_SHARED_HIGH_PRIO_MDL |
                    (can_deadlock ? MYSQL_OPEN_FAIL_ON_MDL_CONFLICT : 0)));
            lex->sql_command= query_tables_list_backup.sql_command;
            /*
              XXX:  show_table_list has a flag i_is_requested,
              and when it's set, open_normal_and_derived_tables()
              can return an error without setting an error message
              in THD, which is a hack. This is why we have to
              check for res, then for thd->is_error() only then
              for thd->stmt_da->sql_errno().
            */
            if (res && thd->is_error() &&
                thd->stmt_da->sql_errno() == ER_NO_SUCH_TABLE)
            {
              /*
                Hide error for not existing table.
                This error can occur for example when we use
                where condition with db name and table name and this
                table does not exist.
              */
              res= 0;
              thd->clear_error();
            }
            else
            {
              /*
                We should use show_table_list->alias instead of 
                show_table_list->table_name because table_name
                could be changed during opening of I_S tables. It's safe
                to use alias because alias contains original table name 
                in this case.
              */
              thd->make_lex_string(&tmp_lex_string, show_table_list->alias,
                                   strlen(show_table_list->alias), FALSE);
              res= schema_table->process_table(thd, show_table_list, table,
                                               res, &orig_db_name,
                                               &tmp_lex_string);
              close_tables_for_reopen(thd, &show_table_list,
                                      open_tables_state_backup.mdl_system_tables_svp);
            }
            DBUG_ASSERT(!lex->query_tables_own_last);
            if (res)
              goto err;
          }
        }
      }
      /*
        If we have information schema its always the first table and only
        the first table. Reset for other tables.
      */
      with_i_schema= 0;
    }
  }

  error= 0;
err:
  thd->restore_backup_open_tables_state(&open_tables_state_backup);
  lex->restore_backup_query_tables_list(&query_tables_list_backup);
  lex->derived_tables= derived_tables;
  lex->all_selects_list= old_all_select_lex;
  lex->view_prepare_mode= save_view_prepare_mode;
  DBUG_RETURN(error);
}


bool store_schema_shemata(THD* thd, TABLE *table, LEX_STRING *db_name,
                          CHARSET_INFO *cs)
{
  restore_record(table, s->default_values);
  table->field[0]->store(STRING_WITH_LEN("def"), system_charset_info);
  table->field[1]->store(db_name->str, db_name->length, system_charset_info);
  table->field[2]->store(cs->csname, strlen(cs->csname), system_charset_info);
  table->field[3]->store(cs->name, strlen(cs->name), system_charset_info);
  return schema_table_store_record(thd, table);
}


int fill_schema_schemata(THD *thd, TABLE_LIST *tables, Item *cond)
{
  /*
    TODO: fill_schema_shemata() is called when new client is connected.
    Returning error status in this case leads to client hangup.
  */

  LOOKUP_FIELD_VALUES lookup_field_vals;
  List<LEX_STRING> db_names;
  LEX_STRING *db_name;
  bool with_i_schema;
  HA_CREATE_INFO create;
  TABLE *table= tables->table;
#ifndef NO_EMBEDDED_ACCESS_CHECKS
  Security_context *sctx= thd->security_ctx;
#endif
  DBUG_ENTER("fill_schema_shemata");

  if (get_lookup_field_values(thd, cond, tables, &lookup_field_vals))
    DBUG_RETURN(0);
  DBUG_PRINT("INDEX VALUES",("db_name='%s', table_name='%s'",
                             lookup_field_vals.db_value.str,
                             lookup_field_vals.table_value.str));
  if (make_db_list(thd, &db_names, &lookup_field_vals,
                   &with_i_schema))
    DBUG_RETURN(1);

  /*
    If we have lookup db value we should check that the database exists
  */
  if(lookup_field_vals.db_value.str && !lookup_field_vals.wild_db_value &&
     !with_i_schema)
  {
    char path[FN_REFLEN+16];
    uint path_len;
    MY_STAT stat_info;
    if (!lookup_field_vals.db_value.str[0])
      DBUG_RETURN(0);
    path_len= build_table_filename(path, sizeof(path) - 1,
                                   lookup_field_vals.db_value.str, "", "", 0);
    path[path_len-1]= 0;
    if (!mysql_file_stat(key_file_misc, path, &stat_info, MYF(0)))
      DBUG_RETURN(0);
  }

  List_iterator_fast<LEX_STRING> it(db_names);
  while ((db_name=it++))
  {
    if (with_i_schema)       // information schema name is always first in list
    {
      if (store_schema_shemata(thd, table, db_name,
                               system_charset_info))
        DBUG_RETURN(1);
      with_i_schema= 0;
      continue;
    }
#ifndef NO_EMBEDDED_ACCESS_CHECKS
    if (sctx->master_access & (DB_ACLS | SHOW_DB_ACL) ||
	acl_get(sctx->host, sctx->ip, sctx->priv_user, db_name->str, 0) ||
	!check_grant_db(thd, db_name->str))
#endif
    {
      load_db_opt_by_name(thd, db_name->str, &create);
      if (store_schema_shemata(thd, table, db_name,
                               create.default_table_charset))
        DBUG_RETURN(1);
    }
  }
  DBUG_RETURN(0);
}


static int get_schema_tables_record(THD *thd, TABLE_LIST *tables,
				    TABLE *table, bool res,
				    LEX_STRING *db_name,
				    LEX_STRING *table_name)
{
  const char *tmp_buff;
  MYSQL_TIME time;
  CHARSET_INFO *cs= system_charset_info;
  DBUG_ENTER("get_schema_tables_record");

  restore_record(table, s->default_values);
  table->field[0]->store(STRING_WITH_LEN("def"), cs);
  table->field[1]->store(db_name->str, db_name->length, cs);
  table->field[2]->store(table_name->str, table_name->length, cs);
  if (res)
  {
    /*
      there was errors during opening tables
    */
    const char *error= thd->is_error() ? thd->stmt_da->message() : "";
    if (tables->view)
      table->field[3]->store(STRING_WITH_LEN("VIEW"), cs);
    else if (tables->schema_table)
      table->field[3]->store(STRING_WITH_LEN("SYSTEM VIEW"), cs);
    else
      table->field[3]->store(STRING_WITH_LEN("BASE TABLE"), cs);
    table->field[20]->store(error, strlen(error), cs);
    thd->clear_error();
  }
  else if (tables->view)
  {
    table->field[3]->store(STRING_WITH_LEN("VIEW"), cs);
    table->field[20]->store(STRING_WITH_LEN("VIEW"), cs);
  }
  else
  {
    char option_buff[350],*ptr;
    TABLE *show_table= tables->table;
    TABLE_SHARE *share= show_table->s;
    handler *file= show_table->file;
    handlerton *tmp_db_type= share->db_type();
#ifdef WITH_PARTITION_STORAGE_ENGINE
    bool is_partitioned= FALSE;
#endif
    if (share->tmp_table == SYSTEM_TMP_TABLE)
      table->field[3]->store(STRING_WITH_LEN("SYSTEM VIEW"), cs);
    else if (share->tmp_table)
      table->field[3]->store(STRING_WITH_LEN("LOCAL TEMPORARY"), cs);
    else
      table->field[3]->store(STRING_WITH_LEN("BASE TABLE"), cs);

    for (int i= 4; i < 20; i++)
    {
      if (i == 7 || (i > 12 && i < 17) || i == 18)
        continue;
      table->field[i]->set_notnull();
    }
#ifdef WITH_PARTITION_STORAGE_ENGINE
    if (share->db_type() == partition_hton &&
        share->partition_info_str_len)
    {
      tmp_db_type= share->default_part_db_type;
      is_partitioned= TRUE;
    }
#endif
    tmp_buff= (char *) ha_resolve_storage_engine_name(tmp_db_type);
    table->field[4]->store(tmp_buff, strlen(tmp_buff), cs);
    table->field[5]->store((longlong) share->frm_version, TRUE);

    ptr=option_buff;
    if (share->min_rows)
    {
      ptr=strmov(ptr," min_rows=");
      ptr=longlong10_to_str(share->min_rows,ptr,10);
    }
    if (share->max_rows)
    {
      ptr=strmov(ptr," max_rows=");
      ptr=longlong10_to_str(share->max_rows,ptr,10);
    }
    if (share->avg_row_length)
    {
      ptr=strmov(ptr," avg_row_length=");
      ptr=longlong10_to_str(share->avg_row_length,ptr,10);
    }
    if (share->db_create_options & HA_OPTION_PACK_KEYS)
      ptr=strmov(ptr," pack_keys=1");
    if (share->db_create_options & HA_OPTION_NO_PACK_KEYS)
      ptr=strmov(ptr," pack_keys=0");
    /* We use CHECKSUM, instead of TABLE_CHECKSUM, for backward compability */
    if (share->db_create_options & HA_OPTION_CHECKSUM)
      ptr=strmov(ptr," checksum=1");
    if (share->db_create_options & HA_OPTION_DELAY_KEY_WRITE)
      ptr=strmov(ptr," delay_key_write=1");
    if (share->row_type != ROW_TYPE_DEFAULT)
      ptr=strxmov(ptr, " row_format=", 
                  ha_row_type[(uint) share->row_type],
                  NullS);
    if (share->key_block_size)
    {
      ptr= strmov(ptr, " KEY_BLOCK_SIZE=");
      ptr= longlong10_to_str(share->key_block_size, ptr, 10);
    }
#ifdef WITH_PARTITION_STORAGE_ENGINE
    if (is_partitioned)
      ptr= strmov(ptr, " partitioned");
#endif
    table->field[19]->store(option_buff+1,
                            (ptr == option_buff ? 0 : 
                             (uint) (ptr-option_buff)-1), cs);

    tmp_buff= (share->table_charset ?
               share->table_charset->name : "default");
    table->field[17]->store(tmp_buff, strlen(tmp_buff), cs);

    if (share->comment.str)
      table->field[20]->store(share->comment.str, share->comment.length, cs);

    if(file)
    {
      file->info(HA_STATUS_VARIABLE | HA_STATUS_TIME | HA_STATUS_AUTO);
      enum row_type row_type = file->get_row_type();
      switch (row_type) {
      case ROW_TYPE_NOT_USED:
      case ROW_TYPE_DEFAULT:
        tmp_buff= ((share->db_options_in_use &
                    HA_OPTION_COMPRESS_RECORD) ? "Compressed" :
                   (share->db_options_in_use & HA_OPTION_PACK_RECORD) ?
                   "Dynamic" : "Fixed");
        break;
      case ROW_TYPE_FIXED:
        tmp_buff= "Fixed";
        break;
      case ROW_TYPE_DYNAMIC:
        tmp_buff= "Dynamic";
        break;
      case ROW_TYPE_COMPRESSED:
        tmp_buff= "Compressed";
        break;
      case ROW_TYPE_REDUNDANT:
        tmp_buff= "Redundant";
        break;
      case ROW_TYPE_COMPACT:
        tmp_buff= "Compact";
        break;
      case ROW_TYPE_PAGE:
        tmp_buff= "Paged";
        break;
      }
      table->field[6]->store(tmp_buff, strlen(tmp_buff), cs);
      if (!tables->schema_table)
      {
        table->field[7]->store((longlong) file->stats.records, TRUE);
        table->field[7]->set_notnull();
      }
      table->field[8]->store((longlong) file->stats.mean_rec_length, TRUE);
      table->field[9]->store((longlong) file->stats.data_file_length, TRUE);
      if (file->stats.max_data_file_length)
      {
        table->field[10]->store((longlong) file->stats.max_data_file_length,
                                TRUE);
      }
      table->field[11]->store((longlong) file->stats.index_file_length, TRUE);
      table->field[12]->store((longlong) file->stats.delete_length, TRUE);
      if (show_table->found_next_number_field)
      {
        table->field[13]->store((longlong) file->stats.auto_increment_value,
                                TRUE);
        table->field[13]->set_notnull();
      }
      if (file->stats.create_time)
      {
        thd->variables.time_zone->gmt_sec_to_TIME(&time,
                                                  (my_time_t) file->stats.create_time);
        table->field[14]->store_time(&time, MYSQL_TIMESTAMP_DATETIME);
        table->field[14]->set_notnull();
      }
      if (file->stats.update_time)
      {
        thd->variables.time_zone->gmt_sec_to_TIME(&time,
                                                  (my_time_t) file->stats.update_time);
        table->field[15]->store_time(&time, MYSQL_TIMESTAMP_DATETIME);
        table->field[15]->set_notnull();
      }
      if (file->stats.check_time)
      {
        thd->variables.time_zone->gmt_sec_to_TIME(&time,
                                                  (my_time_t) file->stats.check_time);
        table->field[16]->store_time(&time, MYSQL_TIMESTAMP_DATETIME);
        table->field[16]->set_notnull();
      }
      if (file->ha_table_flags() & (ulong) HA_HAS_CHECKSUM)
      {
        table->field[18]->store((longlong) file->checksum(), TRUE);
        table->field[18]->set_notnull();
      }
    }
  }
  DBUG_RETURN(schema_table_store_record(thd, table));
}


/**
  @brief    Store field characteristics into appropriate I_S table columns

  @param[in]      table             I_S table
  @param[in]      field             processed field
  @param[in]      cs                I_S table charset
  @param[in]      offset            offset from beginning of table
                                    to DATE_TYPE column in I_S table
                                    
  @return         void
*/

void store_column_type(TABLE *table, Field *field, CHARSET_INFO *cs,
                       uint offset)
{
  bool is_blob;
  int decimals, field_length;
  const char *tmp_buff;
  char column_type_buff[MAX_FIELD_WIDTH];
  String column_type(column_type_buff, sizeof(column_type_buff), cs);

  field->sql_type(column_type);
  /* DTD_IDENTIFIER column */
  table->field[offset + 7]->store(column_type.ptr(), column_type.length(), cs);
  table->field[offset + 7]->set_notnull();
  /*
    DATA_TYPE column:
    MySQL column type has the following format:
    base_type [(dimension)] [unsigned] [zerofill].
    For DATA_TYPE column we extract only base type.
  */
  tmp_buff= strchr(column_type.ptr(), '(');
  if (!tmp_buff)
    /*
      if there is no dimention part then check the presence of
      [unsigned] [zerofill] attributes and cut them of if exist.
    */
    tmp_buff= strchr(column_type.ptr(), ' ');
  table->field[offset]->store(column_type.ptr(),
                              (tmp_buff ? tmp_buff - column_type.ptr() :
                               column_type.length()), cs);

  is_blob= (field->type() == MYSQL_TYPE_BLOB);
  if (field->has_charset() || is_blob ||
      field->real_type() == MYSQL_TYPE_VARCHAR ||  // For varbinary type
      field->real_type() == MYSQL_TYPE_STRING)     // For binary type
  {
    uint32 octet_max_length= field->max_display_length();
    if (is_blob && octet_max_length != (uint32) 4294967295U)
      octet_max_length /= field->charset()->mbmaxlen;
    longlong char_max_len= is_blob ? 
      (longlong) octet_max_length / field->charset()->mbminlen :
      (longlong) octet_max_length / field->charset()->mbmaxlen;
    /* CHARACTER_MAXIMUM_LENGTH column*/
    table->field[offset + 1]->store(char_max_len, TRUE);
    table->field[offset + 1]->set_notnull();
    /* CHARACTER_OCTET_LENGTH column */
    table->field[offset + 2]->store((longlong) octet_max_length, TRUE);
    table->field[offset + 2]->set_notnull();
  }

  /*
    Calculate field_length and decimals.
    They are set to -1 if they should not be set (we should return NULL)
  */

  decimals= field->decimals();
  switch (field->type()) {
  case MYSQL_TYPE_NEWDECIMAL:
    field_length= ((Field_new_decimal*) field)->precision;
    break;
  case MYSQL_TYPE_DECIMAL:
    field_length= field->field_length - (decimals  ? 2 : 1);
    break;
  case MYSQL_TYPE_TINY:
  case MYSQL_TYPE_SHORT:
  case MYSQL_TYPE_LONG:
  case MYSQL_TYPE_INT24:
    field_length= field->max_display_length() - 1;
    break;
  case MYSQL_TYPE_LONGLONG:
    field_length= field->max_display_length() - 
      ((field->flags & UNSIGNED_FLAG) ? 0 : 1);
    break;
  case MYSQL_TYPE_BIT:
    field_length= field->max_display_length();
    decimals= -1;                             // return NULL
    break;
  case MYSQL_TYPE_FLOAT:  
  case MYSQL_TYPE_DOUBLE:
    field_length= field->field_length;
    if (decimals == NOT_FIXED_DEC)
      decimals= -1;                           // return NULL
    break;
  default:
    field_length= decimals= -1;
    break;
  }

  /* NUMERIC_PRECISION column */
  if (field_length >= 0)
  {
    table->field[offset + 3]->store((longlong) field_length, TRUE);
    table->field[offset + 3]->set_notnull();
  }
  /* NUMERIC_SCALE column */
  if (decimals >= 0)
  {
    table->field[offset + 4]->store((longlong) decimals, TRUE);
    table->field[offset + 4]->set_notnull();
  }
  if (field->has_charset())
  {
    /* CHARACTER_SET_NAME column*/
    tmp_buff= field->charset()->csname;
    table->field[offset + 5]->store(tmp_buff, strlen(tmp_buff), cs);
    table->field[offset + 5]->set_notnull();
    /* COLLATION_NAME column */
    tmp_buff= field->charset()->name;
    table->field[offset + 6]->store(tmp_buff, strlen(tmp_buff), cs);
    table->field[offset + 6]->set_notnull();
  }
}


static int get_schema_column_record(THD *thd, TABLE_LIST *tables,
				    TABLE *table, bool res,
				    LEX_STRING *db_name,
				    LEX_STRING *table_name)
{
  LEX *lex= thd->lex;
  const char *wild= lex->wild ? lex->wild->ptr() : NullS;
  CHARSET_INFO *cs= system_charset_info;
  TABLE *show_table;
  Field **ptr, *field, *timestamp_field;
  int count;
  DBUG_ENTER("get_schema_column_record");

  if (res)
  {
    if (lex->sql_command != SQLCOM_SHOW_FIELDS)
    {
      /*
        I.e. we are in SELECT FROM INFORMATION_SCHEMA.COLUMS
        rather than in SHOW COLUMNS
      */
      if (thd->is_error())
        push_warning(thd, MYSQL_ERROR::WARN_LEVEL_WARN,
                     thd->stmt_da->sql_errno(), thd->stmt_da->message());
      thd->clear_error();
      res= 0;
    }
    DBUG_RETURN(res);
  }

  show_table= tables->table;
  count= 0;
  ptr= show_table->field;
  timestamp_field= show_table->timestamp_field;
  show_table->use_all_columns();               // Required for default
  restore_record(show_table, s->default_values);

  for (; (field= *ptr) ; ptr++)
  {
    uchar *pos;
    char tmp[MAX_FIELD_WIDTH];
    String type(tmp,sizeof(tmp), system_charset_info);

    DEBUG_SYNC(thd, "get_schema_column");

    if (wild && wild[0] &&
        wild_case_compare(system_charset_info, field->field_name,wild))
      continue;

    count++;
    /* Get default row, with all NULL fields set to NULL */
    restore_record(table, s->default_values);

#ifndef NO_EMBEDDED_ACCESS_CHECKS
    uint col_access;
    check_access(thd,SELECT_ACL, db_name->str,
                 &tables->grant.privilege, 0, 0, test(tables->schema_table));
    col_access= get_column_grant(thd, &tables->grant,
                                 db_name->str, table_name->str,
                                 field->field_name) & COL_ACLS;
    if (!tables->schema_table && !col_access)
      continue;
    char *end= tmp;
    for (uint bitnr=0; col_access ; col_access>>=1,bitnr++)
    {
      if (col_access & 1)
      {
        *end++=',';
        end=strmov(end,grant_types.type_names[bitnr]);
      }
    }
    table->field[17]->store(tmp+1,end == tmp ? 0 : (uint) (end-tmp-1), cs);

#endif
    table->field[0]->store(STRING_WITH_LEN("def"), cs);
    table->field[1]->store(db_name->str, db_name->length, cs);
    table->field[2]->store(table_name->str, table_name->length, cs);
    table->field[3]->store(field->field_name, strlen(field->field_name),
                           cs);
    table->field[4]->store((longlong) count, TRUE);
    field->sql_type(type);
    table->field[14]->store(type.ptr(), type.length(), cs);

    if (get_field_default_value(thd, timestamp_field, field, &type, 0))
    {
      table->field[5]->store(type.ptr(), type.length(), cs);
      table->field[5]->set_notnull();
    }
    pos=(uchar*) ((field->flags & NOT_NULL_FLAG) ?  "NO" : "YES");
    table->field[6]->store((const char*) pos,
                           strlen((const char*) pos), cs);
    store_column_type(table, field, cs, 7);
    pos=(uchar*) ((field->flags & PRI_KEY_FLAG) ? "PRI" :
                 (field->flags & UNIQUE_KEY_FLAG) ? "UNI" :
                 (field->flags & MULTIPLE_KEY_FLAG) ? "MUL":"");
    table->field[15]->store((const char*) pos,
                            strlen((const char*) pos), cs);

    if (field->unireg_check == Field::NEXT_NUMBER)
      table->field[16]->store(STRING_WITH_LEN("auto_increment"), cs);
    if (timestamp_field == field &&
        field->unireg_check != Field::TIMESTAMP_DN_FIELD)
      table->field[16]->store(STRING_WITH_LEN("on update CURRENT_TIMESTAMP"),
                              cs);

    table->field[18]->store(field->comment.str, field->comment.length, cs);
    if (schema_table_store_record(thd, table))
      DBUG_RETURN(1);
  }
  DBUG_RETURN(0);
}


int fill_schema_charsets(THD *thd, TABLE_LIST *tables, Item *cond)
{
  CHARSET_INFO **cs;
  const char *wild= thd->lex->wild ? thd->lex->wild->ptr() : NullS;
  TABLE *table= tables->table;
  CHARSET_INFO *scs= system_charset_info;

  for (cs= all_charsets ;
       cs < all_charsets + array_elements(all_charsets) ;
       cs++)
  {
    CHARSET_INFO *tmp_cs= cs[0];
    if (tmp_cs && (tmp_cs->state & MY_CS_PRIMARY) && 
        (tmp_cs->state & MY_CS_AVAILABLE) &&
        !(tmp_cs->state & MY_CS_HIDDEN) &&
        !(wild && wild[0] &&
	  wild_case_compare(scs, tmp_cs->csname,wild)))
    {
      const char *comment;
      restore_record(table, s->default_values);
      table->field[0]->store(tmp_cs->csname, strlen(tmp_cs->csname), scs);
      table->field[1]->store(tmp_cs->name, strlen(tmp_cs->name), scs);
      comment= tmp_cs->comment ? tmp_cs->comment : "";
      table->field[2]->store(comment, strlen(comment), scs);
      table->field[3]->store((longlong) tmp_cs->mbmaxlen, TRUE);
      if (schema_table_store_record(thd, table))
        return 1;
    }
  }
  return 0;
}


static my_bool iter_schema_engines(THD *thd, plugin_ref plugin,
                                   void *ptable)
{
  TABLE *table= (TABLE *) ptable;
  handlerton *hton= plugin_data(plugin, handlerton *);
  const char *wild= thd->lex->wild ? thd->lex->wild->ptr() : NullS;
  CHARSET_INFO *scs= system_charset_info;
  handlerton *default_type= ha_default_handlerton(thd);
  DBUG_ENTER("iter_schema_engines");


  /* Disabled plugins */
  if (plugin_state(plugin) != PLUGIN_IS_READY)
  {

    struct st_mysql_plugin *plug= plugin_decl(plugin);
    if (!(wild && wild[0] &&
          wild_case_compare(scs, plug->name,wild)))
    {
      restore_record(table, s->default_values);
      table->field[0]->store(plug->name, strlen(plug->name), scs);
      table->field[1]->store(C_STRING_WITH_LEN("NO"), scs);
      table->field[2]->store(plug->descr, strlen(plug->descr), scs);
      if (schema_table_store_record(thd, table))
        DBUG_RETURN(1);
    }
    DBUG_RETURN(0);
  }

  if (!(hton->flags & HTON_HIDDEN))
  {
    LEX_STRING *name= plugin_name(plugin);
    if (!(wild && wild[0] &&
          wild_case_compare(scs, name->str,wild)))
    {
      LEX_STRING yesno[2]= {{ C_STRING_WITH_LEN("NO") },
                            { C_STRING_WITH_LEN("YES") }};
      LEX_STRING *tmp;
      const char *option_name= show_comp_option_name[(int) hton->state];
      restore_record(table, s->default_values);

      table->field[0]->store(name->str, name->length, scs);
      if (hton->state == SHOW_OPTION_YES && default_type == hton)
        option_name= "DEFAULT";
      table->field[1]->store(option_name, strlen(option_name), scs);
      table->field[2]->store(plugin_decl(plugin)->descr,
                             strlen(plugin_decl(plugin)->descr), scs);
      tmp= &yesno[test(hton->commit)];
      table->field[3]->store(tmp->str, tmp->length, scs);
      table->field[3]->set_notnull();
      tmp= &yesno[test(hton->prepare)];
      table->field[4]->store(tmp->str, tmp->length, scs);
      table->field[4]->set_notnull();
      tmp= &yesno[test(hton->savepoint_set)];
      table->field[5]->store(tmp->str, tmp->length, scs);
      table->field[5]->set_notnull();

      if (schema_table_store_record(thd, table))
        DBUG_RETURN(1);
    }
  }
  DBUG_RETURN(0);
}

int fill_schema_engines(THD *thd, TABLE_LIST *tables, Item *cond)
{
  DBUG_ENTER("fill_schema_engines");
  if (plugin_foreach_with_mask(thd, iter_schema_engines,
                               MYSQL_STORAGE_ENGINE_PLUGIN,
                               ~PLUGIN_IS_FREED, tables->table))
    DBUG_RETURN(1);
  DBUG_RETURN(0);
}


int fill_schema_collation(THD *thd, TABLE_LIST *tables, Item *cond)
{
  CHARSET_INFO **cs;
  const char *wild= thd->lex->wild ? thd->lex->wild->ptr() : NullS;
  TABLE *table= tables->table;
  CHARSET_INFO *scs= system_charset_info;
  for (cs= all_charsets ;
       cs < all_charsets + array_elements(all_charsets)  ;
       cs++ )
  {
    CHARSET_INFO **cl;
    CHARSET_INFO *tmp_cs= cs[0];
    if (!tmp_cs || !(tmp_cs->state & MY_CS_AVAILABLE) ||
         (tmp_cs->state & MY_CS_HIDDEN) ||
        !(tmp_cs->state & MY_CS_PRIMARY))
      continue;
    for (cl= all_charsets;
         cl < all_charsets + array_elements(all_charsets)  ;
         cl ++)
    {
      CHARSET_INFO *tmp_cl= cl[0];
      if (!tmp_cl || !(tmp_cl->state & MY_CS_AVAILABLE) || 
          !my_charset_same(tmp_cs, tmp_cl))
	continue;
      if (!(wild && wild[0] &&
	  wild_case_compare(scs, tmp_cl->name,wild)))
      {
	const char *tmp_buff;
	restore_record(table, s->default_values);
	table->field[0]->store(tmp_cl->name, strlen(tmp_cl->name), scs);
        table->field[1]->store(tmp_cl->csname , strlen(tmp_cl->csname), scs);
        table->field[2]->store((longlong) tmp_cl->number, TRUE);
        tmp_buff= (tmp_cl->state & MY_CS_PRIMARY) ? "Yes" : "";
	table->field[3]->store(tmp_buff, strlen(tmp_buff), scs);
        tmp_buff= (tmp_cl->state & MY_CS_COMPILED)? "Yes" : "";
	table->field[4]->store(tmp_buff, strlen(tmp_buff), scs);
        table->field[5]->store((longlong) tmp_cl->strxfrm_multiply, TRUE);
        if (schema_table_store_record(thd, table))
          return 1;
      }
    }
  }
  return 0;
}


int fill_schema_coll_charset_app(THD *thd, TABLE_LIST *tables, Item *cond)
{
  CHARSET_INFO **cs;
  TABLE *table= tables->table;
  CHARSET_INFO *scs= system_charset_info;
  for (cs= all_charsets ;
       cs < all_charsets + array_elements(all_charsets) ;
       cs++ )
  {
    CHARSET_INFO **cl;
    CHARSET_INFO *tmp_cs= cs[0];
    if (!tmp_cs || !(tmp_cs->state & MY_CS_AVAILABLE) || 
        !(tmp_cs->state & MY_CS_PRIMARY))
      continue;
    for (cl= all_charsets;
         cl < all_charsets + array_elements(all_charsets) ;
         cl ++)
    {
      CHARSET_INFO *tmp_cl= cl[0];
      if (!tmp_cl || !(tmp_cl->state & MY_CS_AVAILABLE) ||
          (tmp_cl->state & MY_CS_HIDDEN) ||
          !my_charset_same(tmp_cs,tmp_cl))
	continue;
      restore_record(table, s->default_values);
      table->field[0]->store(tmp_cl->name, strlen(tmp_cl->name), scs);
      table->field[1]->store(tmp_cl->csname , strlen(tmp_cl->csname), scs);
      if (schema_table_store_record(thd, table))
        return 1;
    }
  }
  return 0;
}


static inline void copy_field_as_string(Field *to_field, Field *from_field)
{
  char buff[MAX_FIELD_WIDTH];
  String tmp_str(buff, sizeof(buff), system_charset_info);
  from_field->val_str(&tmp_str);
  to_field->store(tmp_str.ptr(), tmp_str.length(), system_charset_info);
}


/**
  @brief Store record into I_S.PARAMETERS table

  @param[in]      thd                   thread handler
  @param[in]      table                 I_S table
  @param[in]      proc_table            'mysql.proc' table
  @param[in]      wild                  wild string, not used for now,
                                        will be useful
                                        if we add 'SHOW PARAMETERs'
  @param[in]      full_access           if 1 user has privileges on the routine
  @param[in]      sp_user               user in 'user@host' format

  @return         Operation status
    @retval       0                     ok
    @retval       1                     error
*/

bool store_schema_params(THD *thd, TABLE *table, TABLE *proc_table,
                         const char *wild, bool full_access,
                         const char *sp_user)
{
  TABLE_SHARE share;
  TABLE tbl;
  CHARSET_INFO *cs= system_charset_info;
  char params_buff[MAX_FIELD_WIDTH], returns_buff[MAX_FIELD_WIDTH],
    sp_db_buff[NAME_LEN], sp_name_buff[NAME_LEN], path[FN_REFLEN],
    definer_buff[USERNAME_LENGTH + HOSTNAME_LENGTH + 1];
  String params(params_buff, sizeof(params_buff), cs);
  String returns(returns_buff, sizeof(returns_buff), cs);
  String sp_db(sp_db_buff, sizeof(sp_db_buff), cs);
  String sp_name(sp_name_buff, sizeof(sp_name_buff), cs);
  String definer(definer_buff, sizeof(definer_buff), cs);
  sp_head *sp;
  uint routine_type;
  bool free_sp_head;
  DBUG_ENTER("store_schema_params");

  bzero((char*) &tbl, sizeof(TABLE));
  (void) build_table_filename(path, sizeof(path), "", "", "", 0);
  init_tmp_table_share(thd, &share, "", 0, "", path);

  get_field(thd->mem_root, proc_table->field[MYSQL_PROC_FIELD_DB], &sp_db);
  get_field(thd->mem_root, proc_table->field[MYSQL_PROC_FIELD_NAME], &sp_name);
  get_field(thd->mem_root,proc_table->field[MYSQL_PROC_FIELD_DEFINER],&definer);
  routine_type= (uint) proc_table->field[MYSQL_PROC_MYSQL_TYPE]->val_int();

  if (!full_access)
    full_access= !strcmp(sp_user, definer.ptr());
  if (!full_access &&
      check_some_routine_access(thd, sp_db.ptr(),sp_name.ptr(),
                                routine_type == TYPE_ENUM_PROCEDURE))
    DBUG_RETURN(0);

  params.length(0);
  get_field(thd->mem_root, proc_table->field[MYSQL_PROC_FIELD_PARAM_LIST],
            &params);
  returns.length(0);
  if (routine_type == TYPE_ENUM_FUNCTION)
    get_field(thd->mem_root, proc_table->field[MYSQL_PROC_FIELD_RETURNS],
              &returns);

  sp= sp_load_for_information_schema(thd, proc_table, &sp_db, &sp_name,
                                     (ulong) proc_table->
                                     field[MYSQL_PROC_FIELD_SQL_MODE]->val_int(),
                                     routine_type,
                                     returns.c_ptr_safe(),
                                     params.c_ptr_safe(),
                                     &free_sp_head);

  if (sp)
  {
    Field *field;
    Create_field *field_def;
    String tmp_string;
    if (routine_type == TYPE_ENUM_FUNCTION)
    {
      restore_record(table, s->default_values);
      table->field[0]->store(STRING_WITH_LEN("def"), cs);
      table->field[1]->store(sp_db.ptr(), sp_db.length(), cs);
      table->field[2]->store(sp_name.ptr(), sp_name.length(), cs);
      table->field[3]->store((longlong) 0, TRUE);
      get_field(thd->mem_root, proc_table->field[MYSQL_PROC_MYSQL_TYPE],
                &tmp_string);
      table->field[14]->store(tmp_string.ptr(), tmp_string.length(), cs);
      field_def= &sp->m_return_field_def;
      field= make_field(&share, (uchar*) 0, field_def->length,
                        (uchar*) "", 0, field_def->pack_flag,
                        field_def->sql_type, field_def->charset,
                        field_def->geom_type, Field::NONE,
                        field_def->interval, "");

      field->table= &tbl;
      tbl.in_use= thd;
      store_column_type(table, field, cs, 6);
      if (schema_table_store_record(thd, table))
      {
        free_table_share(&share);
        if (free_sp_head)
          delete sp;
        DBUG_RETURN(1);
      }
    }

    sp_pcontext *spcont= sp->get_parse_context();
    uint params= spcont->context_var_count();
    for (uint i= 0 ; i < params ; i++)
    {
      const char *tmp_buff;
      sp_variable_t *spvar= spcont->find_variable(i);
      field_def= &spvar->field_def;
      switch (spvar->mode) {
      case sp_param_in:
        tmp_buff= "IN";
        break;
      case sp_param_out:
        tmp_buff= "OUT";
        break;
      case sp_param_inout:
        tmp_buff= "INOUT";
        break;
      default:
        tmp_buff= "";
        break;
      }  

      restore_record(table, s->default_values);
      table->field[0]->store(STRING_WITH_LEN("def"), cs);
      table->field[1]->store(sp_db.ptr(), sp_db.length(), cs);
      table->field[2]->store(sp_name.ptr(), sp_name.length(), cs);
      table->field[3]->store((longlong) i + 1, TRUE);
      table->field[4]->store(tmp_buff, strlen(tmp_buff), cs);
      table->field[4]->set_notnull();
      table->field[5]->store(spvar->name.str, spvar->name.length, cs);
      table->field[5]->set_notnull();
      get_field(thd->mem_root, proc_table->field[MYSQL_PROC_MYSQL_TYPE],
                &tmp_string);
      table->field[14]->store(tmp_string.ptr(), tmp_string.length(), cs);

      field= make_field(&share, (uchar*) 0, field_def->length,
                        (uchar*) "", 0, field_def->pack_flag,
                        field_def->sql_type, field_def->charset,
                        field_def->geom_type, Field::NONE,
                        field_def->interval, spvar->name.str);

      field->table= &tbl;
      tbl.in_use= thd;
      store_column_type(table, field, cs, 6);
      if (schema_table_store_record(thd, table))
      {
        free_table_share(&share);
        if (free_sp_head)
          delete sp;
        DBUG_RETURN(1);
      }
    }
    if (free_sp_head)
      delete sp;
  }
  free_table_share(&share);
  DBUG_RETURN(0);
}


bool store_schema_proc(THD *thd, TABLE *table, TABLE *proc_table,
                       const char *wild, bool full_access, const char *sp_user)
{
  MYSQL_TIME time;
  LEX *lex= thd->lex;
  CHARSET_INFO *cs= system_charset_info;
  char sp_db_buff[NAME_LEN + 1], sp_name_buff[NAME_LEN + 1],
    definer_buff[USERNAME_LENGTH + HOSTNAME_LENGTH + 2],
    returns_buff[MAX_FIELD_WIDTH];

  String sp_db(sp_db_buff, sizeof(sp_db_buff), cs);
  String sp_name(sp_name_buff, sizeof(sp_name_buff), cs);
  String definer(definer_buff, sizeof(definer_buff), cs);
  String returns(returns_buff, sizeof(returns_buff), cs);

  proc_table->field[MYSQL_PROC_FIELD_DB]->val_str(&sp_db);
  proc_table->field[MYSQL_PROC_FIELD_NAME]->val_str(&sp_name);
  proc_table->field[MYSQL_PROC_FIELD_DEFINER]->val_str(&definer);

  if (!full_access)
    full_access= !strcmp(sp_user, definer.c_ptr_safe());
  if (!full_access &&
      check_some_routine_access(thd, sp_db.c_ptr_safe(), sp_name.c_ptr_safe(),
                                proc_table->field[MYSQL_PROC_MYSQL_TYPE]->
                                val_int() == TYPE_ENUM_PROCEDURE))
    return 0;

  if ((lex->sql_command == SQLCOM_SHOW_STATUS_PROC &&
      proc_table->field[MYSQL_PROC_MYSQL_TYPE]->val_int() ==
      TYPE_ENUM_PROCEDURE) ||
      (lex->sql_command == SQLCOM_SHOW_STATUS_FUNC &&
      proc_table->field[MYSQL_PROC_MYSQL_TYPE]->val_int() ==
      TYPE_ENUM_FUNCTION) ||
      (sql_command_flags[lex->sql_command] & CF_STATUS_COMMAND) == 0)
  {
    restore_record(table, s->default_values);
    if (!wild || !wild[0] || !wild_compare(sp_name.c_ptr_safe(), wild, 0))
    {
      int enum_idx= (int) proc_table->field[MYSQL_PROC_FIELD_ACCESS]->val_int();
      table->field[3]->store(sp_name.ptr(), sp_name.length(), cs);

      copy_field_as_string(table->field[0],
                           proc_table->field[MYSQL_PROC_FIELD_SPECIFIC_NAME]);
      table->field[1]->store(STRING_WITH_LEN("def"), cs);
      table->field[2]->store(sp_db.ptr(), sp_db.length(), cs);
      copy_field_as_string(table->field[4],
                           proc_table->field[MYSQL_PROC_MYSQL_TYPE]);

      if (proc_table->field[MYSQL_PROC_MYSQL_TYPE]->val_int() ==
          TYPE_ENUM_FUNCTION)
      {
        sp_head *sp;
        bool free_sp_head;
        proc_table->field[MYSQL_PROC_FIELD_RETURNS]->val_str(&returns);
        sp= sp_load_for_information_schema(thd, proc_table, &sp_db, &sp_name,
                                           (ulong) proc_table->
                                           field[MYSQL_PROC_FIELD_SQL_MODE]->
                                           val_int(),
                                           TYPE_ENUM_FUNCTION,
                                           returns.c_ptr_safe(),
                                           "", &free_sp_head);

        if (sp)
        {
          char path[FN_REFLEN];
          TABLE_SHARE share;
          TABLE tbl;
          Field *field;
          Create_field *field_def= &sp->m_return_field_def;

          bzero((char*) &tbl, sizeof(TABLE));
          (void) build_table_filename(path, sizeof(path), "", "", "", 0);
          init_tmp_table_share(thd, &share, "", 0, "", path);
          field= make_field(&share, (uchar*) 0, field_def->length,
                            (uchar*) "", 0, field_def->pack_flag,
                            field_def->sql_type, field_def->charset,
                            field_def->geom_type, Field::NONE,
                            field_def->interval, "");

          field->table= &tbl;
          tbl.in_use= thd;
          store_column_type(table, field, cs, 5);
          free_table_share(&share);
          if (free_sp_head)
            delete sp;
        }
      }

      if (full_access)
      {
        copy_field_as_string(table->field[14],
                             proc_table->field[MYSQL_PROC_FIELD_BODY_UTF8]);
        table->field[14]->set_notnull();
      }
      table->field[13]->store(STRING_WITH_LEN("SQL"), cs);
      table->field[17]->store(STRING_WITH_LEN("SQL"), cs);
      copy_field_as_string(table->field[18],
                           proc_table->field[MYSQL_PROC_FIELD_DETERMINISTIC]);
      table->field[19]->store(sp_data_access_name[enum_idx].str, 
                              sp_data_access_name[enum_idx].length , cs);
      copy_field_as_string(table->field[21],
                           proc_table->field[MYSQL_PROC_FIELD_SECURITY_TYPE]);

      bzero((char *)&time, sizeof(time));
      ((Field_timestamp *) proc_table->field[MYSQL_PROC_FIELD_CREATED])->
        get_time(&time);
      table->field[22]->store_time(&time, MYSQL_TIMESTAMP_DATETIME);
      bzero((char *)&time, sizeof(time));
      ((Field_timestamp *) proc_table->field[MYSQL_PROC_FIELD_MODIFIED])->
        get_time(&time);
      table->field[23]->store_time(&time, MYSQL_TIMESTAMP_DATETIME);
      copy_field_as_string(table->field[24],
                           proc_table->field[MYSQL_PROC_FIELD_SQL_MODE]);
      copy_field_as_string(table->field[25],
                           proc_table->field[MYSQL_PROC_FIELD_COMMENT]);

      table->field[26]->store(definer.ptr(), definer.length(), cs);
      copy_field_as_string(table->field[27],
                           proc_table->
                           field[MYSQL_PROC_FIELD_CHARACTER_SET_CLIENT]);
      copy_field_as_string(table->field[28],
                           proc_table->
                           field[MYSQL_PROC_FIELD_COLLATION_CONNECTION]);
      copy_field_as_string(table->field[29],
			   proc_table->field[MYSQL_PROC_FIELD_DB_COLLATION]);

      return schema_table_store_record(thd, table);
    }
  }
  return 0;
}


int fill_schema_proc(THD *thd, TABLE_LIST *tables, Item *cond)
{
  TABLE *proc_table;
  TABLE_LIST proc_tables;
  const char *wild= thd->lex->wild ? thd->lex->wild->ptr() : NullS;
  int res= 0;
  TABLE *table= tables->table;
  bool full_access;
  char definer[USER_HOST_BUFF_SIZE];
  Open_tables_backup open_tables_state_backup;
  enum enum_schema_tables schema_table_idx=
    get_schema_table_idx(tables->schema_table);
  DBUG_ENTER("fill_schema_proc");

  strxmov(definer, thd->security_ctx->priv_user, "@",
          thd->security_ctx->priv_host, NullS);
  /* We use this TABLE_LIST instance only for checking of privileges. */
  bzero((char*) &proc_tables,sizeof(proc_tables));
  proc_tables.db= (char*) "mysql";
  proc_tables.db_length= 5;
  proc_tables.table_name= proc_tables.alias= (char*) "proc";
  proc_tables.table_name_length= 4;
  proc_tables.lock_type= TL_READ;
  full_access= !check_table_access(thd, SELECT_ACL, &proc_tables, FALSE,
                                   1, TRUE);
  if (!(proc_table= open_proc_table_for_read(thd, &open_tables_state_backup)))
  {
    DBUG_RETURN(1);
  }
  proc_table->file->ha_index_init(0, 1);
  if ((res= proc_table->file->ha_index_first(proc_table->record[0])))
  {
    res= (res == HA_ERR_END_OF_FILE) ? 0 : 1;
    goto err;
  }

  if (schema_table_idx == SCH_PROCEDURES ?
      store_schema_proc(thd, table, proc_table, wild, full_access, definer) :
      store_schema_params(thd, table, proc_table, wild, full_access, definer))
  {
    res= 1;
    goto err;
  }
  while (!proc_table->file->ha_index_next(proc_table->record[0]))
  {
    if (schema_table_idx == SCH_PROCEDURES ?
        store_schema_proc(thd, table, proc_table, wild, full_access, definer): 
        store_schema_params(thd, table, proc_table, wild, full_access, definer))
    {
      res= 1;
      goto err;
    }
  }

err:
  proc_table->file->ha_index_end();
  close_system_tables(thd, &open_tables_state_backup);
  DBUG_RETURN(res);
}


static int get_schema_stat_record(THD *thd, TABLE_LIST *tables,
				  TABLE *table, bool res,
				  LEX_STRING *db_name,
				  LEX_STRING *table_name)
{
  CHARSET_INFO *cs= system_charset_info;
  DBUG_ENTER("get_schema_stat_record");
  if (res)
  {
    if (thd->lex->sql_command != SQLCOM_SHOW_KEYS)
    {
      /*
        I.e. we are in SELECT FROM INFORMATION_SCHEMA.STATISTICS
        rather than in SHOW KEYS
      */
      if (thd->is_error())
        push_warning(thd, MYSQL_ERROR::WARN_LEVEL_WARN,
                     thd->stmt_da->sql_errno(), thd->stmt_da->message());
      thd->clear_error();
      res= 0;
    }
    DBUG_RETURN(res);
  }
  else if (!tables->view)
  {
    TABLE *show_table= tables->table;
    KEY *key_info=show_table->s->key_info;
    if (show_table->file)
      show_table->file->info(HA_STATUS_VARIABLE |
                             HA_STATUS_NO_LOCK |
                             HA_STATUS_TIME);
    for (uint i=0 ; i < show_table->s->keys ; i++,key_info++)
    {
      KEY_PART_INFO *key_part= key_info->key_part;
      const char *str;
      for (uint j=0 ; j < key_info->key_parts ; j++,key_part++)
      {
        restore_record(table, s->default_values);
        table->field[0]->store(STRING_WITH_LEN("def"), cs);
        table->field[1]->store(db_name->str, db_name->length, cs);
        table->field[2]->store(table_name->str, table_name->length, cs);
        table->field[3]->store((longlong) ((key_info->flags &
                                            HA_NOSAME) ? 0 : 1), TRUE);
        table->field[4]->store(db_name->str, db_name->length, cs);
        table->field[5]->store(key_info->name, strlen(key_info->name), cs);
        table->field[6]->store((longlong) (j+1), TRUE);
        str=(key_part->field ? key_part->field->field_name :
             "?unknown field?");
        table->field[7]->store(str, strlen(str), cs);
        if (show_table->file)
        {
          if (show_table->file->index_flags(i, j, 0) & HA_READ_ORDER)
          {
            table->field[8]->store(((key_part->key_part_flag &
                                     HA_REVERSE_SORT) ?
                                    "D" : "A"), 1, cs);
            table->field[8]->set_notnull();
          }
          KEY *key=show_table->key_info+i;
          if (key->rec_per_key[j])
          {
            ha_rows records=(show_table->file->stats.records /
                             key->rec_per_key[j]);
            table->field[9]->store((longlong) records, TRUE);
            table->field[9]->set_notnull();
          }
          str= show_table->file->index_type(i);
          table->field[13]->store(str, strlen(str), cs);
        }
        if (!(key_info->flags & HA_FULLTEXT) &&
            (key_part->field &&
             key_part->length !=
             show_table->s->field[key_part->fieldnr-1]->key_length()))
        {
          table->field[10]->store((longlong) key_part->length /
                                  key_part->field->charset()->mbmaxlen, TRUE);
          table->field[10]->set_notnull();
        }
        uint flags= key_part->field ? key_part->field->flags : 0;
        const char *pos=(char*) ((flags & NOT_NULL_FLAG) ? "" : "YES");
        table->field[12]->store(pos, strlen(pos), cs);
        if (!show_table->s->keys_in_use.is_set(i))
          table->field[14]->store(STRING_WITH_LEN("disabled"), cs);
        else
          table->field[14]->store("", 0, cs);
        table->field[14]->set_notnull();
        DBUG_ASSERT(test(key_info->flags & HA_USES_COMMENT) == 
                   (key_info->comment.length > 0));
        if (key_info->flags & HA_USES_COMMENT)
          table->field[15]->store(key_info->comment.str, 
                                  key_info->comment.length, cs);
        if (schema_table_store_record(thd, table))
          DBUG_RETURN(1);
      }
    }
  }
  DBUG_RETURN(res);
}


static int get_schema_views_record(THD *thd, TABLE_LIST *tables,
				   TABLE *table, bool res,
				   LEX_STRING *db_name,
				   LEX_STRING *table_name)
{
  CHARSET_INFO *cs= system_charset_info;
  char definer[USER_HOST_BUFF_SIZE];
  uint definer_len;
  bool updatable_view;
  DBUG_ENTER("get_schema_views_record");

  if (tables->view)
  {
    Security_context *sctx= thd->security_ctx;
    if (!tables->allowed_show)
    {
      if (!my_strcasecmp(system_charset_info, tables->definer.user.str,
                         sctx->priv_user) &&
          !my_strcasecmp(system_charset_info, tables->definer.host.str,
                         sctx->priv_host))
        tables->allowed_show= TRUE;
#ifndef NO_EMBEDDED_ACCESS_CHECKS
      else
      {
        if ((thd->col_access & (SHOW_VIEW_ACL|SELECT_ACL)) ==
            (SHOW_VIEW_ACL|SELECT_ACL))
          tables->allowed_show= TRUE;
        else
        {
          TABLE_LIST table_list;
          uint view_access;
          memset(&table_list, 0, sizeof(table_list));
          table_list.db= tables->db;
          table_list.table_name= tables->table_name;
          table_list.grant.privilege= thd->col_access;
          view_access= get_table_grant(thd, &table_list);
	  if ((view_access & (SHOW_VIEW_ACL|SELECT_ACL)) ==
	      (SHOW_VIEW_ACL|SELECT_ACL))
	    tables->allowed_show= TRUE;
        }
      }
#endif
    }
    restore_record(table, s->default_values);
    table->field[0]->store(STRING_WITH_LEN("def"), cs);
    table->field[1]->store(db_name->str, db_name->length, cs);
    table->field[2]->store(table_name->str, table_name->length, cs);

    if (tables->allowed_show)
    {
      table->field[3]->store(tables->view_body_utf8.str,
                             tables->view_body_utf8.length,
                             cs);
    }

    if (tables->with_check != VIEW_CHECK_NONE)
    {
      if (tables->with_check == VIEW_CHECK_LOCAL)
        table->field[4]->store(STRING_WITH_LEN("LOCAL"), cs);
      else
        table->field[4]->store(STRING_WITH_LEN("CASCADED"), cs);
    }
    else
      table->field[4]->store(STRING_WITH_LEN("NONE"), cs);

    if (table->pos_in_table_list->table_open_method &
        OPEN_FULL_TABLE)
    {
      updatable_view= 0;
      if (tables->algorithm != VIEW_ALGORITHM_TMPTABLE)
      {
        /*
          We should use tables->view->select_lex.item_list here and
          can not use Field_iterator_view because the view always uses
          temporary algorithm during opening for I_S and
          TABLE_LIST fields 'field_translation' & 'field_translation_end'
          are uninitialized is this case.
        */
        List<Item> *fields= &tables->view->select_lex.item_list;
        List_iterator<Item> it(*fields);
        Item *item;
        Item_field *field;
        /*
          check that at least one column in view is updatable
        */
        while ((item= it++))
        {
          if ((field= item->filed_for_view_update()) && field->field &&
              !field->field->table->pos_in_table_list->schema_table)
          {
            updatable_view= 1;
            break;
          }
        }
        if (updatable_view && !tables->view->can_be_merged())
          updatable_view= 0;
      }
      if (updatable_view)
        table->field[5]->store(STRING_WITH_LEN("YES"), cs);
      else
        table->field[5]->store(STRING_WITH_LEN("NO"), cs);
    }

    definer_len= (strxmov(definer, tables->definer.user.str, "@",
                          tables->definer.host.str, NullS) - definer);
    table->field[6]->store(definer, definer_len, cs);
    if (tables->view_suid)
      table->field[7]->store(STRING_WITH_LEN("DEFINER"), cs);
    else
      table->field[7]->store(STRING_WITH_LEN("INVOKER"), cs);

    table->field[8]->store(tables->view_creation_ctx->get_client_cs()->csname,
                           strlen(tables->view_creation_ctx->
                                  get_client_cs()->csname), cs);

    table->field[9]->store(tables->view_creation_ctx->
                           get_connection_cl()->name,
                           strlen(tables->view_creation_ctx->
                                  get_connection_cl()->name), cs);


    if (schema_table_store_record(thd, table))
      DBUG_RETURN(1);
    if (res && thd->is_error())
      push_warning(thd, MYSQL_ERROR::WARN_LEVEL_WARN,
                   thd->stmt_da->sql_errno(), thd->stmt_da->message());
  }
  if (res)
    thd->clear_error();
  DBUG_RETURN(0);
}


bool store_constraints(THD *thd, TABLE *table, LEX_STRING *db_name,
                       LEX_STRING *table_name, const char *key_name,
                       uint key_len, const char *con_type, uint con_len)
{
  CHARSET_INFO *cs= system_charset_info;
  restore_record(table, s->default_values);
  table->field[0]->store(STRING_WITH_LEN("def"), cs);
  table->field[1]->store(db_name->str, db_name->length, cs);
  table->field[2]->store(key_name, key_len, cs);
  table->field[3]->store(db_name->str, db_name->length, cs);
  table->field[4]->store(table_name->str, table_name->length, cs);
  table->field[5]->store(con_type, con_len, cs);
  return schema_table_store_record(thd, table);
}


static int get_schema_constraints_record(THD *thd, TABLE_LIST *tables,
					 TABLE *table, bool res,
					 LEX_STRING *db_name,
					 LEX_STRING *table_name)
{
  DBUG_ENTER("get_schema_constraints_record");
  if (res)
  {
    if (thd->is_error())
      push_warning(thd, MYSQL_ERROR::WARN_LEVEL_WARN,
                   thd->stmt_da->sql_errno(), thd->stmt_da->message());
    thd->clear_error();
    DBUG_RETURN(0);
  }
  else if (!tables->view)
  {
    List<FOREIGN_KEY_INFO> f_key_list;
    TABLE *show_table= tables->table;
    KEY *key_info=show_table->key_info;
    uint primary_key= show_table->s->primary_key;
    show_table->file->info(HA_STATUS_VARIABLE | 
                           HA_STATUS_NO_LOCK |
                           HA_STATUS_TIME);
    for (uint i=0 ; i < show_table->s->keys ; i++, key_info++)
    {
      if (i != primary_key && !(key_info->flags & HA_NOSAME))
        continue;

      if (i == primary_key && !strcmp(key_info->name, primary_key_name))
      {
        if (store_constraints(thd, table, db_name, table_name, key_info->name,
                              strlen(key_info->name),
                              STRING_WITH_LEN("PRIMARY KEY")))
          DBUG_RETURN(1);
      }
      else if (key_info->flags & HA_NOSAME)
      {
        if (store_constraints(thd, table, db_name, table_name, key_info->name,
                              strlen(key_info->name),
                              STRING_WITH_LEN("UNIQUE")))
          DBUG_RETURN(1);
      }
    }

    show_table->file->get_foreign_key_list(thd, &f_key_list);
    FOREIGN_KEY_INFO *f_key_info;
    List_iterator_fast<FOREIGN_KEY_INFO> it(f_key_list);
    while ((f_key_info=it++))
    {
      if (store_constraints(thd, table, db_name, table_name, 
                            f_key_info->forein_id->str,
                            strlen(f_key_info->forein_id->str),
                            "FOREIGN KEY", 11))
        DBUG_RETURN(1);
    }
  }
  DBUG_RETURN(res);
}


static bool store_trigger(THD *thd, TABLE *table, LEX_STRING *db_name,
                          LEX_STRING *table_name, LEX_STRING *trigger_name,
                          enum trg_event_type event,
                          enum trg_action_time_type timing,
                          LEX_STRING *trigger_stmt,
                          ulong sql_mode,
                          LEX_STRING *definer_buffer,
                          LEX_STRING *client_cs_name,
                          LEX_STRING *connection_cl_name,
                          LEX_STRING *db_cl_name)
{
  CHARSET_INFO *cs= system_charset_info;
  LEX_STRING sql_mode_rep;

  restore_record(table, s->default_values);
  table->field[0]->store(STRING_WITH_LEN("def"), cs);
  table->field[1]->store(db_name->str, db_name->length, cs);
  table->field[2]->store(trigger_name->str, trigger_name->length, cs);
  table->field[3]->store(trg_event_type_names[event].str,
                         trg_event_type_names[event].length, cs);
  table->field[4]->store(STRING_WITH_LEN("def"), cs);
  table->field[5]->store(db_name->str, db_name->length, cs);
  table->field[6]->store(table_name->str, table_name->length, cs);
  table->field[9]->store(trigger_stmt->str, trigger_stmt->length, cs);
  table->field[10]->store(STRING_WITH_LEN("ROW"), cs);
  table->field[11]->store(trg_action_time_type_names[timing].str,
                          trg_action_time_type_names[timing].length, cs);
  table->field[14]->store(STRING_WITH_LEN("OLD"), cs);
  table->field[15]->store(STRING_WITH_LEN("NEW"), cs);

  sql_mode_string_representation(thd, sql_mode, &sql_mode_rep);
  table->field[17]->store(sql_mode_rep.str, sql_mode_rep.length, cs);
  table->field[18]->store(definer_buffer->str, definer_buffer->length, cs);
  table->field[19]->store(client_cs_name->str, client_cs_name->length, cs);
  table->field[20]->store(connection_cl_name->str,
                          connection_cl_name->length, cs);
  table->field[21]->store(db_cl_name->str, db_cl_name->length, cs);

  return schema_table_store_record(thd, table);
}


static int get_schema_triggers_record(THD *thd, TABLE_LIST *tables,
				      TABLE *table, bool res,
				      LEX_STRING *db_name,
				      LEX_STRING *table_name)
{
  DBUG_ENTER("get_schema_triggers_record");
  /*
    res can be non zero value when processed table is a view or
    error happened during opening of processed table.
  */
  if (res)
  {
    if (thd->is_error())
      push_warning(thd, MYSQL_ERROR::WARN_LEVEL_WARN,
                   thd->stmt_da->sql_errno(), thd->stmt_da->message());
    thd->clear_error();
    DBUG_RETURN(0);
  }
  if (!tables->view && tables->table->triggers)
  {
    Table_triggers_list *triggers= tables->table->triggers;
    int event, timing;

    if (check_table_access(thd, TRIGGER_ACL, tables, FALSE, 1, TRUE))
      goto ret;

    for (event= 0; event < (int)TRG_EVENT_MAX; event++)
    {
      for (timing= 0; timing < (int)TRG_ACTION_MAX; timing++)
      {
        LEX_STRING trigger_name;
        LEX_STRING trigger_stmt;
        ulong sql_mode;
        char definer_holder[USER_HOST_BUFF_SIZE];
        LEX_STRING definer_buffer;
        LEX_STRING client_cs_name;
        LEX_STRING connection_cl_name;
        LEX_STRING db_cl_name;

        definer_buffer.str= definer_holder;
        if (triggers->get_trigger_info(thd, (enum trg_event_type) event,
                                       (enum trg_action_time_type)timing,
                                       &trigger_name, &trigger_stmt,
                                       &sql_mode,
                                       &definer_buffer,
                                       &client_cs_name,
                                       &connection_cl_name,
                                       &db_cl_name))
          continue;

        if (store_trigger(thd, table, db_name, table_name, &trigger_name,
                         (enum trg_event_type) event,
                         (enum trg_action_time_type) timing, &trigger_stmt,
                         sql_mode,
                         &definer_buffer,
                         &client_cs_name,
                         &connection_cl_name,
                         &db_cl_name))
          DBUG_RETURN(1);
      }
    }
  }
ret:
  DBUG_RETURN(0);
}


void store_key_column_usage(TABLE *table, LEX_STRING *db_name,
                            LEX_STRING *table_name, const char *key_name,
                            uint key_len, const char *con_type, uint con_len,
                            longlong idx)
{
  CHARSET_INFO *cs= system_charset_info;
  table->field[0]->store(STRING_WITH_LEN("def"), cs);
  table->field[1]->store(db_name->str, db_name->length, cs);
  table->field[2]->store(key_name, key_len, cs);
  table->field[3]->store(STRING_WITH_LEN("def"), cs);
  table->field[4]->store(db_name->str, db_name->length, cs);
  table->field[5]->store(table_name->str, table_name->length, cs);
  table->field[6]->store(con_type, con_len, cs);
  table->field[7]->store((longlong) idx, TRUE);
}


static int get_schema_key_column_usage_record(THD *thd,
					      TABLE_LIST *tables,
					      TABLE *table, bool res,
					      LEX_STRING *db_name,
					      LEX_STRING *table_name)
{
  DBUG_ENTER("get_schema_key_column_usage_record");
  if (res)
  {
    if (thd->is_error())
      push_warning(thd, MYSQL_ERROR::WARN_LEVEL_WARN,
                   thd->stmt_da->sql_errno(), thd->stmt_da->message());
    thd->clear_error();
    DBUG_RETURN(0);
  }
  else if (!tables->view)
  {
    List<FOREIGN_KEY_INFO> f_key_list;
    TABLE *show_table= tables->table;
    KEY *key_info=show_table->key_info;
    uint primary_key= show_table->s->primary_key;
    show_table->file->info(HA_STATUS_VARIABLE | 
                           HA_STATUS_NO_LOCK |
                           HA_STATUS_TIME);
    for (uint i=0 ; i < show_table->s->keys ; i++, key_info++)
    {
      if (i != primary_key && !(key_info->flags & HA_NOSAME))
        continue;
      uint f_idx= 0;
      KEY_PART_INFO *key_part= key_info->key_part;
      for (uint j=0 ; j < key_info->key_parts ; j++,key_part++)
      {
        if (key_part->field)
        {
          f_idx++;
          restore_record(table, s->default_values);
          store_key_column_usage(table, db_name, table_name,
                                 key_info->name,
                                 strlen(key_info->name), 
                                 key_part->field->field_name, 
                                 strlen(key_part->field->field_name),
                                 (longlong) f_idx);
          if (schema_table_store_record(thd, table))
            DBUG_RETURN(1);
        }
      }
    }

    show_table->file->get_foreign_key_list(thd, &f_key_list);
    FOREIGN_KEY_INFO *f_key_info;
    List_iterator_fast<FOREIGN_KEY_INFO> fkey_it(f_key_list);
    while ((f_key_info= fkey_it++))
    {
      LEX_STRING *f_info;
      LEX_STRING *r_info;
      List_iterator_fast<LEX_STRING> it(f_key_info->foreign_fields),
        it1(f_key_info->referenced_fields);
      uint f_idx= 0;
      while ((f_info= it++))
      {
        r_info= it1++;
        f_idx++;
        restore_record(table, s->default_values);
        store_key_column_usage(table, db_name, table_name,
                               f_key_info->forein_id->str,
                               f_key_info->forein_id->length,
                               f_info->str, f_info->length,
                               (longlong) f_idx);
        table->field[8]->store((longlong) f_idx, TRUE);
        table->field[8]->set_notnull();
        table->field[9]->store(f_key_info->referenced_db->str,
                               f_key_info->referenced_db->length,
                               system_charset_info);
        table->field[9]->set_notnull();
        table->field[10]->store(f_key_info->referenced_table->str,
                                f_key_info->referenced_table->length, 
                                system_charset_info);
        table->field[10]->set_notnull();
        table->field[11]->store(r_info->str, r_info->length,
                                system_charset_info);
        table->field[11]->set_notnull();
        if (schema_table_store_record(thd, table))
          DBUG_RETURN(1);
      }
    }
  }
  DBUG_RETURN(res);
}


#ifdef WITH_PARTITION_STORAGE_ENGINE
static void collect_partition_expr(THD *thd, List<char> &field_list,
                                   String *str)
{
  List_iterator<char> part_it(field_list);
  ulong no_fields= field_list.elements;
  const char *field_str;
  str->length(0);
  while ((field_str= part_it++))
  {
    append_identifier(thd, str, field_str, strlen(field_str));
    if (--no_fields != 0)
      str->append(",");
  }
  return;
}


/*
  Convert a string in a given character set to a string which can be
  used for FRM file storage in which case use_hex is TRUE and we store
  the character constants as hex strings in the character set encoding
  their field have. In the case of SHOW CREATE TABLE and the
  PARTITIONS information schema table we instead provide utf8 strings
  to the user and convert to the utf8 character set.

  SYNOPSIS
    get_cs_converted_part_value_from_string()
    item                           Item from which constant comes
    input_str                      String as provided by val_str after
                                   conversion to character set
    output_str                     Out value: The string created
    cs                             Character set string is encoded in
                                   NULL for INT_RESULT's here
    use_hex                        TRUE => hex string created
                                   FALSE => utf8 constant string created

  RETURN VALUES
    TRUE                           Error
    FALSE                          Ok
*/

int get_cs_converted_part_value_from_string(THD *thd,
                                            Item *item,
                                            String *input_str,
                                            String *output_str,
                                            CHARSET_INFO *cs,
                                            bool use_hex)
{
  if (item->result_type() == INT_RESULT)
  {
    longlong value= item->val_int();
    output_str->set(value, system_charset_info);
    return FALSE;
  }
  if (!input_str)
  {
    my_error(ER_PARTITION_FUNCTION_IS_NOT_ALLOWED, MYF(0));
    return TRUE;
  }
  get_cs_converted_string_value(thd,
                                input_str,
                                output_str,
                                cs,
                                use_hex);
  return FALSE;
}
#endif


static void store_schema_partitions_record(THD *thd, TABLE *schema_table,
                                           TABLE *showing_table,
                                           partition_element *part_elem,
                                           handler *file, uint part_id)
{
  TABLE* table= schema_table;
  CHARSET_INFO *cs= system_charset_info;
  PARTITION_STATS stat_info;
  MYSQL_TIME time;
  file->get_dynamic_partition_info(&stat_info, part_id);
  table->field[0]->store(STRING_WITH_LEN("def"), cs);
  table->field[12]->store((longlong) stat_info.records, TRUE);
  table->field[13]->store((longlong) stat_info.mean_rec_length, TRUE);
  table->field[14]->store((longlong) stat_info.data_file_length, TRUE);
  if (stat_info.max_data_file_length)
  {
    table->field[15]->store((longlong) stat_info.max_data_file_length, TRUE);
    table->field[15]->set_notnull();
  }
  table->field[16]->store((longlong) stat_info.index_file_length, TRUE);
  table->field[17]->store((longlong) stat_info.delete_length, TRUE);
  if (stat_info.create_time)
  {
    thd->variables.time_zone->gmt_sec_to_TIME(&time,
                                              (my_time_t)stat_info.create_time);
    table->field[18]->store_time(&time, MYSQL_TIMESTAMP_DATETIME);
    table->field[18]->set_notnull();
  }
  if (stat_info.update_time)
  {
    thd->variables.time_zone->gmt_sec_to_TIME(&time,
                                              (my_time_t)stat_info.update_time);
    table->field[19]->store_time(&time, MYSQL_TIMESTAMP_DATETIME);
    table->field[19]->set_notnull();
  }
  if (stat_info.check_time)
  {
    thd->variables.time_zone->gmt_sec_to_TIME(&time,
                                              (my_time_t)stat_info.check_time);
    table->field[20]->store_time(&time, MYSQL_TIMESTAMP_DATETIME);
    table->field[20]->set_notnull();
  }
  if (file->ha_table_flags() & (ulong) HA_HAS_CHECKSUM)
  {
    table->field[21]->store((longlong) stat_info.check_sum, TRUE);
    table->field[21]->set_notnull();
  }
  if (part_elem)
  {
    if (part_elem->part_comment)
      table->field[22]->store(part_elem->part_comment,
                              strlen(part_elem->part_comment), cs);
    else
      table->field[22]->store(STRING_WITH_LEN(""), cs);
    if (part_elem->nodegroup_id != UNDEF_NODEGROUP)
      table->field[23]->store((longlong) part_elem->nodegroup_id, TRUE);
    else
      table->field[23]->store(STRING_WITH_LEN("default"), cs);

    table->field[24]->set_notnull();
    if (part_elem->tablespace_name)
      table->field[24]->store(part_elem->tablespace_name,
                              strlen(part_elem->tablespace_name), cs);
    else
    {
      char *ts= showing_table->file->get_tablespace_name(thd,0,0);
      if(ts)
      {
        table->field[24]->store(ts, strlen(ts), cs);
        my_free(ts);
      }
      else
        table->field[24]->set_null();
    }
  }
  return;
}

#ifdef WITH_PARTITION_STORAGE_ENGINE
static int
get_partition_column_description(THD *thd,
                                 partition_info *part_info,
                                 part_elem_value *list_value,
                                 String &tmp_str)
{
  uint num_elements= part_info->part_field_list.elements;
  uint i;
  DBUG_ENTER("get_partition_column_description");

  for (i= 0; i < num_elements; i++)
  {
    part_column_list_val *col_val= &list_value->col_val_array[i];
    if (col_val->max_value)
      tmp_str.append(partition_keywords[PKW_MAXVALUE].str);
    else if (col_val->null_value)
      tmp_str.append("NULL");
    else
    {
      char buffer[MAX_KEY_LENGTH];
      String str(buffer, sizeof(buffer), &my_charset_bin);
      String val_conv;
      Item *item= col_val->item_expression;

      if (!(item= part_info->get_column_item(item,
                              part_info->part_field_array[i])))
      {
        DBUG_RETURN(1);
      }
      String *res= item->val_str(&str);
      if (get_cs_converted_part_value_from_string(thd, item, res, &val_conv,
                              part_info->part_field_array[i]->charset(),
                              FALSE))
      {
        DBUG_RETURN(1);
      }
      tmp_str.append(val_conv);
    }
    if (i != num_elements - 1)
      tmp_str.append(",");
  }
  DBUG_RETURN(0);
}
#endif /* WITH_PARTITION_STORAGE_ENGINE */

static int get_schema_partitions_record(THD *thd, TABLE_LIST *tables,
                                        TABLE *table, bool res,
                                        LEX_STRING *db_name,
                                        LEX_STRING *table_name)
{
  CHARSET_INFO *cs= system_charset_info;
  char buff[61];
  String tmp_res(buff, sizeof(buff), cs);
  String tmp_str;
  TABLE *show_table= tables->table;
  handler *file;
#ifdef WITH_PARTITION_STORAGE_ENGINE
  partition_info *part_info;
#endif
  DBUG_ENTER("get_schema_partitions_record");

  if (res)
  {
    if (thd->is_error())
      push_warning(thd, MYSQL_ERROR::WARN_LEVEL_WARN,
                   thd->stmt_da->sql_errno(), thd->stmt_da->message());
    thd->clear_error();
    DBUG_RETURN(0);
  }
  file= show_table->file;
#ifdef WITH_PARTITION_STORAGE_ENGINE
  part_info= show_table->part_info;
  if (part_info)
  {
    partition_element *part_elem;
    List_iterator<partition_element> part_it(part_info->partitions);
    uint part_pos= 0, part_id= 0;

    restore_record(table, s->default_values);
    table->field[0]->store(STRING_WITH_LEN("def"), cs);
    table->field[1]->store(db_name->str, db_name->length, cs);
    table->field[2]->store(table_name->str, table_name->length, cs);


    /* Partition method*/
    switch (part_info->part_type) {
    case RANGE_PARTITION:
    case LIST_PARTITION:
      tmp_res.length(0);
      if (part_info->part_type == RANGE_PARTITION)
        tmp_res.append(partition_keywords[PKW_RANGE].str,
                       partition_keywords[PKW_RANGE].length);
      else
        tmp_res.append(partition_keywords[PKW_LIST].str,
                       partition_keywords[PKW_LIST].length);
      if (part_info->column_list)
        tmp_res.append(partition_keywords[PKW_COLUMNS].str,
                       partition_keywords[PKW_COLUMNS].length);
      table->field[7]->store(tmp_res.ptr(), tmp_res.length(), cs);
      break;
    case HASH_PARTITION:
      tmp_res.length(0);
      if (part_info->linear_hash_ind)
        tmp_res.append(partition_keywords[PKW_LINEAR].str,
                       partition_keywords[PKW_LINEAR].length);
      if (part_info->list_of_part_fields)
        tmp_res.append(partition_keywords[PKW_KEY].str,
                       partition_keywords[PKW_KEY].length);
      else
        tmp_res.append(partition_keywords[PKW_HASH].str, 
                       partition_keywords[PKW_HASH].length);
      table->field[7]->store(tmp_res.ptr(), tmp_res.length(), cs);
      break;
    default:
      DBUG_ASSERT(0);
      my_error(ER_OUT_OF_RESOURCES, MYF(ME_FATALERROR));
      DBUG_RETURN(1);
    }
    table->field[7]->set_notnull();

    /* Partition expression */
    if (part_info->part_expr)
    {
      table->field[9]->store(part_info->part_func_string,
                             part_info->part_func_len, cs);
    }
    else if (part_info->list_of_part_fields)
    {
      collect_partition_expr(thd, part_info->part_field_list, &tmp_str);
      table->field[9]->store(tmp_str.ptr(), tmp_str.length(), cs);
    }
    table->field[9]->set_notnull();

    if (part_info->is_sub_partitioned())
    {
      /* Subpartition method */
      tmp_res.length(0);
      if (part_info->linear_hash_ind)
        tmp_res.append(partition_keywords[PKW_LINEAR].str,
                       partition_keywords[PKW_LINEAR].length);
      if (part_info->list_of_subpart_fields)
        tmp_res.append(partition_keywords[PKW_KEY].str,
                       partition_keywords[PKW_KEY].length);
      else
        tmp_res.append(partition_keywords[PKW_HASH].str, 
                       partition_keywords[PKW_HASH].length);
      table->field[8]->store(tmp_res.ptr(), tmp_res.length(), cs);
      table->field[8]->set_notnull();

      /* Subpartition expression */
      if (part_info->subpart_expr)
      {
        table->field[10]->store(part_info->subpart_func_string,
                                part_info->subpart_func_len, cs);
      }
      else if (part_info->list_of_subpart_fields)
      {
        collect_partition_expr(thd, part_info->subpart_field_list, &tmp_str);
        table->field[10]->store(tmp_str.ptr(), tmp_str.length(), cs);
      }
      table->field[10]->set_notnull();
    }

    while ((part_elem= part_it++))
    {
      table->field[3]->store(part_elem->partition_name,
                             strlen(part_elem->partition_name), cs);
      table->field[3]->set_notnull();
      /* PARTITION_ORDINAL_POSITION */
      table->field[5]->store((longlong) ++part_pos, TRUE);
      table->field[5]->set_notnull();

      /* Partition description */
      if (part_info->part_type == RANGE_PARTITION)
      {
        if (part_info->column_list)
        {
          List_iterator<part_elem_value> list_val_it(part_elem->list_val_list);
          part_elem_value *list_value= list_val_it++;
          tmp_str.length(0);
          if (get_partition_column_description(thd,
                                               part_info,
                                               list_value,
                                               tmp_str))
          {
            DBUG_RETURN(1);
          }
          table->field[11]->store(tmp_str.ptr(), tmp_str.length(), cs);
        }
        else
        {
          if (part_elem->range_value != LONGLONG_MAX)
            table->field[11]->store((longlong) part_elem->range_value, FALSE);
          else
            table->field[11]->store(partition_keywords[PKW_MAXVALUE].str,
                                 partition_keywords[PKW_MAXVALUE].length, cs);
        }
        table->field[11]->set_notnull();
      }
      else if (part_info->part_type == LIST_PARTITION)
      {
        List_iterator<part_elem_value> list_val_it(part_elem->list_val_list);
        part_elem_value *list_value;
        uint num_items= part_elem->list_val_list.elements;
        tmp_str.length(0);
        tmp_res.length(0);
        if (part_elem->has_null_value)
        {
          tmp_str.append("NULL");
          if (num_items > 0)
            tmp_str.append(",");
        }
        while ((list_value= list_val_it++))
        {
          if (part_info->column_list)
          {
            if (part_info->part_field_list.elements > 1U)
              tmp_str.append("(");
            if (get_partition_column_description(thd,
                                                 part_info,
                                                 list_value,
                                                 tmp_str))
            {
              DBUG_RETURN(1);
            }
            if (part_info->part_field_list.elements > 1U)
              tmp_str.append(")");
          }
          else
          {
            if (!list_value->unsigned_flag)
              tmp_res.set(list_value->value, cs);
            else
              tmp_res.set((ulonglong)list_value->value, cs);
            tmp_str.append(tmp_res);
          }
          if (--num_items != 0)
            tmp_str.append(",");
        }
        table->field[11]->store(tmp_str.ptr(), tmp_str.length(), cs);
        table->field[11]->set_notnull();
      }

      if (part_elem->subpartitions.elements)
      {
        List_iterator<partition_element> sub_it(part_elem->subpartitions);
        partition_element *subpart_elem;
        uint subpart_pos= 0;

        while ((subpart_elem= sub_it++))
        {
          table->field[4]->store(subpart_elem->partition_name,
                                 strlen(subpart_elem->partition_name), cs);
          table->field[4]->set_notnull();
          /* SUBPARTITION_ORDINAL_POSITION */
          table->field[6]->store((longlong) ++subpart_pos, TRUE);
          table->field[6]->set_notnull();
          
          store_schema_partitions_record(thd, table, show_table, subpart_elem,
                                         file, part_id);
          part_id++;
          if(schema_table_store_record(thd, table))
            DBUG_RETURN(1);
        }
      }
      else
      {
        store_schema_partitions_record(thd, table, show_table, part_elem,
                                       file, part_id);
        part_id++;
        if(schema_table_store_record(thd, table))
          DBUG_RETURN(1);
      }
    }
    DBUG_RETURN(0);
  }
  else
#endif
  {
    store_schema_partitions_record(thd, table, show_table, 0, file, 0);
    if(schema_table_store_record(thd, table))
      DBUG_RETURN(1);
  }
  DBUG_RETURN(0);
}


#ifdef HAVE_EVENT_SCHEDULER
/*
  Loads an event from mysql.event and copies it's data to a row of
  I_S.EVENTS

  Synopsis
    copy_event_to_schema_table()
      thd         Thread
      sch_table   The schema table (information_schema.event)
      event_table The event table to use for loading (mysql.event).

  Returns
    0  OK
    1  Error
*/

int
copy_event_to_schema_table(THD *thd, TABLE *sch_table, TABLE *event_table)
{
  const char *wild= thd->lex->wild ? thd->lex->wild->ptr() : NullS;
  CHARSET_INFO *scs= system_charset_info;
  MYSQL_TIME time;
  Event_timed et;
  DBUG_ENTER("copy_event_to_schema_table");

  restore_record(sch_table, s->default_values);

  if (et.load_from_row(thd, event_table))
  {
    my_error(ER_CANNOT_LOAD_FROM_TABLE_V2, MYF(0), "mysql", "event");
    DBUG_RETURN(1);
  }

  if (!(!wild || !wild[0] || !wild_compare(et.name.str, wild, 0)))
    DBUG_RETURN(0);

  /*
    Skip events in schemas one does not have access to. The check is
    optimized. It's guaranteed in case of SHOW EVENTS that the user
    has access.
  */
  if (thd->lex->sql_command != SQLCOM_SHOW_EVENTS &&
      check_access(thd, EVENT_ACL, et.dbname.str, NULL, NULL, 0, 1))
    DBUG_RETURN(0);

  sch_table->field[ISE_EVENT_CATALOG]->store(STRING_WITH_LEN("def"), scs);
  sch_table->field[ISE_EVENT_SCHEMA]->
                                store(et.dbname.str, et.dbname.length,scs);
  sch_table->field[ISE_EVENT_NAME]->
                                store(et.name.str, et.name.length, scs);
  sch_table->field[ISE_DEFINER]->
                                store(et.definer.str, et.definer.length, scs);
  const String *tz_name= et.time_zone->get_name();
  sch_table->field[ISE_TIME_ZONE]->
                                store(tz_name->ptr(), tz_name->length(), scs);
  sch_table->field[ISE_EVENT_BODY]->
                                store(STRING_WITH_LEN("SQL"), scs);
  sch_table->field[ISE_EVENT_DEFINITION]->store(
    et.body_utf8.str, et.body_utf8.length, scs);

  /* SQL_MODE */
  {
    LEX_STRING sql_mode;
    sql_mode_string_representation(thd, et.sql_mode, &sql_mode);
    sch_table->field[ISE_SQL_MODE]->
                                store(sql_mode.str, sql_mode.length, scs);
  }

  int not_used=0;

  if (et.expression)
  {
    String show_str;
    /* type */
    sch_table->field[ISE_EVENT_TYPE]->store(STRING_WITH_LEN("RECURRING"), scs);

    if (Events::reconstruct_interval_expression(&show_str, et.interval,
                                                et.expression))
      DBUG_RETURN(1);

    sch_table->field[ISE_INTERVAL_VALUE]->set_notnull();
    sch_table->field[ISE_INTERVAL_VALUE]->
                                store(show_str.ptr(), show_str.length(), scs);

    LEX_STRING *ival= &interval_type_to_name[et.interval];
    sch_table->field[ISE_INTERVAL_FIELD]->set_notnull();
    sch_table->field[ISE_INTERVAL_FIELD]->store(ival->str, ival->length, scs);

    /* starts & ends . STARTS is always set - see sql_yacc.yy */
    et.time_zone->gmt_sec_to_TIME(&time, et.starts);
    sch_table->field[ISE_STARTS]->set_notnull();
    sch_table->field[ISE_STARTS]->
                                store_time(&time, MYSQL_TIMESTAMP_DATETIME);

    if (!et.ends_null)
    {
      et.time_zone->gmt_sec_to_TIME(&time, et.ends);
      sch_table->field[ISE_ENDS]->set_notnull();
      sch_table->field[ISE_ENDS]->
                                store_time(&time, MYSQL_TIMESTAMP_DATETIME);
    }
  }
  else
  {
    /* type */
    sch_table->field[ISE_EVENT_TYPE]->store(STRING_WITH_LEN("ONE TIME"), scs);

    et.time_zone->gmt_sec_to_TIME(&time, et.execute_at);
    sch_table->field[ISE_EXECUTE_AT]->set_notnull();
    sch_table->field[ISE_EXECUTE_AT]->
                          store_time(&time, MYSQL_TIMESTAMP_DATETIME);
  }

  /* status */

  switch (et.status)
  {
    case Event_parse_data::ENABLED:
      sch_table->field[ISE_STATUS]->store(STRING_WITH_LEN("ENABLED"), scs);
      break;
    case Event_parse_data::SLAVESIDE_DISABLED:
      sch_table->field[ISE_STATUS]->store(STRING_WITH_LEN("SLAVESIDE_DISABLED"),
                                          scs);
      break;
    case Event_parse_data::DISABLED:
      sch_table->field[ISE_STATUS]->store(STRING_WITH_LEN("DISABLED"), scs);
      break;
    default:
      DBUG_ASSERT(0);
  }
  sch_table->field[ISE_ORIGINATOR]->store(et.originator, TRUE);

  /* on_completion */
  if (et.on_completion == Event_parse_data::ON_COMPLETION_DROP)
    sch_table->field[ISE_ON_COMPLETION]->
                                store(STRING_WITH_LEN("NOT PRESERVE"), scs);
  else
    sch_table->field[ISE_ON_COMPLETION]->
                                store(STRING_WITH_LEN("PRESERVE"), scs);
    
  number_to_datetime(et.created, &time, 0, &not_used);
  DBUG_ASSERT(not_used==0);
  sch_table->field[ISE_CREATED]->store_time(&time, MYSQL_TIMESTAMP_DATETIME);

  number_to_datetime(et.modified, &time, 0, &not_used);
  DBUG_ASSERT(not_used==0);
  sch_table->field[ISE_LAST_ALTERED]->
                                store_time(&time, MYSQL_TIMESTAMP_DATETIME);

  if (et.last_executed)
  {
    et.time_zone->gmt_sec_to_TIME(&time, et.last_executed);
    sch_table->field[ISE_LAST_EXECUTED]->set_notnull();
    sch_table->field[ISE_LAST_EXECUTED]->
                       store_time(&time, MYSQL_TIMESTAMP_DATETIME);
  }

  sch_table->field[ISE_EVENT_COMMENT]->
                      store(et.comment.str, et.comment.length, scs);

  sch_table->field[ISE_CLIENT_CS]->set_notnull();
  sch_table->field[ISE_CLIENT_CS]->store(
    et.creation_ctx->get_client_cs()->csname,
    strlen(et.creation_ctx->get_client_cs()->csname),
    scs);

  sch_table->field[ISE_CONNECTION_CL]->set_notnull();
  sch_table->field[ISE_CONNECTION_CL]->store(
    et.creation_ctx->get_connection_cl()->name,
    strlen(et.creation_ctx->get_connection_cl()->name),
    scs);

  sch_table->field[ISE_DB_CL]->set_notnull();
  sch_table->field[ISE_DB_CL]->store(
    et.creation_ctx->get_db_cl()->name,
    strlen(et.creation_ctx->get_db_cl()->name),
    scs);

  if (schema_table_store_record(thd, sch_table))
    DBUG_RETURN(1);

  DBUG_RETURN(0);
}
#endif

int fill_open_tables(THD *thd, TABLE_LIST *tables, Item *cond)
{
  DBUG_ENTER("fill_open_tables");
  const char *wild= thd->lex->wild ? thd->lex->wild->ptr() : NullS;
  TABLE *table= tables->table;
  CHARSET_INFO *cs= system_charset_info;
  OPEN_TABLE_LIST *open_list;
  if (!(open_list=list_open_tables(thd,thd->lex->select_lex.db, wild))
            && thd->is_fatal_error)
    DBUG_RETURN(1);

  for (; open_list ; open_list=open_list->next)
  {
    restore_record(table, s->default_values);
    table->field[0]->store(open_list->db, strlen(open_list->db), cs);
    table->field[1]->store(open_list->table, strlen(open_list->table), cs);
    table->field[2]->store((longlong) open_list->in_use, TRUE);
    table->field[3]->store((longlong) open_list->locked, TRUE);
    if (schema_table_store_record(thd, table))
      DBUG_RETURN(1);
  }
  DBUG_RETURN(0);
}


int fill_variables(THD *thd, TABLE_LIST *tables, Item *cond)
{
  DBUG_ENTER("fill_variables");
  int res= 0;
  LEX *lex= thd->lex;
  const char *wild= lex->wild ? lex->wild->ptr() : NullS;
  enum enum_schema_tables schema_table_idx=
    get_schema_table_idx(tables->schema_table);
  enum enum_var_type option_type= OPT_SESSION;
  bool upper_case_names= (schema_table_idx != SCH_VARIABLES);
  bool sorted_vars= (schema_table_idx == SCH_VARIABLES);

  if (lex->option_type == OPT_GLOBAL ||
      schema_table_idx == SCH_GLOBAL_VARIABLES)
    option_type= OPT_GLOBAL;

  mysql_rwlock_rdlock(&LOCK_system_variables_hash);
  res= show_status_array(thd, wild, enumerate_sys_vars(thd, sorted_vars, option_type),
                         option_type, NULL, "", tables->table, upper_case_names, cond);
  mysql_rwlock_unlock(&LOCK_system_variables_hash);
  DBUG_RETURN(res);
}


int fill_status(THD *thd, TABLE_LIST *tables, Item *cond)
{
  DBUG_ENTER("fill_status");
  LEX *lex= thd->lex;
  const char *wild= lex->wild ? lex->wild->ptr() : NullS;
  int res= 0;
  STATUS_VAR *tmp1, tmp;
  enum enum_schema_tables schema_table_idx=
    get_schema_table_idx(tables->schema_table);
  enum enum_var_type option_type;
  bool upper_case_names= (schema_table_idx != SCH_STATUS);

  if (schema_table_idx == SCH_STATUS)
  {
    option_type= lex->option_type;
    if (option_type == OPT_GLOBAL)
      tmp1= &tmp;
    else
      tmp1= thd->initial_status_var;
  }
  else if (schema_table_idx == SCH_GLOBAL_STATUS)
  {
    option_type= OPT_GLOBAL;
    tmp1= &tmp;
  }
  else
  { 
    option_type= OPT_SESSION;
    tmp1= &thd->status_var;
  }

  mysql_mutex_lock(&LOCK_status);
  if (option_type == OPT_GLOBAL)
    calc_sum_of_all_status(&tmp);
  res= show_status_array(thd, wild,
                         (SHOW_VAR *)all_status_vars.buffer,
                         option_type, tmp1, "", tables->table,
                         upper_case_names, cond);
  mysql_mutex_unlock(&LOCK_status);
  DBUG_RETURN(res);
}


/*
  Fill and store records into I_S.referential_constraints table

  SYNOPSIS
    get_referential_constraints_record()
    thd                 thread handle
    tables              table list struct(processed table)
    table               I_S table
    res                 1 means the error during opening of the processed table
                        0 means processed table is opened without error
    base_name           db name
    file_name           table name

  RETURN
    0	ok
    #   error
*/

static int
get_referential_constraints_record(THD *thd, TABLE_LIST *tables,
                                   TABLE *table, bool res,
                                   LEX_STRING *db_name, LEX_STRING *table_name)
{
  CHARSET_INFO *cs= system_charset_info;
  DBUG_ENTER("get_referential_constraints_record");

  if (res)
  {
    if (thd->is_error())
      push_warning(thd, MYSQL_ERROR::WARN_LEVEL_WARN,
                   thd->stmt_da->sql_errno(), thd->stmt_da->message());
    thd->clear_error();
    DBUG_RETURN(0);
  }
  if (!tables->view)
  {
    List<FOREIGN_KEY_INFO> f_key_list;
    TABLE *show_table= tables->table;
    show_table->file->info(HA_STATUS_VARIABLE | 
                           HA_STATUS_NO_LOCK |
                           HA_STATUS_TIME);

    show_table->file->get_foreign_key_list(thd, &f_key_list);
    FOREIGN_KEY_INFO *f_key_info;
    List_iterator_fast<FOREIGN_KEY_INFO> it(f_key_list);
    while ((f_key_info= it++))
    {
      restore_record(table, s->default_values);
      table->field[0]->store(STRING_WITH_LEN("def"), cs);
      table->field[1]->store(db_name->str, db_name->length, cs);
      table->field[9]->store(table_name->str, table_name->length, cs);
      table->field[2]->store(f_key_info->forein_id->str,
                             f_key_info->forein_id->length, cs);
      table->field[3]->store(STRING_WITH_LEN("def"), cs);
      table->field[4]->store(f_key_info->referenced_db->str, 
                             f_key_info->referenced_db->length, cs);
      table->field[10]->store(f_key_info->referenced_table->str, 
                             f_key_info->referenced_table->length, cs);
      if (f_key_info->referenced_key_name)
      {
        table->field[5]->store(f_key_info->referenced_key_name->str, 
                               f_key_info->referenced_key_name->length, cs);
        table->field[5]->set_notnull();
      }
      else
        table->field[5]->set_null();
      table->field[6]->store(STRING_WITH_LEN("NONE"), cs);
      table->field[7]->store(f_key_info->update_method->str, 
                             f_key_info->update_method->length, cs);
      table->field[8]->store(f_key_info->delete_method->str, 
                             f_key_info->delete_method->length, cs);
      if (schema_table_store_record(thd, table))
        DBUG_RETURN(1);
    }
  }
  DBUG_RETURN(0);
}

struct schema_table_ref 
{
  const char *table_name;
  ST_SCHEMA_TABLE *schema_table;
};


/*
  Find schema_tables elment by name

  SYNOPSIS
    find_schema_table_in_plugin()
    thd                 thread handler
    plugin              plugin
    table_name          table name

  RETURN
    0	table not found
    1   found the schema table
*/
static my_bool find_schema_table_in_plugin(THD *thd, plugin_ref plugin,
                                           void* p_table)
{
  schema_table_ref *p_schema_table= (schema_table_ref *)p_table;
  const char* table_name= p_schema_table->table_name;
  ST_SCHEMA_TABLE *schema_table= plugin_data(plugin, ST_SCHEMA_TABLE *);
  DBUG_ENTER("find_schema_table_in_plugin");

  if (!my_strcasecmp(system_charset_info,
                     schema_table->table_name,
                     table_name)) {
    p_schema_table->schema_table= schema_table;
    DBUG_RETURN(1);
  }

  DBUG_RETURN(0);
}


/*
  Find schema_tables elment by name

  SYNOPSIS
    find_schema_table()
    thd                 thread handler
    table_name          table name

  RETURN
    0	table not found
    #   pointer to 'schema_tables' element
*/

ST_SCHEMA_TABLE *find_schema_table(THD *thd, const char* table_name)
{
  schema_table_ref schema_table_a;
  ST_SCHEMA_TABLE *schema_table= schema_tables;
  DBUG_ENTER("find_schema_table");

  for (; schema_table->table_name; schema_table++)
  {
    if (!my_strcasecmp(system_charset_info,
                       schema_table->table_name,
                       table_name))
      DBUG_RETURN(schema_table);
  }

  schema_table_a.table_name= table_name;
  if (plugin_foreach(thd, find_schema_table_in_plugin, 
                     MYSQL_INFORMATION_SCHEMA_PLUGIN, &schema_table_a))
    DBUG_RETURN(schema_table_a.schema_table);

  DBUG_RETURN(NULL);
}


ST_SCHEMA_TABLE *get_schema_table(enum enum_schema_tables schema_table_idx)
{
  return &schema_tables[schema_table_idx];
}


/**
  Create information_schema table using schema_table data.

  @note
    For MYSQL_TYPE_DECIMAL fields only, the field_length member has encoded
    into it two numbers, based on modulus of base-10 numbers.  In the ones
    position is the number of decimals.  Tens position is unused.  In the
    hundreds and thousands position is a two-digit decimal number representing
    length.  Encode this value with  (decimals*100)+length  , where
    0<decimals<10 and 0<=length<100 .

  @param
    thd	       	          thread handler

  @param table_list Used to pass I_S table information(fields info, tables
  parameters etc) and table name.

  @retval  \#             Pointer to created table
  @retval  NULL           Can't create table
*/

TABLE *create_schema_table(THD *thd, TABLE_LIST *table_list)
{
  int field_count= 0;
  Item *item;
  TABLE *table;
  List<Item> field_list;
  ST_SCHEMA_TABLE *schema_table= table_list->schema_table;
  ST_FIELD_INFO *fields_info= schema_table->fields_info;
  CHARSET_INFO *cs= system_charset_info;
  DBUG_ENTER("create_schema_table");

  for (; fields_info->field_name; fields_info++)
  {
    switch (fields_info->field_type) {
    case MYSQL_TYPE_TINY:
    case MYSQL_TYPE_LONG:
    case MYSQL_TYPE_SHORT:
    case MYSQL_TYPE_LONGLONG:
    case MYSQL_TYPE_INT24:
      if (!(item= new Item_return_int(fields_info->field_name,
                                      fields_info->field_length,
                                      fields_info->field_type,
                                      fields_info->value)))
      {
        DBUG_RETURN(0);
      }
      item->unsigned_flag= (fields_info->field_flags & MY_I_S_UNSIGNED);
      break;
    case MYSQL_TYPE_DATE:
    case MYSQL_TYPE_TIME:
    case MYSQL_TYPE_TIMESTAMP:
    case MYSQL_TYPE_DATETIME:
      if (!(item=new Item_return_date_time(fields_info->field_name,
                                           fields_info->field_type)))
      {
        DBUG_RETURN(0);
      }
      break;
    case MYSQL_TYPE_FLOAT:
    case MYSQL_TYPE_DOUBLE:
      if ((item= new Item_float(fields_info->field_name, 0.0, NOT_FIXED_DEC, 
                           fields_info->field_length)) == NULL)
        DBUG_RETURN(NULL);
      break;
    case MYSQL_TYPE_DECIMAL:
    case MYSQL_TYPE_NEWDECIMAL:
      if (!(item= new Item_decimal((longlong) fields_info->value, false)))
      {
        DBUG_RETURN(0);
      }
      item->unsigned_flag= (fields_info->field_flags & MY_I_S_UNSIGNED);
      item->decimals= fields_info->field_length%10;
      item->max_length= (fields_info->field_length/100)%100;
      if (item->unsigned_flag == 0)
        item->max_length+= 1;
      if (item->decimals > 0)
        item->max_length+= 1;
      item->set_name(fields_info->field_name,
                     strlen(fields_info->field_name), cs);
      break;
    case MYSQL_TYPE_TINY_BLOB:
    case MYSQL_TYPE_MEDIUM_BLOB:
    case MYSQL_TYPE_LONG_BLOB:
    case MYSQL_TYPE_BLOB:
      if (!(item= new Item_blob(fields_info->field_name,
                                fields_info->field_length)))
      {
        DBUG_RETURN(0);
      }
      break;
    default:
      /* Don't let unimplemented types pass through. Could be a grave error. */
      DBUG_ASSERT(fields_info->field_type == MYSQL_TYPE_STRING);

      if (!(item= new Item_empty_string("", fields_info->field_length, cs)))
      {
        DBUG_RETURN(0);
      }
      item->set_name(fields_info->field_name,
                     strlen(fields_info->field_name), cs);
      break;
    }
    field_list.push_back(item);
    item->maybe_null= (fields_info->field_flags & MY_I_S_MAYBE_NULL);
    field_count++;
  }
  TMP_TABLE_PARAM *tmp_table_param =
    (TMP_TABLE_PARAM*) (thd->alloc(sizeof(TMP_TABLE_PARAM)));
  tmp_table_param->init();
  tmp_table_param->table_charset= cs;
  tmp_table_param->field_count= field_count;
  tmp_table_param->schema_table= 1;
  SELECT_LEX *select_lex= thd->lex->current_select;
  if (!(table= create_tmp_table(thd, tmp_table_param,
                                field_list, (ORDER*) 0, 0, 0, 
                                (select_lex->options | thd->variables.option_bits |
                                 TMP_TABLE_ALL_COLUMNS),
                                HA_POS_ERROR, table_list->alias)))
    DBUG_RETURN(0);
  my_bitmap_map* bitmaps=
    (my_bitmap_map*) thd->alloc(bitmap_buffer_size(field_count));
  bitmap_init(&table->def_read_set, (my_bitmap_map*) bitmaps, field_count,
              FALSE);
  table->read_set= &table->def_read_set;
  bitmap_clear_all(table->read_set);
  table_list->schema_table_param= tmp_table_param;
  DBUG_RETURN(table);
}


/*
  For old SHOW compatibility. It is used when
  old SHOW doesn't have generated column names
  Make list of fields for SHOW

  SYNOPSIS
    make_old_format()
    thd			thread handler
    schema_table        pointer to 'schema_tables' element

  RETURN
   1	error
   0	success
*/

int make_old_format(THD *thd, ST_SCHEMA_TABLE *schema_table)
{
  ST_FIELD_INFO *field_info= schema_table->fields_info;
  Name_resolution_context *context= &thd->lex->select_lex.context;
  for (; field_info->field_name; field_info++)
  {
    if (field_info->old_name)
    {
      Item_field *field= new Item_field(context,
                                        NullS, NullS, field_info->field_name);
      if (field)
      {
        field->set_name(field_info->old_name,
                        strlen(field_info->old_name),
                        system_charset_info);
        if (add_item_to_list(thd, field))
          return 1;
      }
    }
  }
  return 0;
}


int make_schemata_old_format(THD *thd, ST_SCHEMA_TABLE *schema_table)
{
  char tmp[128];
  LEX *lex= thd->lex;
  SELECT_LEX *sel= lex->current_select;
  Name_resolution_context *context= &sel->context;

  if (!sel->item_list.elements)
  {
    ST_FIELD_INFO *field_info= &schema_table->fields_info[1];
    String buffer(tmp,sizeof(tmp), system_charset_info);
    Item_field *field= new Item_field(context,
                                      NullS, NullS, field_info->field_name);
    if (!field || add_item_to_list(thd, field))
      return 1;
    buffer.length(0);
    buffer.append(field_info->old_name);
    if (lex->wild && lex->wild->ptr())
    {
      buffer.append(STRING_WITH_LEN(" ("));
      buffer.append(lex->wild->ptr());
      buffer.append(')');
    }
    field->set_name(buffer.ptr(), buffer.length(), system_charset_info);
  }
  return 0;
}


int make_table_names_old_format(THD *thd, ST_SCHEMA_TABLE *schema_table)
{
  char tmp[128];
  String buffer(tmp,sizeof(tmp), thd->charset());
  LEX *lex= thd->lex;
  Name_resolution_context *context= &lex->select_lex.context;

  ST_FIELD_INFO *field_info= &schema_table->fields_info[2];
  buffer.length(0);
  buffer.append(field_info->old_name);
  buffer.append(lex->select_lex.db);
  if (lex->wild && lex->wild->ptr())
  {
    buffer.append(STRING_WITH_LEN(" ("));
    buffer.append(lex->wild->ptr());
    buffer.append(')');
  }
  Item_field *field= new Item_field(context,
                                    NullS, NullS, field_info->field_name);
  if (add_item_to_list(thd, field))
    return 1;
  field->set_name(buffer.ptr(), buffer.length(), system_charset_info);
  if (thd->lex->verbose)
  {
    field->set_name(buffer.ptr(), buffer.length(), system_charset_info);
    field_info= &schema_table->fields_info[3];
    field= new Item_field(context, NullS, NullS, field_info->field_name);
    if (add_item_to_list(thd, field))
      return 1;
    field->set_name(field_info->old_name, strlen(field_info->old_name),
                    system_charset_info);
  }
  return 0;
}


int make_columns_old_format(THD *thd, ST_SCHEMA_TABLE *schema_table)
{
  int fields_arr[]= {3, 14, 13, 6, 15, 5, 16, 17, 18, -1};
  int *field_num= fields_arr;
  ST_FIELD_INFO *field_info;
  Name_resolution_context *context= &thd->lex->select_lex.context;

  for (; *field_num >= 0; field_num++)
  {
    field_info= &schema_table->fields_info[*field_num];
    if (!thd->lex->verbose && (*field_num == 13 ||
                               *field_num == 17 ||
                               *field_num == 18))
      continue;
    Item_field *field= new Item_field(context,
                                      NullS, NullS, field_info->field_name);
    if (field)
    {
      field->set_name(field_info->old_name,
                      strlen(field_info->old_name),
                      system_charset_info);
      if (add_item_to_list(thd, field))
        return 1;
    }
  }
  return 0;
}


int make_character_sets_old_format(THD *thd, ST_SCHEMA_TABLE *schema_table)
{
  int fields_arr[]= {0, 2, 1, 3, -1};
  int *field_num= fields_arr;
  ST_FIELD_INFO *field_info;
  Name_resolution_context *context= &thd->lex->select_lex.context;

  for (; *field_num >= 0; field_num++)
  {
    field_info= &schema_table->fields_info[*field_num];
    Item_field *field= new Item_field(context,
                                      NullS, NullS, field_info->field_name);
    if (field)
    {
      field->set_name(field_info->old_name,
                      strlen(field_info->old_name),
                      system_charset_info);
      if (add_item_to_list(thd, field))
        return 1;
    }
  }
  return 0;
}


int make_proc_old_format(THD *thd, ST_SCHEMA_TABLE *schema_table)
{
  int fields_arr[]= {2, 3, 4, 26, 23, 22, 21, 25, 27, 28, 29, -1};
  int *field_num= fields_arr;
  ST_FIELD_INFO *field_info;
  Name_resolution_context *context= &thd->lex->select_lex.context;

  for (; *field_num >= 0; field_num++)
  {
    field_info= &schema_table->fields_info[*field_num];
    Item_field *field= new Item_field(context,
                                      NullS, NullS, field_info->field_name);
    if (field)
    {
      field->set_name(field_info->old_name,
                      strlen(field_info->old_name),
                      system_charset_info);
      if (add_item_to_list(thd, field))
        return 1;
    }
  }
  return 0;
}


/*
  Create information_schema table

  SYNOPSIS
  mysql_schema_table()
    thd                thread handler
    lex                pointer to LEX
    table_list         pointer to table_list

  RETURN
    0	success
    1   error
*/

int mysql_schema_table(THD *thd, LEX *lex, TABLE_LIST *table_list)
{
  TABLE *table;
  DBUG_ENTER("mysql_schema_table");
  if (!(table= table_list->schema_table->create_table(thd, table_list)))
    DBUG_RETURN(1);
  table->s->tmp_table= SYSTEM_TMP_TABLE;
  table->grant.privilege= SELECT_ACL;
  /*
    This test is necessary to make
    case insensitive file systems +
    upper case table names(information schema tables) +
    views
    working correctly
  */
  if (table_list->schema_table_name)
    table->alias_name_used= my_strcasecmp(table_alias_charset,
                                          table_list->schema_table_name,
                                          table_list->alias);
  table_list->table_name= table->s->table_name.str;
  table_list->table_name_length= table->s->table_name.length;
  table_list->table= table;
  table->next= thd->derived_tables;
  thd->derived_tables= table;
  table_list->select_lex->options |= OPTION_SCHEMA_TABLE;
  lex->safe_to_cache_query= 0;

  if (table_list->schema_table_reformed) // show command
  {
    SELECT_LEX *sel= lex->current_select;
    Item *item;
    Field_translator *transl, *org_transl;

    if (table_list->field_translation)
    {
      Field_translator *end= table_list->field_translation_end;
      for (transl= table_list->field_translation; transl < end; transl++)
      {
        if (!transl->item->fixed &&
            transl->item->fix_fields(thd, &transl->item))
          DBUG_RETURN(1);
      }
      DBUG_RETURN(0);
    }
    List_iterator_fast<Item> it(sel->item_list);
    if (!(transl=
          (Field_translator*)(thd->stmt_arena->
                              alloc(sel->item_list.elements *
                                    sizeof(Field_translator)))))
    {
      DBUG_RETURN(1);
    }
    for (org_transl= transl; (item= it++); transl++)
    {
      transl->item= item;
      transl->name= item->name;
      if (!item->fixed && item->fix_fields(thd, &transl->item))
      {
        DBUG_RETURN(1);
      }
    }
    table_list->field_translation= org_transl;
    table_list->field_translation_end= transl;
  }

  DBUG_RETURN(0);
}


/*
  Generate select from information_schema table

  SYNOPSIS
    make_schema_select()
    thd                  thread handler
    sel                  pointer to SELECT_LEX
    schema_table_idx     index of 'schema_tables' element

  RETURN
    0	success
    1   error
*/

int make_schema_select(THD *thd, SELECT_LEX *sel,
		       enum enum_schema_tables schema_table_idx)
{
  ST_SCHEMA_TABLE *schema_table= get_schema_table(schema_table_idx);
  LEX_STRING db, table;
  DBUG_ENTER("make_schema_select");
  DBUG_PRINT("enter", ("mysql_schema_select: %s", schema_table->table_name));
  /*
     We have to make non const db_name & table_name
     because of lower_case_table_names
  */
  thd->make_lex_string(&db, INFORMATION_SCHEMA_NAME.str,
                       INFORMATION_SCHEMA_NAME.length, 0);
  thd->make_lex_string(&table, schema_table->table_name,
                       strlen(schema_table->table_name), 0);
  if (schema_table->old_format(thd, schema_table) ||   /* Handle old syntax */
      !sel->add_table_to_list(thd, new Table_ident(thd, db, table, 0),
                              0, 0, TL_READ, MDL_SHARED_READ))
  {
    DBUG_RETURN(1);
  }
  DBUG_RETURN(0);
}


/*
  Fill temporary schema tables before SELECT

  SYNOPSIS
    get_schema_tables_result()
    join  join which use schema tables
    executed_place place where I_S table processed

  RETURN
    FALSE success
    TRUE  error
*/

bool get_schema_tables_result(JOIN *join,
                              enum enum_schema_table_state executed_place)
{
  JOIN_TAB *tmp_join_tab= join->join_tab+join->tables;
  THD *thd= join->thd;
  LEX *lex= thd->lex;
  bool result= 0;
  DBUG_ENTER("get_schema_tables_result");

  thd->no_warnings_for_error= 1;
  for (JOIN_TAB *tab= join->join_tab; tab < tmp_join_tab; tab++)
  {  
    if (!tab->table || !tab->table->pos_in_table_list)
      break;

    TABLE_LIST *table_list= tab->table->pos_in_table_list;
    if (table_list->schema_table && thd->fill_information_schema_tables())
    {
      bool is_subselect= (&lex->unit != lex->current_select->master_unit() &&
                          lex->current_select->master_unit()->item);

      /* A value of 0 indicates a dummy implementation */
      if (table_list->schema_table->fill_table == 0)
        continue;

      /* skip I_S optimizations specific to get_all_tables */
      if (thd->lex->describe &&
          (table_list->schema_table->fill_table != get_all_tables))
        continue;

      /*
        If schema table is already processed and
        the statement is not a subselect then
        we don't need to fill this table again.
        If schema table is already processed and
        schema_table_state != executed_place then
        table is already processed and
        we should skip second data processing.
      */
      if (table_list->schema_table_state &&
          (!is_subselect || table_list->schema_table_state != executed_place))
        continue;

      /*
        if table is used in a subselect and
        table has been processed earlier with the same
        'executed_place' value then we should refresh the table.
      */
      if (table_list->schema_table_state && is_subselect)
      {
        table_list->table->file->extra(HA_EXTRA_NO_CACHE);
        table_list->table->file->extra(HA_EXTRA_RESET_STATE);
        table_list->table->file->ha_delete_all_rows();
        free_io_cache(table_list->table);
        filesort_free_buffers(table_list->table,1);
        table_list->table->null_row= 0;
      }
      else
        table_list->table->file->stats.records= 0;

      if (table_list->schema_table->fill_table(thd, table_list,
                                               tab->select_cond))
      {
        result= 1;
        join->error= 1;
        tab->read_record.file= table_list->table->file;
        table_list->schema_table_state= executed_place;
        break;
      }
      tab->read_record.file= table_list->table->file;
      table_list->schema_table_state= executed_place;
    }
  }
  thd->no_warnings_for_error= 0;
  DBUG_RETURN(result);
}

struct run_hton_fill_schema_table_args
{
  TABLE_LIST *tables;
  Item *cond;
};

static my_bool run_hton_fill_schema_table(THD *thd, plugin_ref plugin,
                                          void *arg)
{
  struct run_hton_fill_schema_table_args *args=
    (run_hton_fill_schema_table_args *) arg;
  handlerton *hton= plugin_data(plugin, handlerton *);
  if (hton->fill_is_table && hton->state == SHOW_OPTION_YES)
      hton->fill_is_table(hton, thd, args->tables, args->cond,
            get_schema_table_idx(args->tables->schema_table));
  return false;
}

int hton_fill_schema_table(THD *thd, TABLE_LIST *tables, Item *cond)
{
  DBUG_ENTER("hton_fill_schema_table");

  struct run_hton_fill_schema_table_args args;
  args.tables= tables;
  args.cond= cond;

  plugin_foreach(thd, run_hton_fill_schema_table,
                 MYSQL_STORAGE_ENGINE_PLUGIN, &args);

  DBUG_RETURN(0);
}


ST_FIELD_INFO schema_fields_info[]=
{
  {"CATALOG_NAME", FN_REFLEN, MYSQL_TYPE_STRING, 0, 0, 0, SKIP_OPEN_TABLE},
  {"SCHEMA_NAME", NAME_CHAR_LEN, MYSQL_TYPE_STRING, 0, 0, "Database",
   SKIP_OPEN_TABLE},
  {"DEFAULT_CHARACTER_SET_NAME", MY_CS_NAME_SIZE, MYSQL_TYPE_STRING, 0, 0, 0,
   SKIP_OPEN_TABLE},
  {"DEFAULT_COLLATION_NAME", MY_CS_NAME_SIZE, MYSQL_TYPE_STRING, 0, 0, 0,
   SKIP_OPEN_TABLE},
  {"SQL_PATH", FN_REFLEN, MYSQL_TYPE_STRING, 0, 1, 0, SKIP_OPEN_TABLE},
  {0, 0, MYSQL_TYPE_STRING, 0, 0, 0, SKIP_OPEN_TABLE}
};


ST_FIELD_INFO tables_fields_info[]=
{
  {"TABLE_CATALOG", FN_REFLEN, MYSQL_TYPE_STRING, 0, 0, 0, SKIP_OPEN_TABLE},
  {"TABLE_SCHEMA", NAME_CHAR_LEN, MYSQL_TYPE_STRING, 0, 0, 0, SKIP_OPEN_TABLE},
  {"TABLE_NAME", NAME_CHAR_LEN, MYSQL_TYPE_STRING, 0, 0, "Name",
   SKIP_OPEN_TABLE},
  {"TABLE_TYPE", NAME_CHAR_LEN, MYSQL_TYPE_STRING, 0, 0, 0, OPEN_FRM_ONLY},
  {"ENGINE", NAME_CHAR_LEN, MYSQL_TYPE_STRING, 0, 1, "Engine", OPEN_FRM_ONLY},
  {"VERSION", MY_INT64_NUM_DECIMAL_DIGITS, MYSQL_TYPE_LONGLONG, 0,
   (MY_I_S_MAYBE_NULL | MY_I_S_UNSIGNED), "Version", OPEN_FRM_ONLY},
  {"ROW_FORMAT", 10, MYSQL_TYPE_STRING, 0, 1, "Row_format", OPEN_FULL_TABLE},
  {"TABLE_ROWS", MY_INT64_NUM_DECIMAL_DIGITS, MYSQL_TYPE_LONGLONG, 0,
   (MY_I_S_MAYBE_NULL | MY_I_S_UNSIGNED), "Rows", OPEN_FULL_TABLE},
  {"AVG_ROW_LENGTH", MY_INT64_NUM_DECIMAL_DIGITS, MYSQL_TYPE_LONGLONG, 0, 
   (MY_I_S_MAYBE_NULL | MY_I_S_UNSIGNED), "Avg_row_length", OPEN_FULL_TABLE},
  {"DATA_LENGTH", MY_INT64_NUM_DECIMAL_DIGITS, MYSQL_TYPE_LONGLONG, 0, 
   (MY_I_S_MAYBE_NULL | MY_I_S_UNSIGNED), "Data_length", OPEN_FULL_TABLE},
  {"MAX_DATA_LENGTH", MY_INT64_NUM_DECIMAL_DIGITS, MYSQL_TYPE_LONGLONG, 0,
   (MY_I_S_MAYBE_NULL | MY_I_S_UNSIGNED), "Max_data_length", OPEN_FULL_TABLE},
  {"INDEX_LENGTH", MY_INT64_NUM_DECIMAL_DIGITS, MYSQL_TYPE_LONGLONG, 0, 
   (MY_I_S_MAYBE_NULL | MY_I_S_UNSIGNED), "Index_length", OPEN_FULL_TABLE},
  {"DATA_FREE", MY_INT64_NUM_DECIMAL_DIGITS, MYSQL_TYPE_LONGLONG, 0,
   (MY_I_S_MAYBE_NULL | MY_I_S_UNSIGNED), "Data_free", OPEN_FULL_TABLE},
  {"AUTO_INCREMENT", MY_INT64_NUM_DECIMAL_DIGITS , MYSQL_TYPE_LONGLONG, 0, 
   (MY_I_S_MAYBE_NULL | MY_I_S_UNSIGNED), "Auto_increment", OPEN_FULL_TABLE},
  {"CREATE_TIME", 0, MYSQL_TYPE_DATETIME, 0, 1, "Create_time", OPEN_FULL_TABLE},
  {"UPDATE_TIME", 0, MYSQL_TYPE_DATETIME, 0, 1, "Update_time", OPEN_FULL_TABLE},
  {"CHECK_TIME", 0, MYSQL_TYPE_DATETIME, 0, 1, "Check_time", OPEN_FULL_TABLE},
  {"TABLE_COLLATION", MY_CS_NAME_SIZE, MYSQL_TYPE_STRING, 0, 1, "Collation",
   OPEN_FRM_ONLY},
  {"CHECKSUM", MY_INT64_NUM_DECIMAL_DIGITS, MYSQL_TYPE_LONGLONG, 0,
   (MY_I_S_MAYBE_NULL | MY_I_S_UNSIGNED), "Checksum", OPEN_FULL_TABLE},
  {"CREATE_OPTIONS", 255, MYSQL_TYPE_STRING, 0, 1, "Create_options",
   OPEN_FRM_ONLY},
  {"TABLE_COMMENT", TABLE_COMMENT_MAXLEN, MYSQL_TYPE_STRING, 0, 0, 
   "Comment", OPEN_FRM_ONLY},
  {0, 0, MYSQL_TYPE_STRING, 0, 0, 0, SKIP_OPEN_TABLE}
};


ST_FIELD_INFO columns_fields_info[]=
{
  {"TABLE_CATALOG", FN_REFLEN, MYSQL_TYPE_STRING, 0, 0, 0, OPEN_FRM_ONLY},
  {"TABLE_SCHEMA", NAME_CHAR_LEN, MYSQL_TYPE_STRING, 0, 0, 0, OPEN_FRM_ONLY},
  {"TABLE_NAME", NAME_CHAR_LEN, MYSQL_TYPE_STRING, 0, 0, 0, OPEN_FRM_ONLY},
  {"COLUMN_NAME", NAME_CHAR_LEN, MYSQL_TYPE_STRING, 0, 0, "Field",
   OPEN_FRM_ONLY},
  {"ORDINAL_POSITION", MY_INT64_NUM_DECIMAL_DIGITS, MYSQL_TYPE_LONGLONG, 0,
   MY_I_S_UNSIGNED, 0, OPEN_FRM_ONLY},
  {"COLUMN_DEFAULT", MAX_FIELD_VARCHARLENGTH, MYSQL_TYPE_STRING, 0,
   1, "Default", OPEN_FRM_ONLY},
  {"IS_NULLABLE", 3, MYSQL_TYPE_STRING, 0, 0, "Null", OPEN_FRM_ONLY},
  {"DATA_TYPE", NAME_CHAR_LEN, MYSQL_TYPE_STRING, 0, 0, 0, OPEN_FRM_ONLY},
  {"CHARACTER_MAXIMUM_LENGTH", MY_INT64_NUM_DECIMAL_DIGITS, MYSQL_TYPE_LONGLONG,
   0, (MY_I_S_MAYBE_NULL | MY_I_S_UNSIGNED), 0, OPEN_FRM_ONLY},
  {"CHARACTER_OCTET_LENGTH", MY_INT64_NUM_DECIMAL_DIGITS , MYSQL_TYPE_LONGLONG,
   0, (MY_I_S_MAYBE_NULL | MY_I_S_UNSIGNED), 0, OPEN_FRM_ONLY},
  {"NUMERIC_PRECISION", MY_INT64_NUM_DECIMAL_DIGITS, MYSQL_TYPE_LONGLONG,
   0, (MY_I_S_MAYBE_NULL | MY_I_S_UNSIGNED), 0, OPEN_FRM_ONLY},
  {"NUMERIC_SCALE", MY_INT64_NUM_DECIMAL_DIGITS , MYSQL_TYPE_LONGLONG,
   0, (MY_I_S_MAYBE_NULL | MY_I_S_UNSIGNED), 0, OPEN_FRM_ONLY},
  {"CHARACTER_SET_NAME", MY_CS_NAME_SIZE, MYSQL_TYPE_STRING, 0, 1, 0,
   OPEN_FRM_ONLY},
  {"COLLATION_NAME", MY_CS_NAME_SIZE, MYSQL_TYPE_STRING, 0, 1, "Collation",
   OPEN_FRM_ONLY},
  {"COLUMN_TYPE", 65535, MYSQL_TYPE_STRING, 0, 0, "Type", OPEN_FRM_ONLY},
  {"COLUMN_KEY", 3, MYSQL_TYPE_STRING, 0, 0, "Key", OPEN_FRM_ONLY},
  {"EXTRA", 27, MYSQL_TYPE_STRING, 0, 0, "Extra", OPEN_FRM_ONLY},
  {"PRIVILEGES", 80, MYSQL_TYPE_STRING, 0, 0, "Privileges", OPEN_FRM_ONLY},
  {"COLUMN_COMMENT", COLUMN_COMMENT_MAXLEN, MYSQL_TYPE_STRING, 0, 0, 
   "Comment", OPEN_FRM_ONLY},
  {0, 0, MYSQL_TYPE_STRING, 0, 0, 0, SKIP_OPEN_TABLE}
};


ST_FIELD_INFO charsets_fields_info[]=
{
  {"CHARACTER_SET_NAME", MY_CS_NAME_SIZE, MYSQL_TYPE_STRING, 0, 0, "Charset",
   SKIP_OPEN_TABLE},
  {"DEFAULT_COLLATE_NAME", MY_CS_NAME_SIZE, MYSQL_TYPE_STRING, 0, 0,
   "Default collation", SKIP_OPEN_TABLE},
  {"DESCRIPTION", 60, MYSQL_TYPE_STRING, 0, 0, "Description",
   SKIP_OPEN_TABLE},
  {"MAXLEN", 3, MYSQL_TYPE_LONGLONG, 0, 0, "Maxlen", SKIP_OPEN_TABLE},
  {0, 0, MYSQL_TYPE_STRING, 0, 0, 0, SKIP_OPEN_TABLE}
};


ST_FIELD_INFO collation_fields_info[]=
{
  {"COLLATION_NAME", MY_CS_NAME_SIZE, MYSQL_TYPE_STRING, 0, 0, "Collation",
   SKIP_OPEN_TABLE},
  {"CHARACTER_SET_NAME", MY_CS_NAME_SIZE, MYSQL_TYPE_STRING, 0, 0, "Charset",
   SKIP_OPEN_TABLE},
  {"ID", MY_INT32_NUM_DECIMAL_DIGITS, MYSQL_TYPE_LONGLONG, 0, 0, "Id",
   SKIP_OPEN_TABLE},
  {"IS_DEFAULT", 3, MYSQL_TYPE_STRING, 0, 0, "Default", SKIP_OPEN_TABLE},
  {"IS_COMPILED", 3, MYSQL_TYPE_STRING, 0, 0, "Compiled", SKIP_OPEN_TABLE},
  {"SORTLEN", 3, MYSQL_TYPE_LONGLONG, 0, 0, "Sortlen", SKIP_OPEN_TABLE},
  {0, 0, MYSQL_TYPE_STRING, 0, 0, 0, SKIP_OPEN_TABLE}
};


ST_FIELD_INFO engines_fields_info[]=
{
  {"ENGINE", 64, MYSQL_TYPE_STRING, 0, 0, "Engine", SKIP_OPEN_TABLE},
  {"SUPPORT", 8, MYSQL_TYPE_STRING, 0, 0, "Support", SKIP_OPEN_TABLE},
  {"COMMENT", 80, MYSQL_TYPE_STRING, 0, 0, "Comment", SKIP_OPEN_TABLE},
  {"TRANSACTIONS", 3, MYSQL_TYPE_STRING, 0, 1, "Transactions", SKIP_OPEN_TABLE},
  {"XA", 3, MYSQL_TYPE_STRING, 0, 1, "XA", SKIP_OPEN_TABLE},
  {"SAVEPOINTS", 3 ,MYSQL_TYPE_STRING, 0, 1, "Savepoints", SKIP_OPEN_TABLE},
  {0, 0, MYSQL_TYPE_STRING, 0, 0, 0, SKIP_OPEN_TABLE}
};


ST_FIELD_INFO events_fields_info[]=
{
  {"EVENT_CATALOG", NAME_CHAR_LEN, MYSQL_TYPE_STRING, 0, 0, 0, SKIP_OPEN_TABLE},
  {"EVENT_SCHEMA", NAME_CHAR_LEN, MYSQL_TYPE_STRING, 0, 0, "Db",
   SKIP_OPEN_TABLE},
  {"EVENT_NAME", NAME_CHAR_LEN, MYSQL_TYPE_STRING, 0, 0, "Name",
   SKIP_OPEN_TABLE},
  {"DEFINER", 77, MYSQL_TYPE_STRING, 0, 0, "Definer", SKIP_OPEN_TABLE},
  {"TIME_ZONE", 64, MYSQL_TYPE_STRING, 0, 0, "Time zone", SKIP_OPEN_TABLE},
  {"EVENT_BODY", 8, MYSQL_TYPE_STRING, 0, 0, 0, SKIP_OPEN_TABLE},
  {"EVENT_DEFINITION", 65535, MYSQL_TYPE_STRING, 0, 0, 0, SKIP_OPEN_TABLE},
  {"EVENT_TYPE", 9, MYSQL_TYPE_STRING, 0, 0, "Type", SKIP_OPEN_TABLE},
  {"EXECUTE_AT", 0, MYSQL_TYPE_DATETIME, 0, 1, "Execute at", SKIP_OPEN_TABLE},
  {"INTERVAL_VALUE", 256, MYSQL_TYPE_STRING, 0, 1, "Interval value",
   SKIP_OPEN_TABLE},
  {"INTERVAL_FIELD", 18, MYSQL_TYPE_STRING, 0, 1, "Interval field",
   SKIP_OPEN_TABLE},
  {"SQL_MODE", 32*256, MYSQL_TYPE_STRING, 0, 0, 0, SKIP_OPEN_TABLE},
  {"STARTS", 0, MYSQL_TYPE_DATETIME, 0, 1, "Starts", SKIP_OPEN_TABLE},
  {"ENDS", 0, MYSQL_TYPE_DATETIME, 0, 1, "Ends", SKIP_OPEN_TABLE},
  {"STATUS", 18, MYSQL_TYPE_STRING, 0, 0, "Status", SKIP_OPEN_TABLE},
  {"ON_COMPLETION", 12, MYSQL_TYPE_STRING, 0, 0, 0, SKIP_OPEN_TABLE},
  {"CREATED", 0, MYSQL_TYPE_DATETIME, 0, 0, 0, SKIP_OPEN_TABLE},
  {"LAST_ALTERED", 0, MYSQL_TYPE_DATETIME, 0, 0, 0, SKIP_OPEN_TABLE},
  {"LAST_EXECUTED", 0, MYSQL_TYPE_DATETIME, 0, 1, 0, SKIP_OPEN_TABLE},
  {"EVENT_COMMENT", NAME_CHAR_LEN, MYSQL_TYPE_STRING, 0, 0, 0, SKIP_OPEN_TABLE},
  {"ORIGINATOR", 10, MYSQL_TYPE_LONGLONG, 0, 0, "Originator", SKIP_OPEN_TABLE},
  {"CHARACTER_SET_CLIENT", MY_CS_NAME_SIZE, MYSQL_TYPE_STRING, 0, 0,
   "character_set_client", SKIP_OPEN_TABLE},
  {"COLLATION_CONNECTION", MY_CS_NAME_SIZE, MYSQL_TYPE_STRING, 0, 0,
   "collation_connection", SKIP_OPEN_TABLE},
  {"DATABASE_COLLATION", MY_CS_NAME_SIZE, MYSQL_TYPE_STRING, 0, 0,
   "Database Collation", SKIP_OPEN_TABLE},
  {0, 0, MYSQL_TYPE_STRING, 0, 0, 0, SKIP_OPEN_TABLE}
};



ST_FIELD_INFO coll_charset_app_fields_info[]=
{
  {"COLLATION_NAME", MY_CS_NAME_SIZE, MYSQL_TYPE_STRING, 0, 0, 0,
   SKIP_OPEN_TABLE},
  {"CHARACTER_SET_NAME", MY_CS_NAME_SIZE, MYSQL_TYPE_STRING, 0, 0, 0,
   SKIP_OPEN_TABLE},
  {0, 0, MYSQL_TYPE_STRING, 0, 0, 0, SKIP_OPEN_TABLE}
};


ST_FIELD_INFO proc_fields_info[]=
{
  {"SPECIFIC_NAME", NAME_CHAR_LEN, MYSQL_TYPE_STRING, 0, 0, 0, SKIP_OPEN_TABLE},
  {"ROUTINE_CATALOG", FN_REFLEN, MYSQL_TYPE_STRING, 0, 0, 0, SKIP_OPEN_TABLE},
  {"ROUTINE_SCHEMA", NAME_CHAR_LEN, MYSQL_TYPE_STRING, 0, 0, "Db",
   SKIP_OPEN_TABLE},
  {"ROUTINE_NAME", NAME_CHAR_LEN, MYSQL_TYPE_STRING, 0, 0, "Name",
   SKIP_OPEN_TABLE},
  {"ROUTINE_TYPE", 9, MYSQL_TYPE_STRING, 0, 0, "Type", SKIP_OPEN_TABLE},
  {"DATA_TYPE", NAME_CHAR_LEN, MYSQL_TYPE_STRING, 0, 0, 0, SKIP_OPEN_TABLE},
  {"CHARACTER_MAXIMUM_LENGTH", 21 , MYSQL_TYPE_LONG, 0, 1, 0, SKIP_OPEN_TABLE},
  {"CHARACTER_OCTET_LENGTH", 21 , MYSQL_TYPE_LONG, 0, 1, 0, SKIP_OPEN_TABLE},
  {"NUMERIC_PRECISION", 21 , MYSQL_TYPE_LONG, 0, 1, 0, SKIP_OPEN_TABLE},
  {"NUMERIC_SCALE", 21 , MYSQL_TYPE_LONG, 0, 1, 0, SKIP_OPEN_TABLE},
  {"CHARACTER_SET_NAME", 64, MYSQL_TYPE_STRING, 0, 1, 0, SKIP_OPEN_TABLE},
  {"COLLATION_NAME", 64, MYSQL_TYPE_STRING, 0, 1, 0, SKIP_OPEN_TABLE},
  {"DTD_IDENTIFIER", 65535, MYSQL_TYPE_STRING, 0, 1, 0, SKIP_OPEN_TABLE},
  {"ROUTINE_BODY", 8, MYSQL_TYPE_STRING, 0, 0, 0, SKIP_OPEN_TABLE},
  {"ROUTINE_DEFINITION", 65535, MYSQL_TYPE_STRING, 0, 1, 0, SKIP_OPEN_TABLE},
  {"EXTERNAL_NAME", NAME_CHAR_LEN, MYSQL_TYPE_STRING, 0, 1, 0, SKIP_OPEN_TABLE},
  {"EXTERNAL_LANGUAGE", NAME_CHAR_LEN, MYSQL_TYPE_STRING, 0, 1, 0,
   SKIP_OPEN_TABLE},
  {"PARAMETER_STYLE", 8, MYSQL_TYPE_STRING, 0, 0, 0, SKIP_OPEN_TABLE},
  {"IS_DETERMINISTIC", 3, MYSQL_TYPE_STRING, 0, 0, 0, SKIP_OPEN_TABLE},
  {"SQL_DATA_ACCESS", NAME_CHAR_LEN, MYSQL_TYPE_STRING, 0, 0, 0,
   SKIP_OPEN_TABLE},
  {"SQL_PATH", NAME_CHAR_LEN, MYSQL_TYPE_STRING, 0, 1, 0, SKIP_OPEN_TABLE},
  {"SECURITY_TYPE", 7, MYSQL_TYPE_STRING, 0, 0, "Security_type",
   SKIP_OPEN_TABLE},
  {"CREATED", 0, MYSQL_TYPE_DATETIME, 0, 0, "Created", SKIP_OPEN_TABLE},
  {"LAST_ALTERED", 0, MYSQL_TYPE_DATETIME, 0, 0, "Modified", SKIP_OPEN_TABLE},
  {"SQL_MODE", 32*256, MYSQL_TYPE_STRING, 0, 0, 0, SKIP_OPEN_TABLE},
  {"ROUTINE_COMMENT", 65535, MYSQL_TYPE_STRING, 0, 0, "Comment",
   SKIP_OPEN_TABLE},
  {"DEFINER", 77, MYSQL_TYPE_STRING, 0, 0, "Definer", SKIP_OPEN_TABLE},
  {"CHARACTER_SET_CLIENT", MY_CS_NAME_SIZE, MYSQL_TYPE_STRING, 0, 0,
   "character_set_client", SKIP_OPEN_TABLE},
  {"COLLATION_CONNECTION", MY_CS_NAME_SIZE, MYSQL_TYPE_STRING, 0, 0,
   "collation_connection", SKIP_OPEN_TABLE},
  {"DATABASE_COLLATION", MY_CS_NAME_SIZE, MYSQL_TYPE_STRING, 0, 0,
   "Database Collation", SKIP_OPEN_TABLE},
  {0, 0, MYSQL_TYPE_STRING, 0, 0, 0, SKIP_OPEN_TABLE}
};


ST_FIELD_INFO stat_fields_info[]=
{
  {"TABLE_CATALOG", FN_REFLEN, MYSQL_TYPE_STRING, 0, 0, 0, OPEN_FRM_ONLY},
  {"TABLE_SCHEMA", NAME_CHAR_LEN, MYSQL_TYPE_STRING, 0, 0, 0, OPEN_FRM_ONLY},
  {"TABLE_NAME", NAME_CHAR_LEN, MYSQL_TYPE_STRING, 0, 0, "Table", OPEN_FRM_ONLY},
  {"NON_UNIQUE", 1, MYSQL_TYPE_LONGLONG, 0, 0, "Non_unique", OPEN_FRM_ONLY},
  {"INDEX_SCHEMA", NAME_CHAR_LEN, MYSQL_TYPE_STRING, 0, 0, 0, OPEN_FRM_ONLY},
  {"INDEX_NAME", NAME_CHAR_LEN, MYSQL_TYPE_STRING, 0, 0, "Key_name",
   OPEN_FRM_ONLY},
  {"SEQ_IN_INDEX", 2, MYSQL_TYPE_LONGLONG, 0, 0, "Seq_in_index", OPEN_FRM_ONLY},
  {"COLUMN_NAME", NAME_CHAR_LEN, MYSQL_TYPE_STRING, 0, 0, "Column_name",
   OPEN_FRM_ONLY},
  {"COLLATION", 1, MYSQL_TYPE_STRING, 0, 1, "Collation", OPEN_FRM_ONLY},
  {"CARDINALITY", MY_INT64_NUM_DECIMAL_DIGITS, MYSQL_TYPE_LONGLONG, 0, 1,
   "Cardinality", OPEN_FULL_TABLE},
  {"SUB_PART", 3, MYSQL_TYPE_LONGLONG, 0, 1, "Sub_part", OPEN_FRM_ONLY},
  {"PACKED", 10, MYSQL_TYPE_STRING, 0, 1, "Packed", OPEN_FRM_ONLY},
  {"NULLABLE", 3, MYSQL_TYPE_STRING, 0, 0, "Null", OPEN_FRM_ONLY},
  {"INDEX_TYPE", 16, MYSQL_TYPE_STRING, 0, 0, "Index_type", OPEN_FULL_TABLE},
  {"COMMENT", 16, MYSQL_TYPE_STRING, 0, 1, "Comment", OPEN_FRM_ONLY},
  {"INDEX_COMMENT", INDEX_COMMENT_MAXLEN, MYSQL_TYPE_STRING, 0, 0, 
   "Index_comment", OPEN_FRM_ONLY},
  {0, 0, MYSQL_TYPE_STRING, 0, 0, 0, SKIP_OPEN_TABLE}
};


ST_FIELD_INFO view_fields_info[]=
{
  {"TABLE_CATALOG", FN_REFLEN, MYSQL_TYPE_STRING, 0, 0, 0, OPEN_FRM_ONLY},
  {"TABLE_SCHEMA", NAME_CHAR_LEN, MYSQL_TYPE_STRING, 0, 0, 0, OPEN_FRM_ONLY},
  {"TABLE_NAME", NAME_CHAR_LEN, MYSQL_TYPE_STRING, 0, 0, 0, OPEN_FRM_ONLY},
  {"VIEW_DEFINITION", 65535, MYSQL_TYPE_STRING, 0, 0, 0, OPEN_FRM_ONLY},
  {"CHECK_OPTION", 8, MYSQL_TYPE_STRING, 0, 0, 0, OPEN_FRM_ONLY},
  {"IS_UPDATABLE", 3, MYSQL_TYPE_STRING, 0, 0, 0, OPEN_FULL_TABLE},
  {"DEFINER", 77, MYSQL_TYPE_STRING, 0, 0, 0, OPEN_FRM_ONLY},
  {"SECURITY_TYPE", 7, MYSQL_TYPE_STRING, 0, 0, 0, OPEN_FRM_ONLY},
  {"CHARACTER_SET_CLIENT", MY_CS_NAME_SIZE, MYSQL_TYPE_STRING, 0, 0, 0,
   OPEN_FRM_ONLY},
  {"COLLATION_CONNECTION", MY_CS_NAME_SIZE, MYSQL_TYPE_STRING, 0, 0, 0,
   OPEN_FRM_ONLY},
  {0, 0, MYSQL_TYPE_STRING, 0, 0, 0, SKIP_OPEN_TABLE}
};


ST_FIELD_INFO user_privileges_fields_info[]=
{
  {"GRANTEE", 81, MYSQL_TYPE_STRING, 0, 0, 0, SKIP_OPEN_TABLE},
  {"TABLE_CATALOG", FN_REFLEN, MYSQL_TYPE_STRING, 0, 0, 0, SKIP_OPEN_TABLE},
  {"PRIVILEGE_TYPE", NAME_CHAR_LEN, MYSQL_TYPE_STRING, 0, 0, 0, SKIP_OPEN_TABLE},
  {"IS_GRANTABLE", 3, MYSQL_TYPE_STRING, 0, 0, 0, SKIP_OPEN_TABLE},
  {0, 0, MYSQL_TYPE_STRING, 0, 0, 0, SKIP_OPEN_TABLE}
};


ST_FIELD_INFO schema_privileges_fields_info[]=
{
  {"GRANTEE", 81, MYSQL_TYPE_STRING, 0, 0, 0, SKIP_OPEN_TABLE},
  {"TABLE_CATALOG", FN_REFLEN, MYSQL_TYPE_STRING, 0, 0, 0, SKIP_OPEN_TABLE},
  {"TABLE_SCHEMA", NAME_CHAR_LEN, MYSQL_TYPE_STRING, 0, 0, 0, SKIP_OPEN_TABLE},
  {"PRIVILEGE_TYPE", NAME_CHAR_LEN, MYSQL_TYPE_STRING, 0, 0, 0, SKIP_OPEN_TABLE},
  {"IS_GRANTABLE", 3, MYSQL_TYPE_STRING, 0, 0, 0, SKIP_OPEN_TABLE},
  {0, 0, MYSQL_TYPE_STRING, 0, 0, 0, SKIP_OPEN_TABLE}
};


ST_FIELD_INFO table_privileges_fields_info[]=
{
  {"GRANTEE", 81, MYSQL_TYPE_STRING, 0, 0, 0, SKIP_OPEN_TABLE},
  {"TABLE_CATALOG", FN_REFLEN, MYSQL_TYPE_STRING, 0, 0, 0, SKIP_OPEN_TABLE},
  {"TABLE_SCHEMA", NAME_CHAR_LEN, MYSQL_TYPE_STRING, 0, 0, 0, SKIP_OPEN_TABLE},
  {"TABLE_NAME", NAME_CHAR_LEN, MYSQL_TYPE_STRING, 0, 0, 0, SKIP_OPEN_TABLE},
  {"PRIVILEGE_TYPE", NAME_CHAR_LEN, MYSQL_TYPE_STRING, 0, 0, 0, SKIP_OPEN_TABLE},
  {"IS_GRANTABLE", 3, MYSQL_TYPE_STRING, 0, 0, 0, SKIP_OPEN_TABLE},
  {0, 0, MYSQL_TYPE_STRING, 0, 0, 0, SKIP_OPEN_TABLE}
};


ST_FIELD_INFO column_privileges_fields_info[]=
{
  {"GRANTEE", 81, MYSQL_TYPE_STRING, 0, 0, 0, SKIP_OPEN_TABLE},
  {"TABLE_CATALOG", FN_REFLEN, MYSQL_TYPE_STRING, 0, 0, 0, SKIP_OPEN_TABLE},
  {"TABLE_SCHEMA", NAME_CHAR_LEN, MYSQL_TYPE_STRING, 0, 0, 0, SKIP_OPEN_TABLE},
  {"TABLE_NAME", NAME_CHAR_LEN, MYSQL_TYPE_STRING, 0, 0, 0, SKIP_OPEN_TABLE},
  {"COLUMN_NAME", NAME_CHAR_LEN, MYSQL_TYPE_STRING, 0, 0, 0, SKIP_OPEN_TABLE},
  {"PRIVILEGE_TYPE", NAME_CHAR_LEN, MYSQL_TYPE_STRING, 0, 0, 0, SKIP_OPEN_TABLE},
  {"IS_GRANTABLE", 3, MYSQL_TYPE_STRING, 0, 0, 0, SKIP_OPEN_TABLE},
  {0, 0, MYSQL_TYPE_STRING, 0, 0, 0, SKIP_OPEN_TABLE}
};


ST_FIELD_INFO table_constraints_fields_info[]=
{
  {"CONSTRAINT_CATALOG", FN_REFLEN, MYSQL_TYPE_STRING, 0, 0, 0, OPEN_FULL_TABLE},
  {"CONSTRAINT_SCHEMA", NAME_CHAR_LEN, MYSQL_TYPE_STRING, 0, 0, 0,
   OPEN_FULL_TABLE},
  {"CONSTRAINT_NAME", NAME_CHAR_LEN, MYSQL_TYPE_STRING, 0, 0, 0,
   OPEN_FULL_TABLE},
  {"TABLE_SCHEMA", NAME_CHAR_LEN, MYSQL_TYPE_STRING, 0, 0, 0, OPEN_FULL_TABLE},
  {"TABLE_NAME", NAME_CHAR_LEN, MYSQL_TYPE_STRING, 0, 0, 0, OPEN_FULL_TABLE},
  {"CONSTRAINT_TYPE", NAME_CHAR_LEN, MYSQL_TYPE_STRING, 0, 0, 0,
   OPEN_FULL_TABLE},
  {0, 0, MYSQL_TYPE_STRING, 0, 0, 0, SKIP_OPEN_TABLE}
};


ST_FIELD_INFO key_column_usage_fields_info[]=
{
  {"CONSTRAINT_CATALOG", FN_REFLEN, MYSQL_TYPE_STRING, 0, 0, 0, OPEN_FULL_TABLE},
  {"CONSTRAINT_SCHEMA", NAME_CHAR_LEN, MYSQL_TYPE_STRING, 0, 0, 0,
   OPEN_FULL_TABLE},
  {"CONSTRAINT_NAME", NAME_CHAR_LEN, MYSQL_TYPE_STRING, 0, 0, 0,
   OPEN_FULL_TABLE},
  {"TABLE_CATALOG", FN_REFLEN, MYSQL_TYPE_STRING, 0, 0, 0, OPEN_FULL_TABLE},
  {"TABLE_SCHEMA", NAME_CHAR_LEN, MYSQL_TYPE_STRING, 0, 0, 0, OPEN_FULL_TABLE},
  {"TABLE_NAME", NAME_CHAR_LEN, MYSQL_TYPE_STRING, 0, 0, 0, OPEN_FULL_TABLE},
  {"COLUMN_NAME", NAME_CHAR_LEN, MYSQL_TYPE_STRING, 0, 0, 0, OPEN_FULL_TABLE},
  {"ORDINAL_POSITION", 10 ,MYSQL_TYPE_LONGLONG, 0, 0, 0, OPEN_FULL_TABLE},
  {"POSITION_IN_UNIQUE_CONSTRAINT", 10 ,MYSQL_TYPE_LONGLONG, 0, 1, 0,
   OPEN_FULL_TABLE},
  {"REFERENCED_TABLE_SCHEMA", NAME_CHAR_LEN, MYSQL_TYPE_STRING, 0, 1, 0,
   OPEN_FULL_TABLE},
  {"REFERENCED_TABLE_NAME", NAME_CHAR_LEN, MYSQL_TYPE_STRING, 0, 1, 0,
   OPEN_FULL_TABLE},
  {"REFERENCED_COLUMN_NAME", NAME_CHAR_LEN, MYSQL_TYPE_STRING, 0, 1, 0,
   OPEN_FULL_TABLE},
  {0, 0, MYSQL_TYPE_STRING, 0, 0, 0, SKIP_OPEN_TABLE}
};


ST_FIELD_INFO table_names_fields_info[]=
{
  {"TABLE_CATALOG", FN_REFLEN, MYSQL_TYPE_STRING, 0, 0, 0, SKIP_OPEN_TABLE},
  {"TABLE_SCHEMA",NAME_CHAR_LEN, MYSQL_TYPE_STRING, 0, 0, 0, SKIP_OPEN_TABLE},
  {"TABLE_NAME", NAME_CHAR_LEN, MYSQL_TYPE_STRING, 0, 0, "Tables_in_",
   SKIP_OPEN_TABLE},
  {"TABLE_TYPE", NAME_CHAR_LEN, MYSQL_TYPE_STRING, 0, 0, "Table_type",
   OPEN_FRM_ONLY},
  {0, 0, MYSQL_TYPE_STRING, 0, 0, 0, SKIP_OPEN_TABLE}
};


ST_FIELD_INFO open_tables_fields_info[]=
{
  {"Database", NAME_CHAR_LEN, MYSQL_TYPE_STRING, 0, 0, "Database",
   SKIP_OPEN_TABLE},
  {"Table",NAME_CHAR_LEN, MYSQL_TYPE_STRING, 0, 0, "Table", SKIP_OPEN_TABLE},
  {"In_use", 1, MYSQL_TYPE_LONGLONG, 0, 0, "In_use", SKIP_OPEN_TABLE},
  {"Name_locked", 4, MYSQL_TYPE_LONGLONG, 0, 0, "Name_locked", SKIP_OPEN_TABLE},
  {0, 0, MYSQL_TYPE_STRING, 0, 0, 0, SKIP_OPEN_TABLE}
};


ST_FIELD_INFO triggers_fields_info[]=
{
  {"TRIGGER_CATALOG", FN_REFLEN, MYSQL_TYPE_STRING, 0, 0, 0, OPEN_FRM_ONLY},
  {"TRIGGER_SCHEMA",NAME_CHAR_LEN, MYSQL_TYPE_STRING, 0, 0, 0, OPEN_FRM_ONLY},
  {"TRIGGER_NAME", NAME_CHAR_LEN, MYSQL_TYPE_STRING, 0, 0, "Trigger",
   OPEN_FRM_ONLY},
  {"EVENT_MANIPULATION", 6, MYSQL_TYPE_STRING, 0, 0, "Event", OPEN_FRM_ONLY},
  {"EVENT_OBJECT_CATALOG", FN_REFLEN, MYSQL_TYPE_STRING, 0, 0, 0,
   OPEN_FRM_ONLY},
  {"EVENT_OBJECT_SCHEMA",NAME_CHAR_LEN, MYSQL_TYPE_STRING, 0, 0, 0,
   OPEN_FRM_ONLY},
  {"EVENT_OBJECT_TABLE", NAME_CHAR_LEN, MYSQL_TYPE_STRING, 0, 0, "Table",
   OPEN_FRM_ONLY},
  {"ACTION_ORDER", 4, MYSQL_TYPE_LONGLONG, 0, 0, 0, OPEN_FRM_ONLY},
  {"ACTION_CONDITION", 65535, MYSQL_TYPE_STRING, 0, 1, 0, OPEN_FRM_ONLY},
  {"ACTION_STATEMENT", 65535, MYSQL_TYPE_STRING, 0, 0, "Statement",
   OPEN_FRM_ONLY},
  {"ACTION_ORIENTATION", 9, MYSQL_TYPE_STRING, 0, 0, 0, OPEN_FRM_ONLY},
  {"ACTION_TIMING", 6, MYSQL_TYPE_STRING, 0, 0, "Timing", OPEN_FRM_ONLY},
  {"ACTION_REFERENCE_OLD_TABLE", NAME_CHAR_LEN, MYSQL_TYPE_STRING, 0, 1, 0,
   OPEN_FRM_ONLY},
  {"ACTION_REFERENCE_NEW_TABLE", NAME_CHAR_LEN, MYSQL_TYPE_STRING, 0, 1, 0,
   OPEN_FRM_ONLY},
  {"ACTION_REFERENCE_OLD_ROW", 3, MYSQL_TYPE_STRING, 0, 0, 0, OPEN_FRM_ONLY},
  {"ACTION_REFERENCE_NEW_ROW", 3, MYSQL_TYPE_STRING, 0, 0, 0, OPEN_FRM_ONLY},
  {"CREATED", 0, MYSQL_TYPE_DATETIME, 0, 1, "Created", OPEN_FRM_ONLY},
  {"SQL_MODE", 32*256, MYSQL_TYPE_STRING, 0, 0, "sql_mode", OPEN_FRM_ONLY},
  {"DEFINER", 77, MYSQL_TYPE_STRING, 0, 0, "Definer", OPEN_FRM_ONLY},
  {"CHARACTER_SET_CLIENT", MY_CS_NAME_SIZE, MYSQL_TYPE_STRING, 0, 0,
   "character_set_client", OPEN_FRM_ONLY},
  {"COLLATION_CONNECTION", MY_CS_NAME_SIZE, MYSQL_TYPE_STRING, 0, 0,
   "collation_connection", OPEN_FRM_ONLY},
  {"DATABASE_COLLATION", MY_CS_NAME_SIZE, MYSQL_TYPE_STRING, 0, 0,
   "Database Collation", OPEN_FRM_ONLY},
  {0, 0, MYSQL_TYPE_STRING, 0, 0, 0, SKIP_OPEN_TABLE}
};


ST_FIELD_INFO partitions_fields_info[]=
{
  {"TABLE_CATALOG", FN_REFLEN, MYSQL_TYPE_STRING, 0, 0, 0, OPEN_FULL_TABLE},
  {"TABLE_SCHEMA",NAME_CHAR_LEN, MYSQL_TYPE_STRING, 0, 0, 0, OPEN_FULL_TABLE},
  {"TABLE_NAME", NAME_CHAR_LEN, MYSQL_TYPE_STRING, 0, 0, 0, OPEN_FULL_TABLE},
  {"PARTITION_NAME", NAME_CHAR_LEN, MYSQL_TYPE_STRING, 0, 1, 0, OPEN_FULL_TABLE},
  {"SUBPARTITION_NAME", NAME_CHAR_LEN, MYSQL_TYPE_STRING, 0, 1, 0,
   OPEN_FULL_TABLE},
  {"PARTITION_ORDINAL_POSITION", 21 , MYSQL_TYPE_LONGLONG, 0,
   (MY_I_S_MAYBE_NULL | MY_I_S_UNSIGNED), 0, OPEN_FULL_TABLE},
  {"SUBPARTITION_ORDINAL_POSITION", 21 , MYSQL_TYPE_LONGLONG, 0,
   (MY_I_S_MAYBE_NULL | MY_I_S_UNSIGNED), 0, OPEN_FULL_TABLE},
  {"PARTITION_METHOD", 18, MYSQL_TYPE_STRING, 0, 1, 0, OPEN_FULL_TABLE},
  {"SUBPARTITION_METHOD", 12, MYSQL_TYPE_STRING, 0, 1, 0, OPEN_FULL_TABLE},
  {"PARTITION_EXPRESSION", 65535, MYSQL_TYPE_STRING, 0, 1, 0, OPEN_FULL_TABLE},
  {"SUBPARTITION_EXPRESSION", 65535, MYSQL_TYPE_STRING, 0, 1, 0,
   OPEN_FULL_TABLE},
  {"PARTITION_DESCRIPTION", 65535, MYSQL_TYPE_STRING, 0, 1, 0, OPEN_FULL_TABLE},
  {"TABLE_ROWS", 21 , MYSQL_TYPE_LONGLONG, 0, MY_I_S_UNSIGNED, 0,
   OPEN_FULL_TABLE},
  {"AVG_ROW_LENGTH", 21 , MYSQL_TYPE_LONGLONG, 0, MY_I_S_UNSIGNED, 0,
   OPEN_FULL_TABLE},
  {"DATA_LENGTH", 21 , MYSQL_TYPE_LONGLONG, 0, MY_I_S_UNSIGNED, 0,
   OPEN_FULL_TABLE},
  {"MAX_DATA_LENGTH", 21 , MYSQL_TYPE_LONGLONG, 0,
   (MY_I_S_MAYBE_NULL | MY_I_S_UNSIGNED), 0, OPEN_FULL_TABLE},
  {"INDEX_LENGTH", 21 , MYSQL_TYPE_LONGLONG, 0, MY_I_S_UNSIGNED, 0,
   OPEN_FULL_TABLE},
  {"DATA_FREE", 21 , MYSQL_TYPE_LONGLONG, 0, MY_I_S_UNSIGNED, 0,
   OPEN_FULL_TABLE},
  {"CREATE_TIME", 0, MYSQL_TYPE_DATETIME, 0, 1, 0, OPEN_FULL_TABLE},
  {"UPDATE_TIME", 0, MYSQL_TYPE_DATETIME, 0, 1, 0, OPEN_FULL_TABLE},
  {"CHECK_TIME", 0, MYSQL_TYPE_DATETIME, 0, 1, 0, OPEN_FULL_TABLE},
  {"CHECKSUM", 21 , MYSQL_TYPE_LONGLONG, 0,
   (MY_I_S_MAYBE_NULL | MY_I_S_UNSIGNED), 0, OPEN_FULL_TABLE},
  {"PARTITION_COMMENT", 80, MYSQL_TYPE_STRING, 0, 0, 0, OPEN_FULL_TABLE},
  {"NODEGROUP", 12 , MYSQL_TYPE_STRING, 0, 0, 0, OPEN_FULL_TABLE},
  {"TABLESPACE_NAME", NAME_CHAR_LEN, MYSQL_TYPE_STRING, 0, 1, 0,
   OPEN_FULL_TABLE},
  {0, 0, MYSQL_TYPE_STRING, 0, 0, 0, SKIP_OPEN_TABLE}
};


ST_FIELD_INFO variables_fields_info[]=
{
  {"VARIABLE_NAME", 64, MYSQL_TYPE_STRING, 0, 0, "Variable_name",
   SKIP_OPEN_TABLE},
  {"VARIABLE_VALUE", 1024, MYSQL_TYPE_STRING, 0, 1, "Value", SKIP_OPEN_TABLE},
  {0, 0, MYSQL_TYPE_STRING, 0, 0, 0, SKIP_OPEN_TABLE}
};


ST_FIELD_INFO processlist_fields_info[]=
{
  {"ID", 4, MYSQL_TYPE_LONGLONG, 0, 0, "Id", SKIP_OPEN_TABLE},
  {"USER", 16, MYSQL_TYPE_STRING, 0, 0, "User", SKIP_OPEN_TABLE},
  {"HOST", LIST_PROCESS_HOST_LEN,  MYSQL_TYPE_STRING, 0, 0, "Host",
   SKIP_OPEN_TABLE},
  {"DB", NAME_CHAR_LEN, MYSQL_TYPE_STRING, 0, 1, "Db", SKIP_OPEN_TABLE},
  {"COMMAND", 16, MYSQL_TYPE_STRING, 0, 0, "Command", SKIP_OPEN_TABLE},
  {"TIME", 7, MYSQL_TYPE_LONG, 0, 0, "Time", SKIP_OPEN_TABLE},
  {"STATE", 64, MYSQL_TYPE_STRING, 0, 1, "State", SKIP_OPEN_TABLE},
  {"INFO", PROCESS_LIST_INFO_WIDTH, MYSQL_TYPE_STRING, 0, 1, "Info",
   SKIP_OPEN_TABLE},
  {0, 0, MYSQL_TYPE_STRING, 0, 0, 0, SKIP_OPEN_TABLE}
};


ST_FIELD_INFO plugin_fields_info[]=
{
  {"PLUGIN_NAME", NAME_CHAR_LEN, MYSQL_TYPE_STRING, 0, 0, "Name",
   SKIP_OPEN_TABLE},
  {"PLUGIN_VERSION", 20, MYSQL_TYPE_STRING, 0, 0, 0, SKIP_OPEN_TABLE},
  {"PLUGIN_STATUS", 10, MYSQL_TYPE_STRING, 0, 0, "Status", SKIP_OPEN_TABLE},
  {"PLUGIN_TYPE", 80, MYSQL_TYPE_STRING, 0, 0, "Type", SKIP_OPEN_TABLE},
  {"PLUGIN_TYPE_VERSION", 20, MYSQL_TYPE_STRING, 0, 0, 0, SKIP_OPEN_TABLE},
  {"PLUGIN_LIBRARY", NAME_CHAR_LEN, MYSQL_TYPE_STRING, 0, 1, "Library",
   SKIP_OPEN_TABLE},
  {"PLUGIN_LIBRARY_VERSION", 20, MYSQL_TYPE_STRING, 0, 1, 0, SKIP_OPEN_TABLE},
  {"PLUGIN_AUTHOR", NAME_CHAR_LEN, MYSQL_TYPE_STRING, 0, 1, 0, SKIP_OPEN_TABLE},
  {"PLUGIN_DESCRIPTION", 65535, MYSQL_TYPE_STRING, 0, 1, 0, SKIP_OPEN_TABLE},
  {"PLUGIN_LICENSE", 80, MYSQL_TYPE_STRING, 0, 1, "License", SKIP_OPEN_TABLE},
  {0, 0, MYSQL_TYPE_STRING, 0, 0, 0, SKIP_OPEN_TABLE}
};

ST_FIELD_INFO files_fields_info[]=
{
  {"FILE_ID", 4, MYSQL_TYPE_LONGLONG, 0, 0, 0, SKIP_OPEN_TABLE},
  {"FILE_NAME", NAME_CHAR_LEN, MYSQL_TYPE_STRING, 0, 1, 0, SKIP_OPEN_TABLE},
  {"FILE_TYPE", 20, MYSQL_TYPE_STRING, 0, 0, 0, SKIP_OPEN_TABLE},
  {"TABLESPACE_NAME", NAME_CHAR_LEN, MYSQL_TYPE_STRING, 0, 1, 0,
   SKIP_OPEN_TABLE},
  {"TABLE_CATALOG", NAME_CHAR_LEN, MYSQL_TYPE_STRING, 0, 0, 0, SKIP_OPEN_TABLE},
  {"TABLE_SCHEMA", NAME_CHAR_LEN, MYSQL_TYPE_STRING, 0, 1, 0, SKIP_OPEN_TABLE},
  {"TABLE_NAME", NAME_CHAR_LEN, MYSQL_TYPE_STRING, 0, 1, 0, SKIP_OPEN_TABLE},
  {"LOGFILE_GROUP_NAME", NAME_CHAR_LEN, MYSQL_TYPE_STRING, 0, 1, 0,
   SKIP_OPEN_TABLE},
  {"LOGFILE_GROUP_NUMBER", 4, MYSQL_TYPE_LONGLONG, 0, 1, 0, SKIP_OPEN_TABLE},
  {"ENGINE", NAME_CHAR_LEN, MYSQL_TYPE_STRING, 0, 0, 0, SKIP_OPEN_TABLE},
  {"FULLTEXT_KEYS", NAME_CHAR_LEN, MYSQL_TYPE_STRING, 0, 1, 0, SKIP_OPEN_TABLE},
  {"DELETED_ROWS", 4, MYSQL_TYPE_LONGLONG, 0, 1, 0, SKIP_OPEN_TABLE},
  {"UPDATE_COUNT", 4, MYSQL_TYPE_LONGLONG, 0, 1, 0, SKIP_OPEN_TABLE},
  {"FREE_EXTENTS", 4, MYSQL_TYPE_LONGLONG, 0, 1, 0, SKIP_OPEN_TABLE},
  {"TOTAL_EXTENTS", 4, MYSQL_TYPE_LONGLONG, 0, 1, 0, SKIP_OPEN_TABLE},
  {"EXTENT_SIZE", 4, MYSQL_TYPE_LONGLONG, 0, 0, 0, SKIP_OPEN_TABLE},
  {"INITIAL_SIZE", 21, MYSQL_TYPE_LONGLONG, 0,
   (MY_I_S_MAYBE_NULL | MY_I_S_UNSIGNED), 0, SKIP_OPEN_TABLE},
  {"MAXIMUM_SIZE", 21, MYSQL_TYPE_LONGLONG, 0, 
   (MY_I_S_MAYBE_NULL | MY_I_S_UNSIGNED), 0, SKIP_OPEN_TABLE},
  {"AUTOEXTEND_SIZE", 21, MYSQL_TYPE_LONGLONG, 0, 
   (MY_I_S_MAYBE_NULL | MY_I_S_UNSIGNED), 0, SKIP_OPEN_TABLE},
  {"CREATION_TIME", 0, MYSQL_TYPE_DATETIME, 0, 1, 0, SKIP_OPEN_TABLE},
  {"LAST_UPDATE_TIME", 0, MYSQL_TYPE_DATETIME, 0, 1, 0, SKIP_OPEN_TABLE},
  {"LAST_ACCESS_TIME", 0, MYSQL_TYPE_DATETIME, 0, 1, 0, SKIP_OPEN_TABLE},
  {"RECOVER_TIME", 4, MYSQL_TYPE_LONGLONG, 0, 1, 0, SKIP_OPEN_TABLE},
  {"TRANSACTION_COUNTER", 4, MYSQL_TYPE_LONGLONG, 0, 1, 0, SKIP_OPEN_TABLE},
  {"VERSION", 21 , MYSQL_TYPE_LONGLONG, 0,
   (MY_I_S_MAYBE_NULL | MY_I_S_UNSIGNED), "Version", SKIP_OPEN_TABLE},
  {"ROW_FORMAT", 10, MYSQL_TYPE_STRING, 0, 1, "Row_format", SKIP_OPEN_TABLE},
  {"TABLE_ROWS", 21 , MYSQL_TYPE_LONGLONG, 0,
   (MY_I_S_MAYBE_NULL | MY_I_S_UNSIGNED), "Rows", SKIP_OPEN_TABLE},
  {"AVG_ROW_LENGTH", 21 , MYSQL_TYPE_LONGLONG, 0, 
   (MY_I_S_MAYBE_NULL | MY_I_S_UNSIGNED), "Avg_row_length", SKIP_OPEN_TABLE},
  {"DATA_LENGTH", 21 , MYSQL_TYPE_LONGLONG, 0, 
   (MY_I_S_MAYBE_NULL | MY_I_S_UNSIGNED), "Data_length", SKIP_OPEN_TABLE},
  {"MAX_DATA_LENGTH", 21 , MYSQL_TYPE_LONGLONG, 0, 
   (MY_I_S_MAYBE_NULL | MY_I_S_UNSIGNED), "Max_data_length", SKIP_OPEN_TABLE},
  {"INDEX_LENGTH", 21 , MYSQL_TYPE_LONGLONG, 0, 
   (MY_I_S_MAYBE_NULL | MY_I_S_UNSIGNED), "Index_length", SKIP_OPEN_TABLE},
  {"DATA_FREE", 21 , MYSQL_TYPE_LONGLONG, 0, 
   (MY_I_S_MAYBE_NULL | MY_I_S_UNSIGNED), "Data_free", SKIP_OPEN_TABLE},
  {"CREATE_TIME", 0, MYSQL_TYPE_DATETIME, 0, 1, "Create_time", SKIP_OPEN_TABLE},
  {"UPDATE_TIME", 0, MYSQL_TYPE_DATETIME, 0, 1, "Update_time", SKIP_OPEN_TABLE},
  {"CHECK_TIME", 0, MYSQL_TYPE_DATETIME, 0, 1, "Check_time", SKIP_OPEN_TABLE},
  {"CHECKSUM", 21 , MYSQL_TYPE_LONGLONG, 0, 
   (MY_I_S_MAYBE_NULL | MY_I_S_UNSIGNED), "Checksum", SKIP_OPEN_TABLE},
  {"STATUS", 20, MYSQL_TYPE_STRING, 0, 0, 0, SKIP_OPEN_TABLE},
  {"EXTRA", 255, MYSQL_TYPE_STRING, 0, 1, 0, SKIP_OPEN_TABLE},
  {0, 0, MYSQL_TYPE_STRING, 0, 0, 0, SKIP_OPEN_TABLE}
};

void init_fill_schema_files_row(TABLE* table)
{
  int i;
  for(i=0; files_fields_info[i].field_name!=NULL; i++)
    table->field[i]->set_null();

  table->field[IS_FILES_STATUS]->set_notnull();
  table->field[IS_FILES_STATUS]->store("NORMAL", 6, system_charset_info);
}

ST_FIELD_INFO referential_constraints_fields_info[]=
{
  {"CONSTRAINT_CATALOG", FN_REFLEN, MYSQL_TYPE_STRING, 0, 0, 0, OPEN_FULL_TABLE},
  {"CONSTRAINT_SCHEMA", NAME_CHAR_LEN, MYSQL_TYPE_STRING, 0, 0, 0,
   OPEN_FULL_TABLE},
  {"CONSTRAINT_NAME", NAME_CHAR_LEN, MYSQL_TYPE_STRING, 0, 0, 0,
   OPEN_FULL_TABLE},
  {"UNIQUE_CONSTRAINT_CATALOG", FN_REFLEN, MYSQL_TYPE_STRING, 0, 0, 0,
   OPEN_FULL_TABLE},
  {"UNIQUE_CONSTRAINT_SCHEMA", NAME_CHAR_LEN, MYSQL_TYPE_STRING, 0, 0, 0,
   OPEN_FULL_TABLE},
  {"UNIQUE_CONSTRAINT_NAME", NAME_CHAR_LEN, MYSQL_TYPE_STRING, 0,
   MY_I_S_MAYBE_NULL, 0, OPEN_FULL_TABLE},
  {"MATCH_OPTION", NAME_CHAR_LEN, MYSQL_TYPE_STRING, 0, 0, 0, OPEN_FULL_TABLE},
  {"UPDATE_RULE", NAME_CHAR_LEN, MYSQL_TYPE_STRING, 0, 0, 0, OPEN_FULL_TABLE},
  {"DELETE_RULE", NAME_CHAR_LEN, MYSQL_TYPE_STRING, 0, 0, 0, OPEN_FULL_TABLE},
  {"TABLE_NAME", NAME_CHAR_LEN, MYSQL_TYPE_STRING, 0, 0, 0, OPEN_FULL_TABLE},
  {"REFERENCED_TABLE_NAME", NAME_CHAR_LEN, MYSQL_TYPE_STRING, 0, 0, 0,
   OPEN_FULL_TABLE},
  {0, 0, MYSQL_TYPE_STRING, 0, 0, 0, SKIP_OPEN_TABLE}
};


ST_FIELD_INFO parameters_fields_info[]=
{
  {"SPECIFIC_CATALOG", FN_REFLEN, MYSQL_TYPE_STRING, 0, 0, 0, OPEN_FULL_TABLE},
  {"SPECIFIC_SCHEMA", NAME_CHAR_LEN, MYSQL_TYPE_STRING, 0, 0, 0,
   OPEN_FULL_TABLE},
  {"SPECIFIC_NAME", NAME_CHAR_LEN, MYSQL_TYPE_STRING, 0, 0, 0, OPEN_FULL_TABLE},
  {"ORDINAL_POSITION", 21 , MYSQL_TYPE_LONG, 0, 0, 0, OPEN_FULL_TABLE},
  {"PARAMETER_MODE", 5, MYSQL_TYPE_STRING, 0, 1, 0, OPEN_FULL_TABLE},
  {"PARAMETER_NAME", NAME_CHAR_LEN, MYSQL_TYPE_STRING, 0, 1, 0, OPEN_FULL_TABLE},
  {"DATA_TYPE", NAME_CHAR_LEN, MYSQL_TYPE_STRING, 0, 0, 0, OPEN_FULL_TABLE},
  {"CHARACTER_MAXIMUM_LENGTH", 21 , MYSQL_TYPE_LONG, 0, 1, 0, OPEN_FULL_TABLE},
  {"CHARACTER_OCTET_LENGTH", 21 , MYSQL_TYPE_LONG, 0, 1, 0, OPEN_FULL_TABLE},
  {"NUMERIC_PRECISION", 21 , MYSQL_TYPE_LONG, 0, 1, 0, OPEN_FULL_TABLE},
  {"NUMERIC_SCALE", 21 , MYSQL_TYPE_LONG, 0, 1, 0, OPEN_FULL_TABLE},
  {"CHARACTER_SET_NAME", 64, MYSQL_TYPE_STRING, 0, 1, 0, OPEN_FULL_TABLE},
  {"COLLATION_NAME", 64, MYSQL_TYPE_STRING, 0, 1, 0, OPEN_FULL_TABLE},
  {"DTD_IDENTIFIER", 65535, MYSQL_TYPE_STRING, 0, 0, 0, OPEN_FULL_TABLE},
  {"ROUTINE_TYPE", 9, MYSQL_TYPE_STRING, 0, 0, 0, OPEN_FULL_TABLE},
  {0, 0, MYSQL_TYPE_STRING, 0, 0, 0, OPEN_FULL_TABLE}
};


ST_FIELD_INFO tablespaces_fields_info[]=
{
  {"TABLESPACE_NAME", NAME_CHAR_LEN, MYSQL_TYPE_STRING, 0, 0, 0,
   SKIP_OPEN_TABLE},
  {"ENGINE", NAME_CHAR_LEN, MYSQL_TYPE_STRING, 0, 0, 0, SKIP_OPEN_TABLE},
  {"TABLESPACE_TYPE", NAME_CHAR_LEN, MYSQL_TYPE_STRING, 0, MY_I_S_MAYBE_NULL,
   0, SKIP_OPEN_TABLE},
  {"LOGFILE_GROUP_NAME", NAME_CHAR_LEN, MYSQL_TYPE_STRING, 0, MY_I_S_MAYBE_NULL,
   0, SKIP_OPEN_TABLE},
  {"EXTENT_SIZE", 21, MYSQL_TYPE_LONGLONG, 0,
   MY_I_S_MAYBE_NULL | MY_I_S_UNSIGNED, 0, SKIP_OPEN_TABLE},
  {"AUTOEXTEND_SIZE", 21, MYSQL_TYPE_LONGLONG, 0,
   MY_I_S_MAYBE_NULL | MY_I_S_UNSIGNED, 0, SKIP_OPEN_TABLE},
  {"MAXIMUM_SIZE", 21, MYSQL_TYPE_LONGLONG, 0,
   MY_I_S_MAYBE_NULL | MY_I_S_UNSIGNED, 0, SKIP_OPEN_TABLE},
  {"NODEGROUP_ID", 21, MYSQL_TYPE_LONGLONG, 0,
   MY_I_S_MAYBE_NULL | MY_I_S_UNSIGNED, 0, SKIP_OPEN_TABLE},
  {"TABLESPACE_COMMENT", 2048, MYSQL_TYPE_STRING, 0, MY_I_S_MAYBE_NULL, 0,
   SKIP_OPEN_TABLE},
  {0, 0, MYSQL_TYPE_STRING, 0, 0, 0, SKIP_OPEN_TABLE}
};


/*
  Description of ST_FIELD_INFO in table.h

  Make sure that the order of schema_tables and enum_schema_tables are the same.

*/

ST_SCHEMA_TABLE schema_tables[]=
{
  {"CHARACTER_SETS", charsets_fields_info, create_schema_table, 
   fill_schema_charsets, make_character_sets_old_format, 0, -1, -1, 0, 0},
  {"COLLATIONS", collation_fields_info, create_schema_table, 
   fill_schema_collation, make_old_format, 0, -1, -1, 0, 0},
  {"COLLATION_CHARACTER_SET_APPLICABILITY", coll_charset_app_fields_info,
   create_schema_table, fill_schema_coll_charset_app, 0, 0, -1, -1, 0, 0},
  {"COLUMNS", columns_fields_info, create_schema_table, 
   get_all_tables, make_columns_old_format, get_schema_column_record, 1, 2, 0,
   OPTIMIZE_I_S_TABLE|OPEN_VIEW_FULL},
  {"COLUMN_PRIVILEGES", column_privileges_fields_info, create_schema_table,
   fill_schema_column_privileges, 0, 0, -1, -1, 0, 0},
  {"ENGINES", engines_fields_info, create_schema_table,
   fill_schema_engines, make_old_format, 0, -1, -1, 0, 0},
#ifdef HAVE_EVENT_SCHEDULER
  {"EVENTS", events_fields_info, create_schema_table,
   Events::fill_schema_events, make_old_format, 0, -1, -1, 0, 0},
#else
  {"EVENTS", events_fields_info, create_schema_table,
   0, make_old_format, 0, -1, -1, 0, 0},
#endif
  {"FILES", files_fields_info, create_schema_table,
   hton_fill_schema_table, 0, 0, -1, -1, 0, 0},
  {"GLOBAL_STATUS", variables_fields_info, create_schema_table,
   fill_status, make_old_format, 0, 0, -1, 0, 0},
  {"GLOBAL_VARIABLES", variables_fields_info, create_schema_table,
   fill_variables, make_old_format, 0, 0, -1, 0, 0},
  {"KEY_COLUMN_USAGE", key_column_usage_fields_info, create_schema_table,
   get_all_tables, 0, get_schema_key_column_usage_record, 4, 5, 0,
   OPTIMIZE_I_S_TABLE|OPEN_TABLE_ONLY},
  {"OPEN_TABLES", open_tables_fields_info, create_schema_table,
   fill_open_tables, make_old_format, 0, -1, -1, 1, 0},
  {"PARAMETERS", parameters_fields_info, create_schema_table,
   fill_schema_proc, 0, 0, -1, -1, 0, 0},
  {"PARTITIONS", partitions_fields_info, create_schema_table,
   get_all_tables, 0, get_schema_partitions_record, 1, 2, 0,
   OPTIMIZE_I_S_TABLE|OPEN_TABLE_ONLY},
  {"PLUGINS", plugin_fields_info, create_schema_table,
   fill_plugins, make_old_format, 0, -1, -1, 0, 0},
  {"PROCESSLIST", processlist_fields_info, create_schema_table,
   fill_schema_processlist, make_old_format, 0, -1, -1, 0, 0},
  {"PROFILING", query_profile_statistics_info, create_schema_table,
    fill_query_profile_statistics_info, make_profile_table_for_show, 
    NULL, -1, -1, false, 0},
  {"REFERENTIAL_CONSTRAINTS", referential_constraints_fields_info,
   create_schema_table, get_all_tables, 0, get_referential_constraints_record,
   1, 9, 0, OPTIMIZE_I_S_TABLE|OPEN_TABLE_ONLY},
  {"ROUTINES", proc_fields_info, create_schema_table, 
   fill_schema_proc, make_proc_old_format, 0, -1, -1, 0, 0},
  {"SCHEMATA", schema_fields_info, create_schema_table,
   fill_schema_schemata, make_schemata_old_format, 0, 1, -1, 0, 0},
  {"SCHEMA_PRIVILEGES", schema_privileges_fields_info, create_schema_table,
   fill_schema_schema_privileges, 0, 0, -1, -1, 0, 0},
  {"SESSION_STATUS", variables_fields_info, create_schema_table,
   fill_status, make_old_format, 0, 0, -1, 0, 0},
  {"SESSION_VARIABLES", variables_fields_info, create_schema_table,
   fill_variables, make_old_format, 0, 0, -1, 0, 0},
  {"STATISTICS", stat_fields_info, create_schema_table, 
   get_all_tables, make_old_format, get_schema_stat_record, 1, 2, 0,
   OPEN_TABLE_ONLY|OPTIMIZE_I_S_TABLE},
  {"STATUS", variables_fields_info, create_schema_table, fill_status, 
   make_old_format, 0, 0, -1, 1, 0},
  {"TABLES", tables_fields_info, create_schema_table, 
   get_all_tables, make_old_format, get_schema_tables_record, 1, 2, 0,
   OPTIMIZE_I_S_TABLE},
  {"TABLESPACES", tablespaces_fields_info, create_schema_table,
   hton_fill_schema_table, 0, 0, -1, -1, 0, 0},
  {"TABLE_CONSTRAINTS", table_constraints_fields_info, create_schema_table,
   get_all_tables, 0, get_schema_constraints_record, 3, 4, 0,
   OPTIMIZE_I_S_TABLE|OPEN_TABLE_ONLY},
  {"TABLE_NAMES", table_names_fields_info, create_schema_table,
   get_all_tables, make_table_names_old_format, 0, 1, 2, 1, 0},
  {"TABLE_PRIVILEGES", table_privileges_fields_info, create_schema_table,
   fill_schema_table_privileges, 0, 0, -1, -1, 0, 0},
  {"TRIGGERS", triggers_fields_info, create_schema_table,
   get_all_tables, make_old_format, get_schema_triggers_record, 5, 6, 0,
   OPEN_TRIGGER_ONLY|OPTIMIZE_I_S_TABLE},
  {"USER_PRIVILEGES", user_privileges_fields_info, create_schema_table, 
   fill_schema_user_privileges, 0, 0, -1, -1, 0, 0},
  {"VARIABLES", variables_fields_info, create_schema_table, fill_variables,
   make_old_format, 0, 0, -1, 1, 0},
  {"VIEWS", view_fields_info, create_schema_table, 
   get_all_tables, 0, get_schema_views_record, 1, 2, 0,
   OPEN_VIEW_ONLY|OPTIMIZE_I_S_TABLE},
  {0, 0, 0, 0, 0, 0, 0, 0, 0, 0}
};


#ifdef HAVE_EXPLICIT_TEMPLATE_INSTANTIATION
template class List_iterator_fast<char>;
template class List<char>;
#endif

int initialize_schema_table(st_plugin_int *plugin)
{
  ST_SCHEMA_TABLE *schema_table;
  DBUG_ENTER("initialize_schema_table");

  if (!(schema_table= (ST_SCHEMA_TABLE *)my_malloc(sizeof(ST_SCHEMA_TABLE),
                                MYF(MY_WME | MY_ZEROFILL))))
      DBUG_RETURN(1);
  /* Historical Requirement */
  plugin->data= schema_table; // shortcut for the future
  if (plugin->plugin->init)
  {
    schema_table->create_table= create_schema_table;
    schema_table->old_format= make_old_format;
    schema_table->idx_field1= -1, 
    schema_table->idx_field2= -1; 

    /* Make the name available to the init() function. */
    schema_table->table_name= plugin->name.str;

    if (plugin->plugin->init(schema_table))
    {
      sql_print_error("Plugin '%s' init function returned error.",
                      plugin->name.str);
      plugin->data= NULL;
      my_free(schema_table);
      DBUG_RETURN(1);
    }
    
    /* Make sure the plugin name is not set inside the init() function. */
    schema_table->table_name= plugin->name.str;
  }
  DBUG_RETURN(0);
}

int finalize_schema_table(st_plugin_int *plugin)
{
  ST_SCHEMA_TABLE *schema_table= (ST_SCHEMA_TABLE *)plugin->data;
  DBUG_ENTER("finalize_schema_table");

  if (schema_table)
  {
    if (plugin->plugin->deinit)
    {
      DBUG_PRINT("info", ("Deinitializing plugin: '%s'", plugin->name.str));
      if (plugin->plugin->deinit(NULL))
      {
        DBUG_PRINT("warning", ("Plugin '%s' deinit function returned error.",
                               plugin->name.str));
      }
    }
    my_free(schema_table);
  }
  DBUG_RETURN(0);
}


/**
  Output trigger information (SHOW CREATE TRIGGER) to the client.

  @param thd          Thread context.
  @param triggers     List of triggers for the table.
  @param trigger_idx  Index of the trigger to dump.

  @return Operation status
    @retval TRUE Error.
    @retval FALSE Success.
*/

static bool show_create_trigger_impl(THD *thd,
                                     Table_triggers_list *triggers,
                                     int trigger_idx)
{
  int ret_code;

  Protocol *p= thd->protocol;
  List<Item> fields;

  LEX_STRING trg_name;
  ulonglong trg_sql_mode;
  LEX_STRING trg_sql_mode_str;
  LEX_STRING trg_sql_original_stmt;
  LEX_STRING trg_client_cs_name;
  LEX_STRING trg_connection_cl_name;
  LEX_STRING trg_db_cl_name;

  CHARSET_INFO *trg_client_cs;

  /*
    TODO: Check privileges here. This functionality will be added by
    implementation of the following WL items:
      - WL#2227: New privileges for new objects
      - WL#3482: Protect SHOW CREATE PROCEDURE | FUNCTION | VIEW | TRIGGER
        properly

    SHOW TRIGGERS and I_S.TRIGGERS will be affected too.
  */

  /* Prepare trigger "object". */

  triggers->get_trigger_info(thd,
                             trigger_idx,
                             &trg_name,
                             &trg_sql_mode,
                             &trg_sql_original_stmt,
                             &trg_client_cs_name,
                             &trg_connection_cl_name,
                             &trg_db_cl_name);

  sql_mode_string_representation(thd, trg_sql_mode, &trg_sql_mode_str);

  /* Resolve trigger client character set. */

  if (resolve_charset(trg_client_cs_name.str, NULL, &trg_client_cs))
    return TRUE;

  /* Send header. */

  fields.push_back(new Item_empty_string("Trigger", NAME_LEN));
  fields.push_back(new Item_empty_string("sql_mode", trg_sql_mode_str.length));

  {
    /*
      NOTE: SQL statement field must be not less than 1024 in order not to
      confuse old clients.
    */

    Item_empty_string *stmt_fld=
      new Item_empty_string("SQL Original Statement",
                            max(trg_sql_original_stmt.length, 1024));

    stmt_fld->maybe_null= TRUE;

    fields.push_back(stmt_fld);
  }

  fields.push_back(new Item_empty_string("character_set_client",
                                         MY_CS_NAME_SIZE));

  fields.push_back(new Item_empty_string("collation_connection",
                                         MY_CS_NAME_SIZE));

  fields.push_back(new Item_empty_string("Database Collation",
                                         MY_CS_NAME_SIZE));

  if (p->send_result_set_metadata(&fields, Protocol::SEND_NUM_ROWS | Protocol::SEND_EOF))
    return TRUE;

  /* Send data. */

  p->prepare_for_resend();

  p->store(trg_name.str,
           trg_name.length,
           system_charset_info);

  p->store(trg_sql_mode_str.str,
           trg_sql_mode_str.length,
           system_charset_info);

  p->store(trg_sql_original_stmt.str,
           trg_sql_original_stmt.length,
           trg_client_cs);

  p->store(trg_client_cs_name.str,
           trg_client_cs_name.length,
           system_charset_info);

  p->store(trg_connection_cl_name.str,
           trg_connection_cl_name.length,
           system_charset_info);

  p->store(trg_db_cl_name.str,
           trg_db_cl_name.length,
           system_charset_info);

  ret_code= p->write();

  if (!ret_code)
    my_eof(thd);

  return ret_code != 0;
}


/**
  Read TRN and TRG files to obtain base table name for the specified
  trigger name and construct TABE_LIST object for the base table.

  @param thd      Thread context.
  @param trg_name Trigger name.

  @return TABLE_LIST object corresponding to the base table.

  TODO: This function is a copy&paste from add_table_to_list() and
  sp_add_to_query_tables(). The problem is that in order to be compatible
  with Stored Programs (Prepared Statements), we should not touch thd->lex.
  The "source" functions also add created TABLE_LIST object to the
  thd->lex->query_tables.

  The plan to eliminate this copy&paste is to:

    - get rid of sp_add_to_query_tables() and use Lex::add_table_to_list().
      Only add_table_to_list() must be used to add tables from the parser
      into Lex::query_tables list.

    - do not update Lex::query_tables in add_table_to_list().
*/

static
TABLE_LIST *get_trigger_table(THD *thd, const sp_name *trg_name)
{
  char trn_path_buff[FN_REFLEN];
  LEX_STRING trn_path= { trn_path_buff, 0 };
  LEX_STRING db;
  LEX_STRING tbl_name;
  TABLE_LIST *table;

  build_trn_path(thd, trg_name, &trn_path);

  if (check_trn_exists(&trn_path))
  {
    my_error(ER_TRG_DOES_NOT_EXIST, MYF(0));
    return NULL;
  }

  if (load_table_name_for_trigger(thd, trg_name, &trn_path, &tbl_name))
    return NULL;

  /* We need to reset statement table list to be PS/SP friendly. */
  if (!(table= (TABLE_LIST*) thd->alloc(sizeof(TABLE_LIST))))
    return NULL;

  db= trg_name->m_db;

  db.str= thd->strmake(db.str, db.length);
  tbl_name.str= thd->strmake(tbl_name.str, tbl_name.length);

  if (db.str == NULL || tbl_name.str == NULL)
    return NULL;

  table->init_one_table(db.str, db.length, tbl_name.str, tbl_name.length,
                        tbl_name.str, TL_IGNORE);

  return table;
}


/**
  SHOW CREATE TRIGGER high-level implementation.

  @param thd      Thread context.
  @param trg_name Trigger name.

  @return Operation status
    @retval TRUE Error.
    @retval FALSE Success.
*/

bool show_create_trigger(THD *thd, const sp_name *trg_name)
{
  TABLE_LIST *lst= get_trigger_table(thd, trg_name);
  uint num_tables; /* NOTE: unused, only to pass to open_tables(). */
  Table_triggers_list *triggers;
  int trigger_idx;
  bool error= TRUE;

  if (!lst)
    return TRUE;

  if (check_table_access(thd, TRIGGER_ACL, lst, FALSE, 1, TRUE))
  {
    my_error(ER_SPECIFIC_ACCESS_DENIED_ERROR, MYF(0), "TRIGGER");
    return TRUE;
  }

  /*
    Metadata locks taken during SHOW CREATE TRIGGER should be released when
    the statement completes as it is an information statement.
  */
  MDL_ticket *mdl_savepoint= thd->mdl_context.mdl_savepoint();

  /*
    Open the table by name in order to load Table_triggers_list object.
  */
  if (open_tables(thd, &lst, &num_tables,
                  MYSQL_OPEN_FORCE_SHARED_HIGH_PRIO_MDL))
  {
    my_error(ER_TRG_CANT_OPEN_TABLE, MYF(0),
             (const char *) trg_name->m_db.str,
             (const char *) lst->table_name);

    goto exit;

    /* Perform closing actions and return error status. */
  }

  triggers= lst->table->triggers;

  if (!triggers)
  {
    my_error(ER_TRG_DOES_NOT_EXIST, MYF(0));
    goto exit;
  }

  trigger_idx= triggers->find_trigger_by_name(&trg_name->m_name);

  if (trigger_idx < 0)
  {
    my_error(ER_TRG_CORRUPTED_FILE, MYF(0),
             (const char *) trg_name->m_db.str,
             (const char *) lst->table_name);

    goto exit;
  }

  error= show_create_trigger_impl(thd, triggers, trigger_idx);

  /*
    NOTE: if show_create_trigger_impl() failed, that means we could not
    send data to the client. In this case we simply raise the error
    status and client connection will be closed.
  */

exit:
  close_thread_tables(thd);
  /* Release any metadata locks taken during SHOW CREATE TRIGGER. */
  thd->mdl_context.rollback_to_savepoint(mdl_savepoint);
  return error;
}

class IS_internal_schema_access : public ACL_internal_schema_access
{
public:
  IS_internal_schema_access()
  {}

  ~IS_internal_schema_access()
  {}

  ACL_internal_access_result check(ulong want_access,
                                   ulong *save_priv) const;

  const ACL_internal_table_access *lookup(const char *name) const;
};

ACL_internal_access_result
IS_internal_schema_access::check(ulong want_access,
                                 ulong *save_priv) const
{
  want_access &= ~SELECT_ACL;

  /*
    We don't allow any simple privileges but SELECT_ACL on
    the information_schema database.
  */
  if (unlikely(want_access & DB_ACLS))
    return ACL_INTERNAL_ACCESS_DENIED;

  /* Always grant SELECT for the information schema. */
  *save_priv|= SELECT_ACL;

  return want_access ? ACL_INTERNAL_ACCESS_CHECK_GRANT :
                       ACL_INTERNAL_ACCESS_GRANTED;
}

const ACL_internal_table_access *
IS_internal_schema_access::lookup(const char *name) const
{
  /* There are no per table rules for the information schema. */
  return NULL;
}

static IS_internal_schema_access is_internal_schema_access;

void initialize_information_schema_acl()
{
  ACL_internal_schema_registry::register_schema(&INFORMATION_SCHEMA_NAME,
                                                &is_internal_schema_access);
}

/*
  Convert a string in character set in column character set format
  to utf8 character set if possible, the utf8 character set string
  will later possibly be converted to character set used by client.
  Thus we attempt conversion from column character set to both
  utf8 and to character set client.

  Examples of strings that should fail conversion to utf8 are unassigned
  characters as e.g. 0x81 in cp1250 (Windows character set for for countries
  like Czech and Poland). Example of string that should fail conversion to
  character set on client (e.g. if this is latin1) is 0x2020 (daggger) in
  ucs2.

  If the conversion fails we will as a fall back convert the string to
  hex encoded format. The caller of the function can also ask for hex
  encoded format of output string unconditionally.

  SYNOPSIS
    get_cs_converted_string_value()
    thd                             Thread object
    input_str                       Input string in cs character set
    output_str                      Output string to be produced in utf8
    cs                              Character set of input string
    use_hex                         Use hex string unconditionally
 

  RETURN VALUES
    No return value
*/

static void get_cs_converted_string_value(THD *thd,
                                          String *input_str,
                                          String *output_str,
                                          CHARSET_INFO *cs,
                                          bool use_hex)
{

  output_str->length(0);
  if (input_str->length() == 0)
  {
    output_str->append("''");
    return;
  }
  if (!use_hex)
  {
    String try_val;
    uint try_conv_error= 0;

    try_val.copy(input_str->ptr(), input_str->length(), cs,
                 thd->variables.character_set_client, &try_conv_error);
    if (!try_conv_error)
    {
      String val;
      uint conv_error= 0;

      val.copy(input_str->ptr(), input_str->length(), cs,
               system_charset_info, &conv_error);
      if (!conv_error)
      {
        append_unescaped(output_str, val.ptr(), val.length());
        return;
      }
    }
    /* We had a conversion error, use hex encoded string for safety */
  }
  {
    const uchar *ptr;
    uint i, len;
    char buf[3];

    output_str->append("_");
    output_str->append(cs->csname);
    output_str->append(" ");
    output_str->append("0x");
    len= input_str->length();
    ptr= (uchar*)input_str->ptr();
    for (i= 0; i < len; i++)
    {
      uint high, low;

      high= (*ptr) >> 4;
      low= (*ptr) & 0x0F;
      buf[0]= _dig_vec_upper[high];
      buf[1]= _dig_vec_upper[low];
      buf[2]= 0;
      output_str->append((const char*)buf);
      ptr++;
    }
  }
  return;
}<|MERGE_RESOLUTION|>--- conflicted
+++ resolved
@@ -1818,12 +1818,8 @@
                                       tmp_sctx->host ? tmp_sctx->host : "");
         if ((thd_info->db=tmp->db))             // Safe test
           thd_info->db=thd->strdup(thd_info->db);
-<<<<<<< HEAD
         thd_info->command=(int) tmp->get_command();
-=======
-        thd_info->command=(int) tmp->command;
         mysql_mutex_lock(&tmp->LOCK_thd_data);
->>>>>>> d23a41d5
         if ((mysys_var= tmp->mysys_var))
           mysql_mutex_lock(&mysys_var->mutex);
         thd_info->proc_info= (char*) (tmp->killed == THD::KILL_CONNECTION? "Killed" : 0);
