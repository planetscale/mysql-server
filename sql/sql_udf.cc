--- conflicted
+++ resolved
@@ -126,15 +126,9 @@
   if (initialized)
     DBUG_VOID_RETURN;
 
-<<<<<<< HEAD
   my_rwlock_init(&THR_LOCK_udf,NULL);
   
-  init_sql_alloc(&mem, 1024,0);
-=======
-  pthread_mutex_init(&THR_LOCK_udf,MY_MUTEX_INIT_SLOW);
-
   init_sql_alloc(&mem, UDF_ALLOC_BLOCK_SIZE, 0);
->>>>>>> c95d142f
   THD *new_thd = new THD;
   if (!new_thd ||
       hash_init(&udf_hash,system_charset_info,32,0,0,get_hash_key, NULL, 0))
