#ifndef SYS_VARS_H_INCLUDED
#define SYS_VARS_H_INCLUDED
/* Copyright (c) 2002, 2021, Oracle and/or its affiliates.

   This program is free software; you can redistribute it and/or modify
   it under the terms of the GNU General Public License, version 2.0,
   as published by the Free Software Foundation.

   This program is also distributed with certain software (including
   but not limited to OpenSSL) that is licensed under separate terms,
   as designated in a particular file or component or in included license
   documentation.  The authors of MySQL hereby grant you an additional
   permission to link the program and your derivative works with the
   separately licensed software that they have included with MySQL.

   This program is distributed in the hope that it will be useful,
   but WITHOUT ANY WARRANTY; without even the implied warranty of
   MERCHANTABILITY or FITNESS FOR A PARTICULAR PURPOSE.  See the
   GNU General Public License, version 2.0, for more details.

   You should have received a copy of the GNU General Public License
   along with this program; if not, write to the Free Software
   Foundation, Inc., 51 Franklin St, Fifth Floor, Boston, MA 02110-1301  USA */

/**
  @file
  "private" interface to sys_var - server configuration variables.

  This header is included only by the file that contains declarations
  of sys_var variables (sys_vars.cc).
*/

#include "my_config.h"

#include <stddef.h>
#include <stdlib.h>
#include <string.h>
#include <sys/types.h>

#include "keycache.h"  // dflt_key_cache
#include "lex_string.h"
#include "m_ctype.h"
#include "my_base.h"
#include "my_bit.h"  // my_count_bits
#include "my_compiler.h"
#include "my_dbug.h"
#include "my_getopt.h"
#include "my_inttypes.h"
#include "my_sys.h"
#include "mysql/plugin.h"
#include "mysql/service_mysql_alloc.h"
#include "mysql/status_var.h"
#include "mysql/udf_registration_types.h"
#include "mysqld_error.h"
#include "sql/auth/sql_security_ctx.h"
#include "sql/debug_sync.h"  // debug_sync_update
#include "sql/handler.h"
#include "sql/item.h"       // Item
#include "sql/keycaches.h"  // default_key_cache_base
#include "sql/mysqld.h"     // max_system_variables
#include "sql/rpl_gtid.h"
#include "sql/set_var.h"    // sys_var_chain
#include "sql/sql_class.h"  // THD
#include "sql/sql_connect.h"
#include "sql/sql_const.h"
#include "sql/sql_error.h"
#include "sql/sql_plugin.h"  // my_plugin_lock_by_name
#include "sql/sql_plugin_ref.h"
#include "sql/strfunc.h"  // find_type
#include "sql/sys_vars_resource_mgr.h"
#include "sql/sys_vars_shared.h"  // throw_bounds_warning
#include "sql/tztime.h"           // Time_zone
#include "sql_string.h"
#include "typelib.h"

class Sys_var_bit;
class Sys_var_bool;
class Sys_var_charptr;
class Sys_var_double;
class Sys_var_enforce_gtid_consistency;
class Sys_var_enum;
class Sys_var_flagset;
class Sys_var_gtid_mode;
class Sys_var_have;
class Sys_var_lexstring;
class Sys_var_multi_enum;
class Sys_var_plugin;
class Sys_var_set;
class Sys_var_tz;
struct CMD_LINE;
struct System_variables;
template <typename Struct_type, typename Name_getter>
class Sys_var_struct;
template <typename T, ulong ARGT, enum enum_mysql_show_type SHOWT, bool SIGNED>
class Sys_var_integer;

/*
  a set of mostly trivial (as in f(X)=X) defines below to make system variable
  declarations more readable
*/
#define VALID_RANGE(X, Y) X, Y
#define DEFAULT(X) X
#define BLOCK_SIZE(X) X
#define GLOBAL_VAR(X)                                                         \
  sys_var::GLOBAL, (((const char *)&(X)) - (char *)&global_system_variables), \
      sizeof(X)
#define SESSION_VAR(X)                             \
  sys_var::SESSION, offsetof(System_variables, X), \
      sizeof(((System_variables *)0)->X)
#define SESSION_ONLY(X)                                 \
  sys_var::ONLY_SESSION, offsetof(System_variables, X), \
      sizeof(((System_variables *)0)->X)
#define NO_CMD_LINE CMD_LINE(NO_ARG, -1)
/*
  the define below means that there's no *second* mutex guard,
  LOCK_global_system_variables always guards all system variables
*/
#define NO_MUTEX_GUARD ((PolyLock *)0)
#define IN_BINLOG sys_var::SESSION_VARIABLE_IN_BINLOG
#define NOT_IN_BINLOG sys_var::VARIABLE_NOT_IN_BINLOG
#define ON_READ(X) X
#define ON_CHECK(X) X
#define PRE_UPDATE(X) X
#define ON_UPDATE(X) X
#define READ_ONLY sys_var::READONLY +
#define NOT_VISIBLE sys_var::INVISIBLE +
#define UNTRACKED_DEFAULT sys_var::TRI_LEVEL +
#define HINT_UPDATEABLE sys_var::HINT_UPDATEABLE +
// this means that Sys_var_charptr initial value was malloc()ed
#define PREALLOCATED sys_var::ALLOCATED +
#define NON_PERSIST sys_var::NOTPERSIST +
#define PERSIST_AS_READONLY sys_var::PERSIST_AS_READ_ONLY +

/*
  Sys_var_bit meaning is reversed, like in
  @@foreign_key_checks <-> OPTION_NO_FOREIGN_KEY_CHECKS
*/
#define REVERSE(X) ~(X)
#define DEPRECATED_VAR(X) X

#define session_var(THD, TYPE) (*(TYPE *)session_var_ptr(THD))
#define global_var(TYPE) (*(TYPE *)global_var_ptr())

#define GET_HA_ROWS GET_ULL

extern sys_var_chain all_sys_vars;

enum charset_enum { IN_SYSTEM_CHARSET, IN_FS_CHARSET };

static const char *bool_values[3] = {"OFF", "ON", nullptr};

const char *fixup_enforce_gtid_consistency_command_line(char *value_arg);

/**
  A small wrapper class to pass getopt arguments as a pair
  to the Sys_var_* constructors. It improves type safety and helps
  to catch errors in the argument order.
*/
struct CMD_LINE {
  int id;
  enum get_opt_arg_type arg_type;
  CMD_LINE(enum get_opt_arg_type getopt_arg_type, int getopt_id = 0)
      : id(getopt_id), arg_type(getopt_arg_type) {}
};

/**
  Sys_var_integer template is used to generate Sys_var_* classes
  for variables that represent the value as a signed or unsigned integer.
  They are Sys_var_uint, Sys_var_ulong, Sys_var_harows, Sys_var_ulonglong,
  and Sys_var_long.

  An integer variable has a minimal and maximal values, and a "block_size"
  (any valid value of the variable must be divisible by the block_size).

  Class specific constructor arguments: min, max, block_size
  Backing store: uint, ulong, ha_rows, ulonglong, long, depending on the
  Sys_var_*
*/
template <typename T, ulong ARGT, enum enum_mysql_show_type SHOWT, bool SIGNED>
class Sys_var_integer : public sys_var {
  public : Sys_var_integer(
      const char *name_arg, const char *comment, int flag_args, ptrdiff_t off,
      size_t size MY_ATTRIBUTE((unused)), CMD_LINE getopt, T min_val, T max_val,
      T def_val, uint block_size, PolyLock *lock = nullptr,
      enum binlog_status_enum binlog_status_arg = VARIABLE_NOT_IN_BINLOG,
      on_check_function on_check_func = nullptr,
      on_update_function on_update_func = nullptr,
      const char *substitute = nullptr, int parse_flag = PARSE_NORMAL) :
      sys_var(&all_sys_vars, name_arg, comment, flag_args, off, getopt.id,
              getopt.arg_type, SHOWT, def_val, lock, binlog_status_arg,
              on_check_func, on_update_func, substitute, parse_flag){
          option.var_type = ARGT; option.min_value = min_val;
          option.max_value = max_val; option.block_size = block_size;
          option.u_max_value = (uchar **)max_var_ptr();
          if (max_var_ptr()) * max_var_ptr() = max_val;

          // Do not set global_var for Sys_var_keycache objects
          if (offset >= 0) global_var(T) = def_val;

          assert(size == sizeof(T)); assert(min_val < max_val);
          assert(min_val <= def_val); assert(max_val >= def_val);
          assert(block_size > 0); assert(def_val % block_size == 0);}
bool do_check(THD *thd, set_var *var) override {
  bool fixed = false;
  longlong v;
  ulonglong uv;

  v = var->value->val_int();
  if (SIGNED) /* target variable has signed type */
  {
    if (var->value->unsigned_flag) {
      /*
        Input value is such a large positive number that MySQL used an
        unsigned item to hold it. When cast to a signed longlong, if the
        result is negative there is "cycling" and this is incorrect (large
        positive input value should not end up as a large negative value in
        the session signed variable to be set); instead, we need to pick the
        allowed number closest to the positive input value, i.e. pick the
        biggest allowed positive integer.
      */
      if (v < 0)
        uv = max_of_int_range(ARGT);
      else /* no cycling, longlong can hold true value */
        uv = (ulonglong)v;
    } else
      uv = v;
    /* This will further restrict with VALID_RANGE, BLOCK_SIZE */
    var->save_result.ulonglong_value =
        getopt_ll_limit_value(uv, &option, &fixed);
  } else {
    if (var->value->unsigned_flag) {
      /* Guaranteed positive input value, ulonglong can hold it */
      uv = (ulonglong)v;
    } else {
      /*
        Maybe negative input value; in this case, cast to ulonglong makes it
        positive, which is wrong. Pick the closest allowed value i.e. 0.
      */
      uv = (ulonglong)(v < 0 ? 0 : v);
    }
    var->save_result.ulonglong_value =
        getopt_ull_limit_value(uv, &option, &fixed);
  }

  if (max_var_ptr()) {
    /* check constraint set with --maximum-...=X */
    if (SIGNED) {
      longlong max_val = *max_var_ptr();
      if (((longlong)(var->save_result.ulonglong_value)) > max_val)
        var->save_result.ulonglong_value = max_val;
      /*
        Signed variable probably has some kind of symmetry. Then it's good
        to limit negative values just as we limit positive values.
      */
      max_val = -max_val;
      if (((longlong)(var->save_result.ulonglong_value)) < max_val)
        var->save_result.ulonglong_value = max_val;
    } else {
      ulonglong max_val = *max_var_ptr();
      if (var->save_result.ulonglong_value > max_val)
        var->save_result.ulonglong_value = max_val;
    }
  }

  return throw_bounds_warning(thd, name.str,
                              var->save_result.ulonglong_value != (ulonglong)v,
                              var->value->unsigned_flag, v);
}
bool session_update(THD *thd, set_var *var) override {
  session_var(thd, T) = static_cast<T>(var->save_result.ulonglong_value);
  return false;
}
bool global_update(THD *, set_var *var) override {
  global_var(T) = static_cast<T>(var->save_result.ulonglong_value);
  return false;
}
bool check_update_type(Item_result type) override { return type != INT_RESULT; }
void session_save_default(THD *thd, set_var *var) override {
  var->save_result.ulonglong_value = static_cast<ulonglong>(
      *pointer_cast<const T *>(global_value_ptr(thd, nullptr)));
}
void global_save_default(THD *, set_var *var) override {
  var->save_result.ulonglong_value = option.def_value;
}
void saved_value_to_string(THD *, set_var *var, char *def_val) override {
  if (SIGNED)
    longlong10_to_str((longlong)var->save_result.ulonglong_value, def_val, -10);
  else
    longlong10_to_str((longlong)var->save_result.ulonglong_value, def_val, 10);
}

private:
T *max_var_ptr() {
  return scope() == SESSION ? (T *)(((uchar *)&max_system_variables) + offset)
                            : nullptr;
}
}
;

typedef Sys_var_integer<int32, GET_UINT, SHOW_INT, false> Sys_var_int32;
typedef Sys_var_integer<uint, GET_UINT, SHOW_INT, false> Sys_var_uint;
typedef Sys_var_integer<ulong, GET_ULONG, SHOW_LONG, false> Sys_var_ulong;
typedef Sys_var_integer<ha_rows, GET_HA_ROWS, SHOW_HA_ROWS, false>
    Sys_var_harows;
typedef Sys_var_integer<ulonglong, GET_ULL, SHOW_LONGLONG, false>
    Sys_var_ulonglong;
typedef Sys_var_integer<long, GET_LONG, SHOW_SIGNED_LONG, true> Sys_var_long;

/**
  Helper class for variables that take values from a TYPELIB
*/
class Sys_var_typelib : public sys_var {
 protected:
  TYPELIB typelib;

 public:
  Sys_var_typelib(const char *name_arg, const char *comment, int flag_args,
                  ptrdiff_t off, CMD_LINE getopt, SHOW_TYPE show_val_type_arg,
                  const char *values[], ulonglong def_val, PolyLock *lock,
                  enum binlog_status_enum binlog_status_arg,
                  on_check_function on_check_func,
                  on_update_function on_update_func, const char *substitute,
                  int parse_flag = PARSE_NORMAL)
      : sys_var(&all_sys_vars, name_arg, comment, flag_args, off, getopt.id,
                getopt.arg_type, show_val_type_arg, def_val, lock,
                binlog_status_arg, on_check_func, on_update_func, substitute,
                parse_flag) {
    for (typelib.count = 0; values[typelib.count]; typelib.count++) /*no-op */
      ;
    typelib.name = "";
    typelib.type_names = values;
    typelib.type_lengths = nullptr;  // only used by Fields_enum and Field_set
    option.typelib = &typelib;
  }
  bool do_check(THD *, set_var *var) override  // works for enums and bool
  {
    char buff[STRING_BUFFER_USUAL_SIZE];
    String str(buff, sizeof(buff), system_charset_info), *res;

    if (var->value->result_type() == STRING_RESULT) {
      if (!(res = var->value->val_str(&str)))
        return true;
      else if (!(var->save_result.ulonglong_value =
                     find_type(&typelib, res->ptr(), res->length(), false)))
        return true;
      else
        var->save_result.ulonglong_value--;
    } else {
      longlong tmp = var->value->val_int();
      if (tmp < 0 || tmp >= static_cast<longlong>(typelib.count))
        return true;
      else
        var->save_result.ulonglong_value = tmp;
    }

    return false;
  }
  bool check_update_type(Item_result type) override {
    return type != INT_RESULT && type != STRING_RESULT;
  }
};

/**
  The class for ENUM variables - variables that take one value from a fixed
  list of values.

  Class specific constructor arguments:
    char* values[]    - 0-terminated list of strings of valid values

  Backing store: uint

  @note
  Do *not* use "enum FOO" variables as a backing store, there is no
  guarantee that sizeof(enum FOO) == sizeof(uint), there is no guarantee
  even that sizeof(enum FOO) == sizeof(enum BAR)
*/
class Sys_var_enum : public Sys_var_typelib {
 public:
  Sys_var_enum(
      const char *name_arg, const char *comment, int flag_args, ptrdiff_t off,
      size_t size MY_ATTRIBUTE((unused)), CMD_LINE getopt, const char *values[],
      uint def_val, PolyLock *lock = nullptr,
      enum binlog_status_enum binlog_status_arg = VARIABLE_NOT_IN_BINLOG,
      on_check_function on_check_func = nullptr,
      on_update_function on_update_func = nullptr,
      const char *substitute = nullptr, int parse_flag = PARSE_NORMAL)
      : Sys_var_typelib(name_arg, comment, flag_args, off, getopt, SHOW_CHAR,
                        values, def_val, lock, binlog_status_arg, on_check_func,
                        on_update_func, substitute, parse_flag) {
    option.var_type = GET_ENUM;
    global_var(ulong) = def_val;
    assert(def_val < typelib.count);
    assert(size == sizeof(ulong));
  }
  bool session_update(THD *thd, set_var *var) override {
    session_var(thd, ulong) =
        static_cast<ulong>(var->save_result.ulonglong_value);
    return false;
  }
  bool global_update(THD *, set_var *var) override {
    global_var(ulong) = static_cast<ulong>(var->save_result.ulonglong_value);
    return false;
  }
  void session_save_default(THD *, set_var *var) override {
    var->save_result.ulonglong_value = global_var(ulong);
  }
  void global_save_default(THD *, set_var *var) override {
    var->save_result.ulonglong_value = option.def_value;
  }
  void saved_value_to_string(THD *, set_var *var, char *def_val) override {
    longlong10_to_str((longlong)var->save_result.ulonglong_value, def_val, 10);
  }
  const uchar *session_value_ptr(THD *, THD *target_thd,
                                 LEX_STRING *) override {
    return pointer_cast<const uchar *>(
        typelib.type_names[session_var(target_thd, ulong)]);
  }
  const uchar *global_value_ptr(THD *, LEX_STRING *) override {
    return pointer_cast<const uchar *>(typelib.type_names[global_var(ulong)]);
  }
};

/**
  The class for boolean variables - a variant of ENUM variables
  with the fixed list of values of { OFF , ON }

  Backing store: bool
*/
class Sys_var_bool : public Sys_var_typelib {
 public:
  Sys_var_bool(
      const char *name_arg, const char *comment, int flag_args, ptrdiff_t off,
      size_t size MY_ATTRIBUTE((unused)), CMD_LINE getopt, bool def_val,
      PolyLock *lock = nullptr,
      enum binlog_status_enum binlog_status_arg = VARIABLE_NOT_IN_BINLOG,
      on_check_function on_check_func = nullptr,
      on_update_function on_update_func = nullptr,
      const char *substitute = nullptr, int parse_flag = PARSE_NORMAL)
      : Sys_var_typelib(name_arg, comment, flag_args, off, getopt, SHOW_MY_BOOL,
                        bool_values, def_val, lock, binlog_status_arg,
                        on_check_func, on_update_func, substitute, parse_flag) {
    option.var_type = GET_BOOL;
    global_var(bool) = def_val;
    assert(getopt.arg_type == OPT_ARG || getopt.id == -1);
    assert(size == sizeof(bool));
  }
  bool session_update(THD *thd, set_var *var) override {
    session_var(thd, bool) =
        static_cast<bool>(var->save_result.ulonglong_value);
    return false;
  }
  bool global_update(THD *, set_var *var) override {
    global_var(bool) = static_cast<bool>(var->save_result.ulonglong_value);
    return false;
  }
  void session_save_default(THD *thd, set_var *var) override {
    var->save_result.ulonglong_value = static_cast<ulonglong>(
        *pointer_cast<const bool *>(global_value_ptr(thd, nullptr)));
  }
  void global_save_default(THD *, set_var *var) override {
    var->save_result.ulonglong_value = option.def_value;
  }
  void saved_value_to_string(THD *, set_var *var, char *def_val) override {
    longlong10_to_str((longlong)var->save_result.ulonglong_value, def_val, 10);
  }
};

/**
  A variant of enum where:
  - Each value may have multiple enum-like aliases.
  - Instances of the class can specify different default values for
    the cases:
    - User specifies the command-line option without a value (i.e.,
      --option, not --option=value).
    - User does not specify a command-line option at all.

  This exists mainly to allow extending a variable that once was
  boolean in a GA version, into an enumeration type.  Booleans accept
  multiple aliases (0=off=false, 1=on=true), but Sys_var_enum does
  not, so we could not use Sys_var_enum without breaking backward
  compatibility.  Moreover, booleans default to false if option is not
  given, and true if option is given without value.

  This is *incompatible* with boolean in the following sense:
  'SELECT @@variable' returns 0 or 1 for a boolean, whereas this class
  (similar to enum) returns the textual form. (Note that both boolean,
  enum, and this class return the textual form in SHOW VARIABLES and
  SELECT * FROM information_schema.variables).

  See enforce_gtid_consistency for an example of how this can be used.
*/
class Sys_var_multi_enum : public sys_var {
 public:
  struct ALIAS {
    const char *alias;
    uint number;
  };

  /**
    Enumerated type system variable.

    @param name_arg See sys_var::sys_var()

    @param comment See sys_var::sys_var()

    @param flag_args See sys_var::sys_var()

    @param off See sys_var::sys_var()

    @param size See sys_var::sys_var()

    @param getopt See sys_var::sys_var()

    @param aliases_arg Array of ALIASes, indicating which textual
    values map to which number.  Should be terminated with an ALIAS
    having member variable alias set to NULL.  The first
    `value_count_arg' elements must map to 0, 1, etc; these will be
    used when the value is displayed.  Remaining elements may appear
    in arbitrary order.

    @param value_count_arg The number of allowed integer values.

    @param def_val The default value if no command line option is
    given. This must be a valid index into the aliases_arg array, but
    it does not have to be less than value_count.  The corresponding
    alias will be used in mysqld --help to show the default value.

    @param command_line_no_value_arg The default value if a command line
    option is given without a value ('--command-line-option' without
    '=VALUE').  This must be less than value_count_arg.

    @param lock See sys_var::sys_var()

    @param binlog_status_arg See sys_var::sys_var()

    @param on_check_func See sys_var::sys_var()

    @param on_update_func See sys_var::sys_var()

    @param substitute See sys_var::sys_var()

    @param parse_flag See sys_var::sys_var()
  */
  Sys_var_multi_enum(
      const char *name_arg, const char *comment, int flag_args, ptrdiff_t off,
      size_t size MY_ATTRIBUTE((unused)), CMD_LINE getopt,
      const ALIAS aliases_arg[], uint value_count_arg, uint def_val,
      uint command_line_no_value_arg, PolyLock *lock = nullptr,
      enum binlog_status_enum binlog_status_arg = VARIABLE_NOT_IN_BINLOG,
      on_check_function on_check_func = nullptr,
      on_update_function on_update_func = nullptr,
      const char *substitute = nullptr, int parse_flag = PARSE_NORMAL)
      : sys_var(&all_sys_vars, name_arg, comment, flag_args, off, getopt.id,
                getopt.arg_type, SHOW_CHAR, def_val, lock, binlog_status_arg,
                on_check_func, on_update_func, substitute, parse_flag),
        value_count(value_count_arg),
        aliases(aliases_arg),
        command_line_no_value(command_line_no_value_arg) {
    for (alias_count = 0; aliases[alias_count].alias; alias_count++)
      assert(aliases[alias_count].number < value_count);
    assert(def_val < alias_count);

    option.var_type = GET_STR;
    option.value = &command_line_value;
    option.def_value = (intptr)aliases[def_val].alias;

    global_var(ulong) = aliases[def_val].number;

    assert(getopt.arg_type == OPT_ARG || getopt.id == -1);
    assert(size == sizeof(ulong));
  }

  /**
    Return the numeric value for a given alias string, or -1 if the
    string is not a valid alias.
  */
  int find_value(const char *text) {
    for (uint i = 0; aliases[i].alias != nullptr; i++)
      if (my_strcasecmp(system_charset_info, aliases[i].alias, text) == 0)
        return aliases[i].number;
    return -1;
  }

  /**
    Because of limitations in the command-line parsing library, the
    value given on the command-line cannot be automatically copied to
    the global value.  Instead, inheritants of this class should call
    this function from mysqld.cc:mysqld_get_one_option.

    @param value_str Pointer to the value specified on the command
    line (as in --option=VALUE).

    @retval NULL Success.

    @retval non-NULL Pointer to the invalid string that was used as
    argument.
  */
  const char *fixup_command_line(const char *value_str) {
    DBUG_TRACE;
    char *end = nullptr;
    long value;

    // User passed --option (not --option=value).
    if (value_str == nullptr) {
      value = command_line_no_value;
      goto end;
    }

    // Get textual value.
    value = find_value(value_str);
    if (value != -1) goto end;

    // Get numeric value.
    value = strtol(value_str, &end, 10);
    // found a number and nothing else?
    if (end > value_str && *end == '\0')
      // value is in range?
      if (value >= 0 && (longlong)value < (longlong)value_count) goto end;

    // Not a valid value.
    return value_str;

  end:
    global_var(ulong) = value;
    return nullptr;
  }

  bool do_check(THD *, set_var *var) override {
    DBUG_TRACE;
    char buff[STRING_BUFFER_USUAL_SIZE];
    String str(buff, sizeof(buff), system_charset_info), *res;
    if (var->value->result_type() == STRING_RESULT) {
      res = var->value->val_str(&str);
      if (!res) return true;

      /* Check if the value is a valid string. */
      size_t valid_len;
      bool len_error;
      if (validate_string(system_charset_info, res->ptr(), res->length(),
                          &valid_len, &len_error))
        return true;

      int value = find_value(res->ptr());
      if (value == -1) return true;
      var->save_result.ulonglong_value = (uint)value;
    } else {
      longlong value = var->value->val_int();
      if (value < 0 || value >= (longlong)value_count)
        return true;
      else
        var->save_result.ulonglong_value = value;
    }

    return false;
  }
  bool check_update_type(Item_result type) override {
    return type != INT_RESULT && type != STRING_RESULT;
  }
  bool session_update(THD *, set_var *) override {
    DBUG_TRACE;
    assert(0);
    /*
    Currently not used: uncomment if this class is used as a base for
    a session variable.

    session_var(thd, ulong)=
      static_cast<ulong>(var->save_result.ulonglong_value);
    */
    return false;
  }
  bool global_update(THD *, set_var *) override {
    DBUG_TRACE;
    assert(0);
    /*
    Currently not used: uncomment if this some inheriting class does
    not override..

    ulong val=
      static_cast<ulong>(var->save_result.ulonglong_value);
    global_var(ulong)= val;
    */
    return false;
  }
  void session_save_default(THD *, set_var *) override {
    DBUG_TRACE;
    assert(0);
    /*
    Currently not used: uncomment if this class is used as a base for
    a session variable.

    int value= find_value((char *)option.def_value);
    assert(value != -1);
    var->save_result.ulonglong_value= value;
    */
    return;
  }
  void global_save_default(THD *, set_var *var) override {
    DBUG_TRACE;
    int value = find_value((char *)option.def_value);
    assert(value != -1);
    var->save_result.ulonglong_value = value;
    return;
  }
  void saved_value_to_string(THD *, set_var *var, char *def_val) override {
    longlong10_to_str((longlong)var->save_result.ulonglong_value, def_val, 10);
  }

  const uchar *session_value_ptr(THD *, THD *, LEX_STRING *) override {
    DBUG_TRACE;
    assert(0);
    /*
    Currently not used: uncomment if this class is used as a base for
    a session variable.

    return (uchar*)aliases[session_var(target_thd, ulong)].alias;
    */
    return nullptr;
  }
  const uchar *global_value_ptr(THD *, LEX_STRING *) override {
    DBUG_TRACE;
    return pointer_cast<const uchar *>(aliases[global_var(ulong)].alias);
  }

 private:
  /// The number of allowed numeric values.
  const uint value_count;
  /// Array of all textual aliases.
  const ALIAS *aliases;
  /// The number of elements of aliases (computed in the constructor).
  uint alias_count;

  /**
    Pointer to the value set by the command line (set by the command
    line parser, copied to the global value in fixup_command_line()).
  */
  const char *command_line_value;
  uint command_line_no_value;
};

/**
  The class for string variables. The string can be in character_set_filesystem
  or in character_set_system. The string can be allocated with my_malloc()
  or not. The state of the initial value is specified in the constructor,
  after that it's managed automatically. The value of NULL is supported.

  Class specific constructor arguments:
    enum charset_enum is_os_charset_arg

  Backing store: char*

*/
class Sys_var_charptr : public sys_var {
 public:
  Sys_var_charptr(
      const char *name_arg, const char *comment, int flag_args, ptrdiff_t off,
      size_t size MY_ATTRIBUTE((unused)), CMD_LINE getopt,
      enum charset_enum is_os_charset_arg, const char *def_val,
      PolyLock *lock = nullptr,
      enum binlog_status_enum binlog_status_arg = VARIABLE_NOT_IN_BINLOG,
      on_check_function on_check_func = nullptr,
      on_update_function on_update_func = nullptr,
      const char *substitute = nullptr, int parse_flag = PARSE_NORMAL)
      : sys_var(&all_sys_vars, name_arg, comment, flag_args, off, getopt.id,
                getopt.arg_type, SHOW_CHAR_PTR, (intptr)def_val, lock,
                binlog_status_arg, on_check_func, on_update_func, substitute,
                parse_flag) {
    is_os_charset = is_os_charset_arg == IN_FS_CHARSET;
    option.var_type = (flags & ALLOCATED) ? GET_STR_ALLOC : GET_STR;
    global_var(const char *) = def_val;
    assert(size == sizeof(char *));
  }

  void cleanup() override {
    if (flags & ALLOCATED) my_free(global_var(char *));
    flags &= ~ALLOCATED;
  }

  bool do_check(THD *thd, set_var *var) override {
    char buff[STRING_BUFFER_USUAL_SIZE], buff2[STRING_BUFFER_USUAL_SIZE];
    String str(buff, sizeof(buff), charset(thd));
    String str2(buff2, sizeof(buff2), charset(thd)), *res;

    if (!(res = var->value->val_str(&str)))
      var->save_result.string_value.str = nullptr;
    else {
      size_t unused;
      if (String::needs_conversion(res->length(), res->charset(), charset(thd),
                                   &unused)) {
        uint errors;
        str2.copy(res->ptr(), res->length(), res->charset(), charset(thd),
                  &errors);
        res = &str2;
      }
      var->save_result.string_value.str =
          thd->strmake(res->ptr(), res->length());
      var->save_result.string_value.length = res->length();
    }

    return false;
  }

  bool session_update(THD *thd, set_var *var) override {
    char *new_val = var->save_result.string_value.str;
    size_t new_val_len = var->save_result.string_value.length;
    char *ptr = ((char *)&thd->variables + offset);

    return thd->session_sysvar_res_mgr.update((char **)ptr, new_val,
                                              new_val_len);
  }

  bool global_update(THD *thd, set_var *var) override;

  void session_save_default(THD *, set_var *var) override {
    char *ptr = (char *)(intptr)option.def_value;
    var->save_result.string_value.str = ptr;
    var->save_result.string_value.length = ptr ? strlen(ptr) : 0;
  }

  void global_save_default(THD *, set_var *var) override {
    char *ptr = (char *)(intptr)option.def_value;
    /*
     TODO: default values should not be null. Fix all and turn this into an
     assert.
     Do that only for NON_PERSIST READ_ONLY variables since the rest use
     the NULL value as a flag that SET .. = DEFAULT was issued and hence
     it should not be alterned.
    */
    var->save_result.string_value.str =
        ptr || ((sys_var::READONLY | sys_var::NOTPERSIST) !=
                (flags & (sys_var::READONLY | sys_var::NOTPERSIST)))
            ? ptr
            : const_cast<char *>("");
    var->save_result.string_value.length = ptr ? strlen(ptr) : 0;
  }
  void saved_value_to_string(THD *, set_var *var, char *def_val) override {
    memcpy(def_val, var->save_result.string_value.str,
           var->save_result.string_value.length);
  }
  bool check_update_type(Item_result type) override {
    return type != STRING_RESULT;
  }
};

class Sys_var_version : public Sys_var_charptr {
 public:
  Sys_var_version(const char *name_arg, const char *comment, int flag_args,
                  ptrdiff_t off, size_t size, CMD_LINE getopt,
                  enum charset_enum is_os_charset_arg, const char *def_val)
      : Sys_var_charptr(name_arg, comment, flag_args, off, size, getopt,
                        is_os_charset_arg, def_val) {}

  ~Sys_var_version() override {}

  const uchar *global_value_ptr(THD *thd, LEX_STRING *base) override {
    const uchar *value = Sys_var_charptr::global_value_ptr(thd, base);

    DBUG_EXECUTE_IF("alter_server_version_str", {
      static const char *altered_value = "some-other-version";
      const uchar *altered_value_ptr = pointer_cast<uchar *>(&altered_value);
      value = altered_value_ptr;
    });

    return value;
  }
};

class Sys_var_proxy_user : public sys_var {
 public:
  Sys_var_proxy_user(const char *name_arg, const char *comment,
                     enum charset_enum is_os_charset_arg)
      : sys_var(&all_sys_vars, name_arg, comment,
                sys_var::READONLY + sys_var::ONLY_SESSION, 0, -1, NO_ARG,
                SHOW_CHAR, 0, nullptr, VARIABLE_NOT_IN_BINLOG, nullptr, nullptr,
                nullptr, PARSE_NORMAL) {
    is_os_charset = is_os_charset_arg == IN_FS_CHARSET;
    option.var_type = GET_STR;
  }
  bool do_check(THD *, set_var *) override {
    assert(false);
    return true;
  }
  bool session_update(THD *, set_var *) override {
    assert(false);
    return true;
  }
  bool global_update(THD *, set_var *) override {
    assert(false);
    return false;
  }
  void session_save_default(THD *, set_var *) override { assert(false); }
  void global_save_default(THD *, set_var *) override { assert(false); }
  void saved_value_to_string(THD *, set_var *, char *) override {
    assert(false);
  }
  bool check_update_type(Item_result) override { return true; }

 protected:
  const uchar *session_value_ptr(THD *, THD *target_thd,
                                 LEX_STRING *) override {
    const char *proxy_user = target_thd->security_context()->proxy_user().str;
    return proxy_user[0] ? pointer_cast<const uchar *>(proxy_user) : nullptr;
  }
};

class Sys_var_external_user : public Sys_var_proxy_user {
 public:
  Sys_var_external_user(const char *name_arg, const char *comment_arg,
                        enum charset_enum is_os_charset_arg)
      : Sys_var_proxy_user(name_arg, comment_arg, is_os_charset_arg) {}

 protected:
  const uchar *session_value_ptr(THD *, THD *target_thd,
                                 LEX_STRING *) override {
    LEX_CSTRING external_user = target_thd->security_context()->external_user();
    return external_user.length ? pointer_cast<const uchar *>(external_user.str)
                                : nullptr;
  }
};

/**
  The class for string variables. Useful for strings that aren't necessarily
  \0-terminated. Otherwise the same as Sys_var_charptr.

  Class specific constructor arguments:
    enum charset_enum is_os_charset_arg

  Backing store: LEX_STRING

  @note
  Behaves exactly as Sys_var_charptr, only the backing store is different.
*/
class Sys_var_lexstring : public Sys_var_charptr {
 public:
  Sys_var_lexstring(
      const char *name_arg, const char *comment, int flag_args, ptrdiff_t off,
      size_t size MY_ATTRIBUTE((unused)), CMD_LINE getopt,
      enum charset_enum is_os_charset_arg, const char *def_val,
      PolyLock *lock = nullptr,
      enum binlog_status_enum binlog_status_arg = VARIABLE_NOT_IN_BINLOG,
      on_check_function on_check_func = nullptr,
      on_update_function on_update_func = nullptr,
      const char *substitute = nullptr)
      : Sys_var_charptr(name_arg, comment, flag_args, off, sizeof(char *),
                        getopt, is_os_charset_arg, def_val, lock,
                        binlog_status_arg, on_check_func, on_update_func,
                        substitute) {
    global_var(LEX_STRING).length = strlen(def_val);
    assert(size == sizeof(LEX_STRING));
    *const_cast<SHOW_TYPE *>(&show_val_type) = SHOW_LEX_STRING;
  }
  bool global_update(THD *thd, set_var *var) override {
    if (Sys_var_charptr::global_update(thd, var)) return true;
    global_var(LEX_STRING).length = var->save_result.string_value.length;
    return false;
  }
};

#ifndef NDEBUG
/**
  @@session.dbug and @@global.dbug variables.

  @@dbug variable differs from other variables in one aspect:
  if its value is not assigned in the session, it "points" to the global
  value, and so when the global value is changed, the change
  immediately takes effect in the session.

  This semantics is intentional, to be able to debug one session from
  another.
*/
class Sys_var_dbug : public sys_var {
 public:
  Sys_var_dbug(
      const char *name_arg, const char *comment, int flag_args, CMD_LINE getopt,
      const char *def_val, PolyLock *lock = nullptr,
      enum binlog_status_enum binlog_status_arg = VARIABLE_NOT_IN_BINLOG,
      on_check_function on_check_func = nullptr,
      on_update_function on_update_func = nullptr,
      const char *substitute = nullptr, int parse_flag = PARSE_NORMAL)
      : sys_var(&all_sys_vars, name_arg, comment, flag_args, 0, getopt.id,
                getopt.arg_type, SHOW_CHAR, (intptr)def_val, lock,
                binlog_status_arg, on_check_func, on_update_func, substitute,
                parse_flag) {
    option.var_type = GET_NO_ARG;
  }
  bool do_check(THD *thd, set_var *var) override {
    char buff[STRING_BUFFER_USUAL_SIZE];
    String str(buff, sizeof(buff), system_charset_info), *res;

    if (!(res = var->value->val_str(&str)))
      var->save_result.string_value.str = const_cast<char *>("");
    else
      var->save_result.string_value.str =
          thd->strmake(res->ptr(), res->length());
    return false;
  }
  bool session_update(THD *, set_var *var) override {
    const char *val = var->save_result.string_value.str;
    if (!var->value)
      DBUG_POP();
    else
      DBUG_SET(val);
    return false;
  }
  bool global_update(THD *, set_var *var) override {
    const char *val = var->save_result.string_value.str;
    DBUG_SET_INITIAL(val);
    return false;
  }
  void session_save_default(THD *, set_var *) override {}
  void global_save_default(THD *, set_var *var) override {
    char *ptr = (char *)(intptr)option.def_value;
    var->save_result.string_value.str = ptr;
  }
  void saved_value_to_string(THD *, set_var *var, char *def_val) override {
    memcpy(def_val, var->save_result.string_value.str,
           var->save_result.string_value.length);
  }
  const uchar *session_value_ptr(THD *running_thd, THD *,
                                 LEX_STRING *) override {
    char buf[256];
    DBUG_EXPLAIN(buf, sizeof(buf));
    return (uchar *)running_thd->mem_strdup(buf);
  }
  const uchar *global_value_ptr(THD *thd, LEX_STRING *) override {
    char buf[256];
    DBUG_EXPLAIN_INITIAL(buf, sizeof(buf));
    return (uchar *)thd->mem_strdup(buf);
  }
  bool check_update_type(Item_result type) override {
    return type != STRING_RESULT;
  }
};
#endif

#define KEYCACHE_VAR(X) \
  sys_var::GLOBAL, offsetof(KEY_CACHE, X), sizeof(((KEY_CACHE *)0)->X)
#define keycache_var_ptr(KC, OFF) (((uchar *)(KC)) + (OFF))
#define keycache_var(KC, OFF) (*(ulonglong *)keycache_var_ptr(KC, OFF))
typedef bool (*keycache_update_function)(THD *, KEY_CACHE *, ptrdiff_t,
                                         ulonglong);

/**
  The class for keycache_* variables. Supports structured names,
  keycache_name.variable_name.

  Class specific constructor arguments:
    everything derived from Sys_var_ulonglong

  Backing store: ulonglong

  @note these variables can be only GLOBAL
*/
class Sys_var_keycache : public Sys_var_ulonglong {
  keycache_update_function keycache_update;

 public:
  Sys_var_keycache(const char *name_arg, const char *comment, int flag_args,
                   ptrdiff_t off, size_t size, CMD_LINE getopt,
                   ulonglong min_val, ulonglong max_val, ulonglong def_val,
                   uint block_size, PolyLock *lock,
                   enum binlog_status_enum binlog_status_arg,
                   on_check_function on_check_func,
                   keycache_update_function on_update_func,
                   const char *substitute = nullptr)
      : Sys_var_ulonglong(
            name_arg, comment, flag_args, -1, /* offset, see base class CTOR */
            size, getopt, min_val, max_val, def_val, block_size, lock,
            binlog_status_arg, on_check_func, nullptr, substitute),
        keycache_update(on_update_func) {
    offset = off; /* Remember offset in KEY_CACHE */
    option.var_type |= GET_ASK_ADDR;
    option.value = (uchar **)1;  // crash me, please
    keycache_var(dflt_key_cache, off) = def_val;
    assert(scope() == GLOBAL);
  }
  bool global_update(THD *thd, set_var *var) override {
    ulonglong new_value = var->save_result.ulonglong_value;

    if (var->base.str)
      push_warning_printf(thd, Sql_condition::SL_WARNING,
                          ER_WARN_DEPRECATED_SYNTAX,
                          "%s.%s syntax "
                          "is deprecated and will be removed in a "
                          "future release",
                          var->base.str, name.str);

    LEX_CSTRING base_name = var->base;
    /* If no basename, assume it's for the key cache named 'default' */
    if (!base_name.length) base_name = default_key_cache_base;

    KEY_CACHE *key_cache = get_key_cache(&base_name);

    if (!key_cache) {  // Key cache didn't exists */
      if (!new_value)  // Tried to delete cache
        return false;  // Ok, nothing to do
      if (!(key_cache = create_key_cache(base_name.str, base_name.length)))
        return true;
    }

    /**
      Abort if some other thread is changing the key cache
      @todo This should be changed so that we wait until the previous
      assignment is done and then do the new assign
    */
    if (key_cache->in_init) return true;

    return keycache_update(thd, key_cache, offset, new_value);
  }
  const uchar *global_value_ptr(THD *thd, LEX_STRING *base) override {
    if (base != nullptr && base->str)
      push_warning_printf(thd, Sql_condition::SL_WARNING,
                          ER_WARN_DEPRECATED_SYNTAX,
                          "@@global.%s.%s syntax "
                          "is deprecated and will be removed in a "
                          "future release",
                          base->str, name.str);

    LEX_CSTRING cstr = to_lex_cstring(*base);
    KEY_CACHE *key_cache = get_key_cache(&cstr);
    if (!key_cache) key_cache = &zero_key_cache;
    return keycache_var_ptr(key_cache, offset);
  }
};

/**
  The class for floating point variables

  Class specific constructor arguments: min, max

  Backing store: double
*/
class Sys_var_double : public sys_var {
 public:
  Sys_var_double(
      const char *name_arg, const char *comment, int flag_args, ptrdiff_t off,
      size_t size MY_ATTRIBUTE((unused)), CMD_LINE getopt, double min_val,
      double max_val, double def_val, PolyLock *lock = nullptr,
      enum binlog_status_enum binlog_status_arg = VARIABLE_NOT_IN_BINLOG,
      on_check_function on_check_func = nullptr,
      on_update_function on_update_func = nullptr,
      const char *substitute = nullptr, int parse_flag = PARSE_NORMAL)
      : sys_var(&all_sys_vars, name_arg, comment, flag_args, off, getopt.id,
                getopt.arg_type, SHOW_DOUBLE,
                (longlong)getopt_double2ulonglong(def_val), lock,
                binlog_status_arg, on_check_func, on_update_func, substitute,
                parse_flag) {
    option.var_type = GET_DOUBLE;
    option.min_value = (longlong)getopt_double2ulonglong(min_val);
    option.max_value = (longlong)getopt_double2ulonglong(max_val);
    global_var(double) = getopt_ulonglong2double(option.def_value);
    assert(min_val <= max_val);
    assert(min_val <= def_val);
    assert(max_val >= def_val);
    assert(size == sizeof(double));
  }
  bool do_check(THD *thd, set_var *var) override {
    bool fixed;
    double v = var->value->val_real();
    var->save_result.double_value =
        getopt_double_limit_value(v, &option, &fixed);

    return throw_bounds_warning(thd, name.str, fixed, v);
  }
  bool session_update(THD *thd, set_var *var) override {
    session_var(thd, double) = var->save_result.double_value;
    return false;
  }
  bool global_update(THD *, set_var *var) override {
    global_var(double) = var->save_result.double_value;
    return false;
  }
  bool check_update_type(Item_result type) override {
    return type != INT_RESULT && type != REAL_RESULT && type != DECIMAL_RESULT;
  }
  void session_save_default(THD *, set_var *var) override {
    var->save_result.double_value = global_var(double);
  }
  void global_save_default(THD *, set_var *var) override {
    var->save_result.double_value = getopt_ulonglong2double(option.def_value);
  }
  void saved_value_to_string(THD *, set_var *var, char *def_val) override {
    my_fcvt(var->save_result.double_value, 6, def_val, nullptr);
  }
};

/**
  The class for @c test_flags (core_file for now).
  It's derived from Sys_var_bool.

  Class specific constructor arguments:
    Caller need not pass in a variable as we make up the value on the
    fly, that is, we derive it from the global test_flags bit vector.

  Backing store: bool
*/
class Sys_var_test_flag : public Sys_var_bool {
 private:
  bool test_flag_value;
  uint test_flag_mask;

 public:
  Sys_var_test_flag(const char *name_arg, const char *comment, uint mask)
      : Sys_var_bool(name_arg, comment,
                     READ_ONLY NON_PERSIST GLOBAL_VAR(test_flag_value),
                     NO_CMD_LINE, DEFAULT(false)) {
    test_flag_mask = mask;
  }
  const uchar *global_value_ptr(THD *, LEX_STRING *) override {
    test_flag_value = ((test_flags & test_flag_mask) > 0);
    return (uchar *)&test_flag_value;
  }
};

/**
  The class for the @c max_user_connections.
  It's derived from Sys_var_uint, but non-standard session value
  requires a new class.

  Class specific constructor arguments:
    everything derived from Sys_var_uint

  Backing store: uint
*/
class Sys_var_max_user_conn : public Sys_var_uint {
 public:
  Sys_var_max_user_conn(
      const char *name_arg, const char *comment, int, ptrdiff_t off,
      size_t size, CMD_LINE getopt, uint min_val, uint max_val, uint def_val,
      uint block_size, PolyLock *lock = nullptr,
      enum binlog_status_enum binlog_status_arg = VARIABLE_NOT_IN_BINLOG,
      on_check_function on_check_func = nullptr,
      on_update_function on_update_func = nullptr,
      const char *substitute = nullptr)
      : Sys_var_uint(name_arg, comment, SESSION, off, size, getopt, min_val,
                     max_val, def_val, block_size, lock, binlog_status_arg,
                     on_check_func, on_update_func, substitute) {}
  const uchar *session_value_ptr(THD *running_thd, THD *target_thd,
                                 LEX_STRING *base) override {
    const USER_CONN *uc = target_thd->get_user_connect();
    if (uc && uc->user_resources.user_conn)
      return pointer_cast<const uchar *>(&(uc->user_resources.user_conn));
    return global_value_ptr(running_thd, base);
  }
};

// overflow-safe (1 << X)-1
#define MAX_SET(X) ((((1ULL << ((X)-1)) - 1) << 1) | 1)

/**
  The class for flagset variables - a variant of SET that allows in-place
  editing (turning on/off individual bits). String representations looks like
  a "flag=val,flag=val,...". Example: @@optimizer_switch

  Class specific constructor arguments:
    char* values[]    - 0-terminated list of strings of valid values

  Backing store: ulonglong

  @note
  the last value in the values[] array should
  *always* be the string "default".
*/
class Sys_var_flagset : public Sys_var_typelib {
 public:
  Sys_var_flagset(
      const char *name_arg, const char *comment, int flag_args, ptrdiff_t off,
      size_t size MY_ATTRIBUTE((unused)), CMD_LINE getopt, const char *values[],
      ulonglong def_val, PolyLock *lock = nullptr,
      enum binlog_status_enum binlog_status_arg = VARIABLE_NOT_IN_BINLOG,
      on_check_function on_check_func = nullptr,
      on_update_function on_update_func = nullptr,
      const char *substitute = nullptr)
      : Sys_var_typelib(name_arg, comment, flag_args, off, getopt, SHOW_CHAR,
                        values, def_val, lock, binlog_status_arg, on_check_func,
                        on_update_func, substitute) {
    option.var_type = GET_FLAGSET;
    global_var(ulonglong) = def_val;
    assert(typelib.count > 1);
    assert(typelib.count <= 65);
    assert(def_val < MAX_SET(typelib.count));
    assert(strcmp(values[typelib.count - 1], "default") == 0);
    assert(size == sizeof(ulonglong));
  }
  bool do_check(THD *thd, set_var *var) override {
    char buff[STRING_BUFFER_USUAL_SIZE];
    String str(buff, sizeof(buff), system_charset_info), *res;
    ulonglong default_value, current_value;
    if (var->type == OPT_GLOBAL) {
      default_value = option.def_value;
      current_value = global_var(ulonglong);
    } else {
      default_value = global_var(ulonglong);
      current_value = session_var(thd, ulonglong);
    }

    if (var->value->result_type() == STRING_RESULT) {
      if (!(res = var->value->val_str(&str)))
        return true;
      else {
        const char *error;
        uint error_len;

        var->save_result.ulonglong_value = find_set_from_flags(
            &typelib, typelib.count, current_value, default_value, res->ptr(),
            static_cast<uint>(res->length()), &error, &error_len);
        if (error) {
          ErrConvString err(error, error_len, res->charset());
          my_error(ER_WRONG_VALUE_FOR_VAR, MYF(0), name.str, err.ptr());
          return true;
        }
      }
    } else {
      longlong tmp = var->value->val_int();
      if ((tmp < 0 && !var->value->unsigned_flag) ||
          (ulonglong)tmp > MAX_SET(typelib.count))
        return true;
      else
        var->save_result.ulonglong_value = tmp;
    }

    return false;
  }
  bool session_update(THD *thd, set_var *var) override {
    session_var(thd, ulonglong) = var->save_result.ulonglong_value;
    return false;
  }
  bool global_update(THD *, set_var *var) override {
    global_var(ulonglong) = var->save_result.ulonglong_value;
    return false;
  }
  void session_save_default(THD *, set_var *var) override {
    var->save_result.ulonglong_value = global_var(ulonglong);
  }
  void global_save_default(THD *, set_var *var) override {
    var->save_result.ulonglong_value = option.def_value;
  }
  void saved_value_to_string(THD *thd, set_var *var, char *def_val) override {
    strcpy(def_val,
           flagset_to_string(thd, nullptr, var->save_result.ulonglong_value,
                             typelib.type_names));
  }
  const uchar *session_value_ptr(THD *running_thd, THD *target_thd,
                                 LEX_STRING *) override {
    return (uchar *)flagset_to_string(running_thd, nullptr,
                                      session_var(target_thd, ulonglong),
                                      typelib.type_names);
  }
  const uchar *global_value_ptr(THD *thd, LEX_STRING *) override {
    return (uchar *)flagset_to_string(thd, nullptr, global_var(ulonglong),
                                      typelib.type_names);
  }
};

/**
  The class for SET variables - variables taking zero or more values
  from the given list. Example: @@sql_mode

  Class specific constructor arguments:
    char* values[]    - 0-terminated list of strings of valid values

  Backing store: ulonglong
*/
class Sys_var_set : public Sys_var_typelib {
 public:
  Sys_var_set(
      const char *name_arg, const char *comment, int flag_args, ptrdiff_t off,
      size_t size MY_ATTRIBUTE((unused)), CMD_LINE getopt, const char *values[],
      ulonglong def_val, PolyLock *lock = nullptr,
      enum binlog_status_enum binlog_status_arg = VARIABLE_NOT_IN_BINLOG,
      on_check_function on_check_func = nullptr,
      on_update_function on_update_func = nullptr,
      const char *substitute = nullptr)
      : Sys_var_typelib(name_arg, comment, flag_args, off, getopt, SHOW_CHAR,
                        values, def_val, lock, binlog_status_arg, on_check_func,
                        on_update_func, substitute) {
    option.var_type = GET_SET;
    global_var(ulonglong) = def_val;
    assert(typelib.count > 0);
    assert(typelib.count <= 64);
    assert(def_val < MAX_SET(typelib.count));
    assert(size == sizeof(ulonglong));
  }
  bool do_check(THD *, set_var *var) override {
    char buff[STRING_BUFFER_USUAL_SIZE];
    String str(buff, sizeof(buff), system_charset_info), *res;

    if (var->value->result_type() == STRING_RESULT) {
      if (!(res = var->value->val_str(&str)))
        return true;
      else {
        const char *error;
        uint error_len;
        bool not_used;

        var->save_result.ulonglong_value =
            find_set(&typelib, res->ptr(), static_cast<uint>(res->length()),
                     nullptr, &error, &error_len, &not_used);
        /*
          note, we only issue an error if error_len > 0.
          That is even while empty (zero-length) values are considered
          errors by find_set(), these errors are ignored here
        */
        if (error_len) {
          ErrConvString err(error, error_len, res->charset());
          my_error(ER_WRONG_VALUE_FOR_VAR, MYF(0), name.str, err.ptr());
          return true;
        }
      }
    } else {
      longlong tmp = var->value->val_int();
      if ((tmp < 0 && !var->value->unsigned_flag) ||
          (ulonglong)tmp > MAX_SET(typelib.count))
        return true;
      else
        var->save_result.ulonglong_value = tmp;
    }

    return false;
  }
  bool session_update(THD *thd, set_var *var) override {
    session_var(thd, ulonglong) = var->save_result.ulonglong_value;
    return false;
  }
  bool global_update(THD *, set_var *var) override {
    global_var(ulonglong) = var->save_result.ulonglong_value;
    return false;
  }
  void session_save_default(THD *, set_var *var) override {
    var->save_result.ulonglong_value = global_var(ulonglong);
  }
  void global_save_default(THD *, set_var *var) override {
    var->save_result.ulonglong_value = option.def_value;
  }
  void saved_value_to_string(THD *thd, set_var *var, char *def_val) override {
    strcpy(def_val,
           set_to_string(thd, nullptr, var->save_result.ulonglong_value,
                         typelib.type_names));
  }
  const uchar *session_value_ptr(THD *running_thd, THD *target_thd,
                                 LEX_STRING *) override {
    return (uchar *)set_to_string(running_thd, nullptr,
                                  session_var(target_thd, ulonglong),
                                  typelib.type_names);
  }
  const uchar *global_value_ptr(THD *thd, LEX_STRING *) override {
    return (uchar *)set_to_string(thd, nullptr, global_var(ulonglong),
                                  typelib.type_names);
  }
};

/**
  The class for variables which value is a plugin.
  Example: @@default_storage_engine

  Class specific constructor arguments:
    int plugin_type_arg (for example MYSQL_STORAGE_ENGINE_PLUGIN)

  Backing store: plugin_ref

  @note
  these variables don't support command-line equivalents, any such
  command-line options should be added manually to my_long_options in mysqld.cc
*/
class Sys_var_plugin : public sys_var {
  int plugin_type;

 public:
  Sys_var_plugin(
      const char *name_arg, const char *comment, int flag_args, ptrdiff_t off,
      size_t size MY_ATTRIBUTE((unused)), CMD_LINE getopt, int plugin_type_arg,
      const char **def_val, PolyLock *lock = nullptr,
      enum binlog_status_enum binlog_status_arg = VARIABLE_NOT_IN_BINLOG,
      on_check_function on_check_func = nullptr,
      on_update_function on_update_func = nullptr,
      const char *substitute = nullptr, int parse_flag = PARSE_NORMAL)
      : sys_var(&all_sys_vars, name_arg, comment, flag_args, off, getopt.id,
                getopt.arg_type, SHOW_CHAR, (intptr)def_val, lock,
                binlog_status_arg, on_check_func, on_update_func, substitute,
                parse_flag),
        plugin_type(plugin_type_arg) {
    option.var_type = GET_STR;
    assert(size == sizeof(plugin_ref));
    assert(getopt.id == -1);  // force NO_CMD_LINE
  }
  bool do_check(THD *thd, set_var *var) override {
    char buff[STRING_BUFFER_USUAL_SIZE];
    String str(buff, sizeof(buff), system_charset_info), *res;

    /* NULLs can't be used as a default storage engine */
    if (!(res = var->value->val_str(&str))) return true;

    LEX_CSTRING pname_cstr = res->lex_cstring();
    plugin_ref plugin;

    // special code for storage engines (e.g. to handle historical aliases)
    if (plugin_type == MYSQL_STORAGE_ENGINE_PLUGIN)
      plugin = ha_resolve_by_name(thd, &pname_cstr, false);
    else {
      plugin = my_plugin_lock_by_name(thd, pname_cstr, plugin_type);
    }

    if (!plugin) {
      // historically different error code
      if (plugin_type == MYSQL_STORAGE_ENGINE_PLUGIN) {
        ErrConvString err(res);
        my_error(ER_UNKNOWN_STORAGE_ENGINE, MYF(0), err.ptr());
      }
      return true;
    }
    var->save_result.plugin = plugin;
    return false;
  }
  void do_update(plugin_ref *valptr, plugin_ref newval) {
    plugin_ref oldval = *valptr;
    if (oldval != newval) {
      *valptr = my_plugin_lock(nullptr, &newval);
      plugin_unlock(nullptr, oldval);
    }
  }
  bool session_update(THD *thd, set_var *var) override {
    do_update((plugin_ref *)session_var_ptr(thd), var->save_result.plugin);
    return false;
  }
  bool global_update(THD *, set_var *var) override {
    do_update((plugin_ref *)global_var_ptr(), var->save_result.plugin);
    return false;
  }
  void session_save_default(THD *thd, set_var *var) override {
    plugin_ref plugin = global_var(plugin_ref);
    var->save_result.plugin = my_plugin_lock(thd, &plugin);
  }
  void global_save_default(THD *thd, set_var *var) override {
    LEX_CSTRING pname;
    char **default_value = reinterpret_cast<char **>(option.def_value);
    pname.str = *default_value;
    pname.length = strlen(pname.str);

    plugin_ref plugin;
    if (plugin_type == MYSQL_STORAGE_ENGINE_PLUGIN)
      plugin = ha_resolve_by_name(thd, &pname, false);
    else {
      plugin = my_plugin_lock_by_name(thd, pname, plugin_type);
    }
    assert(plugin);

    var->save_result.plugin = my_plugin_lock(thd, &plugin);
  }
  void saved_value_to_string(THD *, set_var *var, char *def_val) override {
    strncpy(def_val, plugin_name(var->save_result.plugin)->str,
            plugin_name(var->save_result.plugin)->length);
  }
  bool check_update_type(Item_result type) override {
    return type != STRING_RESULT;
  }
  const uchar *session_value_ptr(THD *running_thd, THD *target_thd,
                                 LEX_STRING *) override {
    plugin_ref plugin = session_var(target_thd, plugin_ref);
    return (uchar *)(plugin ? running_thd->strmake(plugin_name(plugin)->str,
                                                   plugin_name(plugin)->length)
                            : nullptr);
  }
  const uchar *global_value_ptr(THD *thd, LEX_STRING *) override {
    plugin_ref plugin = global_var(plugin_ref);
    return (uchar *)(plugin ? thd->strmake(plugin_name(plugin)->str,
                                           plugin_name(plugin)->length)
                            : nullptr);
  }
};

#if defined(ENABLED_DEBUG_SYNC)
/**
  The class for @@debug_sync session-only variable
*/
class Sys_var_debug_sync : public sys_var {
 public:
  Sys_var_debug_sync(
      const char *name_arg, const char *comment, int flag_args, CMD_LINE getopt,
      const char *def_val, PolyLock *lock = nullptr,
      enum binlog_status_enum binlog_status_arg = VARIABLE_NOT_IN_BINLOG,
      on_check_function on_check_func = nullptr,
      on_update_function on_update_func = nullptr,
      const char *substitute = nullptr, int parse_flag = PARSE_NORMAL)
      : sys_var(&all_sys_vars, name_arg, comment, flag_args, 0, getopt.id,
                getopt.arg_type, SHOW_CHAR, (intptr)def_val, lock,
                binlog_status_arg, on_check_func, on_update_func, substitute,
                parse_flag) {
    assert(scope() == ONLY_SESSION);
    option.var_type = GET_NO_ARG;
  }
  bool do_check(THD *thd, set_var *var) override {
    char buff[STRING_BUFFER_USUAL_SIZE];
    String str(buff, sizeof(buff), system_charset_info), *res;

    if (!(res = var->value->val_str(&str)))
      var->save_result.string_value.str = const_cast<char *>("");
    else
      var->save_result.string_value.str =
          thd->strmake(res->ptr(), res->length());
    return false;
  }
  bool session_update(THD *thd, set_var *var) override {
    return debug_sync_update(thd, var->save_result.string_value.str);
  }
  bool global_update(THD *, set_var *) override {
    assert(false);
    return true;
  }
  void session_save_default(THD *, set_var *var) override {
    var->save_result.string_value.str = const_cast<char *>("");
    var->save_result.string_value.length = 0;
  }
  void global_save_default(THD *, set_var *) override { assert(false); }
  void saved_value_to_string(THD *, set_var *, char *) override {
    assert(false);
  }
  const uchar *session_value_ptr(THD *running_thd, THD *,
                                 LEX_STRING *) override {
    return debug_sync_value_ptr(running_thd);
  }
  const uchar *global_value_ptr(THD *, LEX_STRING *) override {
    assert(false);
    return nullptr;
  }
  bool check_update_type(Item_result type) override {
    return type != STRING_RESULT;
  }
};
#endif /* defined(ENABLED_DEBUG_SYNC) */

/**
  The class for bit variables - a variant of boolean that stores the value
  in a bit.

  Class specific constructor arguments:
    ulonglong bitmask_arg - the mask for the bit to set in the ulonglong
                            backing store

  Backing store: ulonglong

  @note
  This class supports the "reverse" semantics, when the value of the bit
  being 0 corresponds to the value of variable being set. To activate it
  use REVERSE(bitmask) instead of simply bitmask in the constructor.

  @note
  variables of this class cannot be set from the command line as
  my_getopt does not support bits.
*/
class Sys_var_bit : public Sys_var_typelib {
  ulonglong bitmask;
  bool reverse_semantics;
  void set(uchar *ptr, ulonglong value) {
    if ((value != 0) ^ reverse_semantics)
      (*(ulonglong *)ptr) |= bitmask;
    else
<<<<<<< HEAD
      (*(ulonglong *)ptr) &= ~bitmask;
  }

 public:
  Sys_var_bit(
      const char *name_arg, const char *comment, int flag_args, ptrdiff_t off,
      size_t size MY_ATTRIBUTE((unused)), CMD_LINE getopt,
      ulonglong bitmask_arg, bool def_val, PolyLock *lock = nullptr,
      enum binlog_status_enum binlog_status_arg = VARIABLE_NOT_IN_BINLOG,
      on_check_function on_check_func = nullptr,
      on_update_function on_update_func = nullptr,
      const char *substitute = nullptr)
      : Sys_var_typelib(name_arg, comment, flag_args, off, getopt, SHOW_MY_BOOL,
                        bool_values, def_val, lock, binlog_status_arg,
                        on_check_func, on_update_func, substitute) {
    option.var_type = GET_BOOL;
    reverse_semantics = my_count_bits(bitmask_arg) > 1;
    bitmask = reverse_semantics ? ~bitmask_arg : bitmask_arg;
=======
      (*(ulonglong *)ptr)&= ~bitmask;
  }
public:
  Sys_var_bit(const char *name_arg,
          const char *comment, int flag_args, ptrdiff_t off, size_t size,
          CMD_LINE getopt,
          ulonglong bitmask_arg, my_bool def_val, PolyLock *lock=0,
          enum binlog_status_enum binlog_status_arg=VARIABLE_NOT_IN_BINLOG,
          on_check_function on_check_func=0,
          pre_update_function pre_update_func=0,
          on_update_function on_update_func=0,
          const char *substitute=0)
    : Sys_var_typelib(name_arg, comment, flag_args, off, getopt,
                      SHOW_MY_BOOL, bool_values, def_val, lock,
                      binlog_status_arg, on_check_func, on_update_func,
                      substitute)
  {
    option.var_type= GET_BOOL;
    pre_update= pre_update_func;
    reverse_semantics= my_count_bits(bitmask_arg) > 1;
    bitmask= reverse_semantics ? ~bitmask_arg : bitmask_arg;
>>>>>>> 193e0a49
    set(global_var_ptr(), def_val);
    assert(getopt.id == -1);  // force NO_CMD_LINE
    assert(size == sizeof(ulonglong));
  }
  bool session_update(THD *thd, set_var *var) override {
    set(session_var_ptr(thd), var->save_result.ulonglong_value);
    return false;
  }
  bool global_update(THD *, set_var *var) override {
    set(global_var_ptr(), var->save_result.ulonglong_value);
    return false;
  }
  void session_save_default(THD *, set_var *var) override {
    var->save_result.ulonglong_value = global_var(ulonglong) & bitmask;
  }
  void global_save_default(THD *, set_var *var) override {
    var->save_result.ulonglong_value = option.def_value;
  }
  void saved_value_to_string(THD *, set_var *var, char *def_val) override {
    longlong10_to_str((longlong)var->save_result.ulonglong_value, def_val, 10);
  }
  const uchar *session_value_ptr(THD *running_thd, THD *target_thd,
                                 LEX_STRING *) override {
    running_thd->sys_var_tmp.bool_value = static_cast<bool>(
        reverse_semantics ^
        ((session_var(target_thd, ulonglong) & bitmask) != 0));
    return (uchar *)&running_thd->sys_var_tmp.bool_value;
  }
  const uchar *global_value_ptr(THD *thd, LEX_STRING *) override {
    thd->sys_var_tmp.bool_value = static_cast<bool>(
        reverse_semantics ^ ((global_var(ulonglong) & bitmask) != 0));
    return (uchar *)&thd->sys_var_tmp.bool_value;
  }
};

/**
  The class for variables that have a special meaning for a session,
  such as @@timestamp or @@rnd_seed1, their values typically cannot be read
  from SV structure, and a special "read" callback is provided.

  Class specific constructor arguments:
    everything derived from Sys_var_ulonglong
    session_special_read_function read_func_arg

  Backing store: ulonglong

  @note
  These variables are session-only, global or command-line equivalents
  are not supported as they're generally meaningless.
*/
class Sys_var_session_special : public Sys_var_ulonglong {
  typedef bool (*session_special_update_function)(THD *thd, set_var *var);
  typedef ulonglong (*session_special_read_function)(THD *thd);

  session_special_read_function read_func;
  session_special_update_function update_func;

 public:
  Sys_var_session_special(const char *name_arg, const char *comment,
                          int flag_args, CMD_LINE getopt, ulonglong min_val,
                          ulonglong max_val, uint block_size, PolyLock *lock,
                          enum binlog_status_enum binlog_status_arg,
                          on_check_function on_check_func,
                          session_special_update_function update_func_arg,
                          session_special_read_function read_func_arg,
                          const char *substitute = nullptr)
      : Sys_var_ulonglong(name_arg, comment, flag_args, 0, sizeof(ulonglong),
                          getopt, min_val, max_val, 0, block_size, lock,
                          binlog_status_arg, on_check_func, nullptr,
                          substitute),
        read_func(read_func_arg),
        update_func(update_func_arg) {
    assert(scope() == ONLY_SESSION);
    assert(getopt.id == -1);  // NO_CMD_LINE, because the offset is fake
  }
  bool session_update(THD *thd, set_var *var) override {
    return update_func(thd, var);
  }
  bool global_update(THD *, set_var *) override {
    assert(false);
    return true;
  }
  void session_save_default(THD *, set_var *var) override {
    var->value = nullptr;
  }
  void global_save_default(THD *, set_var *) override { assert(false); }
  void saved_value_to_string(THD *, set_var *, char *) override {
    assert(false);
  }
  const uchar *session_value_ptr(THD *running_thd, THD *target_thd,
                                 LEX_STRING *) override {
    running_thd->sys_var_tmp.ulonglong_value = read_func(target_thd);
    return (uchar *)&running_thd->sys_var_tmp.ulonglong_value;
  }
  const uchar *global_value_ptr(THD *, LEX_STRING *) override {
    assert(false);
    return nullptr;
  }
};

/**
  Similar to Sys_var_session_special, but with double storage.
*/
class Sys_var_session_special_double : public Sys_var_double {
  typedef bool (*session_special_update_function)(THD *thd, set_var *var);
  typedef double (*session_special_read_double_function)(THD *thd);

  session_special_read_double_function read_func;
  session_special_update_function update_func;

 public:
  Sys_var_session_special_double(
      const char *name_arg, const char *comment, int flag_args, CMD_LINE getopt,
      double min_val, double max_val, uint, PolyLock *lock,
      enum binlog_status_enum binlog_status_arg,
      on_check_function on_check_func,
      session_special_update_function update_func_arg,
      session_special_read_double_function read_func_arg,
      const char *substitute = nullptr)
      : Sys_var_double(name_arg, comment, flag_args, 0, sizeof(double), getopt,
                       min_val, max_val, 0.0, lock, binlog_status_arg,
                       on_check_func, nullptr, substitute),
        read_func(read_func_arg),
        update_func(update_func_arg) {
    assert(scope() == ONLY_SESSION);
    assert(getopt.id == -1);  // NO_CMD_LINE, because the offset is fake
  }
  bool session_update(THD *thd, set_var *var) override {
    return update_func(thd, var);
  }
  bool global_update(THD *, set_var *) override {
    assert(false);
    return true;
  }
  void session_save_default(THD *, set_var *var) override {
    var->value = nullptr;
  }
  void global_save_default(THD *, set_var *) override { assert(false); }
  void saved_value_to_string(THD *, set_var *, char *) override {
    assert(false);
  }
  const uchar *session_value_ptr(THD *running_thd, THD *target_thd,
                                 LEX_STRING *) override {
    running_thd->sys_var_tmp.double_value = read_func(target_thd);
    return (uchar *)&running_thd->sys_var_tmp.double_value;
  }
  const uchar *global_value_ptr(THD *, LEX_STRING *) override {
    assert(false);
    return nullptr;
  }
};

/**
  The class for read-only variables that show whether a particular
  feature is supported by the server. Example: have_compression

  Backing store: enum SHOW_COMP_OPTION

  @note
  These variables are necessarily read-only, only global, and have no
  command-line equivalent.
*/
class Sys_var_have : public sys_var {
 public:
  Sys_var_have(
      const char *name_arg, const char *comment, int flag_args, ptrdiff_t off,
      size_t size MY_ATTRIBUTE((unused)), CMD_LINE getopt,
      PolyLock *lock = nullptr,
      enum binlog_status_enum binlog_status_arg = VARIABLE_NOT_IN_BINLOG,
      on_check_function on_check_func = nullptr,
      on_update_function on_update_func = nullptr,
      const char *substitute = nullptr, int parse_flag = PARSE_NORMAL)
      : sys_var(&all_sys_vars, name_arg, comment, flag_args, off, getopt.id,
                getopt.arg_type, SHOW_CHAR, 0, lock, binlog_status_arg,
                on_check_func, on_update_func, substitute, parse_flag) {
    assert(scope() == GLOBAL);
    assert(getopt.id == -1);
    assert(lock == nullptr);
    assert(binlog_status_arg == VARIABLE_NOT_IN_BINLOG);
    assert(is_readonly());
    assert(on_update == nullptr);
    assert(size == sizeof(enum SHOW_COMP_OPTION));
  }
  bool do_check(THD *, set_var *) override {
    assert(false);
    return true;
  }
  bool session_update(THD *, set_var *) override {
    assert(false);
    return true;
  }
  bool global_update(THD *, set_var *) override {
    assert(false);
    return true;
  }
  void session_save_default(THD *, set_var *) override {}
  void global_save_default(THD *, set_var *) override {}
  void saved_value_to_string(THD *, set_var *, char *) override {}
  const uchar *session_value_ptr(THD *, THD *, LEX_STRING *) override {
    assert(false);
    return nullptr;
  }
  const uchar *global_value_ptr(THD *, LEX_STRING *) override {
    return pointer_cast<const uchar *>(
        show_comp_option_name[global_var(enum SHOW_COMP_OPTION)]);
  }
  bool check_update_type(Item_result) override { return false; }
};

/**
   A subclass of @ref Sys_var_have to return dynamic values

   All the usual restrictions for @ref Sys_var_have apply.
   But instead of reading a global variable it calls a function
   to return the value.
 */
class Sys_var_have_func : public Sys_var_have {
 public:
  /**
    Construct a new variable.

    @param name_arg The name of the variable
    @param comment  Explanation of what the variable does
    @param func     The function to call when in need to read the global value
  */
  Sys_var_have_func(const char *name_arg, const char *comment,
                    enum SHOW_COMP_OPTION (*func)(THD *))
      /*
        Note: it doesn't really matter what variable we use, as long as we are
        using one. So we use a local static dummy
      */
      : Sys_var_have(name_arg, comment,
                     READ_ONLY NON_PERSIST GLOBAL_VAR(dummy_), NO_CMD_LINE),
        func_(func) {}

  const uchar *global_value_ptr(THD *thd, LEX_STRING *) override {
    return pointer_cast<const uchar *>(show_comp_option_name[func_(thd)]);
  }

 protected:
  enum SHOW_COMP_OPTION (*func_)(THD *);
  static enum SHOW_COMP_OPTION dummy_;
};
/**
  Generic class for variables for storing entities that are internally
  represented as structures, have names, and possibly can be referred to by
  numbers.  Examples: character sets, collations, locales,

  Backing store: void*
  @tparam Struct_type type of struct being wrapped
  @tparam Name_getter must provide Name_getter(Struct_type*).get_name()

  @note
  As every such a structure requires special treatment from my_getopt,
  these variables don't support command-line equivalents, any such
  command-line options should be added manually to my_long_options in mysqld.cc
*/
template <typename Struct_type, typename Name_getter>
class Sys_var_struct : public sys_var {
 public:
  Sys_var_struct(
      const char *name_arg, const char *comment, int flag_args, ptrdiff_t off,
      size_t size MY_ATTRIBUTE((unused)), CMD_LINE getopt, void *def_val,
      PolyLock *lock = nullptr,
      enum binlog_status_enum binlog_status_arg = VARIABLE_NOT_IN_BINLOG,
      on_check_function on_check_func = nullptr,
      on_update_function on_update_func = nullptr,
      const char *substitute = nullptr, int parse_flag = PARSE_NORMAL)
      : sys_var(&all_sys_vars, name_arg, comment, flag_args, off, getopt.id,
                getopt.arg_type, SHOW_CHAR, (intptr)def_val, lock,
                binlog_status_arg, on_check_func, on_update_func, substitute,
                parse_flag) {
    option.var_type = GET_STR;
    /*
      struct variables are special on the command line - often (e.g. for
      charsets) the name cannot be immediately resolved, but only after all
      options (in particular, basedir) are parsed.

      thus all struct command-line options should be added manually
      to my_long_options in mysqld.cc
    */
    assert(getopt.id == -1);
    assert(size == sizeof(void *));
  }
  bool do_check(THD *, set_var *) override { return false; }
  bool session_update(THD *thd, set_var *var) override {
    session_var(thd, const void *) = var->save_result.ptr;
    return false;
  }
  bool global_update(THD *, set_var *var) override {
    global_var(const void *) = var->save_result.ptr;
    return false;
  }
  void session_save_default(THD *, set_var *var) override {
    var->save_result.ptr = global_var(void *);
  }
  void global_save_default(THD *, set_var *var) override {
    void **default_value = reinterpret_cast<void **>(option.def_value);
    var->save_result.ptr = *default_value;
  }
  void saved_value_to_string(THD *, set_var *var, char *def_val) override {
    const Struct_type *ptr =
        static_cast<const Struct_type *>(var->save_result.ptr);
    if (ptr)
      strcpy(def_val, pointer_cast<const char *>(Name_getter(ptr).get_name()));
  }
  bool check_update_type(Item_result type) override {
    return type != INT_RESULT && type != STRING_RESULT;
  }
  const uchar *session_value_ptr(THD *, THD *target_thd,
                                 LEX_STRING *) override {
    const Struct_type *ptr = session_var(target_thd, const Struct_type *);
    return ptr ? Name_getter(ptr).get_name() : nullptr;
  }
  const uchar *global_value_ptr(THD *, LEX_STRING *) override {
    const Struct_type *ptr = global_var(const Struct_type *);
    return ptr ? Name_getter(ptr).get_name() : nullptr;
  }
};

/**
  The class for variables that store time zones

  Backing store: Time_zone*

  @note
  Time zones cannot be supported directly by my_getopt, thus
  these variables don't support command-line equivalents, any such
  command-line options should be added manually to my_long_options in mysqld.cc
*/
class Sys_var_tz : public sys_var {
 public:
  Sys_var_tz(const char *name_arg, const char *comment, int flag_args,
             ptrdiff_t off, size_t size MY_ATTRIBUTE((unused)), CMD_LINE getopt,
             Time_zone **def_val, PolyLock *lock = nullptr,
             enum binlog_status_enum binlog_status_arg = VARIABLE_NOT_IN_BINLOG,
             on_check_function on_check_func = nullptr,
             on_update_function on_update_func = nullptr,
             const char *substitute = nullptr, int parse_flag = PARSE_NORMAL)
      : sys_var(&all_sys_vars, name_arg, comment, flag_args, off, getopt.id,
                getopt.arg_type, SHOW_CHAR, (intptr)def_val, lock,
                binlog_status_arg, on_check_func, on_update_func, substitute,
                parse_flag) {
    assert(getopt.id == -1);
    assert(size == sizeof(Time_zone *));
    option.var_type = GET_STR;
  }
  bool do_check(THD *thd, set_var *var) override {
    char buff[MAX_TIME_ZONE_NAME_LENGTH];
    String str(buff, sizeof(buff), &my_charset_latin1);
    String *res = var->value->val_str(&str);

    if (!res) return true;

    if (!(var->save_result.time_zone = my_tz_find(thd, res))) {
      ErrConvString err(res);
      my_error(ER_UNKNOWN_TIME_ZONE, MYF(0), err.ptr());
      return true;
    }
    return false;
  }
  bool session_update(THD *thd, set_var *var) override {
    session_var(thd, Time_zone *) = var->save_result.time_zone;
    return false;
  }
  bool global_update(THD *, set_var *var) override {
    global_var(Time_zone *) = var->save_result.time_zone;
    return false;
  }
  void session_save_default(THD *, set_var *var) override {
    var->save_result.time_zone = global_var(Time_zone *);
  }
  void global_save_default(THD *, set_var *var) override {
    var->save_result.time_zone = *(Time_zone **)(intptr)option.def_value;
  }
  void saved_value_to_string(THD *, set_var *var, char *def_val) override {
    strcpy(def_val, var->save_result.time_zone->get_name()->ptr());
  }
  const uchar *session_value_ptr(THD *, THD *target_thd,
                                 LEX_STRING *) override {
    /*
      This is an ugly fix for replication: we don't replicate properly queries
      invoking system variables' values to update tables; but
      CONVERT_TZ(,,@@session.time_zone) is so popular that we make it
      replicable (i.e. we tell the binlog code to store the session
      timezone). If it's the global value which was used we can't replicate
      (binlog code stores session value only).
    */
    target_thd->time_zone_used = true;
    return pointer_cast<const uchar *>(
        session_var(target_thd, Time_zone *)->get_name()->ptr());
  }
  const uchar *global_value_ptr(THD *, LEX_STRING *) override {
    return pointer_cast<const uchar *>(
        global_var(Time_zone *)->get_name()->ptr());
  }
  bool check_update_type(Item_result type) override {
    return type != STRING_RESULT;
  }
};

/**
  Class representing the 'transaction_isolation' system variable. This
  variable can also be indirectly set using 'SET TRANSACTION ISOLATION
  LEVEL'.
*/

class Sys_var_transaction_isolation : public Sys_var_enum {
 public:
  Sys_var_transaction_isolation(const char *name_arg, const char *comment,
                                int flag_args, ptrdiff_t off, size_t size,
                                CMD_LINE getopt, const char *values[],
                                uint def_val, PolyLock *lock,
                                enum binlog_status_enum binlog_status_arg,
                                on_check_function on_check_func)
      : Sys_var_enum(name_arg, comment, flag_args, off, size, getopt, values,
                     def_val, lock, binlog_status_arg, on_check_func) {}
  bool session_update(THD *thd, set_var *var) override;
};

/**
  Class representing the tx_read_only system variable for setting
  default transaction access mode.

  Note that there is a special syntax - SET TRANSACTION READ ONLY
  (or READ WRITE) that sets the access mode for the next transaction
  only.
*/

class Sys_var_transaction_read_only : public Sys_var_bool {
 public:
  Sys_var_transaction_read_only(const char *name_arg, const char *comment,
                                int flag_args, ptrdiff_t off, size_t size,
                                CMD_LINE getopt, bool def_val, PolyLock *lock,
                                enum binlog_status_enum binlog_status_arg,
                                on_check_function on_check_func)
      : Sys_var_bool(name_arg, comment, flag_args, off, size, getopt, def_val,
                     lock, binlog_status_arg, on_check_func) {}
  bool session_update(THD *thd, set_var *var) override;
};

/**
   A class for @@global.binlog_checksum that has
   a specialized update method.
*/
class Sys_var_enum_binlog_checksum : public Sys_var_enum {
 public:
  Sys_var_enum_binlog_checksum(const char *name_arg, const char *comment,
                               int flag_args, ptrdiff_t off, size_t size,
                               CMD_LINE getopt, const char *values[],
                               uint def_val, PolyLock *lock,
                               enum binlog_status_enum binlog_status_arg,
                               on_check_function on_check_func = nullptr)
      : Sys_var_enum(name_arg, comment, flag_args | PERSIST_AS_READ_ONLY, off,
                     size, getopt, values, def_val, lock, binlog_status_arg,
                     on_check_func, nullptr) {}
  bool global_update(THD *thd, set_var *var) override;
};

/**
  Class for gtid_next.
*/
class Sys_var_gtid_next : public sys_var {
 public:
  Sys_var_gtid_next(
      const char *name_arg, const char *comment, int flag_args, ptrdiff_t off,
      size_t size MY_ATTRIBUTE((unused)), CMD_LINE getopt, const char *def_val,
      PolyLock *lock = nullptr,
      enum binlog_status_enum binlog_status_arg = VARIABLE_NOT_IN_BINLOG,
      on_check_function on_check_func = nullptr,
      on_update_function on_update_func = nullptr,
      const char *substitute = nullptr, int parse_flag = PARSE_NORMAL)
      : sys_var(&all_sys_vars, name_arg, comment, flag_args, off, getopt.id,
                getopt.arg_type, SHOW_CHAR, (intptr)def_val, lock,
                binlog_status_arg, on_check_func, on_update_func, substitute,
                parse_flag) {
    assert(size == sizeof(Gtid_specification));
  }
  bool session_update(THD *thd, set_var *var) override;

  bool global_update(THD *, set_var *) override {
    assert(false);
    return true;
  }
  void session_save_default(THD *, set_var *var) override {
    DBUG_TRACE;
    char *ptr = (char *)(intptr)option.def_value;
    var->save_result.string_value.str = ptr;
    var->save_result.string_value.length = ptr ? strlen(ptr) : 0;
    return;
  }
  void global_save_default(THD *, set_var *) override { assert(false); }
  void saved_value_to_string(THD *, set_var *, char *) override {
    assert(false);
  }
  bool do_check(THD *, set_var *) override { return false; }
  bool check_update_type(Item_result type) override {
    return type != STRING_RESULT;
  }
  const uchar *session_value_ptr(THD *running_thd, THD *target_thd,
                                 LEX_STRING *) override {
    DBUG_TRACE;
    char buf[Gtid_specification::MAX_TEXT_LENGTH + 1];
    global_sid_lock->rdlock();
    ((Gtid_specification *)session_var_ptr(target_thd))
        ->to_string(global_sid_map, buf);
    global_sid_lock->unlock();
    char *ret = running_thd->mem_strdup(buf);
    return (uchar *)ret;
  }
  const uchar *global_value_ptr(THD *, LEX_STRING *) override {
    assert(false);
    return nullptr;
  }
};

#ifdef HAVE_GTID_NEXT_LIST
/**
  Class for variables that store values of type Gtid_set.

  The back-end storage should be a Gtid_set_or_null, and it should be
  set to null by default.  When the variable is set for the first
  time, the Gtid_set* will be allocated.
*/
class Sys_var_gtid_set : public sys_var {
 public:
  Sys_var_gtid_set(
      const char *name_arg, const char *comment, int flag_args, ptrdiff_t off,
      size_t size, CMD_LINE getopt, const char *def_val, PolyLock *lock = 0,
      enum binlog_status_enum binlog_status_arg = VARIABLE_NOT_IN_BINLOG,
      on_check_function on_check_func = 0,
      on_update_function on_update_func = 0, const char *substitute = 0,
      int parse_flag = PARSE_NORMAL)
      : sys_var(&all_sys_vars, name_arg, comment, flag_args, off, getopt.id,
                getopt.arg_type, SHOW_CHAR, (intptr)def_val, lock,
                binlog_status_arg, on_check_func, on_update_func, substitute,
                parse_flag) {
    assert(size == sizeof(Gtid_set_or_null));
  }
  bool session_update(THD *thd, set_var *var);

  bool global_update(THD *thd, set_var *var) {
    assert(false);
    return true;
  }
  void session_save_default(THD *thd, set_var *var) {
    DBUG_TRACE;
    global_sid_lock->rdlock();
    char *ptr = (char *)(intptr)option.def_value;
    var->save_result.string_value.str = ptr;
    var->save_result.string_value.length = ptr ? strlen(ptr) : 0;
    global_sid_lock->unlock();
    return;
  }
  void global_save_default(THD *thd, set_var *var) { assert(false); }
  void saved_value_to_string(THD *, set_var *, char *) { assert(false); }
  bool do_check(THD *thd, set_var *var) {
    DBUG_TRACE;
    String str;
    String *res = var->value->val_str(&str);
    if (res == NULL) {
      var->save_result.string_value.str = NULL;
      return false;
    }
    assert(res->ptr() != NULL);
    var->save_result.string_value.str = thd->strmake(res->ptr(), res->length());
    if (var->save_result.string_value.str == NULL) {
      my_error(ER_OUT_OF_RESOURCES, MYF(0));  // thd->strmake failed
      return 1;
    }
    var->save_result.string_value.length = res->length();
    bool ret = !Gtid_set::is_valid(res->ptr());
    return ret;
  }
  bool check_update_type(Item_result type) { return type != STRING_RESULT; }
  uchar *session_value_ptr(THD *running_thd, THD *target_thd,
                           LEX_STRING *base) {
    DBUG_TRACE;
    Gtid_set_or_null *gsn = (Gtid_set_or_null *)session_var_ptr(target_thd);
    Gtid_set *gs = gsn->get_gtid_set();
    if (gs == NULL) return NULL;
    char *buf;
    global_sid_lock->rdlock();
    buf = (char *)running_thd->alloc(gs->get_string_length() + 1);
    if (buf)
      gs->to_string(buf);
    else
      my_error(ER_OUT_OF_RESOURCES, MYF(0));  // thd->alloc failed
    global_sid_lock->unlock();
    return (uchar *)buf;
  }
  uchar *global_value_ptr(THD *thd, LEX_STRING *base) {
    assert(false);
    return NULL;
  }
};
#endif

/**
  Abstract base class for read-only variables (global or session) of
  string type where the value is generated by some function.  This
  needs to be subclassed; the session_value_ptr or global_value_ptr
  function should be overridden. Since these variables cannot be
  set at command line, they cannot be persisted.
*/
class Sys_var_charptr_func : public sys_var {
 public:
  Sys_var_charptr_func(const char *name_arg, const char *comment,
                       flag_enum flag_arg)
      : sys_var(&all_sys_vars, name_arg, comment,
                READ_ONLY NON_PERSIST flag_arg, 0 /*off*/, NO_CMD_LINE.id,
                NO_CMD_LINE.arg_type, SHOW_CHAR, (intptr)0 /*def_val*/,
                nullptr /*polylock*/, VARIABLE_NOT_IN_BINLOG,
                nullptr /*on_check_func*/, nullptr /*on_update_func*/,
                nullptr /*substitute*/, PARSE_NORMAL /*parse_flag*/) {
    assert(flag_arg == sys_var::GLOBAL || flag_arg == sys_var::SESSION ||
           flag_arg == sys_var::ONLY_SESSION);
  }
  bool session_update(THD *, set_var *) override {
    assert(false);
    return true;
  }
  bool global_update(THD *, set_var *) override {
    assert(false);
    return true;
  }
  void session_save_default(THD *, set_var *) override { assert(false); }
  void global_save_default(THD *, set_var *) override { assert(false); }
  void saved_value_to_string(THD *, set_var *, char *) override {
    assert(false);
  }
  bool do_check(THD *, set_var *) override {
    assert(false);
    return true;
  }
  bool check_update_type(Item_result) override {
    assert(false);
    return true;
  }
  const uchar *session_value_ptr(THD *, THD *, LEX_STRING *) override {
    assert(false);
    return nullptr;
  }
  const uchar *global_value_ptr(THD *, LEX_STRING *) override {
    assert(false);
    return nullptr;
  }
};

/**
  Class for @@global.gtid_executed.
*/
class Sys_var_gtid_executed : Sys_var_charptr_func {
 public:
  Sys_var_gtid_executed(const char *name_arg, const char *comment_arg)
      : Sys_var_charptr_func(name_arg, comment_arg, GLOBAL) {}

  const uchar *global_value_ptr(THD *thd, LEX_STRING *) override {
    DBUG_TRACE;
    global_sid_lock->wrlock();
    const Gtid_set *gs = gtid_state->get_executed_gtids();
    char *buf = (char *)thd->alloc(gs->get_string_length() + 1);
    if (buf == nullptr)
      my_error(ER_OUT_OF_RESOURCES, MYF(0));
    else
      gs->to_string(buf);
    global_sid_lock->unlock();
    return (uchar *)buf;
  }
};

/**
  Class for @@session.gtid_purged.
*/
class Sys_var_gtid_purged : public sys_var {
 public:
  Sys_var_gtid_purged(
      const char *name_arg, const char *comment, int flag_args, ptrdiff_t off,
      size_t, CMD_LINE getopt, const char *def_val, PolyLock *lock = nullptr,
      enum binlog_status_enum binlog_status_arg = VARIABLE_NOT_IN_BINLOG,
      on_check_function on_check_func = nullptr,
      on_update_function on_update_func = nullptr,
      const char *substitute = nullptr, int parse_flag = PARSE_NORMAL)
      : sys_var(&all_sys_vars, name_arg, comment, flag_args, off, getopt.id,
                getopt.arg_type, SHOW_CHAR, (intptr)def_val, lock,
                binlog_status_arg, on_check_func, on_update_func, substitute,
                parse_flag) {}

  bool session_update(THD *, set_var *) override {
    assert(false);
    return true;
  }

  void session_save_default(THD *, set_var *) override { assert(false); }

  bool global_update(THD *thd, set_var *var) override;

  void global_save_default(THD *, set_var *var) override {
    /* gtid_purged does not have default value */
    my_error(ER_NO_DEFAULT, MYF(0), var->var->name.str);
  }
  void saved_value_to_string(THD *, set_var *var, char *) override {
    my_error(ER_NO_DEFAULT, MYF(0), var->var->name.str);
  }

  bool do_check(THD *thd, set_var *var) override {
    DBUG_TRACE;
    char buf[1024];
    String str(buf, sizeof(buf), system_charset_info);
    String *res = var->value->val_str(&str);
    if (!res) return true;
    var->save_result.string_value.str = thd->strmake(res->ptr(), res->length());
    if (!var->save_result.string_value.str) {
      my_error(ER_OUT_OF_RESOURCES, MYF(0));  // thd->strmake failed
      return true;
    }
    var->save_result.string_value.length = res->length();
    bool ret =
        Gtid_set::is_valid(var->save_result.string_value.str) ? false : true;
    DBUG_PRINT("info", ("ret=%d", ret));
    return ret;
  }

  bool check_update_type(Item_result type) override {
    return type != STRING_RESULT;
  }

  const uchar *global_value_ptr(THD *thd, LEX_STRING *) override {
    DBUG_TRACE;
    const Gtid_set *gs;
    global_sid_lock->wrlock();
    if (opt_bin_log)
      gs = gtid_state->get_lost_gtids();
    else
      /*
        When binlog is off, report @@GLOBAL.GTID_PURGED from
        executed_gtids, since @@GLOBAL.GTID_PURGED and
        @@GLOBAL.GTID_EXECUTED are always same, so we did not
        save gtid into lost_gtids for every transaction for
        improving performance.
      */
      gs = gtid_state->get_executed_gtids();
    char *buf = (char *)thd->alloc(gs->get_string_length() + 1);
    if (buf == nullptr)
      my_error(ER_OUT_OF_RESOURCES, MYF(0));
    else
      gs->to_string(buf);
    global_sid_lock->unlock();
    return (uchar *)buf;
  }

  const uchar *session_value_ptr(THD *, THD *, LEX_STRING *) override {
    assert(false);
    return nullptr;
  }
};

class Sys_var_gtid_owned : Sys_var_charptr_func {
 public:
  Sys_var_gtid_owned(const char *name_arg, const char *comment_arg)
      : Sys_var_charptr_func(name_arg, comment_arg, SESSION) {}

 public:
  const uchar *session_value_ptr(THD *running_thd, THD *target_thd,
                                 LEX_STRING *) override {
    DBUG_TRACE;
    char *buf = nullptr;
    bool remote = (target_thd != running_thd);

    if (target_thd->owned_gtid.sidno == 0)
      return (uchar *)running_thd->mem_strdup("");
    else if (target_thd->owned_gtid.sidno == THD::OWNED_SIDNO_ANONYMOUS) {
      assert(gtid_state->get_anonymous_ownership_count() > 0);
      return (uchar *)running_thd->mem_strdup("ANONYMOUS");
    } else if (target_thd->owned_gtid.sidno == THD::OWNED_SIDNO_GTID_SET) {
#ifdef HAVE_GTID_NEXT_LIST
      buf = (char *)running_thd->alloc(
          target_thd->owned_gtid_set.get_string_length() + 1);
      if (buf) {
        global_sid_lock->rdlock();
        target_thd->owned_gtid_set.to_string(buf);
        global_sid_lock->unlock();
      } else
        my_error(ER_OUT_OF_RESOURCES, MYF(0));
#else
      assert(0);
#endif
    } else {
      buf = (char *)running_thd->alloc(Gtid::MAX_TEXT_LENGTH + 1);
      if (buf) {
        /* Take the lock if accessing another session. */
        if (remote) global_sid_lock->rdlock();
        running_thd->owned_gtid.to_string(target_thd->owned_sid, buf);
        if (remote) global_sid_lock->unlock();
      } else
        my_error(ER_OUT_OF_RESOURCES, MYF(0));
    }
    return (uchar *)buf;
  }

  const uchar *global_value_ptr(THD *thd, LEX_STRING *) override {
    DBUG_TRACE;
    const Owned_gtids *owned_gtids = gtid_state->get_owned_gtids();
    global_sid_lock->wrlock();
    char *buf = (char *)thd->alloc(owned_gtids->get_max_string_length());
    if (buf)
      owned_gtids->to_string(buf);
    else
      my_error(ER_OUT_OF_RESOURCES, MYF(0));  // thd->alloc failed
    global_sid_lock->unlock();
    return (uchar *)buf;
  }
};

class Sys_var_gtid_mode : public Sys_var_enum {
 public:
  Sys_var_gtid_mode(
      const char *name_arg, const char *comment, int flag_args, ptrdiff_t off,
      size_t size, CMD_LINE getopt, const char *values[], uint def_val,
      PolyLock *lock = nullptr,
      enum binlog_status_enum binlog_status_arg = VARIABLE_NOT_IN_BINLOG,
      on_check_function on_check_func = nullptr)
      : Sys_var_enum(name_arg, comment, flag_args, off, size, getopt, values,
                     def_val, lock, binlog_status_arg, on_check_func) {}

  bool global_update(THD *thd, set_var *var) override;
};

class Sys_var_enforce_gtid_consistency : public Sys_var_multi_enum {
 public:
  Sys_var_enforce_gtid_consistency(
      const char *name_arg, const char *comment, int flag_args, ptrdiff_t off,
      size_t size, CMD_LINE getopt, const ALIAS aliases[],
      const uint value_count, uint def_val, uint command_line_no_value,
      PolyLock *lock = nullptr,
      enum binlog_status_enum binlog_status_arg = VARIABLE_NOT_IN_BINLOG,
      on_check_function on_check_func = nullptr)
      : Sys_var_multi_enum(name_arg, comment, flag_args, off, size, getopt,
                           aliases, value_count, def_val, command_line_no_value,
                           lock, binlog_status_arg, on_check_func) {}

  bool global_update(THD *thd, set_var *var) override;
};

class Sys_var_binlog_encryption : public Sys_var_bool {
 public:
  Sys_var_binlog_encryption(const char *name_arg, const char *comment,
                            int flag_args, ptrdiff_t off, size_t size,
                            CMD_LINE getopt, bool def_val, PolyLock *lock,
                            enum binlog_status_enum binlog_status_arg,
                            on_check_function on_check_func)
      : Sys_var_bool(name_arg, comment, flag_args | PERSIST_AS_READ_ONLY, off,
                     size, getopt, def_val, lock, binlog_status_arg,
                     on_check_func) {}
  bool global_update(THD *thd, set_var *var) override;
};

#endif /* SYS_VARS_H_INCLUDED */<|MERGE_RESOLUTION|>--- conflicted
+++ resolved
@@ -1653,7 +1653,6 @@
     if ((value != 0) ^ reverse_semantics)
       (*(ulonglong *)ptr) |= bitmask;
     else
-<<<<<<< HEAD
       (*(ulonglong *)ptr) &= ~bitmask;
   }
 
@@ -1664,37 +1663,16 @@
       ulonglong bitmask_arg, bool def_val, PolyLock *lock = nullptr,
       enum binlog_status_enum binlog_status_arg = VARIABLE_NOT_IN_BINLOG,
       on_check_function on_check_func = nullptr,
+      pre_update_function pre_update_func = nullptr,
       on_update_function on_update_func = nullptr,
       const char *substitute = nullptr)
       : Sys_var_typelib(name_arg, comment, flag_args, off, getopt, SHOW_MY_BOOL,
                         bool_values, def_val, lock, binlog_status_arg,
                         on_check_func, on_update_func, substitute) {
     option.var_type = GET_BOOL;
+    pre_update = pre_update_func;
     reverse_semantics = my_count_bits(bitmask_arg) > 1;
     bitmask = reverse_semantics ? ~bitmask_arg : bitmask_arg;
-=======
-      (*(ulonglong *)ptr)&= ~bitmask;
-  }
-public:
-  Sys_var_bit(const char *name_arg,
-          const char *comment, int flag_args, ptrdiff_t off, size_t size,
-          CMD_LINE getopt,
-          ulonglong bitmask_arg, my_bool def_val, PolyLock *lock=0,
-          enum binlog_status_enum binlog_status_arg=VARIABLE_NOT_IN_BINLOG,
-          on_check_function on_check_func=0,
-          pre_update_function pre_update_func=0,
-          on_update_function on_update_func=0,
-          const char *substitute=0)
-    : Sys_var_typelib(name_arg, comment, flag_args, off, getopt,
-                      SHOW_MY_BOOL, bool_values, def_val, lock,
-                      binlog_status_arg, on_check_func, on_update_func,
-                      substitute)
-  {
-    option.var_type= GET_BOOL;
-    pre_update= pre_update_func;
-    reverse_semantics= my_count_bits(bitmask_arg) > 1;
-    bitmask= reverse_semantics ? ~bitmask_arg : bitmask_arg;
->>>>>>> 193e0a49
     set(global_var_ptr(), def_val);
     assert(getopt.id == -1);  // force NO_CMD_LINE
     assert(size == sizeof(ulonglong));
