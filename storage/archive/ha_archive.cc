--- conflicted
+++ resolved
@@ -1495,19 +1495,12 @@
 
     (void) my_stat(share->data_file_name, &file_stat, MYF(MY_WME));
 
-<<<<<<< HEAD
-    stats.data_file_length= file_stat.st_size;
-    stats.create_time= (ulong) file_stat.st_ctime;
-    stats.update_time= (ulong) file_stat.st_mtime;
-    stats.mean_rec_length= stats.records ?
-      stats.data_file_length / stats.records : table->s->reclength;
-    stats.max_data_file_length= MAX_FILE_SIZE;
-=======
     if (flag & HA_STATUS_TIME)
       stats.update_time= (ulong) file_stat.st_mtime;
     if (flag & HA_STATUS_CONST)
     {
       stats.max_data_file_length= share->rows_recorded * stats.mean_rec_length;
+      stats.max_data_file_length= MAX_FILE_SIZE;
       stats.create_time= (ulong) file_stat.st_ctime;
     }
     if (flag & HA_STATUS_VARIABLE)
@@ -1515,9 +1508,9 @@
       stats.delete_length= 0;
       stats.data_file_length= file_stat.st_size;
       stats.index_file_length=0;
-      stats.mean_rec_length= table->s->reclength + buffer.alloced_length();
-    }
->>>>>>> 7850ae8b
+      stats.mean_rec_length= stats.records ?
+        stats.data_file_length / stats.records : table->s->reclength;
+    }
   }
 
   if (flag & HA_STATUS_AUTO)
