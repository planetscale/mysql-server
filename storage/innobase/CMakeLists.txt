--- conflicted
+++ resolved
@@ -227,11 +227,8 @@
 	btr/btr0sea.c
 	buf/buf0buddy.c
 	buf/buf0buf.c
-<<<<<<< HEAD
-=======
 	buf/buf0checksum.c
 	buf/buf0dump.c
->>>>>>> fb5f6ee8
 	buf/buf0flu.c
 	buf/buf0lru.c
 	buf/buf0rea.c
@@ -313,10 +310,7 @@
 	usr/usr0sess.c
 	ut/ut0bh.c
 	ut/ut0byte.c
-<<<<<<< HEAD
-=======
 	ut/ut0crc32.c
->>>>>>> fb5f6ee8
 	ut/ut0dbg.c
 	ut/ut0list.c
 	ut/ut0mem.c
