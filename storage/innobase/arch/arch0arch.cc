/*****************************************************************************

Copyright (c) 2017, 2022, Oracle and/or its affiliates.

This program is free software; you can redistribute it and/or modify it under
the terms of the GNU General Public License, version 2.0, as published by the
Free Software Foundation.

This program is also distributed with certain software (including but not
limited to OpenSSL) that is licensed under separate terms, as designated in a
particular file or component or in included license documentation. The authors
of MySQL hereby grant you an additional permission to link the program and
your derivative works with the separately licensed software that they have
included with MySQL.

This program is distributed in the hope that it will be useful, but WITHOUT
ANY WARRANTY; without even the implied warranty of MERCHANTABILITY or FITNESS
FOR A PARTICULAR PURPOSE. See the GNU General Public License, version 2.0,
for more details.

You should have received a copy of the GNU General Public License along with
this program; if not, write to the Free Software Foundation, Inc.,
51 Franklin St, Fifth Floor, Boston, MA 02110-1301  USA

*****************************************************************************/

/** @file arch/arch0arch.cc
 Common implementation for redo log and dirty page archiver system

 *******************************************************/

#include "arch0arch.h"
#include "os0thread-create.h"

/** Log Archiver system global */
Arch_Log_Sys *arch_log_sys = nullptr;

/** Page Archiver system global */
Arch_Page_Sys *arch_page_sys = nullptr;

/** Event to signal the log archiver thread. */
os_event_t log_archiver_thread_event;

/** Wakes up archiver threads.
@return true iff any thread was still alive */
bool arch_wake_threads() {
  bool found_alive = false;
  if (srv_thread_is_active(srv_threads.m_log_archiver)) {
    os_event_set(log_archiver_thread_event);
    found_alive = true;
  }
  if (srv_thread_is_active(srv_threads.m_page_archiver)) {
    os_event_set(page_archiver_thread_event);
    found_alive = true;
  }
  return (found_alive);
}

void arch_remove_file(const char *file_path, const char *file_name) {
  char path[MAX_ARCH_PAGE_FILE_NAME_LEN];

  static_assert(MAX_ARCH_LOG_FILE_NAME_LEN <= MAX_ARCH_PAGE_FILE_NAME_LEN);
  ut_ad(strlen(file_path) + 1 + strlen(file_name) <
        MAX_ARCH_PAGE_FILE_NAME_LEN);

  /* Remove only LOG and PAGE archival files. */
  if (0 != strncmp(file_name, ARCH_LOG_FILE, strlen(ARCH_LOG_FILE)) &&
      0 != strncmp(file_name, ARCH_PAGE_FILE, strlen(ARCH_PAGE_FILE)) &&
      0 != strncmp(file_name, ARCH_PAGE_GROUP_DURABLE_FILE_NAME,
                   strlen(ARCH_PAGE_GROUP_DURABLE_FILE_NAME))) {
    return;
  }

  snprintf(path, sizeof(path), "%s%c%s", file_path, OS_PATH_SEPARATOR,
           file_name);

#ifdef UNIV_DEBUG
  os_file_type_t type;
  bool exists;

  os_file_status(path, &exists, &type);
  ut_ad(exists);
  ut_ad(type == OS_FILE_TYPE_FILE);
#endif /* UNIV_DEBUG */

  os_file_delete(innodb_arch_file_key, path);
}

void arch_remove_dir(const char *dir_path, const char *dir_name) {
  char path[MAX_ARCH_DIR_NAME_LEN];

  static_assert(sizeof(ARCH_LOG_DIR) <= sizeof(ARCH_PAGE_DIR));
  ut_ad(strlen(dir_path) + 1 + strlen(dir_name) + 1 < sizeof(path));

  /* Remove only LOG and PAGE archival directories. */
  if (0 != strncmp(dir_name, ARCH_LOG_DIR, strlen(ARCH_LOG_DIR)) &&
      0 != strncmp(dir_name, ARCH_PAGE_DIR, strlen(ARCH_PAGE_DIR))) {
    return;
  }

  snprintf(path, sizeof(path), "%s%c%s", dir_path, OS_PATH_SEPARATOR, dir_name);

#ifdef UNIV_DEBUG
  os_file_type_t type;
  bool exists;

  os_file_status(path, &exists, &type);
  ut_ad(exists);
  ut_ad(type == OS_FILE_TYPE_DIR);
#endif /* UNIV_DEBUG */

  os_file_scan_directory(path, arch_remove_file, true);
}

/** Initialize Page and Log archiver system
@return error code */
dberr_t arch_init() {
  if (arch_log_sys == nullptr) {
    arch_log_sys =
        ut::new_withkey<Arch_Log_Sys>(ut::make_psi_memory_key(mem_key_archive));

    if (arch_log_sys == nullptr) {
      return (DB_OUT_OF_MEMORY);
    }

    log_archiver_thread_event = os_event_create();
  }

  if (arch_page_sys == nullptr) {
    arch_page_sys = ut::new_withkey<Arch_Page_Sys>(
        ut::make_psi_memory_key(mem_key_archive));

    if (arch_page_sys == nullptr) {
      return (DB_OUT_OF_MEMORY);
    }

    page_archiver_thread_event = os_event_create();
  }

  if (srv_read_only_mode) {
    arch_page_sys->set_read_only_mode();
    return DB_SUCCESS;
  }

  arch_page_sys->recover();

  return DB_SUCCESS;
}

/** Free Page and Log archiver system */
void arch_free() {
  if (arch_log_sys != nullptr) {
    ut::delete_(arch_log_sys);
    arch_log_sys = nullptr;

    os_event_destroy(log_archiver_thread_event);
  }

  if (arch_page_sys != nullptr) {
    ut::delete_(arch_page_sys);
    arch_page_sys = nullptr;

    os_event_destroy(page_archiver_thread_event);
  }
}

dberr_t Arch_Group::prepare_file_with_header(
    uint64_t start_offset, Get_file_header_callback &get_header) {
  ut::aligned_array_pointer<byte, OS_FILE_LOG_BLOCK_SIZE> header{};
  header.alloc(ut::Count{m_header_len});

  dberr_t err = get_header(start_offset, header);
  if (err != DB_SUCCESS) {
    return err;
  }

  err = m_file_ctx.open_new(m_begin_lsn, m_file_size, 0);

  if (err != DB_SUCCESS) {
    return err;
  }

  return m_file_ctx.write(nullptr, header, m_header_len);
}

dberr_t Arch_Group::write_to_file(Arch_File_Ctx *from_file, byte *from_buffer,
                                  uint length, bool partial_write,
                                  bool do_persist,
                                  Get_file_header_callback get_header) {
  dberr_t err = DB_SUCCESS;
  uint write_size;

  if (m_file_ctx.is_closed()) {
    /* First file in the archive group. */
    ut_ad(m_file_ctx.get_count() == 0);

    DBUG_EXECUTE_IF("crash_before_archive_file_creation", DBUG_SUICIDE(););

    err = prepare_file_with_header(0, get_header);

    if (err != DB_SUCCESS) {
      return err;
    }
  }

  auto len_left = m_file_ctx.bytes_left();

  uint64_t start_offset = 0;

  /* New file is immediately opened when current file is over. */
  ut_ad(len_left != 0);

  while (length > 0) {
    auto len_copy = static_cast<uint64_t>(length);

    /* Write as much as possible in current file. */
    if (len_left < len_copy) {
      ut_ad(len_left <= std::numeric_limits<uint>::max());
      write_size = static_cast<uint>(len_left);
    } else {
      write_size = length;
    }

    if (do_persist) {
      Arch_Page_Dblwr_Offset dblwr_offset =
          (partial_write ? ARCH_PAGE_DBLWR_PARTIAL_FLUSH_PAGE
                         : ARCH_PAGE_DBLWR_FULL_FLUSH_PAGE);

      Arch_Group::write_to_doublewrite_file(from_file, from_buffer, write_size,
                                            dblwr_offset);
    }

    if (partial_write) {
      DBUG_EXECUTE_IF("crash_after_partial_block_dblwr_flush", DBUG_SUICIDE(););
      err = m_file_ctx.write(from_file, from_buffer,
                             static_cast<uint>(m_file_ctx.get_offset()),
                             write_size);
    } else {
      DBUG_EXECUTE_IF("crash_after_full_block_dblwr_flush", DBUG_SUICIDE(););
      err = m_file_ctx.write(from_file, from_buffer, write_size);
    }

    if (err != DB_SUCCESS) {
      return (err);
    }

    if (do_persist) {
      /* Flush the file to make sure the changes are made persistent as there
      would be no way to recover the data otherwise in case of a crash. */
      m_file_ctx.flush();
    }

    ut_ad(length >= write_size);
    length -= write_size;
    start_offset += write_size;

    len_left = m_file_ctx.bytes_left();

    /* Current file is over, switch to next file. */
    if (len_left == 0) {
      m_file_ctx.close();

      err = prepare_file_with_header(start_offset, get_header);

      if (err != DB_SUCCESS) {
        return (err);
      }

      DBUG_EXECUTE_IF("crash_after_archive_file_creation", DBUG_SUICIDE(););

      len_left = m_file_ctx.bytes_left();
    }
  }

  return (DB_SUCCESS);
}

bool Arch_File_Ctx::delete_file(uint file_index, lsn_t begin_lsn) {
  bool success;
  char file_name[MAX_ARCH_PAGE_FILE_NAME_LEN];

  build_name(file_index, begin_lsn, file_name, MAX_ARCH_PAGE_FILE_NAME_LEN);

  os_file_type_t type;
  bool exists;

  success = os_file_status(file_name, &exists, &type);

  if (!success || !exists) {
    return (false);
  }

  ut_ad(type == OS_FILE_TYPE_FILE);

  success = os_file_delete(innodb_arch_file_key, file_name);

  return (success);
}

void Arch_File_Ctx::delete_files(lsn_t begin_lsn) {
  bool exists;
  os_file_type_t type;
  char dir_name[MAX_ARCH_DIR_NAME_LEN];

  build_dir_name(begin_lsn, dir_name, MAX_ARCH_DIR_NAME_LEN);
  os_file_status(dir_name, &exists, &type);

  if (exists) {
    ut_ad(type == OS_FILE_TYPE_DIR);
    os_file_scan_directory(dir_name, arch_remove_file, true);
  }
}

dberr_t Arch_File_Ctx::init(const char *path, const char *base_dir,
                            const char *base_file, uint num_files) {
  m_base_len = static_cast<uint>(strlen(path));

  m_name_len =
      m_base_len + static_cast<uint>(strlen(base_file)) + MAX_LSN_DECIMAL_DIGIT;

  if (base_dir != nullptr) {
    m_name_len += static_cast<uint>(strlen(base_dir));
    m_name_len += MAX_LSN_DECIMAL_DIGIT;
  }

  /* Add some extra buffer. */
  m_name_len += MAX_LSN_DECIMAL_DIGIT;

  /* In case of reinitialise. */
  if (m_name_buf != nullptr) {
    ut::free(m_name_buf);
    m_name_buf = nullptr;
  }

  m_name_buf = static_cast<char *>(
      ut::malloc_withkey(ut::make_psi_memory_key(mem_key_archive), m_name_len));

  if (m_name_buf == nullptr) {
    return (DB_OUT_OF_MEMORY);
  }

  m_path_name = path;
  m_dir_name = base_dir;
  m_file_name = base_file;

  strcpy(m_name_buf, path);

  if (m_name_buf[m_base_len - 1] != OS_PATH_SEPARATOR) {
    m_name_buf[m_base_len] = OS_PATH_SEPARATOR;
    ++m_base_len;
    m_name_buf[m_base_len] = '\0';
  }

  m_file.m_file = OS_FILE_CLOSED;

  m_index = 0;
  m_count = num_files;

  m_offset = 0;

  m_reset.clear();
  m_stop_points.clear();

  return (DB_SUCCESS);
}

dberr_t Arch_File_Ctx::open(bool read_only, lsn_t start_lsn, uint file_index,
                            uint64_t file_offset, uint64_t file_size) {
  /* Close current file, if open. */
  close();

  m_index = file_index;
  m_offset = file_offset;

  build_name(m_index, start_lsn, nullptr, 0);

  bool exists;
  os_file_type_t type;

  bool success = os_file_status(m_name_buf, &exists, &type);

  if (!success) {
    return (DB_CANNOT_OPEN_FILE);
  }

  os_file_create_t option;

  if (read_only) {
    if (!exists) {
      return (DB_CANNOT_OPEN_FILE);
    }

    option = OS_FILE_OPEN;
  } else {
    option = exists ? OS_FILE_OPEN : OS_FILE_CREATE_PATH;
  }

  m_file =
      os_file_create(innodb_arch_file_key, m_name_buf, option, OS_FILE_NORMAL,
                     OS_CLONE_LOG_FILE, read_only, &success);

  if (!success) {
    return (DB_CANNOT_OPEN_FILE);
  }

  /* For newly created file, zero fill the header section. This is required
  for archived redo files that are just created. Clone expects the header
  length to be written. */
  if (!exists && file_offset != 0 && !read_only) {
    /* This call would extend the length by multiple of UNIV_PAGE_SIZE. This is
    not an issue but we need to lseek to keep the current position at offset. */
<<<<<<< HEAD
    success =
        os_file_set_size(m_name_buf, m_file, 0, file_offset, false, false);

    exists = success;
=======
    success = os_file_set_size(m_name_buf, m_file, 0, file_offset, false);
>>>>>>> c7d556c9
  }

  if (success) {
    success = os_file_seek(m_name_buf, m_file.m_file, file_offset);
  }

  m_size = file_size == 0
               ? (exists ? os_file_get_size(m_name_buf).m_total_size : 0)
               : file_size;
  ut_ad(m_offset <= m_size);

  if (!success) {
    close();
  }

  return (success ? DB_SUCCESS : DB_IO_ERROR);
}

dberr_t Arch_File_Ctx::open_new(lsn_t start_lsn, uint64_t new_file_size,
                                uint64_t initial_file_size) {
  auto err = open(false, start_lsn, m_count, initial_file_size, new_file_size);
  if (err != DB_SUCCESS) {
    return err;
  }
  ++m_count;
  return DB_SUCCESS;
}

dberr_t Arch_File_Ctx::open_next(lsn_t start_lsn, uint64_t file_offset,
                                 uint64_t file_size) {
  dberr_t error;

  /* Get next file index. */
  ++m_index;

  /* Open next file. */
  error = open(true, start_lsn, m_index, file_offset, file_size);

  return (error);
}

dberr_t Arch_File_Ctx::read(byte *to_buffer, uint64_t offset, uint size) {
  ut_ad(offset + size <= m_size);
  ut_ad(!is_closed());

  IORequest request(IORequest::READ);
  request.disable_compression();
  request.clear_encrypted();

  auto err =
      os_file_read(request, m_path_name, m_file, to_buffer, offset, size);

  return (err);
}

dberr_t Arch_File_Ctx::resize_and_overwrite_with_zeros(uint64_t file_size) {
  ut_ad(m_size <= file_size);

  m_size = file_size;

  byte *buf = static_cast<byte *>(
      ut::zalloc_withkey(ut::make_psi_memory_key(mem_key_archive), file_size));

  /* Make sure that the physical file size is the same as logical by filling
  the file with all-zeroes. Page archiver recovery expects that the physical
  file size is the same as logical file size. */
  const dberr_t err = write(nullptr, buf, 0, file_size);

  ut::free(buf);

  if (err != DB_SUCCESS) {
    return err;
  }

  flush();
  return DB_SUCCESS;
}

dberr_t Arch_File_Ctx::write(Arch_File_Ctx *from_file, byte *from_buffer,
                             uint size) {
  dberr_t err;

  if (from_buffer == nullptr) {
    /* write from File */
    err = os_file_copy(from_file->m_file, from_file->m_offset, m_file, m_offset,
                       size);

    if (err == DB_SUCCESS) {
      from_file->m_offset += size;
      ut_ad(from_file->m_offset <= from_file->m_size);
    }

  } else {
    /* write from buffer */
    IORequest request(IORequest::WRITE);
    request.disable_compression();
    request.clear_encrypted();

    err = os_file_write(request, "Track file", m_file, from_buffer, m_offset,
                        size);
  }

  if (err != DB_SUCCESS) {
    return (err);
  }

  m_offset += size;
  ut_ad(m_offset <= m_size);

  return (DB_SUCCESS);
}

void Arch_File_Ctx::build_name(uint idx, lsn_t dir_lsn, char *buffer,
                               uint length) {
  char *buf_ptr;
  uint buf_len;

  /* If user has passed NULL, use pre-allocated buffer. */
  if (buffer == nullptr) {
    buf_ptr = m_name_buf;
    buf_len = m_name_len;
  } else {
    buf_ptr = buffer;
    buf_len = length;

    strncpy(buf_ptr, m_name_buf, buf_len);
  }

  buf_ptr += m_base_len;
  buf_len -= m_base_len;

  if (m_dir_name == nullptr) {
    snprintf(buf_ptr, buf_len, "%s%u", m_file_name, idx);

  } else if (dir_lsn == LSN_MAX) {
    snprintf(buf_ptr, buf_len, "%s%c%s%u", m_dir_name, OS_PATH_SEPARATOR,
             m_file_name, idx);

  } else {
    snprintf(buf_ptr, buf_len, "%s" UINT64PF "%c%s%u", m_dir_name, dir_lsn,
             OS_PATH_SEPARATOR, m_file_name, idx);
  }
}

void Arch_File_Ctx::build_dir_name(lsn_t dir_lsn, char *buffer, uint length) {
  ut_ad(buffer != nullptr);

  if (m_dir_name != nullptr) {
    snprintf(buffer, length, "%s%c%s" UINT64PF, m_path_name, OS_PATH_SEPARATOR,
             m_dir_name, dir_lsn);
  } else {
    snprintf(buffer, length, "%s", m_path_name);
  }
}

int start_log_archiver_background() {
  bool ret;
  char errbuf[MYSYS_STRERROR_SIZE];

  ret = os_file_create_directory(ARCH_DIR, false);

  if (ret) {
    srv_threads.m_log_archiver =
        os_thread_create(log_archiver_thread_key, 0, log_archiver_thread);

    srv_threads.m_log_archiver.start();

  } else {
    my_error(ER_CANT_CREATE_FILE, MYF(0), ARCH_DIR, errno,
             my_strerror(errbuf, sizeof(errbuf), errno));

    return (ER_CANT_CREATE_FILE);
  }

  return (0);
}

int start_page_archiver_background() {
  bool ret;
  char errbuf[MYSYS_STRERROR_SIZE];

  ret = os_file_create_directory(ARCH_DIR, false);

  if (ret) {
    srv_threads.m_page_archiver =
        os_thread_create(page_archiver_thread_key, 0, page_archiver_thread);

    srv_threads.m_page_archiver.start();

  } else {
    my_error(ER_CANT_CREATE_FILE, MYF(0), ARCH_DIR, errno,
             my_strerror(errbuf, sizeof(errbuf), errno));

    return (ER_CANT_CREATE_FILE);
  }

  return (0);
}

/** Archiver background thread */
void log_archiver_thread() {
  Arch_File_Ctx log_file_ctx;
  lsn_t log_arch_lsn = LSN_MAX;

  bool log_abort = false;
  bool log_wait = false;
  bool log_init = true;

  while (true) {
    /* Archive available redo log data. */
    log_abort = arch_log_sys->archive(log_init, &log_file_ctx, &log_arch_lsn,
                                      &log_wait);

    if (log_abort) {
      ib::info(ER_IB_MSG_13) << "Exiting Log Archiver";
      break;
    }

    log_init = false;

    if (log_wait) {
      /* Nothing to archive. Wait until next trigger. */
      os_event_wait(log_archiver_thread_event);
      os_event_reset(log_archiver_thread_event);
    }
  }
}<|MERGE_RESOLUTION|>--- conflicted
+++ resolved
@@ -409,14 +409,9 @@
   if (!exists && file_offset != 0 && !read_only) {
     /* This call would extend the length by multiple of UNIV_PAGE_SIZE. This is
     not an issue but we need to lseek to keep the current position at offset. */
-<<<<<<< HEAD
-    success =
-        os_file_set_size(m_name_buf, m_file, 0, file_offset, false, false);
+    success = os_file_set_size(m_name_buf, m_file, 0, file_offset, false);
 
     exists = success;
-=======
-    success = os_file_set_size(m_name_buf, m_file, 0, file_offset, false);
->>>>>>> c7d556c9
   }
 
   if (success) {
