/*****************************************************************************

Copyright (c) 2014, 2019, Oracle and/or its affiliates. All Rights Reserved.

This program is free software; you can redistribute it and/or modify it under
the terms of the GNU General Public License, version 2.0, as published by the
Free Software Foundation.

This program is also distributed with certain software (including but not
limited to OpenSSL) that is licensed under separate terms, as designated in a
particular file or component or in included license documentation. The authors
of MySQL hereby grant you an additional permission to link the program and
your derivative works with the separately licensed software that they have
included with MySQL.

This program is distributed in the hope that it will be useful, but WITHOUT
ANY WARRANTY; without even the implied warranty of MERCHANTABILITY or FITNESS
FOR A PARTICULAR PURPOSE. See the GNU General Public License, version 2.0,
for more details.

You should have received a copy of the GNU General Public License along with
this program; if not, write to the Free Software Foundation, Inc.,
51 Franklin St, Fifth Floor, Boston, MA 02110-1301  USA

*****************************************************************************/

/** @file btr/btr0bulk.cc
 The B-tree bulk load

 Created 03/11/2014 Shaohua Wang
 *******************************************************/

#include "btr0bulk.h"
#include "btr0btr.h"
#include "btr0cur.h"
#include "btr0pcur.h"
#include "ibuf0ibuf.h"
#include "lob0lob.h"

/** Innodb B-tree index fill factor for bulk load. */
long innobase_fill_factor;

/** Initialize members, allocate page if needed and start mtr.
Note: we commit all mtrs on failure.
@return error code. */
dberr_t PageBulk::init() {
  mtr_t *mtr;
  buf_block_t *new_block;
  page_t *new_page;
  page_zip_des_t *new_page_zip;
  page_no_t new_page_no;

  ut_ad(m_heap == nullptr);

  m_heap = mem_heap_create(1000);

  mtr = static_cast<mtr_t *>(mem_heap_alloc(m_heap, sizeof(mtr_t)));
  mtr_start(mtr);

  if (!dict_index_is_online_ddl(m_index)) {
    mtr_x_lock(dict_index_get_lock(m_index), mtr);
  }

  mtr_set_log_mode(mtr, MTR_LOG_NO_REDO);
  mtr_set_flush_observer(mtr, m_flush_observer);

  if (m_page_no == FIL_NULL) {
    mtr_t alloc_mtr;

    /* We commit redo log for allocation by a separate mtr,
    because we don't guarantee pages are committed following
    the allocation order, and we will always generate redo log
    for page allocation, even when creating a new tablespace. */
    mtr_start(&alloc_mtr);

    ulint n_reserved;
    bool success = fsp_reserve_free_extents(&n_reserved, m_index->space, 1,
                                            FSP_NORMAL, &alloc_mtr);
    if (!success) {
      mtr_commit(&alloc_mtr);
      mtr_commit(mtr);
      return (DB_OUT_OF_FILE_SPACE);
    }

    /* Allocate a new page. */
    new_block = btr_page_alloc(m_index, 0, FSP_UP, m_level, &alloc_mtr, mtr);

    if (n_reserved > 0) {
      fil_space_release_free_extents(m_index->space, n_reserved);
    }

    mtr_commit(&alloc_mtr);

    new_page = buf_block_get_frame(new_block);
    new_page_zip = buf_block_get_page_zip(new_block);
    new_page_no = page_get_page_no(new_page);

    ut_ad(!dict_index_is_spatial(m_index));
    ut_ad(!dict_index_is_sdi(m_index));

    if (new_page_zip) {
      page_create_zip(new_block, m_index, m_level, 0, mtr, FIL_PAGE_INDEX);
    } else {
      ut_ad(!dict_index_is_spatial(m_index));
      page_create(new_block, mtr, dict_table_is_comp(m_index->table),
                  FIL_PAGE_INDEX);
      btr_page_set_level(new_page, nullptr, m_level, mtr);
    }

    btr_page_set_next(new_page, nullptr, FIL_NULL, mtr);
    btr_page_set_prev(new_page, nullptr, FIL_NULL, mtr);

    btr_page_set_index_id(new_page, nullptr, m_index->id, mtr);
  } else {
    page_id_t page_id(dict_index_get_space(m_index), m_page_no);
    page_size_t page_size(dict_table_page_size(m_index->table));

    new_block = btr_block_get(page_id, page_size, RW_X_LATCH, m_index, mtr);

    new_page = buf_block_get_frame(new_block);
    new_page_zip = buf_block_get_page_zip(new_block);
    new_page_no = page_get_page_no(new_page);
    ut_ad(m_page_no == new_page_no);

    ut_ad(page_dir_get_n_heap(new_page) == PAGE_HEAP_NO_USER_LOW);

    btr_page_set_level(new_page, nullptr, m_level, mtr);
  }

  if (dict_index_is_sec_or_ibuf(m_index) && !m_index->table->is_temporary() &&
      page_is_leaf(new_page)) {
    page_update_max_trx_id(new_block, nullptr, m_trx_id, mtr);
  }

  m_mtr = mtr;
  m_block = new_block;
  m_page = new_page;
  m_page_zip = new_page_zip;
  m_page_no = new_page_no;
  m_cur_rec = page_get_infimum_rec(new_page);
  ut_ad(m_is_comp == !!page_is_comp(new_page));
  m_free_space = page_get_free_space_of_empty(m_is_comp);

  if (innobase_fill_factor == 100 && m_index->is_clustered()) {
    /* Keep default behavior compatible with 5.6 */
    m_reserved_space = dict_index_get_space_reserve();
  } else {
    m_reserved_space = UNIV_PAGE_SIZE * (100 - innobase_fill_factor) / 100;
  }

  m_padding_space =
      UNIV_PAGE_SIZE - dict_index_zip_pad_optimal_page_size(m_index);
  m_heap_top = page_header_get_ptr(new_page, PAGE_HEAP_TOP);
  m_rec_no = page_header_get_field(new_page, PAGE_N_RECS);

  m_last_slotted_rec = page_get_infimum_rec(m_page);
  m_slotted_rec_no = 0;

  m_modified = true;

  ut_d(m_total_data = 0);

  return (DB_SUCCESS);
}

/** Insert a tuple in the page.
@param[in]  tuple     tuple to insert
@param[in]  big_rec   external record
@param[in]  rec_size  record size
@return error code */
dberr_t PageBulk::insert(const dtuple_t *tuple, const big_rec_t *big_rec,
                         ulint rec_size) {
  ulint *offsets = nullptr;

  DBUG_EXECUTE_IF("BtrBulk_insert_inject_error", return DB_INTERRUPTED;);

  /* Convert tuple to record. */
  byte *rec_mem = static_cast<byte *>(mem_heap_alloc(m_heap, rec_size));

  rec_t *rec = rec_convert_dtuple_to_rec(rec_mem, m_index, tuple);
  offsets = rec_get_offsets(rec, m_index, offsets, ULINT_UNDEFINED, &m_heap);

  /* Insert the record.*/
  insert(rec, offsets);
  ut_ad(m_modified);

  dberr_t err = DB_SUCCESS;

  if (big_rec) {
    /* The page must be valid as MTR may be committed
    during LOB insertion. */
    finish();
    err = storeExt(big_rec, offsets);
  }

  return err;
}

/** Insert a record in the page.
@param[in]	rec		record
@param[in]	offsets		record offsets */
void PageBulk::insert(const rec_t *rec, ulint *offsets) {
  ulint rec_size;

  ut_ad(m_heap != nullptr);

  rec_size = rec_offs_size(offsets);

#ifdef UNIV_DEBUG
  /* Check whether records are in order. */
  if (!page_rec_is_infimum(m_cur_rec)) {
    rec_t *old_rec = m_cur_rec;
    ulint *old_offsets =
        rec_get_offsets(old_rec, m_index, nullptr, ULINT_UNDEFINED, &m_heap);

    ut_ad(cmp_rec_rec(rec, old_rec, offsets, old_offsets, m_index,
                      page_is_spatial_non_leaf(old_rec, m_index)) > 0 ||
          (m_index->is_multi_value() &&
           cmp_rec_rec(rec, old_rec, offsets, old_offsets, m_index,
                       page_is_spatial_non_leaf(old_rec, m_index)) >= 0));
  }

  m_total_data += rec_size;
#endif /* UNIV_DEBUG */

  /* 0. Mark space for record as used (checked e.g. in page_rec_set_next). */
  page_header_set_ptr(m_page, nullptr, PAGE_HEAP_TOP, m_heap_top + rec_size);

  /* 1. Copy the record to page. */
  rec_t *insert_rec = rec_copy(m_heap_top, rec, offsets);
  rec_offs_make_valid(insert_rec, m_index, offsets);

  /* 2. Insert the record in the linked list. */
  rec_t *next_rec = page_rec_get_next(m_cur_rec);

  page_rec_set_next(insert_rec, next_rec);
  page_rec_set_next(m_cur_rec, insert_rec);

  /* 3. Set the n_owned field in the inserted record to zero,
  and set the heap_no field. */
  if (m_is_comp) {
    rec_set_n_owned_new(insert_rec, nullptr, 0);
    rec_set_heap_no_new(insert_rec, PAGE_HEAP_NO_USER_LOW + m_rec_no);
  } else {
    rec_set_n_owned_old(insert_rec, 0);
    rec_set_heap_no_old(insert_rec, PAGE_HEAP_NO_USER_LOW + m_rec_no);
  }

  /* 4. Set member variables. */
  ulint slot_size = page_dir_calc_reserved_space(m_rec_no + 1) -
                    page_dir_calc_reserved_space(m_rec_no);

  ut_ad(m_free_space >= rec_size + slot_size);
  ut_ad(m_heap_top + rec_size < m_page + UNIV_PAGE_SIZE);

  m_free_space -= rec_size + slot_size;
  m_heap_top += rec_size;
  m_rec_no += 1;
  m_cur_rec = insert_rec;

  m_modified = true;
}

/** Mark end of insertion to the page. Scan records to set page dirs,
and set page header members. The scan is incremental (slots and records
which assignment could be "finalized" are not checked again. Check the
m_slotted_rec_no usage, note it could be reset in some cases like
during split.
Note: we refer to page_copy_rec_list_end_to_created_page. */
void PageBulk::finish() {
  ut_ad(!dict_index_is_spatial(m_index));

  if (!m_modified) {
    return;
  }

  ut_ad(m_total_data + page_dir_calc_reserved_space(m_rec_no) <=
        page_get_free_space_of_empty(m_is_comp));

  ulint n_rec_to_assign = m_rec_no - m_slotted_rec_no;

  /* Fill slots for non-supremum records if possible.
   * Slot for supremum record could store up to
   * PAGE_DIR_SLOT_MAX_N_OWNED-1 records. */
  while (n_rec_to_assign >= PAGE_DIR_SLOT_MAX_N_OWNED) {
    static constexpr ulint RECORDS_PER_SLOT =
        (PAGE_DIR_SLOT_MAX_N_OWNED + 1) / 2;

    for (ulint i = 0; i < RECORDS_PER_SLOT; ++i) {
      m_last_slotted_rec = page_rec_get_next(m_last_slotted_rec);
    }
    m_slotted_rec_no += RECORDS_PER_SLOT;

    /* Reserve next slot (must be done before slot is used). */
    auto n_slots = page_dir_get_n_slots(m_page);
    page_dir_set_n_slots(m_page, nullptr, n_slots + 1);

    /* Fill the slot data. */
    auto slot = page_dir_get_nth_slot(m_page, n_slots - 1);
    page_dir_slot_set_rec(slot, m_last_slotted_rec);
    page_dir_slot_set_n_owned(slot, nullptr, RECORDS_PER_SLOT);

    n_rec_to_assign -= RECORDS_PER_SLOT;
  }

  /* Assign remaining records to slot with supremum record. */
  auto n_slots = page_dir_get_n_slots(m_page);
  auto slot = page_dir_get_nth_slot(m_page, n_slots - 1);
  auto sup_rec = page_get_supremum_rec(m_page);

  page_dir_slot_set_rec(slot, sup_rec);
  page_dir_slot_set_n_owned(slot, nullptr, n_rec_to_assign + 1);

  page_header_set_ptr(m_page, nullptr, PAGE_HEAP_TOP, m_heap_top);
  page_dir_set_n_heap(m_page, nullptr, PAGE_HEAP_NO_USER_LOW + m_rec_no);
  page_header_set_field(m_page, nullptr, PAGE_N_RECS, m_rec_no);

  page_header_set_ptr(m_page, nullptr, PAGE_LAST_INSERT, m_cur_rec);
  page_header_set_field(m_page, nullptr, PAGE_DIRECTION, PAGE_RIGHT);
  page_header_set_field(m_page, nullptr, PAGE_N_DIRECTION, 0);

  m_modified = false;
}

/** Commit inserts done to the page
@param[in]	success		Flag whether all inserts succeed. */
void PageBulk::commit(bool success) {
  /* It is assumed that finish() was called before commit */
  ut_ad(!m_modified);
  ut_ad(page_validate(m_page, m_index));

  if (success) {
    ut_ad(m_rec_no > 0);

    /* Set no free space left and no buffered changes in ibuf. */
    if (!m_index->is_clustered() && !m_index->table->is_temporary() &&
        page_is_leaf(m_page)) {
      ibuf_set_bitmap_for_bulk_load(m_block, innobase_fill_factor == 100);
    }
  }

  mtr_commit(m_mtr);
}

/** Compress a page of compressed table
@return	true	compress successfully or no need to compress
@return	false	compress failed. */
bool PageBulk::compress() {
  ut_ad(!m_modified);
  ut_ad(m_page_zip != nullptr);

  return (
      page_zip_compress(m_page_zip, m_page, m_index, page_zip_level, m_mtr));
}

/** Get node pointer
@return node pointer */
dtuple_t *PageBulk::getNodePtr() {
  /* Create node pointer */
  rec_t *first_rec = page_rec_get_next(page_get_infimum_rec(m_page));
  ut_a(page_rec_is_user_rec(first_rec));
  dtuple_t *node_ptr =
      dict_index_build_node_ptr(m_index, first_rec, m_page_no, m_heap, m_level);

  return (node_ptr);
}

/** Split the page records between this and given bulk.
 * @param new_page_bulk  The new bulk to store split records. */
void PageBulk::split(PageBulk &new_page_bulk) {
  auto split_point = getSplitRec();

  new_page_bulk.copyRecords(split_point.m_rec);
  splitTrim(split_point);

  ut_ad(new_page_bulk.m_modified);
  ut_ad(m_modified);
}

/** Get page split point. We split a page in half when compression
fails, and the split record and all following records should be copied
to the new page.
@return split record descriptor */
PageBulk::SplitPoint PageBulk::getSplitRec() {
  ut_ad(m_page_zip != nullptr);
  ut_ad(m_rec_no >= 2);

  ut_ad(page_get_free_space_of_empty(m_is_comp) > m_free_space);

  ulint total_used_size =
      page_get_free_space_of_empty(m_is_comp) - m_free_space;

  ulint total_recs_size = 0;
  ulint n_recs = 0;
  ulint *offsets = nullptr;

  rec_t *rec = page_get_infimum_rec(m_page);
  do {
    rec = page_rec_get_next(rec);
    ut_ad(page_rec_is_user_rec(rec));

    offsets =
        rec_get_offsets(rec, m_index, offsets, ULINT_UNDEFINED, &(m_heap));
    total_recs_size += rec_offs_size(offsets);
    n_recs++;
  } while (total_recs_size + page_dir_calc_reserved_space(n_recs) <
           total_used_size / 2);

  /* Keep at least one record on left page */
  if (page_rec_is_infimum(page_rec_get_prev(rec))) {
    rec = page_rec_get_next(rec);
    ut_ad(page_rec_is_user_rec(rec));
  } else {
    /* rec is to be moved, and this is used as number of records
     * before split */
    n_recs--;
  }

  return (SplitPoint{rec, n_recs});
}

/** Copy all records from page.
@param[in]  src_page  Page with records to copy. */
void PageBulk::copyAll(const page_t *src_page) {
  auto inf_rec = page_get_infimum_rec(src_page);
  auto first_rec = page_rec_get_next_const(inf_rec);

  ut_ad(page_rec_is_user_rec(first_rec));

  copyRecords(first_rec);

  ut_ad(m_modified);
}

/** Copy given and all following records.
@param[in]  first_rec  first record to copy */
void PageBulk::copyRecords(const rec_t *first_rec) {
  const rec_t *rec = first_rec;
  ulint *offsets = nullptr;

  ut_ad(m_rec_no == 0);
  ut_ad(page_rec_is_user_rec(rec));

  do {
    offsets =
        rec_get_offsets(rec, m_index, offsets, ULINT_UNDEFINED, &(m_heap));

    insert(rec, offsets);

    rec = page_rec_get_next_const(rec);
  } while (!page_rec_is_supremum(rec));

  ut_ad(m_rec_no > 0);
}

/** Remove all records after split rec including itself.
@param[in]  split_point  split point descriptor */
void PageBulk::splitTrim(const SplitPoint &split_point) {
  /* Suppose before copyOut, we have 5 records on the page:
  infimum->r1->r2->r3->r4->r5->supremum, and r3 is the split rec.

  after copyOut, we have 2 records on the page:
  infimum->r1->r2->supremum. slot adjustment is not done. */

  /* Set number of user records. */
  ulint new_rec_no = split_point.m_n_rec_before;
  ut_ad(new_rec_no > 0);

  /* Set last record's next in page */
  rec_t *new_last_user_rec = page_rec_get_prev(split_point.m_rec);
  page_rec_set_next(new_last_user_rec, page_get_supremum_rec(m_page));

  /* Set related members */
  auto old_heap_top = m_heap_top;

  ulint *offsets = nullptr;
  offsets = rec_get_offsets(new_last_user_rec, m_index, offsets,
                            ULINT_UNDEFINED, &(m_heap));
  m_heap_top = rec_get_end(new_last_user_rec, offsets);

  m_free_space +=
      (old_heap_top - m_heap_top) + (page_dir_calc_reserved_space(m_rec_no) -
                                     page_dir_calc_reserved_space(new_rec_no));
  ut_ad(m_free_space > 0);

  m_cur_rec = new_last_user_rec;
  m_rec_no = new_rec_no;

#ifdef UNIV_DEBUG
  m_total_data -= old_heap_top - m_heap_top;
#endif /* UNIV_DEBUG */

  /* Invalidate all slots except infimum. */
  ulint n_slots = page_dir_get_n_slots(m_page);
  for (ulint slot_idx = 1; slot_idx < n_slots; ++slot_idx) {
    auto slot = page_dir_get_nth_slot(m_page, slot_idx);
    page_dir_slot_set_n_owned(slot, nullptr, 0);
  }
  page_dir_set_n_slots(m_page, nullptr, 2);

  /* No records assigned to slots. */
  m_last_slotted_rec = page_get_infimum_rec(m_page);
  m_slotted_rec_no = 0;

  m_modified = true;
}

/** Set next page
@param[in]	next_page_no	next page no */
void PageBulk::setNext(page_no_t next_page_no) {
  btr_page_set_next(m_page, nullptr, next_page_no, m_mtr);
}

/** Set previous page
@param[in]	prev_page_no	previous page no */
void PageBulk::setPrev(page_no_t prev_page_no) {
  btr_page_set_prev(m_page, nullptr, prev_page_no, m_mtr);
}

/** Check if required space is available in the page for the rec to be inserted.
We check fill factor & padding here.
@param[in]	rec_size	required length
@return true	if space is available */
bool PageBulk::isSpaceAvailable(ulint rec_size) const {
  ulint slot_size = page_dir_calc_reserved_space(m_rec_no + 1) -
                    page_dir_calc_reserved_space(m_rec_no);

  ulint required_space = rec_size + slot_size;

  if (required_space > m_free_space) {
    ut_ad(m_rec_no > 0);
    return (false);
  }

  /* Fillfactor & Padding apply to both leaf and non-leaf pages.
  Note: we keep at least 2 records in a page to avoid B-tree level
  growing too high. */
  if (m_rec_no >= 2 && ((m_page_zip == nullptr &&
                         m_free_space - required_space < m_reserved_space) ||
                        (m_page_zip != nullptr &&
                         m_free_space - required_space < m_padding_space))) {
    return (false);
  }

  return (true);
}

/** Check whether the record needs to be stored externally.
@return false if the entire record can be stored locally on the page */
bool PageBulk::needExt(const dtuple_t *tuple, ulint rec_size) const {
  return (page_zip_rec_needs_ext(
      rec_size, m_is_comp, dtuple_get_n_fields(tuple), m_block->page.size));
}

/** Store external record
Since the record is not logged yet, so we don't log update to the record.
the blob data is logged first, then the record is logged in bulk mode.
@param[in]	big_rec		external record
@param[in]	offsets		record offsets
@return	error code */
dberr_t PageBulk::storeExt(const big_rec_t *big_rec, ulint *offsets) {
  ut_ad(m_index->is_clustered());

  /* Note: not all fields are initialized in btr_pcur. */
  btr_pcur_t btr_pcur;
  btr_pcur.m_pos_state = BTR_PCUR_IS_POSITIONED;
  btr_pcur.m_latch_mode = BTR_MODIFY_LEAF;
  btr_pcur.m_btr_cur.index = m_index;

  page_cur_t *page_cur = &btr_pcur.m_btr_cur.page_cur;
  page_cur->index = m_index;
  page_cur->rec = m_cur_rec;
  page_cur->offsets = offsets;
  page_cur->block = m_block;

  dberr_t err = lob::btr_store_big_rec_extern_fields(
      nullptr, &btr_pcur, nullptr, offsets, big_rec, m_mtr,
      lob::OPCODE_INSERT_BULK);

  ut_ad(page_offset(m_cur_rec) == page_offset(page_cur->rec));

  /* Reset m_block and m_cur_rec from page cursor, because
  block may be changed during blob insert. */
  m_block = page_cur->block;
  m_cur_rec = page_cur->rec;
  m_page = buf_block_get_frame(m_block);

  return (err);
}

/** Release block by committing mtr
Note: log_free_check requires holding no lock/latch in current thread. */
void PageBulk::release() {
  /* Make sure page is valid before it is released. */
  if (m_modified) {
    finish();
    ut_ad(!m_modified);
  }
  ut_ad(page_validate(m_page, m_index));

  ut_ad(!dict_index_is_spatial(m_index));

  /* We fix the block because we will re-pin it soon. */
  buf_block_buf_fix_inc(m_block, __FILE__, __LINE__);

  /* No other threads can modify this block. */
  m_modify_clock = buf_block_get_modify_clock(m_block);

  mtr_commit(m_mtr);
}

/** Start mtr and latch the block */
void PageBulk::latch() {
  mtr_start(m_mtr);

  if (!dict_index_is_online_ddl(m_index)) {
    mtr_x_lock(dict_index_get_lock(m_index), m_mtr);
  }

  mtr_set_log_mode(m_mtr, MTR_LOG_NO_REDO);
  mtr_set_flush_observer(m_mtr, m_flush_observer);

  /* TODO: need a simple and wait version of buf_page_optimistic_get. */
  auto ret =
      buf_page_optimistic_get(RW_X_LATCH, m_block, m_modify_clock,
                              Page_fetch::NORMAL, __FILE__, __LINE__, m_mtr);
  /* In case the block is S-latched by page_cleaner. */
  if (!ret) {
    page_id_t page_id(dict_index_get_space(m_index), m_page_no);
    page_size_t page_size(dict_table_page_size(m_index->table));

    m_block =
        buf_page_get_gen(page_id, page_size, RW_X_LATCH, m_block,
                         Page_fetch::IF_IN_POOL, __FILE__, __LINE__, m_mtr);
    ut_ad(m_block != nullptr);
  }

  buf_block_buf_fix_dec(m_block);

  ut_ad(m_cur_rec > m_page && m_cur_rec < m_heap_top);
}

#ifdef UNIV_DEBUG
/* Check if an index is locked */
bool PageBulk::isIndexXLocked() {
  return (dict_index_is_online_ddl(m_index) &&
          mtr_memo_contains_flagged(m_mtr, dict_index_get_lock(m_index),
                                    MTR_MEMO_X_LOCK | MTR_MEMO_SX_LOCK));
}
#endif  // UNIV_DEBUG

/** Split a page
@param[in]	page_bulk	page to split
@param[in]	next_page_bulk	next page
@return	error code */
dberr_t BtrBulk::pageSplit(PageBulk *page_bulk, PageBulk *next_page_bulk) {
  ut_ad(page_bulk->isTableCompressed());

  /* 1. Check if we have only one user record on the page. */
  if (page_bulk->getRecNo() <= 1) {
    return (DB_TOO_BIG_RECORD);
  }

  /* 2. create a new page. */
  PageBulk new_page_bulk(m_index, m_trx_id, FIL_NULL, page_bulk->getLevel(),
                         m_flush_observer);
  dberr_t err = new_page_bulk.init();
  if (err != DB_SUCCESS) {
    return (err);
  }

  /* 3. copy the upper half to new page. */
  page_bulk->split(new_page_bulk);

  /* 4. finish page bulk modifications. */
  page_bulk->finish();
  new_page_bulk.finish();

  /* 5. commit the split page. */
  err = pageCommit(page_bulk, &new_page_bulk, true);
  if (err != DB_SUCCESS) {
    pageAbort(&new_page_bulk);
    return (err);
  }

  /* 6. commit the new page. */
  err = pageCommit(&new_page_bulk, next_page_bulk, true);
  if (err != DB_SUCCESS) {
    pageAbort(&new_page_bulk);
    return (err);
  }

  return (err);
}

/** Commit(finish) a page. We set next/prev page no, compress a page of
compressed table and split the page if compression fails, insert a node
pointer to father page if needed, and commit mini-transaction.
@param[in]	page_bulk	page to commit
@param[in]	next_page_bulk	next page
@param[in]	insert_father	false when page_bulk is a root page and
                                true when it's a non-root page
@return	error code */
dberr_t BtrBulk::pageCommit(PageBulk *page_bulk, PageBulk *next_page_bulk,
                            bool insert_father) {
  /* Set page links */
  if (next_page_bulk != nullptr) {
    ut_ad(page_bulk->getLevel() == next_page_bulk->getLevel());

    page_bulk->setNext(next_page_bulk->getPageNo());
    next_page_bulk->setPrev(page_bulk->getPageNo());
  } else {
    /** Suppose a page is released and latched again, we need to
    mark it modified in mini-transaction.  */
    page_bulk->setNext(FIL_NULL);
  }

  /* Assert that no locks are held during bulk load operation
  in case of a online ddl operation. Insert thread acquires index->lock
  to check the online status of index. During bulk load index,
  there are no concurrent insert or reads and hence, there is no
  need to acquire a lock in that case. */
  ut_ad(!page_bulk->isIndexXLocked());

  DBUG_EXECUTE_IF("innodb_bulk_load_sleep", os_thread_sleep(1000000););

  /* Compress page if it's a compressed table. */
  if (page_bulk->isTableCompressed() && !page_bulk->compress()) {
    return (pageSplit(page_bulk, next_page_bulk));
  }

  /* Insert node pointer to father page. */
  if (insert_father) {
    dtuple_t *node_ptr = page_bulk->getNodePtr();
    dberr_t err = insert(node_ptr, page_bulk->getLevel() + 1);

    if (err != DB_SUCCESS) {
      return (err);
    }
  }

  /* Commit mtr. */
  page_bulk->commit(true);

  return (DB_SUCCESS);
}

/** Log free check */
void BtrBulk::logFreeCheck() {
  if (log_needs_free_check()) {
    release();

    log_free_check();

    latch();
  }
}

/** Constructor
@param[in]  index   B-tree index
@param[in]  trx_id    transaction id
@param[in]  observer  flush observer */
BtrBulk::BtrBulk(dict_index_t *index, trx_id_t trx_id, FlushObserver *observer)
    : m_index(index),
      m_trx_id(trx_id),
      m_root_level(0),
      m_flush_observer(observer),
      m_page_bulks(nullptr) {
  ut_ad(m_flush_observer != nullptr);
#ifdef UNIV_DEBUG
  fil_space_inc_redo_skipped_count(m_index->space);
  m_index_online = m_index->online_status;
#endif /* UNIV_DEBUG */
}

/** Destructor */
BtrBulk::~BtrBulk() {
  if (m_page_bulks) {
    UT_DELETE(m_page_bulks);
  }

#ifdef UNIV_DEBUG
  fil_space_dec_redo_skipped_count(m_index->space);
#endif /* UNIV_DEBUG */
}

/** Initialization
@note Must be called right after constructor. */
dberr_t BtrBulk::init() {
  ut_ad(m_page_bulks == nullptr);

  m_page_bulks = UT_NEW_NOKEY(page_bulk_vector());
  if (m_page_bulks == nullptr) {
    return (DB_OUT_OF_MEMORY);
  }

  return (DB_SUCCESS);
}

/** Release all latches */
void BtrBulk::release() {
  ut_ad(m_page_bulks);
  ut_ad(m_root_level + 1 == m_page_bulks->size());

  for (ulint level = 0; level <= m_root_level; level++) {
    PageBulk *page_bulk = m_page_bulks->at(level);

    page_bulk->release();
  }
}

/** Re-latch all latches */
void BtrBulk::latch() {
  ut_ad(m_page_bulks);
  ut_ad(m_root_level + 1 == m_page_bulks->size());

  for (ulint level = 0; level <= m_root_level; level++) {
    PageBulk *page_bulk = m_page_bulks->at(level);
    page_bulk->latch();
  }
}

/** Prepare space to insert a tuple.
@param[in,out]  page_bulk   page bulk that will be used to store the record.
                            It may be replaced if there is not enough space
                            to hold the record.
@param[in]  level           B-tree level
@param[in]  rec_size        record size
@return error code */
dberr_t BtrBulk::prepareSpace(PageBulk *&page_bulk, ulint level,
                              ulint rec_size) {
  if (page_bulk->isSpaceAvailable(rec_size)) {
    return (DB_SUCCESS);
  }

  /* Finish page modifications. */
  page_bulk->finish();

  DBUG_EXECUTE_IF("ib_btr_bulk_prepare_space_error",
                  { return (DB_OUT_OF_MEMORY); });

  /* Create a sibling page_bulk. */
  PageBulk *sibling_page_bulk = UT_NEW_NOKEY(
      PageBulk(m_index, m_trx_id, FIL_NULL, level, m_flush_observer));
  if (sibling_page_bulk == nullptr) {
    return (DB_OUT_OF_MEMORY);
  }

  auto init_err = sibling_page_bulk->init();
  if (init_err != DB_SUCCESS) {
    UT_DELETE(sibling_page_bulk);
    return (init_err);
  }

  /* Commit page bulk. */
  auto commit_err = pageCommit(page_bulk, sibling_page_bulk, true);
  if (commit_err != DB_SUCCESS) {
    pageAbort(sibling_page_bulk);
    UT_DELETE(sibling_page_bulk);
    return (commit_err);
  }

  /* Set new page bulk to page_bulks. */
  ut_ad(sibling_page_bulk->getLevel() <= m_root_level);
  m_page_bulks->at(level) = sibling_page_bulk;

  UT_DELETE(page_bulk);
  page_bulk = sibling_page_bulk;

  /* Important: log_free_check whether we need a checkpoint. */
  if (page_is_leaf(sibling_page_bulk->getPage())) {
    /* Check whether trx is interrupted */
    if (m_flush_observer->check_interrupted()) {
      return (DB_INTERRUPTED);
    }

    /* Wake up page cleaner to flush dirty pages. */
    srv_inc_activity_count();
    os_event_set(buf_flush_event);

    logFreeCheck();
  }

  return (DB_SUCCESS);
}

/** Insert a tuple to a page.
@param[in]  page_bulk   page bulk object
@param[in]  tuple       tuple to insert
@param[in]  big_rec     big record vector, could be nullptr if there is no
                        data to be stored externally.
@param[in]  rec_size    record size
@return error code */
dberr_t BtrBulk::insert(PageBulk *page_bulk, dtuple_t *tuple,
                        big_rec_t *big_rec, ulint rec_size) {
  dberr_t err = DB_SUCCESS;

  if (big_rec != nullptr) {
    ut_ad(m_index->is_clustered());
    ut_ad(page_bulk->getLevel() == 0);
    ut_ad(page_bulk == m_page_bulks->at(0));

    /* Release all latched but leaf node. */
    for (ulint level = 1; level <= m_root_level; level++) {
      PageBulk *level_page_bulk = m_page_bulks->at(level);

      level_page_bulk->release();
    }
  }

  err = page_bulk->insert(tuple, big_rec, rec_size);

  if (big_rec != nullptr) {
    /* Restore latches */
    for (ulint level = 1; level <= m_root_level; level++) {
      PageBulk *level_page_bulk = m_page_bulks->at(level);
      level_page_bulk->latch();
    }
  }

  return (err);
}

/** Insert a tuple to page in a level
@param[in]	tuple	tuple to insert
@param[in]	level	B-tree level
@return error code */
dberr_t BtrBulk::insert(dtuple_t *tuple, ulint level) {
  bool is_left_most = false;
  dberr_t err = DB_SUCCESS;

  ut_ad(m_page_bulks != nullptr);

  /* Check if we need to create a PageBulk for the level. */
  if (level + 1 > m_page_bulks->size()) {
    PageBulk *new_page_bulk = UT_NEW_NOKEY(
        PageBulk(m_index, m_trx_id, FIL_NULL, level, m_flush_observer));
    if (new_page_bulk == nullptr) {
      return (DB_OUT_OF_MEMORY);
    }

    err = new_page_bulk->init();
    if (err != DB_SUCCESS) {
      return (err);
    }

    DEBUG_SYNC_C("bulk_load_insert");
    m_page_bulks->push_back(new_page_bulk);
    ut_ad(level + 1 == m_page_bulks->size());
    m_root_level = level;

    is_left_most = true;
  }

  ut_ad(m_page_bulks->size() > level);

  PageBulk *page_bulk = m_page_bulks->at(level);

  if (is_left_most && level > 0 && page_bulk->getRecNo() == 0) {
    /* The node pointer must be marked as the predefined minimum
    record,	as there is no lower alphabetical limit to records in
    the leftmost node of a level: */
    dtuple_set_info_bits(tuple,
                         dtuple_get_info_bits(tuple) | REC_INFO_MIN_REC_FLAG);
  }

  ulint rec_size = rec_get_converted_size(m_index, tuple);
  big_rec_t *big_rec = nullptr;

  if (page_bulk->needExt(tuple, rec_size)) {
    /* The record is so big that we have to store some fields
    externally on separate database pages */
<<<<<<< HEAD
    big_rec = dtuple_convert_big_rec(m_index, nullptr, tuple, &n_ext);
=======
    big_rec = dtuple_convert_big_rec(m_index, 0, tuple);
>>>>>>> 4188502f
    if (big_rec == nullptr) {
      return (DB_TOO_BIG_RECORD);
    }

    rec_size = rec_get_converted_size(m_index, tuple);
  }

  if (page_bulk->isTableCompressed() && page_zip_is_too_big(m_index, tuple)) {
    err = DB_TOO_BIG_RECORD;
    goto func_exit;
  }

  err = prepareSpace(page_bulk, level, rec_size);
  if (err != DB_SUCCESS) {
    goto func_exit;
  }

  DBUG_EXECUTE_IF("ib_btr_bulk_insert_inject_error", {
    static int rec_cnt = 0;
    if (++rec_cnt == 10) {
      err = DB_TOO_BIG_RECORD;
      rec_cnt = 0;
      goto func_exit;
    }
  });

  err = insert(page_bulk, tuple, big_rec, rec_size);

func_exit:
  if (big_rec != nullptr) {
    dtuple_convert_back_big_rec(tuple, big_rec);
  }

  return (err);
}

dberr_t BtrBulk::finishAllPageBulks(dberr_t err, page_no_t &last_page_no) {
  ut_ad(m_root_level + 1 == m_page_bulks->size());

  last_page_no = FIL_NULL;

  /* Finish all page bulks */
  for (ulint level = 0; level <= m_root_level; level++) {
    PageBulk *page_bulk = m_page_bulks->at(level);

    page_bulk->finish();

    last_page_no = page_bulk->getPageNo();

    if (err == DB_SUCCESS) {
      err = pageCommit(page_bulk, nullptr, level != m_root_level);
    }

    if (err != DB_SUCCESS) {
      pageAbort(page_bulk);
    }

    UT_DELETE(page_bulk);
  }

  return (err);
}

/** Btree bulk load finish. We commit the last page in each level
and copy the last page in top level to the root page of the index
if no error occurs.
@param[in]	err	whether bulk load was successful until now
@return error code  */
dberr_t BtrBulk::finish(dberr_t err) {
  ut_ad(m_page_bulks);
  ut_ad(!m_index->table->is_temporary());

#ifdef UNIV_DEBUG
  /* Assert that the index online status has not changed */
  ut_ad(m_index->online_status == m_index_online);
#endif  // UNIV_DEBUG

  page_no_t last_page_no = FIL_NULL;

  if (m_page_bulks->size() == 0) {
    /* The table is empty. The root page of the index tree
    is already in a consistent state. No need to flush. */
    return (err);
  }

  err = finishAllPageBulks(err, last_page_no);

  if (err == DB_SUCCESS) {
    ut_ad(last_page_no != FIL_NULL);

    page_id_t last_page_id(dict_index_get_space(m_index), last_page_no);
    page_size_t page_size(dict_table_page_size(m_index->table));
    page_no_t root_page_no = dict_index_get_page(m_index);
    PageBulk root_page_bulk(m_index, m_trx_id, root_page_no, m_root_level,
                            m_flush_observer);

    mtr_t mtr;
    mtr_start(&mtr);
    mtr_x_lock(dict_index_get_lock(m_index), &mtr);

    buf_block_t *last_block =
        btr_block_get(last_page_id, page_size, RW_X_LATCH, m_index, &mtr);
    page_t *last_page = buf_block_get_frame(last_block);

    /* Copy last page to root page. */
    err = root_page_bulk.init();
    if (err == DB_SUCCESS) {
      root_page_bulk.copyAll(last_page);
      root_page_bulk.finish();

      /* Remove last page. */
      btr_page_free_low(m_index, last_block, m_root_level, &mtr);

      /* Do not flush the last page. */
      last_block->page.flush_observer = nullptr;

      mtr_commit(&mtr);

      err = pageCommit(&root_page_bulk, nullptr, false);
      ut_ad(err == DB_SUCCESS);
    } else {
      mtr_commit(&mtr);
    }
  }

#ifdef UNIV_DEBUG
  dict_sync_check check(true);

  ut_ad(!sync_check_iterate(check));
#endif /* UNIV_DEBUG */

  ut_ad(err != DB_SUCCESS || btr_validate_index(m_index, nullptr, false));
  return (err);
}<|MERGE_RESOLUTION|>--- conflicted
+++ resolved
@@ -970,11 +970,7 @@
   if (page_bulk->needExt(tuple, rec_size)) {
     /* The record is so big that we have to store some fields
     externally on separate database pages */
-<<<<<<< HEAD
-    big_rec = dtuple_convert_big_rec(m_index, nullptr, tuple, &n_ext);
-=======
-    big_rec = dtuple_convert_big_rec(m_index, 0, tuple);
->>>>>>> 4188502f
+    big_rec = dtuple_convert_big_rec(m_index, nullptr, tuple);
     if (big_rec == nullptr) {
       return (DB_TOO_BIG_RECORD);
     }
