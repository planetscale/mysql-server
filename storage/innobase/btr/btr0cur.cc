/*****************************************************************************

Copyright (c) 1994, 2019, Oracle and/or its affiliates. All Rights Reserved.
Copyright (c) 2008, Google Inc.
Copyright (c) 2012, Facebook Inc.

Portions of this file contain modifications contributed and copyrighted by
Google, Inc. Those modifications are gratefully acknowledged and are described
briefly in the InnoDB documentation. The contributions by Google are
incorporated with their permission, and subject to the conditions contained in
the file COPYING.Google.

This program is free software; you can redistribute it and/or modify it under
the terms of the GNU General Public License, version 2.0, as published by the
Free Software Foundation.

This program is also distributed with certain software (including but not
limited to OpenSSL) that is licensed under separate terms, as designated in a
particular file or component or in included license documentation. The authors
of MySQL hereby grant you an additional permission to link the program and
your derivative works with the separately licensed software that they have
included with MySQL.

This program is distributed in the hope that it will be useful, but WITHOUT
ANY WARRANTY; without even the implied warranty of MERCHANTABILITY or FITNESS
FOR A PARTICULAR PURPOSE. See the GNU General Public License, version 2.0,
for more details.

You should have received a copy of the GNU General Public License along with
this program; if not, write to the Free Software Foundation, Inc.,
51 Franklin St, Fifth Floor, Boston, MA 02110-1301  USA

*****************************************************************************/

/** @file btr/btr0cur.cc
 The index tree cursor

 All changes that row operations make to a B-tree or the records
 there must go through this module! Undo log records are written here
 of every modify or insert of a clustered index record.

                         NOTE!!!
 To make sure we do not run out of disk space during a pessimistic
 insert or update, we have to reserve 2 x the height of the index tree
 many pages in the tablespace before we start the operation, because
 if leaf splitting has been started, it is difficult to undo, except
 by crashing the database and doing a roll-forward.

 Created 10/16/1994 Heikki Tuuri
 *******************************************************/

#include "btr0cur.h"

#include <assert.h>

#include "my_dbug.h"

#ifndef UNIV_HOTBACKUP
#include <zlib.h>
#include "btr0btr.h"
#include "btr0sea.h"
#include "buf0lru.h"
#ifdef UNIV_DEBUG
#include "current_thd.h"
#include "debug_sync.h"
#endif /* UNIV_DEBUG */
#include "ibuf0ibuf.h"
#include "lob0lob.h"
#include "lock0lock.h"
#include "mtr0log.h"
#include "row0upd.h"
#endif /* !UNIV_HOTBACKUP */
#include "page0page.h"
#include "page0zip.h"
#ifndef UNIV_HOTBACKUP
#include "que0que.h"
#endif /* !UNIV_HOTBACKUP */
#include "rem0cmp.h"
#include "rem0rec.h"
#include "row0log.h"
#ifndef UNIV_HOTBACKUP
#include "row0purge.h"
#include "row0row.h"
#endif /* !UNIV_HOTBACKUP */
#include "row0upd.h"
#ifndef UNIV_HOTBACKUP
#include "srv0srv.h"
#endif /* !UNIV_HOTBACKUP */
#include "srv0start.h"
#ifndef UNIV_HOTBACKUP
#include "trx0rec.h"
#include "trx0roll.h"
#endif /* !UNIV_HOTBACKUP */

#include <array>

/** Buffered B-tree operation types, introduced as part of delete buffering. */
enum btr_op_t {
  BTR_NO_OP = 0,               /*!< Not buffered */
  BTR_INSERT_OP,               /*!< Insert, do not ignore UNIQUE */
  BTR_INSERT_IGNORE_UNIQUE_OP, /*!< Insert, ignoring UNIQUE */
  BTR_DELETE_OP,               /*!< Purge a delete-marked record */
  BTR_DELMARK_OP               /*!< Mark a record for deletion */
};

/** Modification types for the B-tree operation. Note that the order of
the enum values is important.*/
enum btr_intention_t {
  BTR_INTENTION_DELETE,
  BTR_INTENTION_BOTH,
  BTR_INTENTION_INSERT
};

/** For the index->lock scalability improvement, only possibility of clear
performance regression observed was caused by grown huge history list length.
That is because the exclusive use of index->lock also worked as reserving
free blocks and read IO bandwidth with priority. To avoid huge glowing history
list as same level with previous implementation, prioritizes pessimistic tree
operations by purge as the previous, when it seems to be growing huge.

 Experimentally, the history list length starts to affect to performance
throughput clearly from about 100000. */
#define BTR_CUR_FINE_HISTORY_LENGTH 100000

/** Number of searches down the B-tree in btr_cur_search_to_nth_level(). */
ulint btr_cur_n_non_sea = 0;
/** Number of successful adaptive hash index lookups in
btr_cur_search_to_nth_level(). */
ulint btr_cur_n_sea = 0;
/** Old value of btr_cur_n_non_sea.  Copied by
srv_refresh_innodb_monitor_stats().  Referenced by
srv_printf_innodb_monitor(). */
ulint btr_cur_n_non_sea_old = 0;
/** Old value of btr_cur_n_sea.  Copied by
srv_refresh_innodb_monitor_stats().  Referenced by
srv_printf_innodb_monitor(). */
ulint btr_cur_n_sea_old = 0;

#ifdef UNIV_DEBUG
/* Flag to limit optimistic insert records */
uint btr_cur_limit_optimistic_insert_debug = 0;
#endif /* UNIV_DEBUG */

/** In the optimistic insert, if the insert does not fit, but this much space
can be released by page reorganize, then it is reorganized */
#define BTR_CUR_PAGE_REORGANIZE_LIMIT (UNIV_PAGE_SIZE / 32)

/** Estimated table level stats from sampled value.
@param value sampled stats
@param index index being sampled
@param sample number of sampled rows
@param ext_size external stored data size
@param not_empty table not empty
@return estimated table wide stats from sampled value */
#define BTR_TABLE_STATS_FROM_SAMPLE(value, index, sample, ext_size, not_empty) \
  (((value) * static_cast<int64_t>(index->stat_n_leaf_pages) + (sample)-1 +    \
    (ext_size) + (not_empty)) /                                                \
   ((sample) + (ext_size)))

#ifndef UNIV_HOTBACKUP
/** Adds path information to the cursor for the current page, for which
the binary search has been performed.
@param[in, out] cursor    Cursor positioned on a page.
@param[in] height Height of the page in the tree; 0 means leaf.
@param[in] root_height Root node height in true. */
static void btr_cur_add_path_info(btr_cur_t *cursor, ulint height,
                                  ulint root_height);

/*==================== B-TREE SEARCH =========================*/

/** Latches the leaf page or pages requested.
@param[in]	block		leaf page where the search converged
@param[in]	page_id		page id of the leaf
@param[in]	page_size	page size
@param[in]	latch_mode	BTR_SEARCH_LEAF, ...
@param[in]	cursor		cursor
@param[in]	mtr		mini-transaction
@return	blocks and savepoints which actually latched. */
btr_latch_leaves_t btr_cur_latch_leaves(buf_block_t *block,
                                        const page_id_t &page_id,
                                        const page_size_t &page_size,
                                        ulint latch_mode, btr_cur_t *cursor,
                                        mtr_t *mtr) {
  ulint mode;
  page_no_t left_page_no;
  page_no_t right_page_no;
  buf_block_t *get_block;
  page_t *page = buf_block_get_frame(block);
  bool spatial;
  btr_latch_leaves_t latch_leaves = {{nullptr, nullptr, nullptr}, {0, 0, 0}};

  spatial = dict_index_is_spatial(cursor->index) && cursor->rtr_info;
  ut_ad(buf_page_in_file(&block->page));

  switch (latch_mode) {
    case BTR_SEARCH_LEAF:
    case BTR_MODIFY_LEAF:
    case BTR_SEARCH_TREE:
      if (spatial) {
        cursor->rtr_info->tree_savepoints[RTR_MAX_LEVELS] =
            mtr_set_savepoint(mtr);
      }

      mode = latch_mode == BTR_MODIFY_LEAF ? RW_X_LATCH : RW_S_LATCH;
      latch_leaves.savepoints[1] = mtr_set_savepoint(mtr);
      get_block = btr_block_get(page_id, page_size, mode, cursor->index, mtr);
      latch_leaves.blocks[1] = get_block;
#ifdef UNIV_BTR_DEBUG
      ut_a(page_is_comp(get_block->frame) == page_is_comp(page));
#endif /* UNIV_BTR_DEBUG */
      if (spatial) {
        cursor->rtr_info->tree_blocks[RTR_MAX_LEVELS] = get_block;
      }

      return (latch_leaves);
    case BTR_MODIFY_TREE:
      /* It is exclusive for other operations which calls
      btr_page_set_prev() */
      ut_ad(mtr_memo_contains_flagged(mtr, dict_index_get_lock(cursor->index),
                                      MTR_MEMO_X_LOCK | MTR_MEMO_SX_LOCK) ||
            cursor->index->table->is_intrinsic());
      /* x-latch also siblings from left to right */
      left_page_no = btr_page_get_prev(page, mtr);

      if (left_page_no != FIL_NULL) {
        if (spatial) {
          cursor->rtr_info->tree_savepoints[RTR_MAX_LEVELS] =
              mtr_set_savepoint(mtr);
        }

        latch_leaves.savepoints[0] = mtr_set_savepoint(mtr);
        get_block = btr_block_get(page_id_t(page_id.space(), left_page_no),
                                  page_size, RW_X_LATCH, cursor->index, mtr);
        latch_leaves.blocks[0] = get_block;

        if (spatial) {
          cursor->rtr_info->tree_blocks[RTR_MAX_LEVELS] = get_block;
        }
      }

      if (spatial) {
        cursor->rtr_info->tree_savepoints[RTR_MAX_LEVELS + 1] =
            mtr_set_savepoint(mtr);
      }

      latch_leaves.savepoints[1] = mtr_set_savepoint(mtr);
      get_block =
          btr_block_get(page_id, page_size, RW_X_LATCH, cursor->index, mtr);
      latch_leaves.blocks[1] = get_block;

#ifdef UNIV_BTR_DEBUG
      /* Sanity check only after both the blocks are latched. */
      if (latch_leaves.blocks[0] != nullptr) {
        ut_a(page_is_comp(latch_leaves.blocks[0]->frame) == page_is_comp(page));
        ut_a(btr_page_get_next(latch_leaves.blocks[0]->frame, mtr) ==
             page_get_page_no(page));
      }
      ut_a(page_is_comp(get_block->frame) == page_is_comp(page));
#endif /* UNIV_BTR_DEBUG */

      if (spatial) {
        cursor->rtr_info->tree_blocks[RTR_MAX_LEVELS + 1] = get_block;
      }

      right_page_no = btr_page_get_next(page, mtr);

      if (right_page_no != FIL_NULL) {
        if (spatial) {
          cursor->rtr_info->tree_savepoints[RTR_MAX_LEVELS + 2] =
              mtr_set_savepoint(mtr);
        }
        latch_leaves.savepoints[2] = mtr_set_savepoint(mtr);
        get_block = btr_block_get(page_id_t(page_id.space(), right_page_no),
                                  page_size, RW_X_LATCH, cursor->index, mtr);
        latch_leaves.blocks[2] = get_block;
#ifdef UNIV_BTR_DEBUG
        ut_a(page_is_comp(get_block->frame) == page_is_comp(page));
        ut_a(btr_page_get_prev(get_block->frame, mtr) ==
             page_get_page_no(page));
#endif /* UNIV_BTR_DEBUG */
        if (spatial) {
          cursor->rtr_info->tree_blocks[RTR_MAX_LEVELS + 2] = get_block;
        }
      }

      return (latch_leaves);

    case BTR_SEARCH_PREV:
    case BTR_MODIFY_PREV:
      mode = latch_mode == BTR_SEARCH_PREV ? RW_S_LATCH : RW_X_LATCH;
      /* latch also left sibling */
      rw_lock_s_lock(&block->lock);
      left_page_no = btr_page_get_prev(page, mtr);
      rw_lock_s_unlock(&block->lock);

      if (left_page_no != FIL_NULL) {
        latch_leaves.savepoints[0] = mtr_set_savepoint(mtr);
        get_block = btr_block_get(page_id_t(page_id.space(), left_page_no),
                                  page_size, mode, cursor->index, mtr);
        latch_leaves.blocks[0] = get_block;
        cursor->left_block = get_block;
#ifdef UNIV_BTR_DEBUG
        ut_a(page_is_comp(get_block->frame) == page_is_comp(page));
        ut_a(btr_page_get_next(get_block->frame, mtr) ==
             page_get_page_no(page));
#endif /* UNIV_BTR_DEBUG */
      }

      latch_leaves.savepoints[1] = mtr_set_savepoint(mtr);
      get_block = btr_block_get(page_id, page_size, mode, cursor->index, mtr);
      latch_leaves.blocks[1] = get_block;
#ifdef UNIV_BTR_DEBUG
      ut_a(page_is_comp(get_block->frame) == page_is_comp(page));
#endif /* UNIV_BTR_DEBUG */
      return (latch_leaves);
    case BTR_CONT_MODIFY_TREE:
      ut_ad(dict_index_is_spatial(cursor->index));
      return (latch_leaves);
  }

  ut_error;
}

/** Optimistically latches the leaf page or pages requested.
@param[in]	block		guessed buffer block
@param[in]	modify_clock	modify clock value
@param[in,out]	latch_mode	BTR_SEARCH_LEAF, ...
@param[in,out]	cursor		cursor
@param[in]	file		file name
@param[in]	line		line where called
@param[in]	mtr		mini-transaction
@return true if success */
bool btr_cur_optimistic_latch_leaves(buf_block_t *block,
                                     ib_uint64_t modify_clock,
                                     ulint *latch_mode, btr_cur_t *cursor,
                                     const char *file, ulint line, mtr_t *mtr) {
  ulint mode;
  page_no_t left_page_no;

  switch (*latch_mode) {
    case BTR_SEARCH_LEAF:
    case BTR_MODIFY_LEAF:
      return (buf_page_optimistic_get(*latch_mode, block, modify_clock,
                                      cursor->m_fetch_mode, file, line, mtr));
    case BTR_SEARCH_PREV:
    case BTR_MODIFY_PREV:
      mode = *latch_mode == BTR_SEARCH_PREV ? RW_S_LATCH : RW_X_LATCH;

      buf_page_mutex_enter(block);
      if (buf_block_get_state(block) != BUF_BLOCK_FILE_PAGE) {
        buf_page_mutex_exit(block);
        return (false);
      }
      /* pin the block not to be relocated */
      buf_block_buf_fix_inc(block, file, line);
      buf_page_mutex_exit(block);

      rw_lock_s_lock(&block->lock);
      if (block->modify_clock != modify_clock) {
        rw_lock_s_unlock(&block->lock);

        goto unpin_failed;
      }
      left_page_no = btr_page_get_prev(buf_block_get_frame(block), mtr);
      rw_lock_s_unlock(&block->lock);

      if (left_page_no != FIL_NULL) {
        const page_id_t page_id(dict_index_get_space(cursor->index),
                                left_page_no);

        cursor->left_block =
            btr_block_get(page_id, dict_table_page_size(cursor->index->table),
                          mode, cursor->index, mtr);
      } else {
        cursor->left_block = nullptr;
      }

      if (buf_page_optimistic_get(mode, block, modify_clock,
                                  cursor->m_fetch_mode, file, line, mtr)) {
        if (btr_page_get_prev(buf_block_get_frame(block), mtr) ==
            left_page_no) {
          /* adjust buf_fix_count */
          buf_page_mutex_enter(block);
          buf_block_buf_fix_dec(block);
          buf_page_mutex_exit(block);

          *latch_mode = mode;
          return (true);
        } else {
          /* release the block */
          btr_leaf_page_release(block, mode, mtr);
        }
      }

      /* release the left block */
      if (cursor->left_block != nullptr) {
        btr_leaf_page_release(cursor->left_block, mode, mtr);
      }
    unpin_failed:
      /* unpin the block */
      buf_page_mutex_enter(block);
      buf_block_buf_fix_dec(block);
      buf_page_mutex_exit(block);

      return (false);

    default:
      ut_error;
  }
}

/**
Gets intention in btr_intention_t from latch_mode, and cleares the intention
at the latch_mode.
@param latch_mode	in/out: pointer to latch_mode
@return intention for latching tree */
static btr_intention_t btr_cur_get_and_clear_intention(ulint *latch_mode) {
  btr_intention_t intention;

  switch (*latch_mode & (BTR_LATCH_FOR_INSERT | BTR_LATCH_FOR_DELETE)) {
    case BTR_LATCH_FOR_INSERT:
      intention = BTR_INTENTION_INSERT;
      break;
    case BTR_LATCH_FOR_DELETE:
      intention = BTR_INTENTION_DELETE;
      break;
    default:
      /* both or unknown */
      intention = BTR_INTENTION_BOTH;
  }
  *latch_mode &= ~(BTR_LATCH_FOR_INSERT | BTR_LATCH_FOR_DELETE);

  return (intention);
}

/**
Gets the desired latch type for the root leaf (root page is root leaf)
at the latch mode.
@param latch_mode	in: BTR_SEARCH_LEAF, ...
@return latch type */
static rw_lock_type_t btr_cur_latch_for_root_leaf(ulint latch_mode) {
  switch (latch_mode) {
    case BTR_SEARCH_LEAF:
    case BTR_SEARCH_TREE:
    case BTR_SEARCH_PREV:
      return (RW_S_LATCH);
    case BTR_MODIFY_LEAF:
    case BTR_MODIFY_TREE:
    case BTR_MODIFY_PREV:
      return (RW_X_LATCH);
    case BTR_CONT_MODIFY_TREE:
    case BTR_CONT_SEARCH_TREE:
      /* A root page should be latched already,
      and don't need to be latched here.
      fall through (RW_NO_LATCH) */
    case BTR_NO_LATCHES:
      return (RW_NO_LATCH);
  }

  ut_error;
}

/** Detects whether the modifying record might need a modifying tree structure.
@param[in]	index		index
@param[in]	page		page
@param[in]	lock_intention	lock intention for the tree operation
@param[in]	rec		record (current node_ptr)
@param[in]	rec_size	size of the record or max size of node_ptr
@param[in]	page_size	page size
@param[in]	mtr		mtr
@return true if tree modification is needed */
static bool btr_cur_will_modify_tree(dict_index_t *index, const page_t *page,
                                     btr_intention_t lock_intention,
                                     const rec_t *rec, ulint rec_size,
                                     const page_size_t &page_size, mtr_t *mtr) {
  ut_ad(!page_is_leaf(page));
  ut_ad(mtr_memo_contains_flagged(mtr, dict_index_get_lock(index),
                                  MTR_MEMO_X_LOCK | MTR_MEMO_SX_LOCK) ||
        index->table->is_intrinsic());

  /* Pessimistic delete of the first record causes delete & insert
  of node_ptr at upper level. And a subsequent page shrink is
  possible. It causes delete of node_ptr at the upper level.
  So we should pay attention also to 2nd record not only
  first record and last record. Because if the "delete & insert" are
  done for the different page, the 2nd record become
  first record and following compress might delete the record and causes
  the uppper level node_ptr modification. */

  if (lock_intention <= BTR_INTENTION_BOTH) {
    ulint margin;

    if (lock_intention == BTR_INTENTION_BOTH) {
      ulint level = btr_page_get_level(page, mtr);

      /* This value is the worst expectation for the node_ptr records to be
      deleted from this page. It is used to expect whether the cursor position
      can be the left_most record in this page or not. */
      ulint max_nodes_deleted = 0;

      /* By modifying tree operations from the under of this level,
      logically (2 ^ (level - 1)) opportunities to deleting records in maximum
      even unreally rare case. */
      if (level > 7) {
        /* TODO: adjust this practical limit, if needed. */
        max_nodes_deleted = 64;
      } else if (level > 0) {
        max_nodes_deleted = (ulint)1 << (level - 1);
      }

      /* check delete will cause. (BTR_INTENTION_BOTH
      or BTR_INTENTION_DELETE) */
      if (page_get_n_recs(page) <= max_nodes_deleted * 2 ||
          page_rec_is_first(rec, page)) {
        /* The cursor record can be the left_most record in this page. */
        return (true);
      }

      if (fil_page_get_prev(page) != FIL_NULL &&
          page_rec_distance_is_at_most(page_get_infimum_rec(page), rec,
                                       max_nodes_deleted)) {
        return (true);
      }

      if (fil_page_get_next(page) != FIL_NULL &&
          page_rec_distance_is_at_most(rec, page_get_supremum_rec(page),
                                       max_nodes_deleted)) {
        return (true);
      }

      /* Delete at leftmost record in a page causes delete
      & insert at its parent page. After that, the delete
      might cause btr_compress() and delete record at its
      parent page. Thus we should consider max deletes. */

      margin = rec_size * max_nodes_deleted;
    } else {
      ut_ad(lock_intention == BTR_INTENTION_DELETE);

      margin = rec_size;
    }
    /* Safe because we already have SX latch of the index tree */
    if (page_get_data_size(page) <
            margin + BTR_CUR_PAGE_COMPRESS_LIMIT(index) ||
        (fil_page_get_next(page) == FIL_NULL &&
         fil_page_get_prev(page) == FIL_NULL)) {
      return (true);
    }
  }

  if (lock_intention >= BTR_INTENTION_BOTH) {
    /* check insert will cause. BTR_INTENTION_BOTH
    or BTR_INTENTION_INSERT*/

    /* Once we invoke the btr_cur_limit_optimistic_insert_debug,
    we should check it here in advance, since the max allowable
    records in a page is limited. */
    LIMIT_OPTIMISTIC_INSERT_DEBUG(page_get_n_recs(page), return (true));

    /* needs 2 records' space for the case the single split and
    insert cannot fit.
    page_get_max_insert_size_after_reorganize() includes space
    for page directory already */
    ulint max_size = page_get_max_insert_size_after_reorganize(page, 2);

    if (max_size < BTR_CUR_PAGE_REORGANIZE_LIMIT + rec_size ||
        max_size < rec_size * 2) {
      return (true);
    }
    /* TODO: optimize this condition for compressed page.
    this is based on the worst compress rate.
    currently looking only uncompressed page, but we can look
    also compressed page page_zip_available() if already in the
    buffer pool */
    /* needs 2 records' space also for worst compress rate. */
    if (page_size.is_compressed() &&
        page_zip_empty_size(index->n_fields, page_size.physical()) <
            rec_size * 2 + page_get_data_size(page) +
                page_dir_calc_reserved_space(page_get_n_recs(page) + 2) + 1) {
      return (true);
    }
  }

  return (false);
}

/** Detects whether the modifying record might need a opposite modification
to the intention.
@param[in]	page		page
@param[in]	lock_intention	lock intention for the tree operation
@param[in]	rec		record (current node_ptr)
@return	true if tree modification is needed */
static bool btr_cur_need_opposite_intention(const page_t *page,
                                            btr_intention_t lock_intention,
                                            const rec_t *rec) {
  switch (lock_intention) {
    case BTR_INTENTION_DELETE:
      return ((mach_read_from_4(page + FIL_PAGE_PREV) != FIL_NULL &&
               page_rec_is_first(rec, page)) ||
              (mach_read_from_4(page + FIL_PAGE_NEXT) != FIL_NULL &&
               page_rec_is_last(rec, page)));
    case BTR_INTENTION_INSERT:
      return (mach_read_from_4(page + FIL_PAGE_NEXT) != FIL_NULL &&
              page_rec_is_last(rec, page));
    case BTR_INTENTION_BOTH:
      return (false);
  }

  ut_error;
}

/** Searches an index tree and positions a tree cursor on a given level.
 NOTE: n_fields_cmp in tuple must be set so that it cannot be compared
 to node pointer page number fields on the upper levels of the tree!
 Note that if mode is PAGE_CUR_LE, which is used in inserts, then
 cursor->up_match and cursor->low_match both will have sensible values.
 If mode is PAGE_CUR_GE, then up_match will a have a sensible value.

 If mode is PAGE_CUR_LE , cursor is left at the place where an insert of the
 search tuple should be performed in the B-tree. InnoDB does an insert
 immediately after the cursor. Thus, the cursor may end up on a user record,
 or on a page infimum record. */
void btr_cur_search_to_nth_level(
    dict_index_t *index,   /*!< in: index */
    ulint level,           /*!< in: the tree level of search */
    const dtuple_t *tuple, /*!< in: data tuple; NOTE: n_fields_cmp in
                           tuple must be set so that it cannot get
                           compared to the node ptr page number field! */
    page_cur_mode_t mode,  /*!< in: PAGE_CUR_L, ...;
                           Inserts should always be made using
                           PAGE_CUR_LE to search the position! */
    ulint latch_mode,      /*!< in: BTR_SEARCH_LEAF, ..., ORed with
                       at most one of BTR_INSERT, BTR_DELETE_MARK,
                       BTR_DELETE, or BTR_ESTIMATE;
                       cursor->left_block is used to store a pointer
                       to the left neighbor page, in the cases
                       BTR_SEARCH_PREV and BTR_MODIFY_PREV;
                       NOTE that if has_search_latch
                       is != 0, we maybe do not have a latch set
                       on the cursor page, we assume
                       the caller uses his search latch
                       to protect the record! */
    btr_cur_t *cursor,     /*!< in/out: tree cursor; the cursor page is
                           s- or x-latched, but see also above! */
    ulint has_search_latch,
    /*!< in: info on the latch mode the
    caller currently has on search system:
    RW_S_LATCH, or 0 */
    const char *file, /*!< in: file name */
    ulint line,       /*!< in: line where called */
    mtr_t *mtr)       /*!< in: mtr */
{
  page_t *page = nullptr; /* remove warning */
  buf_block_t *block;
  buf_block_t *guess;
  ulint height;
  ulint up_match;
  ulint up_bytes;
  ulint low_match;
  ulint low_bytes;
  ulint savepoint;
  ulint rw_latch;
  page_cur_mode_t page_mode;
  page_cur_mode_t search_mode = PAGE_CUR_UNSUPP;
  Page_fetch fetch;
  ulint node_ptr_max_size = UNIV_PAGE_SIZE / 2;
  page_cur_t *page_cursor;
  btr_op_t btr_op;
  ulint root_height = 0; /* remove warning */

  ulint upper_rw_latch, root_leaf_rw_latch;
  btr_intention_t lock_intention;
  bool modify_external;
  buf_block_t *tree_blocks[BTR_MAX_LEVELS];
  ulint tree_savepoints[BTR_MAX_LEVELS];
  ulint n_blocks = 0;
  ulint n_releases = 0;
  bool detected_same_key_root = false;

  bool retrying_for_search_prev = false;
  ulint leftmost_from_level = 0;
  buf_block_t **prev_tree_blocks = nullptr;
  ulint *prev_tree_savepoints = nullptr;
  ulint prev_n_blocks = 0;
  ulint prev_n_releases = 0;
  bool need_path = true;
  bool rtree_parent_modified = false;
  bool mbr_adj = false;
  bool found = false;

  DBUG_TRACE;

#ifdef BTR_CUR_ADAPT
  btr_search_t *info;
#endif /* BTR_CUR_ADAPT */
  mem_heap_t *heap = nullptr;
  ulint offsets_[REC_OFFS_NORMAL_SIZE];
  ulint *offsets = offsets_;
  ulint offsets2_[REC_OFFS_NORMAL_SIZE];
  ulint *offsets2 = offsets2_;
  rec_offs_init(offsets_);
  rec_offs_init(offsets2_);
  /* Currently, PAGE_CUR_LE is the only search mode used for searches
  ending to upper levels */

  ut_ad(level == 0 || mode == PAGE_CUR_LE || RTREE_SEARCH_MODE(mode));
  ut_ad(dict_index_check_search_tuple(index, tuple));
  ut_ad(!dict_index_is_ibuf(index) || ibuf_inside(mtr));

  UNIV_MEM_INVALID(&cursor->up_match, sizeof cursor->up_match);
  UNIV_MEM_INVALID(&cursor->up_bytes, sizeof cursor->up_bytes);
  UNIV_MEM_INVALID(&cursor->low_match, sizeof cursor->low_match);
  UNIV_MEM_INVALID(&cursor->low_bytes, sizeof cursor->low_bytes);
#ifdef UNIV_DEBUG
  cursor->up_match = ULINT_UNDEFINED;
  cursor->low_match = ULINT_UNDEFINED;
#endif /* UNIV_DEBUG */

  bool s_latch_by_caller = latch_mode & BTR_ALREADY_S_LATCHED;
  latch_mode &= ~BTR_ALREADY_S_LATCHED;

  ut_ad(!s_latch_by_caller || srv_read_only_mode ||
        mtr_memo_contains_flagged(mtr, dict_index_get_lock(index),
                                  MTR_MEMO_S_LOCK | MTR_MEMO_SX_LOCK));

  /* These flags are mutually exclusive, they are lumped together
  with the latch mode for historical reasons. It's possible for
  none of the flags to be set. */
  switch (UNIV_EXPECT(latch_mode & (BTR_INSERT | BTR_DELETE | BTR_DELETE_MARK),
                      0)) {
    case 0:
      btr_op = BTR_NO_OP;
      break;
    case BTR_INSERT:
      btr_op = (latch_mode & BTR_IGNORE_SEC_UNIQUE)
                   ? BTR_INSERT_IGNORE_UNIQUE_OP
                   : BTR_INSERT_OP;
      break;
    case BTR_DELETE:
      btr_op = BTR_DELETE_OP;
      ut_a(cursor->purge_node);
      break;
    case BTR_DELETE_MARK:
      btr_op = BTR_DELMARK_OP;
      break;
    default:
      /* only one of BTR_INSERT, BTR_DELETE, BTR_DELETE_MARK
      should be specified at a time */
      ut_error;
  }

  /* Operations on the insert buffer tree cannot be buffered. */
  ut_ad(btr_op == BTR_NO_OP || !dict_index_is_ibuf(index));
  /* Operations on the clustered index cannot be buffered. */
  ut_ad(btr_op == BTR_NO_OP || !index->is_clustered());
  /* Operations on the temporary table(indexes) cannot be buffered. */
  ut_ad(btr_op == BTR_NO_OP || !index->table->is_temporary());
  /* Operation on the spatial index cannot be buffered. */
  ut_ad(btr_op == BTR_NO_OP || !dict_index_is_spatial(index));

  auto estimate = latch_mode & BTR_ESTIMATE;

  lock_intention = btr_cur_get_and_clear_intention(&latch_mode);

  modify_external = latch_mode & BTR_MODIFY_EXTERNAL;

  /* Turn the flags unrelated to the latch mode off. */
  latch_mode = BTR_LATCH_MODE_WITHOUT_FLAGS(latch_mode);

  ut_ad(!modify_external || latch_mode == BTR_MODIFY_LEAF);

  ut_ad(!s_latch_by_caller || latch_mode == BTR_SEARCH_LEAF ||
        latch_mode == BTR_SEARCH_TREE || latch_mode == BTR_MODIFY_LEAF);

  cursor->flag = BTR_CUR_BINARY;
  cursor->index = index;

#ifndef BTR_CUR_ADAPT
  guess = NULL;
#else
  info = btr_search_get_info(index);

  if (!buf_pool_is_obsolete(info->withdraw_clock)) {
    guess = info->root_guess;
  } else {
    guess = nullptr;
  }

#ifdef BTR_CUR_HASH_ADAPT

#ifdef UNIV_SEARCH_PERF_STAT
  info->n_searches++;
#endif
  /* Use of AHI is disabled for intrinsic table as these tables re-use
  the index-id and AHI validation is based on index-id. */
  if (rw_lock_get_writer(btr_get_search_latch(index)) == RW_LOCK_NOT_LOCKED &&
      latch_mode <= BTR_MODIFY_LEAF && info->last_hash_succ &&
      !index->disable_ahi && !estimate
#ifdef PAGE_CUR_LE_OR_EXTENDS
      && mode != PAGE_CUR_LE_OR_EXTENDS
#endif /* PAGE_CUR_LE_OR_EXTENDS */
      && !dict_index_is_spatial(index)
      /* If !has_search_latch, we do a dirty read of
      btr_search_enabled below, and btr_search_guess_on_hash()
      will have to check it again. */
      && UNIV_LIKELY(btr_search_enabled) && !modify_external &&
      btr_search_guess_on_hash(index, info, tuple, mode, latch_mode, cursor,
                               has_search_latch, mtr)) {

    /* Search using the hash index succeeded */

    ut_ad(cursor->up_match != ULINT_UNDEFINED || mode != PAGE_CUR_GE);
    ut_ad(cursor->up_match != ULINT_UNDEFINED || mode != PAGE_CUR_LE);
    ut_ad(cursor->low_match != ULINT_UNDEFINED || mode != PAGE_CUR_LE);
    btr_cur_n_sea++;

    return;
  }
#endif /* BTR_CUR_HASH_ADAPT */
#endif /* BTR_CUR_ADAPT */
  btr_cur_n_non_sea++;
  DBUG_EXECUTE_IF("non_ahi_search",
                  DBUG_ASSERT(!strcmp(index->table->name.m_name, "test/t1")););

  /* If the hash search did not succeed, do binary search down the
  tree */

  if (has_search_latch) {
    /* Release possible search latch to obey latching order */
    rw_lock_s_unlock(btr_get_search_latch(index));
  }

  /* Store the position of the tree latch we push to mtr so that we
  know how to release it when we have latched leaf node(s) */

  savepoint = mtr_set_savepoint(mtr);

  switch (latch_mode) {
    case BTR_MODIFY_TREE:
      /* Most of delete-intended operations are purging.
      Free blocks and read IO bandwidth should be prior
      for them, when the history list is glowing huge. */
      if (lock_intention == BTR_INTENTION_DELETE &&
          trx_sys->rseg_history_len > BTR_CUR_FINE_HISTORY_LENGTH &&
          buf_get_n_pending_read_ios()) {
        mtr_x_lock(dict_index_get_lock(index), mtr);
      } else if (dict_index_is_spatial(index) &&
                 lock_intention <= BTR_INTENTION_BOTH) {
        /* X lock the if there is possibility of
        pessimistic delete on spatial index. As we could
        lock upward for the tree */

        mtr_x_lock(dict_index_get_lock(index), mtr);
      } else {
        mtr_sx_lock(dict_index_get_lock(index), mtr);
      }
      upper_rw_latch = RW_X_LATCH;
      break;
    case BTR_CONT_MODIFY_TREE:
    case BTR_CONT_SEARCH_TREE:
      /* Do nothing */
      ut_ad(srv_read_only_mode ||
            mtr_memo_contains_flagged(mtr, dict_index_get_lock(index),
                                      MTR_MEMO_X_LOCK | MTR_MEMO_SX_LOCK));
      if (dict_index_is_spatial(index) && latch_mode == BTR_CONT_MODIFY_TREE) {
        /* If we are about to locating parent page for split
        and/or merge operation for R-Tree index, X latch
        the parent */
        upper_rw_latch = RW_X_LATCH;
      } else {
        upper_rw_latch = RW_NO_LATCH;
      }
      break;
    default:
      if (!srv_read_only_mode) {
        if (s_latch_by_caller) {
          /* The BTR_ALREADY_S_LATCHED indicates that the index->lock has been
          taken either in RW_S_LATCH or RW_SX_LATCH mode. For parallel reads
          another thread can own the dict index lock. */
          ut_ad(rw_lock_own_flagged(dict_index_get_lock(index),
                                    RW_LOCK_FLAG_S | RW_LOCK_FLAG_SX));

        } else if (!modify_external) {
          /* BTR_SEARCH_TREE is intended to be used with
          BTR_ALREADY_S_LATCHED */
          ut_ad(latch_mode != BTR_SEARCH_TREE);

          mtr_s_lock(dict_index_get_lock(index), mtr);
        } else {
          /* BTR_MODIFY_EXTERNAL needs to be excluded */
          mtr_sx_lock(dict_index_get_lock(index), mtr);
        }
        upper_rw_latch = RW_S_LATCH;
      } else {
        upper_rw_latch = RW_NO_LATCH;
      }
  }
  root_leaf_rw_latch = btr_cur_latch_for_root_leaf(latch_mode);

  page_cursor = btr_cur_get_page_cur(cursor);

  const space_id_t space = dict_index_get_space(index);
  const page_size_t page_size(dict_table_page_size(index->table));

  /* Start with the root page. */
  page_id_t page_id(space, dict_index_get_page(index));

  if (root_leaf_rw_latch == RW_X_LATCH) {
    node_ptr_max_size = dict_index_node_ptr_max_size(index);
  }

  up_match = 0;
  up_bytes = 0;
  low_match = 0;
  low_bytes = 0;

  height = ULINT_UNDEFINED;

  /* We use these modified search modes on non-leaf levels of the
  B-tree. These let us end up in the right B-tree leaf. In that leaf
  we use the original search mode. */

  switch (mode) {
    case PAGE_CUR_GE:
      page_mode = PAGE_CUR_L;
      break;
    case PAGE_CUR_G:
      page_mode = PAGE_CUR_LE;
      break;
    default:
#ifdef PAGE_CUR_LE_OR_EXTENDS
      ut_ad(mode == PAGE_CUR_L || mode == PAGE_CUR_LE ||
            RTREE_SEARCH_MODE(mode) || mode == PAGE_CUR_LE_OR_EXTENDS);
#else  /* PAGE_CUR_LE_OR_EXTENDS */
      ut_ad(mode == PAGE_CUR_L || mode == PAGE_CUR_LE ||
            RTREE_SEARCH_MODE(mode));
#endif /* PAGE_CUR_LE_OR_EXTENDS */
      page_mode = mode;
      break;
  }

  /* Loop and search until we arrive at the desired level */
  btr_latch_leaves_t latch_leaves = {{nullptr, nullptr, nullptr}, {0, 0, 0}};

search_loop:
  fetch = cursor->m_fetch_mode;
  rw_latch = RW_NO_LATCH;
  rtree_parent_modified = false;

  if (height != 0) {
    /* We are about to fetch the root or a non-leaf page. */
    if ((latch_mode != BTR_MODIFY_TREE || height == level) &&
        !retrying_for_search_prev) {
      /* If doesn't have SX or X latch of index,
      each pages should be latched before reading. */
      if (modify_external && height == ULINT_UNDEFINED &&
          upper_rw_latch == RW_S_LATCH) {
        /* needs sx-latch of root page
        for fseg operation */
        rw_latch = RW_SX_LATCH;
      } else {
        rw_latch = upper_rw_latch;
      }
    }
  } else if (latch_mode <= BTR_MODIFY_LEAF) {
    rw_latch = latch_mode;

    if (btr_op != BTR_NO_OP &&
        ibuf_should_try(index, btr_op != BTR_INSERT_OP)) {
      /* Try to buffer the operation if the leaf
      page is not in the buffer pool. */

      fetch = btr_op == BTR_DELETE_OP ? Page_fetch::IF_IN_POOL_OR_WATCH
                                      : Page_fetch::IF_IN_POOL;
    }
  }

retry_page_get:
  ut_ad(n_blocks < BTR_MAX_LEVELS);
  tree_savepoints[n_blocks] = mtr_set_savepoint(mtr);
  block = buf_page_get_gen(page_id, page_size, rw_latch, guess, fetch, file,
                           line, mtr);
  tree_blocks[n_blocks] = block;

  if (block == nullptr) {
    /* This must be a search to perform an insert/delete
    mark/ delete; try using the insert/delete buffer */

    ut_ad(height == 0);
    ut_ad(cursor->thr);

    switch (btr_op) {
      case BTR_INSERT_OP:
      case BTR_INSERT_IGNORE_UNIQUE_OP:
        ut_ad(fetch == Page_fetch::IF_IN_POOL);
        ut_ad(!dict_index_is_spatial(index));

        if (ibuf_insert(IBUF_OP_INSERT, tuple, index, page_id, page_size,
                        cursor->thr)) {
          cursor->flag = BTR_CUR_INSERT_TO_IBUF;

          goto func_exit;
        }
        break;

      case BTR_DELMARK_OP:
        ut_ad(fetch == Page_fetch::IF_IN_POOL);
        ut_ad(!dict_index_is_spatial(index));

        if (ibuf_insert(IBUF_OP_DELETE_MARK, tuple, index, page_id, page_size,
                        cursor->thr)) {
          cursor->flag = BTR_CUR_DEL_MARK_IBUF;

          goto func_exit;
        }

        break;

      case BTR_DELETE_OP:
        ut_ad(fetch == Page_fetch::IF_IN_POOL_OR_WATCH);
        ut_ad(!dict_index_is_spatial(index));

        if (!row_purge_poss_sec(cursor->purge_node, index, tuple)) {
          /* The record cannot be purged yet. */
          cursor->flag = BTR_CUR_DELETE_REF;
        } else if (ibuf_insert(IBUF_OP_DELETE, tuple, index, page_id, page_size,
                               cursor->thr)) {
          /* The purge was buffered. */
          cursor->flag = BTR_CUR_DELETE_IBUF;
        } else {
          /* The purge could not be buffered. */
          buf_pool_watch_unset(page_id);
          break;
        }

        buf_pool_watch_unset(page_id);
        goto func_exit;

      default:
        ut_error;
    }

    /* Insert to the insert/delete buffer did not succeed, we
    must read the page from disk. */

    fetch = cursor->m_fetch_mode;

    goto retry_page_get;
  }

  if (retrying_for_search_prev && height != 0) {
    /* also latch left sibling */
    page_no_t left_page_no;
    buf_block_t *get_block;

    ut_ad(rw_latch == RW_NO_LATCH);

    rw_latch = upper_rw_latch;

    rw_lock_s_lock(&block->lock);
    left_page_no = btr_page_get_prev(buf_block_get_frame(block), mtr);
    rw_lock_s_unlock(&block->lock);

    if (left_page_no != FIL_NULL) {
      ut_ad(prev_n_blocks < leftmost_from_level);

      prev_tree_savepoints[prev_n_blocks] = mtr_set_savepoint(mtr);
      get_block =
          buf_page_get_gen(page_id_t(page_id.space(), left_page_no), page_size,
                           rw_latch, nullptr, fetch, file, line, mtr);
      prev_tree_blocks[prev_n_blocks] = get_block;
      prev_n_blocks++;

      /* BTR_MODIFY_TREE doesn't update prev/next_page_no,
      without their parent page's lock. So, not needed to
      retry here, because we have the parent page's lock. */
    }

    /* release RW_NO_LATCH page and lock with RW_S_LATCH */
    mtr_release_block_at_savepoint(mtr, tree_savepoints[n_blocks],
                                   tree_blocks[n_blocks]);

    tree_savepoints[n_blocks] = mtr_set_savepoint(mtr);
    block = buf_page_get_gen(page_id, page_size, rw_latch, nullptr, fetch, file,
                             line, mtr);
    tree_blocks[n_blocks] = block;
  }

  page = buf_block_get_frame(block);

  if (height == ULINT_UNDEFINED && page_is_leaf(page) &&
      rw_latch != RW_NO_LATCH && rw_latch != root_leaf_rw_latch) {
    /* We should retry to get the page, because the root page
    is latched with different level as a leaf page. */
    ut_ad(root_leaf_rw_latch != RW_NO_LATCH);
    ut_ad(rw_latch == RW_S_LATCH || rw_latch == RW_SX_LATCH);
    ut_ad(rw_latch == RW_S_LATCH || modify_external);

    ut_ad(n_blocks == 0);
    mtr_release_block_at_savepoint(mtr, tree_savepoints[n_blocks],
                                   tree_blocks[n_blocks]);

    upper_rw_latch = root_leaf_rw_latch;
    goto search_loop;
  }

  if (rw_latch != RW_NO_LATCH) {
#ifdef UNIV_ZIP_DEBUG
    const page_zip_des_t *page_zip = buf_block_get_page_zip(block);
    ut_a(!page_zip || page_zip_validate(page_zip, page, index));
#endif /* UNIV_ZIP_DEBUG */

    buf_block_dbg_add_level(block, dict_index_is_ibuf(index)
                                       ? SYNC_IBUF_TREE_NODE
                                       : SYNC_TREE_NODE);
  }

  ut_ad(fil_page_index_page_check(page));
  ut_ad(index->id == btr_page_get_index_id(page));

  if (UNIV_UNLIKELY(height == ULINT_UNDEFINED)) {
    /* We are in the root node */

    height = btr_page_get_level(page, mtr);
    root_height = height;
    cursor->tree_height = root_height + 1;

    if (dict_index_is_spatial(index)) {
      ut_ad(cursor->rtr_info);

      node_seq_t seq_no = rtr_get_current_ssn_id(index);

      /* If SSN in memory is not initialized, fetch
      it from root page */
      if (seq_no < 1) {
        node_seq_t root_seq_no;

        root_seq_no = page_get_ssn_id(page);

        mutex_enter(&(index->rtr_ssn.mutex));
        index->rtr_ssn.seq_no = root_seq_no + 1;
        mutex_exit(&(index->rtr_ssn.mutex));
      }

      /* Save the MBR */
      cursor->rtr_info->thr = cursor->thr;
      rtr_get_mbr_from_tuple(tuple, &cursor->rtr_info->mbr);
    }

#ifdef BTR_CUR_ADAPT
    if (block != guess) {
      info->root_guess = block;
      info->withdraw_clock = buf_withdraw_clock;
    }
#endif
  }

  if (height == 0) {
    if (rw_latch == RW_NO_LATCH) {
      latch_leaves = btr_cur_latch_leaves(block, page_id, page_size, latch_mode,
                                          cursor, mtr);
    }

    switch (latch_mode) {
      case BTR_MODIFY_TREE:
      case BTR_CONT_MODIFY_TREE:
      case BTR_CONT_SEARCH_TREE:
        break;
      default:
        if (!s_latch_by_caller && !srv_read_only_mode && !modify_external) {
          /* Release the tree s-latch */
          /* NOTE: BTR_MODIFY_EXTERNAL
          needs to keep tree sx-latch */
          mtr_release_s_latch_at_savepoint(mtr, savepoint,
                                           dict_index_get_lock(index));
        }

        /* release upper blocks */
        if (retrying_for_search_prev) {
          for (; prev_n_releases < prev_n_blocks; prev_n_releases++) {
            mtr_release_block_at_savepoint(
                mtr, prev_tree_savepoints[prev_n_releases],
                prev_tree_blocks[prev_n_releases]);
          }
        }

        for (; n_releases < n_blocks; n_releases++) {
          if (n_releases == 0 && modify_external) {
            /* keep latch of root page */
            ut_ad(mtr_memo_contains_flagged(
                mtr, tree_blocks[n_releases],
                MTR_MEMO_PAGE_SX_FIX | MTR_MEMO_PAGE_X_FIX));
            continue;
          }

          mtr_release_block_at_savepoint(mtr, tree_savepoints[n_releases],
                                         tree_blocks[n_releases]);
        }
    }

    page_mode = mode;
  }

  if (dict_index_is_spatial(index)) {
    /* Remember the page search mode */
    search_mode = page_mode;

    /* Some adjustment on search mode, when the
    page search mode is PAGE_CUR_RTREE_LOCATE
    or PAGE_CUR_RTREE_INSERT, as we are searching
    with MBRs. When it is not the target level, we
    should search all sub-trees that "CONTAIN" the
    search range/MBR. When it is at the target
    level, the search becomes PAGE_CUR_LE */
    if (page_mode == PAGE_CUR_RTREE_LOCATE && level == height) {
      if (level == 0) {
        page_mode = PAGE_CUR_LE;
      } else {
        page_mode = PAGE_CUR_RTREE_GET_FATHER;
      }
    }

    if (page_mode == PAGE_CUR_RTREE_INSERT) {
      page_mode = (level == height) ? PAGE_CUR_LE : PAGE_CUR_RTREE_INSERT;

      ut_ad(!page_is_leaf(page) || page_mode == PAGE_CUR_LE);
    }

    /* "need_path" indicates if we need to tracking the parent
    pages, if it is not spatial comparison, then no need to
    track it */
    if (page_mode < PAGE_CUR_CONTAIN) {
      need_path = false;
    }

    up_match = 0;
    low_match = 0;

    if (latch_mode == BTR_MODIFY_TREE || latch_mode == BTR_CONT_MODIFY_TREE ||
        latch_mode == BTR_CONT_SEARCH_TREE) {
      /* Tree are locked, no need for Page Lock to protect
      the "path" */
      cursor->rtr_info->need_page_lock = false;
    }
  }

  if (dict_index_is_spatial(index) && page_mode >= PAGE_CUR_CONTAIN) {
    ut_ad(need_path);
    found = rtr_cur_search_with_match(block, index, tuple, page_mode,
                                      page_cursor, cursor->rtr_info);

    /* Need to use BTR_MODIFY_TREE to do the MBR adjustment */
    if (search_mode == PAGE_CUR_RTREE_INSERT && cursor->rtr_info->mbr_adj) {
      if (latch_mode & BTR_MODIFY_LEAF) {
        /* Parent MBR needs updated, should retry
        with BTR_MODIFY_TREE */
        goto func_exit;
      } else if (latch_mode & BTR_MODIFY_TREE) {
        rtree_parent_modified = true;
        cursor->rtr_info->mbr_adj = false;
        mbr_adj = true;
      } else {
        ut_ad(0);
      }
    }

    if (found && page_mode == PAGE_CUR_RTREE_GET_FATHER) {
      cursor->low_match = DICT_INDEX_SPATIAL_NODEPTR_SIZE + 1;
    }
  } else if (height == 0 && btr_search_enabled &&
             !dict_index_is_spatial(index)) {
    /* The adaptive hash index is only used when searching
    for leaf pages (height==0), but not in r-trees.
    We only need the byte prefix comparison for the purpose
    of updating the adaptive hash index. */
    page_cur_search_with_match_bytes(block, index, tuple, page_mode, &up_match,
                                     &up_bytes, &low_match, &low_bytes,
                                     page_cursor);
  } else {
    /* Search for complete index fields. */
    up_bytes = low_bytes = 0;
    page_cur_search_with_match(block, index, tuple, page_mode, &up_match,
                               &low_match, page_cursor,
                               need_path ? cursor->rtr_info : nullptr);
  }

  if (estimate) {
    btr_cur_add_path_info(cursor, height, root_height);
  }

  /* If this is the desired level, leave the loop */

  ut_ad(height == btr_page_get_level(page_cur_get_page(page_cursor), mtr));

  /* Add Predicate lock if it is serializable isolation
  and only if it is in the search case */
  if (dict_index_is_spatial(index) && cursor->rtr_info->need_prdt_lock &&
      mode != PAGE_CUR_RTREE_INSERT && mode != PAGE_CUR_RTREE_LOCATE &&
      mode >= PAGE_CUR_CONTAIN) {
    trx_t *trx = thr_get_trx(cursor->thr);
    lock_prdt_t prdt;

    trx_mutex_enter(trx);
    lock_init_prdt_from_mbr(&prdt, &cursor->rtr_info->mbr, mode,
                            trx->lock.lock_heap);
    trx_mutex_exit(trx);

    if (rw_latch == RW_NO_LATCH && height != 0) {
      rw_lock_s_lock(&(block->lock));
    }

    lock_prdt_lock(block, &prdt, index, LOCK_S, LOCK_PREDICATE, cursor->thr,
                   mtr);

    if (rw_latch == RW_NO_LATCH && height != 0) {
      rw_lock_s_unlock(&(block->lock));
    }
  }

  if (level != height) {
    const rec_t *node_ptr;
    ut_ad(height > 0);

    height--;
    guess = nullptr;

    node_ptr = page_cur_get_rec(page_cursor);

    offsets = rec_get_offsets(node_ptr, index, offsets, ULINT_UNDEFINED, &heap);

    /* If the rec is the first or last in the page for
    pessimistic delete intention, it might cause node_ptr insert
    for the upper level. We should change the intention and retry.
    */
    if (latch_mode == BTR_MODIFY_TREE &&
        btr_cur_need_opposite_intention(page, lock_intention, node_ptr)) {
    need_opposite_intention:
      ut_ad(upper_rw_latch == RW_X_LATCH);

      if (n_releases > 0) {
        /* release root block */
        mtr_release_block_at_savepoint(mtr, tree_savepoints[0], tree_blocks[0]);
      }

      /* release all blocks */
      for (; n_releases <= n_blocks; n_releases++) {
        mtr_release_block_at_savepoint(mtr, tree_savepoints[n_releases],
                                       tree_blocks[n_releases]);
      }

      lock_intention = BTR_INTENTION_BOTH;

      page_id.reset(space, dict_index_get_page(index));
      up_match = 0;
      low_match = 0;
      height = ULINT_UNDEFINED;

      n_blocks = 0;
      n_releases = 0;

      goto search_loop;
    }

    if (dict_index_is_spatial(index)) {
      if (page_rec_is_supremum(node_ptr)) {
        cursor->low_match = 0;
        cursor->up_match = 0;
        goto func_exit;
      }

      /* If we are doing insertion or record locating,
      remember the tree nodes we visited */
      if (page_mode == PAGE_CUR_RTREE_INSERT ||
          (search_mode == PAGE_CUR_RTREE_LOCATE &&
           (latch_mode != BTR_MODIFY_LEAF))) {
        bool add_latch = false;

        if (latch_mode == BTR_MODIFY_TREE && rw_latch == RW_NO_LATCH) {
          ut_ad(mtr_memo_contains_flagged(mtr, dict_index_get_lock(index),
                                          MTR_MEMO_X_LOCK | MTR_MEMO_SX_LOCK));
          rw_lock_s_lock(&block->lock);
          add_latch = true;
        }

        /* Store the parent cursor location */
#ifdef UNIV_DEBUG
        ulint num_stored =
            rtr_store_parent_path(block, cursor, latch_mode, height + 1, mtr);
#else
        rtr_store_parent_path(block, cursor, latch_mode, height + 1, mtr);
#endif

        if (page_mode == PAGE_CUR_RTREE_INSERT) {
          btr_pcur_t *r_cursor =
              rtr_get_parent_cursor(cursor, height + 1, true);
          /* If it is insertion, there should
          be only one parent for each level
          traverse */
#ifdef UNIV_DEBUG
          ut_ad(num_stored == 1);
#endif

          node_ptr = btr_pcur_get_rec(r_cursor);
        }

        if (add_latch) {
          rw_lock_s_unlock(&block->lock);
        }

        ut_ad(!page_rec_is_supremum(node_ptr));
      }

      ut_ad(page_mode == search_mode || (page_mode == PAGE_CUR_WITHIN &&
                                         search_mode == PAGE_CUR_RTREE_LOCATE));

      page_mode = search_mode;
    }

    /* If the first or the last record of the page
    or the same key value to the first record or last record,
    the another page might be choosen when BTR_CONT_MODIFY_TREE.
    So, the parent page should not released to avoiding deadlock
    with blocking the another search with the same key value. */
    if (!detected_same_key_root && lock_intention == BTR_INTENTION_BOTH &&
        !dict_index_is_unique(index) && latch_mode == BTR_MODIFY_TREE &&
        (up_match >= rec_offs_n_fields(offsets) - 1 ||
         low_match >= rec_offs_n_fields(offsets) - 1)) {
      const rec_t *first_rec =
          page_rec_get_next_const(page_get_infimum_rec(page));
      ulint matched_fields;

      ut_ad(upper_rw_latch == RW_X_LATCH);

      if (node_ptr == first_rec || page_rec_is_last(node_ptr, page)) {
        detected_same_key_root = true;
      } else {
        matched_fields = 0;

        offsets2 =
            rec_get_offsets(first_rec, index, offsets2, ULINT_UNDEFINED, &heap);
        cmp_rec_rec_with_match(node_ptr, first_rec, offsets, offsets2, index,
                               page_is_spatial_non_leaf(first_rec, index),
                               FALSE, &matched_fields);

        if (matched_fields >= rec_offs_n_fields(offsets) - 1) {
          detected_same_key_root = true;
        } else {
          const rec_t *last_rec;

          last_rec = page_rec_get_prev_const(page_get_supremum_rec(page));

          matched_fields = 0;

          offsets2 = rec_get_offsets(last_rec, index, offsets2, ULINT_UNDEFINED,
                                     &heap);
          cmp_rec_rec_with_match(node_ptr, last_rec, offsets, offsets2, index,
                                 page_is_spatial_non_leaf(last_rec, index),
                                 FALSE, &matched_fields);
          if (matched_fields >= rec_offs_n_fields(offsets) - 1) {
            detected_same_key_root = true;
          }
        }
      }
    }

    /* If the page might cause modify_tree,
    we should not release the parent page's lock. */
    if (!detected_same_key_root && latch_mode == BTR_MODIFY_TREE &&
        !btr_cur_will_modify_tree(index, page, lock_intention, node_ptr,
                                  node_ptr_max_size, page_size, mtr) &&
        !rtree_parent_modified) {
      ut_ad(upper_rw_latch == RW_X_LATCH);
      ut_ad(n_releases <= n_blocks);

      /* we can release upper blocks */
      for (; n_releases < n_blocks; n_releases++) {
        if (n_releases == 0) {
          /* we should not release root page
          to pin to same block. */
          continue;
        }

        /* release unused blocks to unpin */
        mtr_release_block_at_savepoint(mtr, tree_savepoints[n_releases],
                                       tree_blocks[n_releases]);
      }
    }

    if (height == level && latch_mode == BTR_MODIFY_TREE) {
      ut_ad(upper_rw_latch == RW_X_LATCH);
      /* we should sx-latch root page, if released already.
      It contains seg_header. */
      if (n_releases > 0) {
        mtr_block_sx_latch_at_savepoint(mtr, tree_savepoints[0],
                                        tree_blocks[0]);
      }

      /* x-latch the branch blocks not released yet. */
      for (ulint i = n_releases; i <= n_blocks; i++) {
        mtr_block_x_latch_at_savepoint(mtr, tree_savepoints[i], tree_blocks[i]);
      }
    }

    /* We should consider prev_page of parent page, if the node_ptr
    is the leftmost of the page. because BTR_SEARCH_PREV and
    BTR_MODIFY_PREV latches prev_page of the leaf page. */
    if ((latch_mode == BTR_SEARCH_PREV || latch_mode == BTR_MODIFY_PREV) &&
        !retrying_for_search_prev) {
      /* block should be latched for consistent
         btr_page_get_prev() */
      ut_ad(mtr_memo_contains_flagged(
          mtr, block, MTR_MEMO_PAGE_S_FIX | MTR_MEMO_PAGE_X_FIX));

      if (btr_page_get_prev(page, mtr) != FIL_NULL &&
          page_rec_is_first(node_ptr, page)) {
        if (leftmost_from_level == 0) {
          leftmost_from_level = height + 1;
        }
      } else {
        leftmost_from_level = 0;
      }

      if (height == 0 && leftmost_from_level > 0) {
        /* should retry to get also prev_page
        from level==leftmost_from_level. */
        retrying_for_search_prev = true;

        prev_tree_blocks = static_cast<buf_block_t **>(
            ut_malloc_nokey(sizeof(buf_block_t *) * leftmost_from_level));

        prev_tree_savepoints = static_cast<ulint *>(
            ut_malloc_nokey(sizeof(ulint) * leftmost_from_level));

        /* back to the level (leftmost_from_level+1) */
        ulint idx = n_blocks - (leftmost_from_level - 1);

        page_id.reset(space, tree_blocks[idx]->page.id.page_no());

        for (ulint i = n_blocks - (leftmost_from_level - 1); i <= n_blocks;
             i++) {
          mtr_release_block_at_savepoint(mtr, tree_savepoints[i],
                                         tree_blocks[i]);
        }

        n_blocks -= (leftmost_from_level - 1);
        height = leftmost_from_level;
        ut_ad(n_releases == 0);

        /* replay up_match, low_match */
        up_match = 0;
        low_match = 0;
        rtr_info_t *rtr_info = need_path ? cursor->rtr_info : nullptr;

        for (ulint i = 0; i < n_blocks; i++) {
          page_cur_search_with_match(tree_blocks[i], index, tuple, page_mode,
                                     &up_match, &low_match, page_cursor,
                                     rtr_info);
        }

        goto search_loop;
      }
    }

    /* Go to the child node */
    page_id.reset(space, btr_node_ptr_get_child_page_no(node_ptr, offsets));

    n_blocks++;

    if (UNIV_UNLIKELY(height == 0 && dict_index_is_ibuf(index))) {
      /* We're doing a search on an ibuf tree and we're one
      level above the leaf page. */

      ut_ad(level == 0);

      fetch = cursor->m_fetch_mode;
      rw_latch = RW_NO_LATCH;
      goto retry_page_get;
    }

    if (dict_index_is_spatial(index) && page_mode >= PAGE_CUR_CONTAIN &&
        page_mode != PAGE_CUR_RTREE_INSERT) {
      ut_ad(need_path);
      rtr_node_path_t *path = cursor->rtr_info->path;

      if (!path->empty() && found) {
#ifdef UNIV_DEBUG
        node_visit_t last_visit = path->back();

        ut_ad(last_visit.page_no == page_id.page_no());
#endif /* UNIV_DEBUG */

        path->pop_back();

#ifdef UNIV_DEBUG
        if (page_mode == PAGE_CUR_RTREE_LOCATE &&
            (latch_mode != BTR_MODIFY_LEAF)) {
          btr_pcur_t *cur = cursor->rtr_info->parent_path->back().cursor;
          rec_t *my_node_ptr = btr_pcur_get_rec(cur);

          offsets = rec_get_offsets(my_node_ptr, index, offsets,
                                    ULINT_UNDEFINED, &heap);

          page_no_t my_page_no =
              btr_node_ptr_get_child_page_no(my_node_ptr, offsets);

          ut_ad(page_id.page_no() == my_page_no);
        }
#endif
      }
    }

    goto search_loop;
  } else if (!dict_index_is_spatial(index) && latch_mode == BTR_MODIFY_TREE &&
             lock_intention == BTR_INTENTION_INSERT &&
             mach_read_from_4(page + FIL_PAGE_NEXT) != FIL_NULL &&
             page_rec_is_last(page_cur_get_rec(page_cursor), page)) {
    /* btr_insert_into_right_sibling() might cause
    deleting node_ptr at upper level */

    guess = nullptr;

    if (height == 0) {
      /* release the leaf pages if latched */
      for (uint i = 0; i < 3; i++) {
        if (latch_leaves.blocks[i] != nullptr) {
          mtr_release_block_at_savepoint(mtr, latch_leaves.savepoints[i],
                                         latch_leaves.blocks[i]);
          latch_leaves.blocks[i] = nullptr;
        }
      }
    }

    goto need_opposite_intention;
  }

  if (level != 0) {
    if (upper_rw_latch == RW_NO_LATCH) {
      /* latch the page */
      buf_block_t *child_block;

      if (latch_mode == BTR_CONT_MODIFY_TREE) {
        child_block = btr_block_get(page_id, page_size, RW_X_LATCH, index, mtr);
      } else {
        ut_ad(latch_mode == BTR_CONT_SEARCH_TREE);
        child_block =
            btr_block_get(page_id, page_size, RW_SX_LATCH, index, mtr);
      }

      btr_assert_not_corrupted(child_block, index);
    } else {
      ut_ad(mtr_memo_contains(mtr, block, upper_rw_latch));
      btr_assert_not_corrupted(block, index);

      if (s_latch_by_caller) {
        ut_ad(latch_mode == BTR_SEARCH_TREE);
        /* to exclude modifying tree operations
        should sx-latch the index. */
        ut_ad(mtr_memo_contains(mtr, dict_index_get_lock(index),
                                MTR_MEMO_SX_LOCK));
        /* because has sx-latch of index,
        can release upper blocks. */
        for (; n_releases < n_blocks; n_releases++) {
          mtr_release_block_at_savepoint(mtr, tree_savepoints[n_releases],
                                         tree_blocks[n_releases]);
        }
      }
    }

    if (page_mode <= PAGE_CUR_LE) {
      cursor->low_match = low_match;
      cursor->up_match = up_match;
    }
  } else {
    cursor->low_match = low_match;
    cursor->low_bytes = low_bytes;
    cursor->up_match = up_match;
    cursor->up_bytes = up_bytes;

#ifdef BTR_CUR_ADAPT
    /* We do a dirty read of btr_search_enabled here.  We
    will properly check btr_search_enabled again in
    btr_search_build_page_hash_index() before building a
    page hash index, while holding search latch. */
    if (btr_search_enabled && !index->disable_ahi) {
      btr_search_info_update(index, cursor);
    }
#endif
    ut_ad(cursor->up_match != ULINT_UNDEFINED || mode != PAGE_CUR_GE);
    ut_ad(cursor->up_match != ULINT_UNDEFINED || mode != PAGE_CUR_LE);
    ut_ad(cursor->low_match != ULINT_UNDEFINED || mode != PAGE_CUR_LE);
  }

  /* For spatial index, remember  what blocks are still latched */
  if (dict_index_is_spatial(index) &&
      (latch_mode == BTR_MODIFY_TREE || latch_mode == BTR_MODIFY_LEAF)) {
    for (ulint i = 0; i < n_releases; i++) {
      cursor->rtr_info->tree_blocks[i] = nullptr;
      cursor->rtr_info->tree_savepoints[i] = 0;
    }

    for (ulint i = n_releases; i <= n_blocks; i++) {
      cursor->rtr_info->tree_blocks[i] = tree_blocks[i];
      cursor->rtr_info->tree_savepoints[i] = tree_savepoints[i];
    }
  }

func_exit:

  if (UNIV_LIKELY_NULL(heap)) {
    mem_heap_free(heap);
  }

  if (retrying_for_search_prev) {
    ut_free(prev_tree_blocks);
    ut_free(prev_tree_savepoints);
  }

  if (has_search_latch) {
    rw_lock_s_lock(btr_get_search_latch(index));
  }

  if (mbr_adj) {
    /* remember that we will need to adjust parent MBR */
    cursor->rtr_info->mbr_adj = true;
  }
}

/** Searches an index tree and positions a tree cursor on a given level.
This function will avoid latching the traversal path and so should be
used only for cases where-in latching is not needed.

@param[in,out]	index	index
@param[in]	level	the tree level of search
@param[in]	tuple	data tuple; Note: n_fields_cmp in compared
                        to the node ptr page node field
@param[in]	mode	PAGE_CUR_L, ....
                        Insert should always be made using PAGE_CUR_LE
                        to search the position.
@param[in,out]	cursor	tree cursor; points to record of interest.
@param[in]	file	file name
@param[in]	line	line where called from
@param[in,out]	mtr	mtr
@param[in]	mark_dirty
                        if true then mark the block as dirty */
void btr_cur_search_to_nth_level_with_no_latch(dict_index_t *index, ulint level,
                                               const dtuple_t *tuple,
                                               page_cur_mode_t mode,
                                               btr_cur_t *cursor,
                                               const char *file, ulint line,
                                               mtr_t *mtr, bool mark_dirty) {
  page_t *page = nullptr; /* remove warning */
  buf_block_t *block;
  ulint height;
  ulint up_match;
  ulint low_match;
  ulint rw_latch;
  page_cur_mode_t page_mode;
  Page_fetch fetch;
  page_cur_t *page_cursor;
  ulint root_height = 0; /* remove warning */
  ulint n_blocks = 0;

  mem_heap_t *heap = nullptr;
  ulint offsets_[REC_OFFS_NORMAL_SIZE];
  ulint *offsets = offsets_;
  rec_offs_init(offsets_);

  DBUG_TRACE;

  ut_ad(index->table->is_intrinsic());
  ut_ad(level == 0 || mode == PAGE_CUR_LE);
  ut_ad(dict_index_check_search_tuple(index, tuple));

  UNIV_MEM_INVALID(&cursor->up_match, sizeof cursor->up_match);
  UNIV_MEM_INVALID(&cursor->low_match, sizeof cursor->low_match);
#ifdef UNIV_DEBUG
  cursor->up_match = ULINT_UNDEFINED;
  cursor->low_match = ULINT_UNDEFINED;
#endif /* UNIV_DEBUG */

  cursor->flag = BTR_CUR_BINARY;
  cursor->index = index;

  page_cursor = btr_cur_get_page_cur(cursor);

  const space_id_t space = dict_index_get_space(index);
  const page_size_t page_size(dict_table_page_size(index->table));
  /* Start with the root page. */
  page_id_t page_id(space, dict_index_get_page(index));

  up_match = 0;
  low_match = 0;

  height = ULINT_UNDEFINED;

  /* We use these modified search modes on non-leaf levels of the
  B-tree. These let us end up in the right B-tree leaf. In that leaf
  we use the original search mode. */

  switch (mode) {
    case PAGE_CUR_GE:
      page_mode = PAGE_CUR_L;
      break;
    case PAGE_CUR_G:
      page_mode = PAGE_CUR_LE;
      break;
    default:
      page_mode = mode;
      break;
  }

  /* Loop and search until we arrive at the desired level */
  bool at_desired_level = false;
  while (!at_desired_level) {
    fetch = cursor->m_fetch_mode;
    rw_latch = RW_NO_LATCH;

    ut_ad(n_blocks < BTR_MAX_LEVELS);

    block = buf_page_get_gen(page_id, page_size, rw_latch, nullptr, fetch, file,
                             line, mtr, mark_dirty);

    page = buf_block_get_frame(block);

    if (height == ULINT_UNDEFINED) {
      /* We are in the root node */

      height = btr_page_get_level(page, mtr);
      root_height = height;
      cursor->tree_height = root_height + 1;
    }

    if (height == 0) {
      /* On leaf level. Switch back to original search mode.*/
      page_mode = mode;
    }

    page_cur_search_with_match(block, index, tuple, page_mode, &up_match,
                               &low_match, page_cursor, nullptr);

    ut_ad(height == btr_page_get_level(page_cur_get_page(page_cursor), mtr));

    if (level != height) {
      const rec_t *node_ptr;
      ut_ad(height > 0);

      height--;

      node_ptr = page_cur_get_rec(page_cursor);

      offsets =
          rec_get_offsets(node_ptr, index, offsets, ULINT_UNDEFINED, &heap);

      /* Go to the child node */
      page_id.reset(space, btr_node_ptr_get_child_page_no(node_ptr, offsets));

      n_blocks++;
    } else {
      /* If this is the desired level, leave the loop */
      at_desired_level = true;
    }
  }

  cursor->low_match = low_match;
  cursor->up_match = up_match;

  if (heap != nullptr) {
    mem_heap_free(heap);
  }
}

/** Opens a cursor at either end of an index. */
void btr_cur_open_at_index_side_func(
    bool from_left,      /*!< in: true if open to the low end,
                         false if to the high end */
    dict_index_t *index, /*!< in: index */
    ulint latch_mode,    /*!< in: latch mode */
    btr_cur_t *cursor,   /*!< in/out: cursor */
    ulint level,         /*!< in: level to search for
                         (0=leaf). */
    const char *file,    /*!< in: file name */
    ulint line,          /*!< in: line where called */
    mtr_t *mtr)          /*!< in/out: mini-transaction */
{
  page_cur_t *page_cursor;
  ulint node_ptr_max_size = UNIV_PAGE_SIZE / 2;
  ulint height;
  ulint root_height = 0; /* remove warning */
  rec_t *node_ptr;
  ulint estimate;
  ulint savepoint;
  ulint upper_rw_latch, root_leaf_rw_latch;
  btr_intention_t lock_intention;
  buf_block_t *tree_blocks[BTR_MAX_LEVELS];
  ulint tree_savepoints[BTR_MAX_LEVELS];
  ulint n_blocks = 0;
  ulint n_releases = 0;
  mem_heap_t *heap = nullptr;
  ulint offsets_[REC_OFFS_NORMAL_SIZE];
  ulint *offsets = offsets_;
  rec_offs_init(offsets_);

  estimate = latch_mode & BTR_ESTIMATE;
  latch_mode &= ~BTR_ESTIMATE;

  ut_ad(level != ULINT_UNDEFINED);

  const bool s_latch_by_caller = latch_mode & BTR_ALREADY_S_LATCHED;
  latch_mode &= ~BTR_ALREADY_S_LATCHED;

  lock_intention = btr_cur_get_and_clear_intention(&latch_mode);

  ut_ad(!(latch_mode & BTR_MODIFY_EXTERNAL));

  /* This function doesn't need to lock left page of the leaf page */
  if (latch_mode == BTR_SEARCH_PREV) {
    latch_mode = BTR_SEARCH_LEAF;
  } else if (latch_mode == BTR_MODIFY_PREV) {
    latch_mode = BTR_MODIFY_LEAF;
  }

  /* Store the position of the tree latch we push to mtr so that we
  know how to release it when we have latched the leaf node */

  savepoint = mtr_set_savepoint(mtr);

  switch (latch_mode) {
    case BTR_CONT_MODIFY_TREE:
    case BTR_CONT_SEARCH_TREE:
      upper_rw_latch = RW_NO_LATCH;
      break;
    case BTR_MODIFY_TREE:
      /* Most of delete-intended operations are purging.
      Free blocks and read IO bandwidth should be prior
      for them, when the history list is glowing huge. */
      if (lock_intention == BTR_INTENTION_DELETE &&
          trx_sys->rseg_history_len > BTR_CUR_FINE_HISTORY_LENGTH &&
          buf_get_n_pending_read_ios()) {
        mtr_x_lock(dict_index_get_lock(index), mtr);
      } else {
        mtr_sx_lock(dict_index_get_lock(index), mtr);
      }
      upper_rw_latch = RW_X_LATCH;
      break;
    default:
      ut_ad(!s_latch_by_caller ||
            mtr_memo_contains_flagged(mtr, dict_index_get_lock(index),
                                      MTR_MEMO_SX_LOCK | MTR_MEMO_S_LOCK));
      if (!srv_read_only_mode) {
        if (!s_latch_by_caller) {
          /* BTR_SEARCH_TREE is intended to be used with
          BTR_ALREADY_S_LATCHED */
          ut_ad(latch_mode != BTR_SEARCH_TREE);

          mtr_s_lock(dict_index_get_lock(index), mtr);
        }
        upper_rw_latch = RW_S_LATCH;
      } else {
        upper_rw_latch = RW_NO_LATCH;
      }
  }
  root_leaf_rw_latch = btr_cur_latch_for_root_leaf(latch_mode);

  page_cursor = btr_cur_get_page_cur(cursor);
  cursor->index = index;

  page_id_t page_id(dict_index_get_space(index), dict_index_get_page(index));
  const page_size_t &page_size = dict_table_page_size(index->table);

  if (root_leaf_rw_latch == RW_X_LATCH) {
    node_ptr_max_size = dict_index_node_ptr_max_size(index);
  }

  height = ULINT_UNDEFINED;

  for (;;) {
    buf_block_t *block;
    page_t *page;
    ulint rw_latch;

    ut_ad(n_blocks < BTR_MAX_LEVELS);

    if (height != 0 && (latch_mode != BTR_MODIFY_TREE || height == level)) {
      rw_latch = upper_rw_latch;
    } else {
      rw_latch = RW_NO_LATCH;
    }

    tree_savepoints[n_blocks] = mtr_set_savepoint(mtr);
    block = buf_page_get_gen(page_id, page_size, rw_latch, nullptr,
                             cursor->m_fetch_mode, file, line, mtr);
    tree_blocks[n_blocks] = block;

    page = buf_block_get_frame(block);

    if (height == ULINT_UNDEFINED && btr_page_get_level(page, mtr) == 0 &&
        rw_latch != RW_NO_LATCH && rw_latch != root_leaf_rw_latch) {
      /* We should retry to get the page, because the root page
      is latched with different level as a leaf page. */
      ut_ad(root_leaf_rw_latch != RW_NO_LATCH);
      ut_ad(rw_latch == RW_S_LATCH);

      ut_ad(n_blocks == 0);
      mtr_release_block_at_savepoint(mtr, tree_savepoints[n_blocks],
                                     tree_blocks[n_blocks]);

      upper_rw_latch = root_leaf_rw_latch;
      continue;
    }

    ut_ad(fil_page_index_page_check(page));
    ut_ad(index->id == btr_page_get_index_id(page));

    if (height == ULINT_UNDEFINED) {
      /* We are in the root node */

      height = btr_page_get_level(page, mtr);
      root_height = height;
      ut_a(height >= level);
    } else {
      /* TODO: flag the index corrupted if this fails */
      ut_ad(height == btr_page_get_level(page, mtr));
    }

    if (height == level) {
      if (srv_read_only_mode) {
        btr_cur_latch_leaves(block, page_id, page_size, latch_mode, cursor,
                             mtr);
      } else if (height == 0) {
        if (rw_latch == RW_NO_LATCH) {
          btr_cur_latch_leaves(block, page_id, page_size, latch_mode, cursor,
                               mtr);
        }
        /* In versions <= 3.23.52 we had
        forgotten to release the tree latch
        here. If in an index scan we had to
        scan far to find a record visible to
        the current transaction, that could
        starve others waiting for the tree
        latch. */

        switch (latch_mode) {
          case BTR_MODIFY_TREE:
          case BTR_CONT_MODIFY_TREE:
          case BTR_CONT_SEARCH_TREE:
            break;
          default:
            if (!s_latch_by_caller) {
              /* Release the tree s-latch */
              mtr_release_s_latch_at_savepoint(mtr, savepoint,
                                               dict_index_get_lock(index));
            }

            /* release upper blocks */
            for (; n_releases < n_blocks; n_releases++) {
              mtr_release_block_at_savepoint(mtr, tree_savepoints[n_releases],
                                             tree_blocks[n_releases]);
            }
        }
      } else { /* height != 0 */
        /* We already have the block latched. */
        ut_ad(latch_mode == BTR_SEARCH_TREE);
        ut_ad(s_latch_by_caller);
        ut_ad(upper_rw_latch == RW_S_LATCH);

        ut_ad(mtr_memo_contains(mtr, block, upper_rw_latch));

        if (s_latch_by_caller) {
          /* to exclude modifying tree operations
          should sx-latch the index. */
          ut_ad(mtr_memo_contains(mtr, dict_index_get_lock(index),
                                  MTR_MEMO_SX_LOCK));
          /* because has sx-latch of index,
          can release upper blocks. */
          for (; n_releases < n_blocks; n_releases++) {
            mtr_release_block_at_savepoint(mtr, tree_savepoints[n_releases],
                                           tree_blocks[n_releases]);
          }
        }
      }
    }

    if (from_left) {
      page_cur_set_before_first(block, page_cursor);
    } else {
      page_cur_set_after_last(block, page_cursor);
    }

    if (height == level) {
      if (estimate) {
        btr_cur_add_path_info(cursor, height, root_height);
      }

      break;
    }

    ut_ad(height > 0);

    if (from_left) {
      page_cur_move_to_next(page_cursor);
    } else {
      page_cur_move_to_prev(page_cursor);
    }

    if (estimate) {
      btr_cur_add_path_info(cursor, height, root_height);
    }

    height--;

    node_ptr = page_cur_get_rec(page_cursor);
    offsets = rec_get_offsets(node_ptr, cursor->index, offsets, ULINT_UNDEFINED,
                              &heap);

    /* If the rec is the first or last in the page for
    pessimistic delete intention, it might cause node_ptr insert
    for the upper level. We should change the intention and retry.
    */
    if (latch_mode == BTR_MODIFY_TREE &&
        btr_cur_need_opposite_intention(page, lock_intention, node_ptr)) {
      ut_ad(upper_rw_latch == RW_X_LATCH);
      /* release all blocks */
      for (; n_releases <= n_blocks; n_releases++) {
        mtr_release_block_at_savepoint(mtr, tree_savepoints[n_releases],
                                       tree_blocks[n_releases]);
      }

      lock_intention = BTR_INTENTION_BOTH;

      page_id.set_page_no(dict_index_get_page(index));

      height = ULINT_UNDEFINED;

      n_blocks = 0;
      n_releases = 0;

      continue;
    }

    if (latch_mode == BTR_MODIFY_TREE &&
        !btr_cur_will_modify_tree(cursor->index, page, lock_intention, node_ptr,
                                  node_ptr_max_size, page_size, mtr)) {
      ut_ad(upper_rw_latch == RW_X_LATCH);
      ut_ad(n_releases <= n_blocks);

      /* we can release upper blocks */
      for (; n_releases < n_blocks; n_releases++) {
        if (n_releases == 0) {
          /* we should not release root page
          to pin to same block. */
          continue;
        }

        /* release unused blocks to unpin */
        mtr_release_block_at_savepoint(mtr, tree_savepoints[n_releases],
                                       tree_blocks[n_releases]);
      }
    }

    if (height == level && latch_mode == BTR_MODIFY_TREE) {
      ut_ad(upper_rw_latch == RW_X_LATCH);
      /* we should sx-latch root page, if released already.
      It contains seg_header. */
      if (n_releases > 0) {
        mtr_block_sx_latch_at_savepoint(mtr, tree_savepoints[0],
                                        tree_blocks[0]);
      }

      /* x-latch the branch blocks not released yet. */
      for (ulint i = n_releases; i <= n_blocks; i++) {
        mtr_block_x_latch_at_savepoint(mtr, tree_savepoints[i], tree_blocks[i]);
      }
    }

    /* Go to the child node */
    page_id.set_page_no(btr_node_ptr_get_child_page_no(node_ptr, offsets));

    n_blocks++;
  }

  if (heap) {
    mem_heap_free(heap);
  }
}

/** Opens a cursor at either end of an index.
Avoid taking latches on buffer, just pin (by incrementing fix_count)
to keep them in buffer pool. This mode is used by intrinsic table
as they are not shared and so there is no need of latching.
@param[in]	from_left	true if open to low end, false if open to high
                                end.
@param[in]	index		index
@param[in,out]	cursor		cursor
@param[in]	level		level to search for (0=leaf)
@param[in]	file		file name
@param[in]	line		line where called
@param[in,out]	mtr		mini transaction */
void btr_cur_open_at_index_side_with_no_latch_func(
    bool from_left, dict_index_t *index, btr_cur_t *cursor, ulint level,
    const char *file, ulint line, mtr_t *mtr) {
  page_cur_t *page_cursor;
  ulint height;
  rec_t *node_ptr;
  ulint n_blocks = 0;
  mem_heap_t *heap = nullptr;
  ulint offsets_[REC_OFFS_NORMAL_SIZE];
  ulint *offsets = offsets_;
  rec_offs_init(offsets_);

  ut_ad(level != ULINT_UNDEFINED);

  page_cursor = btr_cur_get_page_cur(cursor);
  cursor->index = index;
  page_id_t page_id(dict_index_get_space(index), dict_index_get_page(index));
  const page_size_t &page_size = dict_table_page_size(index->table);

  height = ULINT_UNDEFINED;

  for (;;) {
    buf_block_t *block;
    page_t *page;
    ulint rw_latch = RW_NO_LATCH;

    ut_ad(n_blocks < BTR_MAX_LEVELS);

    block = buf_page_get_gen(page_id, page_size, rw_latch, nullptr,
                             cursor->m_fetch_mode, file, line, mtr);

    page = buf_block_get_frame(block);

    ut_ad(fil_page_index_page_check(page));
    ut_ad(index->id == btr_page_get_index_id(page));

    if (height == ULINT_UNDEFINED) {
      /* We are in the root node */

      height = btr_page_get_level(page, mtr);
      ut_a(height >= level);
    } else {
      /* TODO: flag the index corrupted if this fails */
      ut_ad(height == btr_page_get_level(page, mtr));
    }

    if (from_left) {
      page_cur_set_before_first(block, page_cursor);
    } else {
      page_cur_set_after_last(block, page_cursor);
    }

    if (height == level) {
      break;
    }

    ut_ad(height > 0);

    if (from_left) {
      page_cur_move_to_next(page_cursor);
    } else {
      page_cur_move_to_prev(page_cursor);
    }

    height--;

    node_ptr = page_cur_get_rec(page_cursor);
    offsets = rec_get_offsets(node_ptr, cursor->index, offsets, ULINT_UNDEFINED,
                              &heap);

    /* Go to the child node */
    page_id.set_page_no(btr_node_ptr_get_child_page_no(node_ptr, offsets));

    n_blocks++;
  }

  if (heap != nullptr) {
    mem_heap_free(heap);
  }
}

/** Positions a cursor at a randomly chosen position within a B-tree.
 @return true if the index is available and we have put the cursor, false
 if the index is unavailable */
bool btr_cur_open_at_rnd_pos_func(
    dict_index_t *index, /*!< in: index */
    ulint latch_mode,    /*!< in: BTR_SEARCH_LEAF, ... */
    btr_cur_t *cursor,   /*!< in/out: B-tree cursor */
    const char *file,    /*!< in: file name */
    ulint line,          /*!< in: line where called */
    mtr_t *mtr)          /*!< in: mtr */
{
  page_cur_t *page_cursor;
  ulint node_ptr_max_size = UNIV_PAGE_SIZE / 2;
  ulint height;
  rec_t *node_ptr;
  ulint savepoint;
  ulint upper_rw_latch, root_leaf_rw_latch;
  btr_intention_t lock_intention;
  buf_block_t *tree_blocks[BTR_MAX_LEVELS];
  ulint tree_savepoints[BTR_MAX_LEVELS];
  ulint n_blocks = 0;
  ulint n_releases = 0;
  mem_heap_t *heap = nullptr;
  ulint offsets_[REC_OFFS_NORMAL_SIZE];
  ulint *offsets = offsets_;
  rec_offs_init(offsets_);

  ut_ad(!dict_index_is_spatial(index));

  lock_intention = btr_cur_get_and_clear_intention(&latch_mode);

  ut_ad(!(latch_mode & BTR_MODIFY_EXTERNAL));

  savepoint = mtr_set_savepoint(mtr);

  switch (latch_mode) {
    case BTR_MODIFY_TREE:
      /* Most of delete-intended operations are purging.
      Free blocks and read IO bandwidth should be prior
      for them, when the history list is glowing huge. */
      if (lock_intention == BTR_INTENTION_DELETE &&
          trx_sys->rseg_history_len > BTR_CUR_FINE_HISTORY_LENGTH &&
          buf_get_n_pending_read_ios()) {
        mtr_x_lock(dict_index_get_lock(index), mtr);
      } else {
        mtr_sx_lock(dict_index_get_lock(index), mtr);
      }
      upper_rw_latch = RW_X_LATCH;
      break;
    case BTR_SEARCH_PREV:
    case BTR_MODIFY_PREV:
      /* This function doesn't support left uncle
         page lock for left leaf page lock, when
         needed. */
    case BTR_SEARCH_TREE:
    case BTR_CONT_MODIFY_TREE:
    case BTR_CONT_SEARCH_TREE:
      ut_ad(0);
      /* fall through */
    default:
      if (!srv_read_only_mode) {
        mtr_s_lock(dict_index_get_lock(index), mtr);
        upper_rw_latch = RW_S_LATCH;
      } else {
        upper_rw_latch = RW_NO_LATCH;
      }
  }

  DBUG_EXECUTE_IF("test_index_is_unavailable", return (false););

  if (index->page == FIL_NULL) {
    /* Since we don't hold index lock until just now, the index
    could be modified by others, for example, if this is a
    statistics updater for referenced table, it could be marked
    as unavailable by 'DROP TABLE' in the mean time, since
    we don't hold lock for statistics updater */
    return (false);
  }

  root_leaf_rw_latch = btr_cur_latch_for_root_leaf(latch_mode);

  page_cursor = btr_cur_get_page_cur(cursor);
  cursor->index = index;

  page_id_t page_id(dict_index_get_space(index), dict_index_get_page(index));
  const page_size_t &page_size = dict_table_page_size(index->table);

  if (root_leaf_rw_latch == RW_X_LATCH) {
    node_ptr_max_size = dict_index_node_ptr_max_size(index);
  }

  height = ULINT_UNDEFINED;

  for (;;) {
    buf_block_t *block;
    page_t *page;
    ulint rw_latch;

    ut_ad(n_blocks < BTR_MAX_LEVELS);

    if (height != 0 && latch_mode != BTR_MODIFY_TREE) {
      rw_latch = upper_rw_latch;
    } else {
      rw_latch = RW_NO_LATCH;
    }

    tree_savepoints[n_blocks] = mtr_set_savepoint(mtr);
    block = buf_page_get_gen(page_id, page_size, rw_latch, nullptr,
                             cursor->m_fetch_mode, file, line, mtr);
    tree_blocks[n_blocks] = block;

    page = buf_block_get_frame(block);

    if (height == ULINT_UNDEFINED && btr_page_get_level(page, mtr) == 0 &&
        rw_latch != RW_NO_LATCH && rw_latch != root_leaf_rw_latch) {
      /* We should retry to get the page, because the root page
      is latched with different level as a leaf page. */
      ut_ad(root_leaf_rw_latch != RW_NO_LATCH);
      ut_ad(rw_latch == RW_S_LATCH);

      ut_ad(n_blocks == 0);
      mtr_release_block_at_savepoint(mtr, tree_savepoints[n_blocks],
                                     tree_blocks[n_blocks]);

      upper_rw_latch = root_leaf_rw_latch;
      continue;
    }

    ut_ad(fil_page_index_page_check(page));
    ut_ad(index->id == btr_page_get_index_id(page));

    if (height == ULINT_UNDEFINED) {
      /* We are in the root node */

      height = btr_page_get_level(page, mtr);
    }

    if (height == 0) {
      if (rw_latch == RW_NO_LATCH || srv_read_only_mode) {
        btr_cur_latch_leaves(block, page_id, page_size, latch_mode, cursor,
                             mtr);
      }

      /* btr_cur_open_at_index_side_func() and
      btr_cur_search_to_nth_level() release
      tree s-latch here.*/
      switch (latch_mode) {
        case BTR_MODIFY_TREE:
        case BTR_CONT_MODIFY_TREE:
        case BTR_CONT_SEARCH_TREE:
          break;
        default:
          /* Release the tree s-latch */
          if (!srv_read_only_mode) {
            mtr_release_s_latch_at_savepoint(mtr, savepoint,
                                             dict_index_get_lock(index));
          }

          /* release upper blocks */
          for (; n_releases < n_blocks; n_releases++) {
            mtr_release_block_at_savepoint(mtr, tree_savepoints[n_releases],
                                           tree_blocks[n_releases]);
          }
      }
    }

    page_cur_open_on_rnd_user_rec(block, page_cursor);

    if (height == 0) {
      break;
    }

    ut_ad(height > 0);

    height--;

    node_ptr = page_cur_get_rec(page_cursor);
    offsets = rec_get_offsets(node_ptr, cursor->index, offsets, ULINT_UNDEFINED,
                              &heap);

    /* If the rec is the first or last in the page for
    pessimistic delete intention, it might cause node_ptr insert
    for the upper level. We should change the intention and retry.
    */
    if (latch_mode == BTR_MODIFY_TREE &&
        btr_cur_need_opposite_intention(page, lock_intention, node_ptr)) {
      ut_ad(upper_rw_latch == RW_X_LATCH);
      /* release all blocks */
      for (; n_releases <= n_blocks; n_releases++) {
        mtr_release_block_at_savepoint(mtr, tree_savepoints[n_releases],
                                       tree_blocks[n_releases]);
      }

      lock_intention = BTR_INTENTION_BOTH;

      page_id.set_page_no(dict_index_get_page(index));

      height = ULINT_UNDEFINED;

      n_blocks = 0;
      n_releases = 0;

      continue;
    }

    if (latch_mode == BTR_MODIFY_TREE &&
        !btr_cur_will_modify_tree(cursor->index, page, lock_intention, node_ptr,
                                  node_ptr_max_size, page_size, mtr)) {
      ut_ad(upper_rw_latch == RW_X_LATCH);
      ut_ad(n_releases <= n_blocks);

      /* we can release upper blocks */
      for (; n_releases < n_blocks; n_releases++) {
        if (n_releases == 0) {
          /* we should not release root page
          to pin to same block. */
          continue;
        }

        /* release unused blocks to unpin */
        mtr_release_block_at_savepoint(mtr, tree_savepoints[n_releases],
                                       tree_blocks[n_releases]);
      }
    }

    if (height == 0 && latch_mode == BTR_MODIFY_TREE) {
      ut_ad(upper_rw_latch == RW_X_LATCH);
      /* we should sx-latch root page, if released already.
      It contains seg_header. */
      if (n_releases > 0) {
        mtr_block_sx_latch_at_savepoint(mtr, tree_savepoints[0],
                                        tree_blocks[0]);
      }

      /* x-latch the branch blocks not released yet. */
      for (ulint i = n_releases; i <= n_blocks; i++) {
        mtr_block_x_latch_at_savepoint(mtr, tree_savepoints[i], tree_blocks[i]);
      }
    }

    /* Go to the child node */
    page_id.set_page_no(btr_node_ptr_get_child_page_no(node_ptr, offsets));

    n_blocks++;
  }

  if (UNIV_LIKELY_NULL(heap)) {
    mem_heap_free(heap);
  }

  return (true);
}

/*==================== B-TREE INSERT =========================*/

/** Inserts a record if there is enough space, or if enough space can
 be freed by reorganizing. Differs from btr_cur_optimistic_insert because
 no heuristics is applied to whether it pays to use CPU time for
 reorganizing the page or not.

 IMPORTANT: The caller will have to update IBUF_BITMAP_FREE
 if this is a compressed leaf page in a secondary index.
 This has to be done either within the same mini-transaction,
 or by invoking ibuf_reset_free_bits() before mtr_commit().

 @return pointer to inserted record if succeed, else NULL */
static MY_ATTRIBUTE((warn_unused_result)) rec_t *btr_cur_insert_if_possible(
    btr_cur_t *cursor,     /*!< in: cursor on page after which to insert;
                           cursor stays valid */
    const dtuple_t *tuple, /*!< in: tuple to insert; the size info need not
                           have been stored to tuple */
    ulint **offsets,       /*!< out: offsets on *rec */
    mem_heap_t **heap,     /*!< in/out: pointer to memory heap, or NULL */
    mtr_t *mtr)            /*!< in/out: mini-transaction */
{
  page_cur_t *page_cursor;
  rec_t *rec;

  ut_ad(dtuple_check_typed(tuple));

  ut_ad(mtr_is_block_fix(mtr, btr_cur_get_block(cursor), MTR_MEMO_PAGE_X_FIX,
                         cursor->index->table));
  page_cursor = btr_cur_get_page_cur(cursor);

  /* Now, try the insert */
  rec = page_cur_tuple_insert(page_cursor, tuple, cursor->index, offsets, heap,
                              mtr);

  /* If the record did not fit, reorganize.
  For compressed pages, page_cur_tuple_insert()
  attempted this already. */
  if (!rec && !page_cur_get_page_zip(page_cursor) &&
      btr_page_reorganize(page_cursor, cursor->index, mtr)) {
    rec = page_cur_tuple_insert(page_cursor, tuple, cursor->index, offsets,
                                heap, mtr);
  }

  ut_ad(!rec || rec_offs_validate(rec, cursor->index, *offsets));
  return (rec);
}

/** For an insert, checks the locks and does the undo logging if desired.
 @return DB_SUCCESS, DB_WAIT_LOCK, DB_FAIL, or error number */
UNIV_INLINE MY_ATTRIBUTE((warn_unused_result)) dberr_t
    btr_cur_ins_lock_and_undo(
        ulint flags,       /*!< in: undo logging and locking flags: if
                           not zero, the parameters index and thr
                           should be specified */
        btr_cur_t *cursor, /*!< in: cursor on page after which to insert */
        dtuple_t *entry,   /*!< in/out: entry to insert */
        que_thr_t *thr,    /*!< in: query thread or NULL */
        mtr_t *mtr,        /*!< in/out: mini-transaction */
        ibool *inherit)    /*!< out: TRUE if the inserted new record maybe
                           should inherit LOCK_GAP type locks from the
                           successor record */
{
  dict_index_t *index;
  dberr_t err = DB_SUCCESS;
  rec_t *rec;
  roll_ptr_t roll_ptr;

  /* Check if we have to wait for a lock: enqueue an explicit lock
  request if yes */

  rec = btr_cur_get_rec(cursor);
  index = cursor->index;

  ut_ad(!dict_index_is_online_ddl(index) || index->is_clustered() ||
        (flags & BTR_CREATE_FLAG));

  /* Check if there is predicate or GAP lock preventing the insertion */
  if (!(flags & BTR_NO_LOCKING_FLAG)) {
    if (dict_index_is_spatial(index)) {
      lock_prdt_t prdt;
      rtr_mbr_t mbr;

      rtr_get_mbr_from_tuple(entry, &mbr);

      /* Use on stack MBR variable to test if a lock is
      needed. If so, the predicate (MBR) will be allocated
      from lock heap in lock_prdt_insert_check_and_lock() */
      lock_init_prdt_from_mbr(&prdt, &mbr, 0, nullptr);

      err = lock_prdt_insert_check_and_lock(
          flags, rec, btr_cur_get_block(cursor), index, thr, mtr, &prdt);
      *inherit = false;
    } else {
      err = lock_rec_insert_check_and_lock(
          flags, rec, btr_cur_get_block(cursor), index, thr, mtr, inherit);
    }
  }

  if (err != DB_SUCCESS || !index->is_clustered() ||
      dict_index_is_ibuf(index)) {
    return (err);
  }

  err = trx_undo_report_row_operation(flags, TRX_UNDO_INSERT_OP, thr, index,
                                      entry, nullptr, 0, nullptr, nullptr,
                                      &roll_ptr);
  if (err != DB_SUCCESS) {
    return (err);
  }

  /* Now we can fill in the roll ptr field in entry
  (except if table is intrinsic) */

  if (!(flags & BTR_KEEP_SYS_FLAG) && !index->table->is_intrinsic()) {
    /* Roll_ptr is zero during copy alter table.
    So pretend to be freshly inserted row. */
    if (index->table->skip_alter_undo) {
      ut_ad(roll_ptr == 0);
      roll_ptr = trx_undo_build_roll_ptr(TRUE, 0, 0, 0);
      ut_ad(roll_ptr == (1ULL << 55));
    }

    row_upd_index_entry_sys_field(entry, index, DATA_ROLL_PTR, roll_ptr);
  }

  return (DB_SUCCESS);
}

/**
Prefetch siblings of the leaf for the pessimistic operation.
@param block	leaf page */
static void btr_cur_prefetch_siblings(buf_block_t *block) {
  page_t *page = buf_block_get_frame(block);

  ut_ad(page_is_leaf(page));

  page_no_t left_page_no = fil_page_get_prev(page);
  page_no_t right_page_no = fil_page_get_next(page);

  if (left_page_no != FIL_NULL) {
    buf_read_page_background(page_id_t(block->page.id.space(), left_page_no),
                             block->page.size, false);
  }
  if (right_page_no != FIL_NULL) {
    buf_read_page_background(page_id_t(block->page.id.space(), right_page_no),
                             block->page.size, false);
  }
  if (left_page_no != FIL_NULL || right_page_no != FIL_NULL) {
    os_aio_simulated_wake_handler_threads();
  }
}

/** Tries to perform an insert to a page in an index tree, next to cursor.
 It is assumed that mtr holds an x-latch on the page. The operation does
 not succeed if there is too little space on the page. If there is just
 one record on the page, the insert will always succeed; this is to
 prevent trying to split a page with just one record.
 @return DB_SUCCESS, DB_WAIT_LOCK, DB_FAIL, or error number */
dberr_t btr_cur_optimistic_insert(
    ulint flags,         /*!< in: undo logging and locking flags: if not
                         zero, the parameters index and thr should be
                         specified */
    btr_cur_t *cursor,   /*!< in: cursor on page after which to insert;
                         cursor stays valid */
    ulint **offsets,     /*!< out: offsets on *rec */
    mem_heap_t **heap,   /*!< in/out: pointer to memory heap, or NULL */
    dtuple_t *entry,     /*!< in/out: entry to insert */
    rec_t **rec,         /*!< out: pointer to inserted record if
                         succeed */
    big_rec_t **big_rec, /*!< out: big rec vector whose fields have to
                         be stored externally by the caller, or
                         NULL */
    que_thr_t *thr,      /*!< in: query thread or NULL */
    mtr_t *mtr)          /*!< in/out: mini-transaction;
                         if this function returns DB_SUCCESS on
                         a leaf page of a secondary index in a
                         compressed tablespace, the caller must
                         mtr_commit(mtr) before latching
                         any further pages */
{
  big_rec_t *big_rec_vec = nullptr;
  dict_index_t *index;
  page_cur_t *page_cursor;
  buf_block_t *block;
  page_t *page;
  rec_t *dummy;
  ibool leaf;
  ibool reorg;
  ibool inherit = TRUE;
  ulint rec_size;
  dberr_t err;

  *big_rec = nullptr;

  block = btr_cur_get_block(cursor);
  page = buf_block_get_frame(block);
  index = cursor->index;

  /* Block are not latched for insert if table is intrinsic
  and index is auto-generated clustered index. */
  ut_ad(mtr_is_block_fix(mtr, block, MTR_MEMO_PAGE_X_FIX, index->table));
  ut_ad(!dict_index_is_online_ddl(index) || index->is_clustered() ||
        (flags & BTR_CREATE_FLAG));
  ut_ad(dtuple_check_typed(entry));

  const page_size_t &page_size = block->page.size;

#ifdef UNIV_DEBUG_VALGRIND
  if (page_size.is_compressed()) {
    UNIV_MEM_ASSERT_RW(page, page_size.logical());
    UNIV_MEM_ASSERT_RW(block->page.zip.data, page_size.physical());
  }
#endif /* UNIV_DEBUG_VALGRIND */

  leaf = page_is_leaf(page);

  /* Calculate the record size when entry is converted to a record */
  rec_size = rec_get_converted_size(index, entry);

  if (page_zip_rec_needs_ext(rec_size, page_is_comp(page),
                             dtuple_get_n_fields(entry), page_size)) {
    /* The record is so big that we have to store some fields
    externally on separate database pages */
<<<<<<< HEAD
    big_rec_vec = dtuple_convert_big_rec(index, nullptr, entry, &n_ext);
=======
    big_rec_vec = dtuple_convert_big_rec(index, 0, entry);
>>>>>>> 4188502f

    if (UNIV_UNLIKELY(big_rec_vec == nullptr)) {
      return (DB_TOO_BIG_RECORD);
    }

    rec_size = rec_get_converted_size(index, entry);
  }

  if (page_size.is_compressed() && page_zip_is_too_big(index, entry)) {
    if (big_rec_vec != nullptr) {
      dtuple_convert_back_big_rec(entry, big_rec_vec);
    }

    return (DB_TOO_BIG_RECORD);
  }

  LIMIT_OPTIMISTIC_INSERT_DEBUG(page_get_n_recs(page), goto fail);

  if (leaf && page_size.is_compressed() &&
      (page_get_data_size(page) + rec_size >=
       dict_index_zip_pad_optimal_page_size(index))) {
    /* If compression padding tells us that insertion will
    result in too packed up page i.e.: which is likely to
    cause compression failure then don't do an optimistic
    insertion. */
  fail:
    err = DB_FAIL;

    /* prefetch siblings of the leaf for the pessimistic
    operation, if the page is leaf. */
    if (page_is_leaf(page)) {
      btr_cur_prefetch_siblings(block);
    }
  fail_err:

    if (big_rec_vec) {
      dtuple_convert_back_big_rec(entry, big_rec_vec);
    }

    return (err);
  }

  ulint max_size = page_get_max_insert_size_after_reorganize(page, 1);

  if (page_has_garbage(page)) {
    if ((max_size < rec_size || max_size < BTR_CUR_PAGE_REORGANIZE_LIMIT) &&
        page_get_n_recs(page) > 1 &&
        page_get_max_insert_size(page, 1) < rec_size) {
      goto fail;
    }
  } else if (max_size < rec_size) {
    goto fail;
  }

  /* If there have been many consecutive inserts to the
  clustered index leaf page of an uncompressed table, check if
  we have to split the page to reserve enough free space for
  future updates of records. */

  if (leaf && !page_size.is_compressed() && index->is_clustered() &&
      page_get_n_recs(page) >= 2 &&
      dict_index_get_space_reserve() + rec_size > max_size &&
      (btr_page_get_split_rec_to_right(cursor, &dummy) ||
       btr_page_get_split_rec_to_left(cursor, &dummy))) {
    goto fail;
  }

  page_cursor = btr_cur_get_page_cur(cursor);

  DBUG_PRINT(
      "ib_cur",
      ("insert %s (" IB_ID_FMT ") by " TRX_ID_FMT ": %s", index->name(),
       index->id, thr != nullptr ? trx_get_id_for_print(thr_get_trx(thr)) : 0,
       rec_printer(entry).str().c_str()));

  DBUG_EXECUTE_IF("do_page_reorganize",
                  btr_page_reorganize(page_cursor, index, mtr););

  /* Now, try the insert */
  {
    const rec_t *page_cursor_rec = page_cur_get_rec(page_cursor);

    if (index->table->is_intrinsic()) {
      index->rec_cache.rec_size = rec_size;

      *rec = page_cur_tuple_direct_insert(page_cursor, entry, index, mtr);
    } else {
      /* Check locks and write to the undo log,
      if specified */
      err = btr_cur_ins_lock_and_undo(flags, cursor, entry, thr, mtr, &inherit);

      if (err != DB_SUCCESS) {
        goto fail_err;
      }

      DBUG_EXECUTE_IF(
          "btr_ins_pause_on_mtr_redo_before_add_dirty_blocks",
          ut_ad(!debug_sync_set_action(
              current_thd, STRING_WITH_LEN("mtr_redo_before_add_dirty_blocks "
                                           "SIGNAL btr_ins_paused "
                                           "WAIT_FOR btr_ins_resume "
                                           "NO_CLEAR_EVENT"))););

      DBUG_EXECUTE_IF(
          "btr_ins_pause_on_mtr_noredo_before_add_dirty_blocks",
          ut_ad(!debug_sync_set_action(
              current_thd, STRING_WITH_LEN("mtr_noredo_before_add_dirty_blocks "
                                           "SIGNAL btr_ins_paused "
                                           "WAIT_FOR btr_ins_resume "
                                           "NO_CLEAR_EVENT"))););

      *rec =
          page_cur_tuple_insert(page_cursor, entry, index, offsets, heap, mtr);
    }

    reorg = page_cursor_rec != page_cur_get_rec(page_cursor);
  }

  if (*rec) {
  } else if (page_size.is_compressed()) {
    ut_ad(!index->table->is_temporary());
    /* Reset the IBUF_BITMAP_FREE bits, because
    page_cur_tuple_insert() will have attempted page
    reorganize before failing. */
    if (leaf && !index->is_clustered()) {
      ibuf_reset_free_bits(block);
    }

    goto fail;
  } else {
    /* For intrinsic table we take a consistent path
    to re-organize using pessimistic path. */
    if (index->table->is_intrinsic()) {
      goto fail;
    }

    ut_ad(!reorg);

    /* If the record did not fit, reorganize */
    if (!btr_page_reorganize(page_cursor, index, mtr)) {
      ut_ad(0);
      goto fail;
    }

    ut_ad(page_get_max_insert_size(page, 1) == max_size);

    reorg = TRUE;

    *rec = page_cur_tuple_insert(page_cursor, entry, index, offsets, heap, mtr);

    if (UNIV_UNLIKELY(!*rec)) {
      ib::fatal(ER_IB_MSG_44)
          << "Cannot insert tuple " << *entry << "into index " << index->name
          << " of table " << index->table->name << ". Max size: " << max_size;
    }
  }

#ifdef BTR_CUR_HASH_ADAPT
  if (!index->disable_ahi) {
    if (!reorg && leaf && (cursor->flag == BTR_CUR_HASH)) {
      btr_search_update_hash_node_on_insert(cursor);
    } else {
      btr_search_update_hash_on_insert(cursor);
    }
  }
#endif /* BTR_CUR_HASH_ADAPT */

  if (!(flags & BTR_NO_LOCKING_FLAG) && inherit) {
    lock_update_insert(block, *rec);
  }

  if (leaf && !index->is_clustered() && !index->table->is_temporary()) {
    /* Update the free bits of the B-tree page in the
    insert buffer bitmap. */

    /* The free bits in the insert buffer bitmap must
    never exceed the free space on a page.  It is safe to
    decrement or reset the bits in the bitmap in a
    mini-transaction that is committed before the
    mini-transaction that affects the free space. */

    /* It is unsafe to increment the bits in a separately
    committed mini-transaction, because in crash recovery,
    the free bits could momentarily be set too high. */

    if (page_size.is_compressed()) {
      /* Update the bits in the same mini-transaction. */
      ibuf_update_free_bits_zip(block, mtr);
    } else {
      /* Decrement the bits in a separate
      mini-transaction. */
      ibuf_update_free_bits_if_full(block, max_size,
                                    rec_size + PAGE_DIR_SLOT_SIZE);
    }
  }

  *big_rec = big_rec_vec;

  return (DB_SUCCESS);
}

/** Performs an insert on a page of an index tree. It is assumed that mtr
 holds an x-latch on the tree and on the cursor page. If the insert is
 made on the leaf level, to avoid deadlocks, mtr must also own x-latches
 to brothers of page, if those brothers exist.
 @return DB_SUCCESS or error number */
dberr_t btr_cur_pessimistic_insert(
    ulint flags,         /*!< in: undo logging and locking flags: if not
                         zero, the parameter thr should be
                         specified; if no undo logging is specified,
                         then the caller must have reserved enough
                         free extents in the file space so that the
                         insertion will certainly succeed */
    btr_cur_t *cursor,   /*!< in: cursor after which to insert;
                         cursor stays valid */
    ulint **offsets,     /*!< out: offsets on *rec */
    mem_heap_t **heap,   /*!< in/out: pointer to memory heap
                         that can be emptied, or NULL */
    dtuple_t *entry,     /*!< in/out: entry to insert */
    rec_t **rec,         /*!< out: pointer to inserted record if
                         succeed */
    big_rec_t **big_rec, /*!< out: big rec vector whose fields have to
                         be stored externally by the caller, or
                         NULL */
    que_thr_t *thr,      /*!< in: query thread or NULL */
    mtr_t *mtr)          /*!< in/out: mini-transaction */
{
  dict_index_t *index = cursor->index;
  big_rec_t *big_rec_vec = nullptr;
  dberr_t err;
  ibool inherit = FALSE;
  bool success;
  ulint n_reserved = 0;

  ut_ad(dtuple_check_typed(entry));

  *big_rec = nullptr;

  ut_ad(mtr_memo_contains_flagged(
            mtr, dict_index_get_lock(btr_cur_get_index(cursor)),
            MTR_MEMO_X_LOCK | MTR_MEMO_SX_LOCK) ||
        cursor->index->table->is_intrinsic());
  ut_ad(mtr_is_block_fix(mtr, btr_cur_get_block(cursor), MTR_MEMO_PAGE_X_FIX,
                         cursor->index->table));
  ut_ad(!dict_index_is_online_ddl(index) || index->is_clustered() ||
        (flags & BTR_CREATE_FLAG));

  cursor->flag = BTR_CUR_BINARY;

  /* Check locks and write to undo log, if specified */

  err = btr_cur_ins_lock_and_undo(flags, cursor, entry, thr, mtr, &inherit);

  if (err != DB_SUCCESS) {
    return (err);
  }

  if (!(flags & BTR_NO_UNDO_LOG_FLAG) || index->table->is_intrinsic()) {
    /* First reserve enough free space for the file segments
    of the index tree, so that the insert will not fail because
    of lack of space */

    ulint n_extents = cursor->tree_height / 16 + 3;

    success = fsp_reserve_free_extents(&n_reserved, index->space, n_extents,
                                       FSP_NORMAL, mtr);
    if (!success) {
      return (DB_OUT_OF_FILE_SPACE);
    }
  }

  if (page_zip_rec_needs_ext(rec_get_converted_size(index, entry),
                             dict_table_is_comp(index->table),
                             dtuple_get_n_fields(entry),
                             dict_table_page_size(index->table))) {
    /* The record is so big that we have to store some fields
    externally on separate database pages */

    if (UNIV_LIKELY_NULL(big_rec_vec)) {
      /* This should never happen, but we handle
      the situation in a robust manner. */
      ut_ad(0);
      dtuple_convert_back_big_rec(entry, big_rec_vec);
    }

<<<<<<< HEAD
    big_rec_vec = dtuple_convert_big_rec(index, nullptr, entry, &n_ext);
=======
    big_rec_vec = dtuple_convert_big_rec(index, 0, entry);
>>>>>>> 4188502f

    if (big_rec_vec == nullptr) {
      if (n_reserved > 0) {
        fil_space_release_free_extents(index->space, n_reserved);
      }
      return (DB_TOO_BIG_RECORD);
    }
  }

  if (dict_index_get_page(index) ==
      btr_cur_get_block(cursor)->page.id.page_no()) {
    /* The page is the root page */
    *rec = btr_root_raise_and_insert(flags, cursor, offsets, heap, entry, mtr);
  } else {
    *rec = btr_page_split_and_insert(flags, cursor, offsets, heap, entry, mtr);
  }

  ut_ad(page_rec_get_next(btr_cur_get_rec(cursor)) == *rec ||
        dict_index_is_spatial(index));

  if (!(flags & BTR_NO_LOCKING_FLAG)) {
    ut_ad(!index->table->is_temporary());
    if (dict_index_is_spatial(index)) {
      /* Do nothing */
    } else {
      /* The cursor might be moved to the other page
      and the max trx id field should be updated after
      the cursor was fixed. */
      if (!index->is_clustered()) {
        page_update_max_trx_id(btr_cur_get_block(cursor),
                               btr_cur_get_page_zip(cursor),
                               thr_get_trx(thr)->id, mtr);
      }
      if (!page_rec_is_infimum(btr_cur_get_rec(cursor)) ||
          btr_page_get_prev(buf_block_get_frame(btr_cur_get_block(cursor)),
                            mtr) == FIL_NULL) {
        /* split and inserted need to call
        lock_update_insert() always. */
        inherit = TRUE;
      }
    }
  }

#ifdef BTR_CUR_ADAPT
  if (!index->disable_ahi) {
    btr_search_update_hash_on_insert(cursor);
  }
#endif
  if (inherit && !(flags & BTR_NO_LOCKING_FLAG)) {
    lock_update_insert(btr_cur_get_block(cursor), *rec);
  }

  if (n_reserved > 0) {
    fil_space_release_free_extents(index->space, n_reserved);
  }

  *big_rec = big_rec_vec;

  return (DB_SUCCESS);
}

/*==================== B-TREE UPDATE =========================*/

/** For an update, checks the locks and does the undo logging.
 @return DB_SUCCESS, DB_WAIT_LOCK, or error number */
UNIV_INLINE MY_ATTRIBUTE((warn_unused_result)) dberr_t
    btr_cur_upd_lock_and_undo(
        ulint flags,          /*!< in: undo logging and locking flags */
        btr_cur_t *cursor,    /*!< in: cursor on record to update */
        const ulint *offsets, /*!< in: rec_get_offsets() on cursor */
        const upd_t *update,  /*!< in: update vector */
        ulint cmpl_info,      /*!< in: compiler info on secondary index
                            updates */
        que_thr_t *thr,       /*!< in: query thread
                              (can be NULL if BTR_NO_LOCKING_FLAG) */
        mtr_t *mtr,           /*!< in/out: mini-transaction */
        roll_ptr_t *roll_ptr) /*!< out: roll pointer */
{
  dict_index_t *index;
  const rec_t *rec;
  dberr_t err;

  ut_ad(thr != nullptr || (flags & BTR_NO_LOCKING_FLAG));

  rec = btr_cur_get_rec(cursor);
  index = cursor->index;

  ut_ad(rec_offs_validate(rec, index, offsets));

  if (!index->is_clustered()) {
    ut_ad(dict_index_is_online_ddl(index) == !!(flags & BTR_CREATE_FLAG));

    /* We do undo logging only when we update a clustered index
    record */
    return (lock_sec_rec_modify_check_and_lock(flags, btr_cur_get_block(cursor),
                                               rec, index, thr, mtr));
  }

  /* Check if we have to wait for a lock: enqueue an explicit lock
  request if yes */

  if (!(flags & BTR_NO_LOCKING_FLAG)) {
    err = lock_clust_rec_modify_check_and_lock(flags, btr_cur_get_block(cursor),
                                               rec, index, offsets, thr);
    if (err != DB_SUCCESS) {
      return (err);
    }
  }

  /* Append the info about the update in the undo log */

  return (trx_undo_report_row_operation(flags, TRX_UNDO_MODIFY_OP, thr, index,
                                        nullptr, update, cmpl_info, rec,
                                        offsets, roll_ptr));
}

/** Writes a redo log record of updating a record in-place. */
void btr_cur_update_in_place_log(
    ulint flags,         /*!< in: flags */
    const rec_t *rec,    /*!< in: record */
    dict_index_t *index, /*!< in: index of the record */
    const upd_t *update, /*!< in: update vector */
    trx_id_t trx_id,     /*!< in: transaction id */
    roll_ptr_t roll_ptr, /*!< in: roll ptr */
    mtr_t *mtr)          /*!< in: mtr */
{
  byte *log_ptr;
  const page_t *page = page_align(rec);
  ut_ad(flags < 256);
  ut_ad(!!page_is_comp(page) == dict_table_is_comp(index->table));

  log_ptr = mlog_open_and_write_index(
      mtr, rec, index,
      page_is_comp(page) ? MLOG_COMP_REC_UPDATE_IN_PLACE
                         : MLOG_REC_UPDATE_IN_PLACE,
      1 + DATA_ROLL_PTR_LEN + 14 + 2 + MLOG_BUF_MARGIN);

  if (!log_ptr) {
    /* Logging in mtr is switched off during crash recovery */
    return;
  }

  /* For secondary indexes, we could skip writing the dummy system fields
  to the redo log but we have to change redo log parsing of
  MLOG_REC_UPDATE_IN_PLACE/MLOG_COMP_REC_UPDATE_IN_PLACE or we have to add
  new redo log record. For now, just write dummy sys fields to the redo
  log if we are updating a secondary index record.
  */
  mach_write_to_1(log_ptr, flags);
  log_ptr++;

  if (index->is_clustered()) {
    log_ptr =
        row_upd_write_sys_vals_to_log(index, trx_id, roll_ptr, log_ptr, mtr);
  } else {
    /* Dummy system fields for a secondary index */
    /* TRX_ID Position */
    log_ptr += mach_write_compressed(log_ptr, 0);
    /* ROLL_PTR */
    trx_write_roll_ptr(log_ptr, 0);
    log_ptr += DATA_ROLL_PTR_LEN;
    /* TRX_ID */
    log_ptr += mach_u64_write_compressed(log_ptr, 0);
  }

  mach_write_to_2(log_ptr, page_offset(rec));
  log_ptr += 2;

  row_upd_index_write_log(index, update, log_ptr, mtr);
}
#endif /* UNIV_HOTBACKUP */

/** Parses a redo log record of updating a record in-place.
 @return end of log record or NULL */
byte *btr_cur_parse_update_in_place(
    byte *ptr,                /*!< in: buffer */
    byte *end_ptr,            /*!< in: buffer end */
    page_t *page,             /*!< in/out: page or NULL */
    page_zip_des_t *page_zip, /*!< in/out: compressed page, or NULL */
    dict_index_t *index)      /*!< in: index corresponding to page */
{
  ulint flags;
  rec_t *rec;
  upd_t *update;
  ulint pos;
  trx_id_t trx_id;
  roll_ptr_t roll_ptr;
  ulint rec_offset;
  mem_heap_t *heap;
  ulint *offsets;

  if (end_ptr < ptr + 1) {
    return (nullptr);
  }

  flags = mach_read_from_1(ptr);
  ptr++;

  ptr = row_upd_parse_sys_vals(ptr, end_ptr, &pos, &trx_id, &roll_ptr);

  if (ptr == nullptr) {
    return (nullptr);
  }

  if (end_ptr < ptr + 2) {
    return (nullptr);
  }

  rec_offset = mach_read_from_2(ptr);
  ptr += 2;

  ut_a(rec_offset <= UNIV_PAGE_SIZE);

  heap = mem_heap_create(256);

  ptr = row_upd_index_parse(ptr, end_ptr, heap, &update);

  if (!ptr || !page) {
    goto func_exit;
  }

  ut_a((ibool) !!page_is_comp(page) == dict_table_is_comp(index->table));
  rec = page + rec_offset;

  /* We do not need to reserve search latch, as the page is only
  being recovered, and there cannot be a hash index to it. */

  offsets = rec_get_offsets(rec, index, nullptr, ULINT_UNDEFINED, &heap);

  if (!(flags & BTR_KEEP_SYS_FLAG)) {
    row_upd_rec_sys_fields_in_recovery(rec, page_zip, offsets, pos, trx_id,
                                       roll_ptr);
  }

  row_upd_rec_in_place(rec, index, offsets, update, page_zip);

func_exit:
  mem_heap_free(heap);

  return (ptr);
}

#ifndef UNIV_HOTBACKUP
/** See if there is enough place in the page modification log to log
 an update-in-place.

 @retval false if out of space; IBUF_BITMAP_FREE will be reset
 outside mtr if the page was recompressed
 @retval true if enough place;

 IMPORTANT: The caller will have to update IBUF_BITMAP_FREE if this is
 a secondary index leaf page. This has to be done either within the
 same mini-transaction, or by invoking ibuf_reset_free_bits() before
 mtr_commit(mtr). */
bool btr_cur_update_alloc_zip_func(
    page_zip_des_t *page_zip, /*!< in/out: compressed page */
    page_cur_t *cursor,       /*!< in/out: B-tree page cursor */
    dict_index_t *index,      /*!< in: the index corresponding to cursor */
#ifdef UNIV_DEBUG
    ulint *offsets, /*!< in/out: offsets of the cursor record */
#endif              /* UNIV_DEBUG */
    ulint length,   /*!< in: size needed */
    bool create,    /*!< in: true=delete-and-insert,
                    false=update-in-place */
    mtr_t *mtr)     /*!< in/out: mini-transaction */
{
  const page_t *page = page_cur_get_page(cursor);

  ut_ad(page_zip == page_cur_get_page_zip(cursor));
  ut_ad(page_zip);
  ut_ad(!dict_index_is_ibuf(index));
  ut_ad(rec_offs_validate(page_cur_get_rec(cursor), index, offsets));

  if (page_zip_available(page_zip, index->is_clustered(), length, create)) {
    return (true);
  }

  if (!page_zip->m_nonempty && !page_has_garbage(page)) {
    /* The page has been freshly compressed, so
    reorganizing it will not help. */
    return (false);
  }

  if (create && page_is_leaf(page) &&
      (length + page_get_data_size(page) >=
       dict_index_zip_pad_optimal_page_size(index))) {
    return (false);
  }

  if (!btr_page_reorganize(cursor, index, mtr)) {
    goto out_of_space;
  }

  rec_offs_make_valid(page_cur_get_rec(cursor), index, offsets);

  /* After recompressing a page, we must make sure that the free
  bits in the insert buffer bitmap will not exceed the free
  space on the page.  Because this function will not attempt
  recompression unless page_zip_available() fails above, it is
  safe to reset the free bits if page_zip_available() fails
  again, below.  The free bits can safely be reset in a separate
  mini-transaction.  If page_zip_available() succeeds below, we
  can be sure that the btr_page_reorganize() above did not reduce
  the free space available on the page. */

  if (page_zip_available(page_zip, index->is_clustered(), length, create)) {
    return (true);
  }

out_of_space:
  ut_ad(rec_offs_validate(page_cur_get_rec(cursor), index, offsets));

  /* Out of space: reset the free bits. */
  if (!index->is_clustered() && !index->table->is_temporary() &&
      page_is_leaf(page)) {
    ibuf_reset_free_bits(page_cur_get_block(cursor));
  }

  return (false);
}

/** Updates a record when the update causes no size changes in its fields.
 We assume here that the ordering fields of the record do not change.
 @return locking or undo log related error code, or
 @retval DB_SUCCESS on success
 @retval DB_ZIP_OVERFLOW if there is not enough space left
 on the compressed page (IBUF_BITMAP_FREE was reset outside mtr) */
dberr_t btr_cur_update_in_place(
    ulint flags,         /*!< in: undo logging and locking flags */
    btr_cur_t *cursor,   /*!< in: cursor on the record to update;
                         cursor stays valid and positioned on the
                         same record */
    ulint *offsets,      /*!< in/out: offsets on cursor->page_cur.rec */
    const upd_t *update, /*!< in: update vector */
    ulint cmpl_info,     /*!< in: compiler info on secondary index
                       updates */
    que_thr_t *thr,      /*!< in: query thread, or NULL if
                         flags & (BTR_NO_LOCKING_FLAG
                         | BTR_NO_UNDO_LOG_FLAG
                         | BTR_CREATE_FLAG
                         | BTR_KEEP_SYS_FLAG) */
    trx_id_t trx_id,     /*!< in: transaction id */
    mtr_t *mtr)          /*!< in/out: mini-transaction; if this
                         is a secondary index, the caller must
                         mtr_commit(mtr) before latching any
                         further pages */
{
  dict_index_t *index;
  buf_block_t *block;
  page_zip_des_t *page_zip;
  dberr_t err;
  rec_t *rec;
  roll_ptr_t roll_ptr = 0;
  ulint was_delete_marked;
  ibool is_hashed;

  rec = btr_cur_get_rec(cursor);
  index = cursor->index;
  ut_ad(rec_offs_validate(rec, index, offsets));
  ut_ad(!!page_rec_is_comp(rec) == dict_table_is_comp(index->table));
  ut_ad(trx_id > 0 || (flags & BTR_KEEP_SYS_FLAG) ||
        index->table->is_intrinsic());
  /* The insert buffer tree should never be updated in place. */
  ut_ad(!dict_index_is_ibuf(index));
  ut_ad(dict_index_is_online_ddl(index) == !!(flags & BTR_CREATE_FLAG) ||
        index->is_clustered());
  ut_ad((flags & ~(BTR_KEEP_POS_FLAG | BTR_KEEP_IBUF_BITMAP)) ==
            (BTR_NO_UNDO_LOG_FLAG | BTR_NO_LOCKING_FLAG | BTR_CREATE_FLAG |
             BTR_KEEP_SYS_FLAG) ||
        thr_get_trx(thr)->id == trx_id);
  ut_ad(fil_page_index_page_check(btr_cur_get_page(cursor)));
  ut_ad(btr_page_get_index_id(btr_cur_get_page(cursor)) == index->id);

  DBUG_PRINT("ib_cur",
             ("update-in-place %s (" IB_ID_FMT ") by " TRX_ID_FMT ": %s",
              index->name(), index->id, trx_id,
              rec_printer(rec, offsets).str().c_str()));

  block = btr_cur_get_block(cursor);
  page_zip = buf_block_get_page_zip(block);

  /* Check that enough space is available on the compressed page. */
  if (page_zip) {
    ut_ad(!index->table->is_temporary());

    if (!btr_cur_update_alloc_zip(page_zip, btr_cur_get_page_cur(cursor), index,
                                  offsets, rec_offs_size(offsets), false,
                                  mtr)) {
      return (DB_ZIP_OVERFLOW);
    }

    rec = btr_cur_get_rec(cursor);
  }

  /* Do lock checking and undo logging */
  err = btr_cur_upd_lock_and_undo(flags, cursor, offsets, update, cmpl_info,
                                  thr, mtr, &roll_ptr);
  if (UNIV_UNLIKELY(err != DB_SUCCESS)) {
    /* We may need to update the IBUF_BITMAP_FREE
    bits after a reorganize that was done in
    btr_cur_update_alloc_zip(). */
    goto func_exit;
  }

  if (!(flags & BTR_KEEP_SYS_FLAG) && !index->table->is_intrinsic()) {
    row_upd_rec_sys_fields(rec, nullptr, index, offsets, thr_get_trx(thr),
                           roll_ptr);
  }

  was_delete_marked =
      rec_get_deleted_flag(rec, page_is_comp(buf_block_get_frame(block)));

  is_hashed = (block->index != nullptr);

  if (is_hashed) {
    /* TO DO: Can we skip this if none of the fields
    index->search_info->curr_n_fields
    are being updated? */

    /* The function row_upd_changes_ord_field_binary works only
    if the update vector was built for a clustered index, we must
    NOT call it if index is secondary */

    if (!index->is_clustered() ||
        row_upd_changes_ord_field_binary(index, update, thr, nullptr, nullptr,
                                         nullptr)) {
      /* Remove possible hash index pointer to this record */
      btr_search_update_hash_on_delete(cursor);
    }

    rw_lock_x_lock(btr_get_search_latch(index));
  }

  assert_block_ahi_valid(block);
  row_upd_rec_in_place(rec, index, offsets, update, page_zip);

  if (is_hashed) {
    rw_lock_x_unlock(btr_get_search_latch(index));
  }

  btr_cur_update_in_place_log(flags, rec, index, update, trx_id, roll_ptr, mtr);

  if (was_delete_marked &&
      !rec_get_deleted_flag(rec, page_is_comp(buf_block_get_frame(block)))) {
    /* The new updated record owns its possible externally
    stored fields */

    lob::BtrContext btr_ctx(mtr, nullptr, index, rec, offsets, block);
    btr_ctx.unmark_extern_fields();
  }

  ut_ad(err == DB_SUCCESS);

func_exit:
  if (page_zip && !(flags & BTR_KEEP_IBUF_BITMAP) && !index->is_clustered() &&
      page_is_leaf(buf_block_get_frame(block))) {
    /* Update the free bits in the insert buffer. */
    ibuf_update_free_bits_zip(block, mtr);
  }

  return (err);
}

/** Tries to update a record on a page in an index tree. It is assumed that mtr
 holds an x-latch on the page. The operation does not succeed if there is too
 little space on the page or if the update would result in too empty a page,
 so that tree compression is recommended. We assume here that the ordering
 fields of the record do not change.
 @return error code, including
 @retval DB_SUCCESS on success
 @retval DB_OVERFLOW if the updated record does not fit
 @retval DB_UNDERFLOW if the page would become too empty
 @retval DB_ZIP_OVERFLOW if there is not enough space left
 on the compressed page (IBUF_BITMAP_FREE was reset outside mtr) */
dberr_t btr_cur_optimistic_update(
    ulint flags,         /*!< in: undo logging and locking flags */
    btr_cur_t *cursor,   /*!< in: cursor on the record to update;
                         cursor stays valid and positioned on the
                         same record */
    ulint **offsets,     /*!< out: offsets on cursor->page_cur.rec */
    mem_heap_t **heap,   /*!< in/out: pointer to NULL or memory heap */
    const upd_t *update, /*!< in: update vector; this must also
                         contain trx id and roll ptr fields */
    ulint cmpl_info,     /*!< in: compiler info on secondary index
                       updates */
    que_thr_t *thr,      /*!< in: query thread, or NULL if
                         flags & (BTR_NO_UNDO_LOG_FLAG
                         | BTR_NO_LOCKING_FLAG
                         | BTR_CREATE_FLAG
                         | BTR_KEEP_SYS_FLAG) */
    trx_id_t trx_id,     /*!< in: transaction id */
    mtr_t *mtr)          /*!< in/out: mini-transaction; if this
                         is a secondary index, the caller must
                         mtr_commit(mtr) before latching any
                         further pages */
{
  dict_index_t *index;
  page_cur_t *page_cursor;
  dberr_t err;
  buf_block_t *block;
  page_t *page;
  page_zip_des_t *page_zip;
  rec_t *rec;
  ulint max_size;
  ulint new_rec_size;
  ulint old_rec_size;
  ulint max_ins_size = 0;
  dtuple_t *new_entry;
  roll_ptr_t roll_ptr;
  ulint i;

  block = btr_cur_get_block(cursor);
  page = buf_block_get_frame(block);
  rec = btr_cur_get_rec(cursor);
  index = cursor->index;
  ut_ad(trx_id > 0 || (flags & BTR_KEEP_SYS_FLAG) ||
        index->table->is_intrinsic());
  ut_ad(!!page_rec_is_comp(rec) == dict_table_is_comp(index->table));
  ut_ad(mtr_is_block_fix(mtr, block, MTR_MEMO_PAGE_X_FIX, index->table));
  /* This is intended only for leaf page updates */
  ut_ad(page_is_leaf(page));
  /* The insert buffer tree should never be updated in place. */
  ut_ad(!dict_index_is_ibuf(index));
  ut_ad(dict_index_is_online_ddl(index) == !!(flags & BTR_CREATE_FLAG) ||
        index->is_clustered());
  ut_ad((flags & ~(BTR_KEEP_POS_FLAG | BTR_KEEP_IBUF_BITMAP)) ==
            (BTR_NO_UNDO_LOG_FLAG | BTR_NO_LOCKING_FLAG | BTR_CREATE_FLAG |
             BTR_KEEP_SYS_FLAG) ||
        thr_get_trx(thr)->id == trx_id);
  ut_ad(fil_page_index_page_check(page));
  ut_ad(btr_page_get_index_id(page) == index->id);

  *offsets = rec_get_offsets(rec, index, *offsets, ULINT_UNDEFINED, heap);
#if defined UNIV_DEBUG || defined UNIV_BLOB_LIGHT_DEBUG
  ut_a(!rec_offs_any_null_extern(rec, *offsets) ||
       (flags & ~(BTR_KEEP_POS_FLAG | BTR_KEEP_IBUF_BITMAP)) ==
           (BTR_NO_UNDO_LOG_FLAG | BTR_NO_LOCKING_FLAG | BTR_CREATE_FLAG |
            BTR_KEEP_SYS_FLAG) ||
       trx_is_recv(thr_get_trx(thr)));
#endif /* UNIV_DEBUG || UNIV_BLOB_LIGHT_DEBUG */

  if (!row_upd_changes_field_size_or_external(index, *offsets, update)) {
    /* The simplest and the most common case: the update does not
    change the size of any field and none of the updated fields is
    externally stored in rec or update, and there is enough space
    on the compressed page to log the update. */

    return (btr_cur_update_in_place(flags, cursor, *offsets, update, cmpl_info,
                                    thr, trx_id, mtr));
  }

  if (rec_offs_any_extern(*offsets)) {
  any_extern:
    /* Externally stored fields are treated in pessimistic
    update */

    /* prefetch siblings of the leaf for the pessimistic
    operation. */
    btr_cur_prefetch_siblings(block);

    return (DB_OVERFLOW);
  }

  for (i = 0; i < upd_get_n_fields(update); i++) {
    if (dfield_is_ext(&upd_get_nth_field(update, i)->new_val)) {
      goto any_extern;
    }
  }

  DBUG_PRINT("ib_cur",
             ("update %s (" IB_ID_FMT ") by " TRX_ID_FMT ": %s", index->name(),
              index->id, trx_id, rec_printer(rec, *offsets).str().c_str()));

  page_cursor = btr_cur_get_page_cur(cursor);

  if (!*heap) {
    *heap = mem_heap_create(rec_offs_size(*offsets) +
                            DTUPLE_EST_ALLOC(rec_offs_n_fields(*offsets)));
  }

  new_entry = row_rec_to_index_entry(rec, index, *offsets, *heap);
  /* We checked above that there are no externally stored fields. */
  ut_a(!new_entry->has_ext());

  /* The page containing the clustered index record
  corresponding to new_entry is latched in mtr.
  Thus the following call is safe. */
  row_upd_index_replace_new_col_vals_index_pos(new_entry, index, update, FALSE,
                                               *heap);

  new_entry->ignore_trailing_default(index);

  old_rec_size = rec_offs_size(*offsets);
  new_rec_size = rec_get_converted_size(index, new_entry);

  page_zip = buf_block_get_page_zip(block);
#ifdef UNIV_ZIP_DEBUG
  ut_a(!page_zip || page_zip_validate(page_zip, page, index));
#endif /* UNIV_ZIP_DEBUG */

  if (page_zip) {
    ut_ad(!index->table->is_temporary());

    if (!btr_cur_update_alloc_zip(page_zip, page_cursor, index, *offsets,
                                  new_rec_size, true, mtr)) {
      return (DB_ZIP_OVERFLOW);
    }

    rec = page_cur_get_rec(page_cursor);
  }

  /* We limit max record size to 16k even for 64k page size. */
  if (new_rec_size >= REC_MAX_DATA_SIZE) {
    err = DB_OVERFLOW;

    goto func_exit;
  }

  if (UNIV_UNLIKELY(new_rec_size >=
                    (page_get_free_space_of_empty(page_is_comp(page)) / 2))) {
    /* We may need to update the IBUF_BITMAP_FREE
    bits after a reorganize that was done in
    btr_cur_update_alloc_zip(). */
    err = DB_OVERFLOW;
    goto func_exit;
  }

  if (UNIV_UNLIKELY(page_get_data_size(page) - old_rec_size + new_rec_size <
                    BTR_CUR_PAGE_COMPRESS_LIMIT(index))) {
    /* We may need to update the IBUF_BITMAP_FREE
    bits after a reorganize that was done in
    btr_cur_update_alloc_zip(). */

    /* The page would become too empty */
    err = DB_UNDERFLOW;
    goto func_exit;
  }

  /* We do not attempt to reorganize if the page is compressed.
  This is because the page may fail to compress after reorganization. */
  max_size =
      page_zip
          ? page_get_max_insert_size(page, 1)
          : (old_rec_size + page_get_max_insert_size_after_reorganize(page, 1));

  if (!page_zip) {
    max_ins_size = page_get_max_insert_size_after_reorganize(page, 1);
  }

  if (!(((max_size >= BTR_CUR_PAGE_REORGANIZE_LIMIT) &&
         (max_size >= new_rec_size)) ||
        (page_get_n_recs(page) <= 1))) {
    /* We may need to update the IBUF_BITMAP_FREE
    bits after a reorganize that was done in
    btr_cur_update_alloc_zip(). */

    /* There was not enough space, or it did not pay to
    reorganize: for simplicity, we decide what to do assuming a
    reorganization is needed, though it might not be necessary */

    err = DB_OVERFLOW;
    goto func_exit;
  }

  /* Do lock checking and undo logging */
  err = btr_cur_upd_lock_and_undo(flags, cursor, *offsets, update, cmpl_info,
                                  thr, mtr, &roll_ptr);
  if (err != DB_SUCCESS) {
    /* We may need to update the IBUF_BITMAP_FREE
    bits after a reorganize that was done in
    btr_cur_update_alloc_zip(). */
    goto func_exit;
  }

  /* Ok, we may do the replacement. Store on the page infimum the
  explicit locks on rec, before deleting rec (see the comment in
  btr_cur_pessimistic_update). */
  if (!dict_table_is_locking_disabled(index->table)) {
    lock_rec_store_on_page_infimum(block, rec);
  }

  btr_search_update_hash_on_delete(cursor);

  page_cur_delete_rec(page_cursor, index, *offsets, mtr);

  page_cur_move_to_prev(page_cursor);

  if (!(flags & BTR_KEEP_SYS_FLAG) && !index->table->is_intrinsic()) {
    row_upd_index_entry_sys_field(new_entry, index, DATA_ROLL_PTR, roll_ptr);
    row_upd_index_entry_sys_field(new_entry, index, DATA_TRX_ID, trx_id);
  }

  /* There are no externally stored columns in new_entry */
  rec = btr_cur_insert_if_possible(cursor, new_entry, offsets, heap, mtr);
  ut_a(rec); /* <- We calculated above the insert would fit */

  /* Restore the old explicit lock state on the record */
  if (!dict_table_is_locking_disabled(index->table)) {
    lock_rec_restore_from_page_infimum(block, rec, block);
  }

  page_cur_move_to_next(page_cursor);
  ut_ad(err == DB_SUCCESS);

func_exit:
  if (!(flags & BTR_KEEP_IBUF_BITMAP) && !index->is_clustered()) {
    /* Update the free bits in the insert buffer. */
    if (page_zip) {
      ibuf_update_free_bits_zip(block, mtr);
    } else {
      ibuf_update_free_bits_low(block, max_ins_size, mtr);
    }
  }

  if (err != DB_SUCCESS) {
    /* prefetch siblings of the leaf for the pessimistic
    operation. */
    btr_cur_prefetch_siblings(block);
  }

  return (err);
}

/** If, in a split, a new supremum record was created as the predecessor of the
 updated record, the supremum record must inherit exactly the locks on the
 updated record. In the split it may have inherited locks from the successor
 of the updated record, which is not correct. This function restores the
 right locks for the new supremum. */
static void btr_cur_pess_upd_restore_supremum(
    buf_block_t *block, /*!< in: buffer block of rec */
    const rec_t *rec,   /*!< in: updated record */
    mtr_t *mtr)         /*!< in: mtr */
{
  page_t *page;
  buf_block_t *prev_block;

  page = buf_block_get_frame(block);

  if (page_rec_get_next(page_get_infimum_rec(page)) != rec) {
    /* Updated record is not the first user record on its page */

    return;
  }

  const page_no_t prev_page_no = btr_page_get_prev(page, mtr);

  const page_id_t page_id(block->page.id.space(), prev_page_no);

  ut_ad(prev_page_no != FIL_NULL);
  prev_block = buf_page_get_with_no_latch(page_id, block->page.size, mtr);
#ifdef UNIV_BTR_DEBUG
  ut_a(btr_page_get_next(prev_block->frame, mtr) == page_get_page_no(page));
#endif /* UNIV_BTR_DEBUG */

  /* We must already have an x-latch on prev_block! */
  ut_ad(mtr_memo_contains(mtr, prev_block, MTR_MEMO_PAGE_X_FIX));

  lock_rec_reset_and_inherit_gap_locks(prev_block, block, PAGE_HEAP_NO_SUPREMUM,
                                       page_rec_get_heap_no(rec));
}

dberr_t btr_cur_pessimistic_update(ulint flags, btr_cur_t *cursor,
                                   ulint **offsets, mem_heap_t **offsets_heap,
                                   mem_heap_t *entry_heap, big_rec_t **big_rec,
                                   upd_t *update, ulint cmpl_info,
                                   que_thr_t *thr, trx_id_t trx_id,
                                   undo_no_t undo_no, mtr_t *mtr,
                                   btr_pcur_t *pcur) {
  DBUG_TRACE;
  big_rec_t *big_rec_vec = nullptr;
  big_rec_t *dummy_big_rec;
  dict_index_t *index;
  buf_block_t *block;
  page_t *page;
  page_zip_des_t *page_zip;
  rec_t *rec;
  page_cur_t *page_cursor;
  dberr_t err;
  dberr_t optim_err;
  roll_ptr_t roll_ptr;
  ibool was_first;
  ulint n_reserved = 0;
  ulint max_ins_size = 0;
  trx_t *const trx = (thr == nullptr) ? nullptr : thr_get_trx(thr);

  *offsets = nullptr;
  *big_rec = nullptr;

  block = btr_cur_get_block(cursor);
  page = buf_block_get_frame(block);
  page_zip = buf_block_get_page_zip(block);
  index = cursor->index;

  ut_ad(mtr_memo_contains_flagged(mtr, dict_index_get_lock(index),
                                  MTR_MEMO_X_LOCK | MTR_MEMO_SX_LOCK) ||
        index->table->is_intrinsic());
  ut_ad(mtr_is_block_fix(mtr, block, MTR_MEMO_PAGE_X_FIX, index->table));
#ifdef UNIV_ZIP_DEBUG
  ut_a(!page_zip || page_zip_validate(page_zip, page, index));
#endif /* UNIV_ZIP_DEBUG */
  ut_ad(!page_zip || !index->table->is_temporary());
  /* The insert buffer tree should never be updated in place. */
  ut_ad(!dict_index_is_ibuf(index));
  ut_ad(trx_id > 0 || (flags & BTR_KEEP_SYS_FLAG) ||
        index->table->is_intrinsic());
  ut_ad(dict_index_is_online_ddl(index) == !!(flags & BTR_CREATE_FLAG) ||
        index->is_clustered());
  ut_ad((flags & ~BTR_KEEP_POS_FLAG) ==
            (BTR_NO_UNDO_LOG_FLAG | BTR_NO_LOCKING_FLAG | BTR_CREATE_FLAG |
             BTR_KEEP_SYS_FLAG) ||
        thr_get_trx(thr)->id == trx_id);

  err = optim_err = btr_cur_optimistic_update(
      flags | BTR_KEEP_IBUF_BITMAP, cursor, offsets, offsets_heap, update,
      cmpl_info, thr, trx_id, mtr);

  switch (err) {
    case DB_ZIP_OVERFLOW:
    case DB_UNDERFLOW:
    case DB_OVERFLOW:
      break;
    default:
    err_exit:
      /* We suppressed this with BTR_KEEP_IBUF_BITMAP.
      For DB_ZIP_OVERFLOW, the IBUF_BITMAP_FREE bits were
      already reset by btr_cur_update_alloc_zip() if the
      page was recompressed. */
      if (page_zip && optim_err != DB_ZIP_OVERFLOW && !index->is_clustered() &&
          page_is_leaf(page)) {
        ut_ad(!index->table->is_temporary());
        ibuf_update_free_bits_zip(block, mtr);
      }

      if (big_rec_vec != nullptr) {
        dtuple_big_rec_free(big_rec_vec);
      }

      return err;
  }

  rec = btr_cur_get_rec(cursor);

  *offsets =
      rec_get_offsets(rec, index, *offsets, ULINT_UNDEFINED, offsets_heap);

  dtuple_t *new_entry =
      row_rec_to_index_entry(rec, index, *offsets, entry_heap);

  /* The page containing the clustered index record
  corresponding to new_entry is latched in mtr.  If the
  clustered index record is delete-marked, then its externally
  stored fields cannot have been purged yet, because then the
  purge would also have removed the clustered index record
  itself.  Thus the following call is safe. */
  row_upd_index_replace_new_col_vals_index_pos(new_entry, index, update, FALSE,
                                               entry_heap);

  new_entry->ignore_trailing_default(index);

  /* We have to set appropriate extern storage bits in the new
  record to be inserted: we have to remember which fields were such */

  ut_ad(!page_is_comp(page) || !rec_get_node_ptr_flag(rec));
  ut_ad(rec_offs_validate(rec, index, *offsets));

  if (page_zip_rec_needs_ext(rec_get_converted_size(index, new_entry),
                             page_is_comp(page), dict_index_get_n_fields(index),
                             block->page.size)) {
<<<<<<< HEAD
    big_rec_vec = dtuple_convert_big_rec(index, update, new_entry, &n_ext);
    if (UNIV_UNLIKELY(big_rec_vec == nullptr)) {
=======
    big_rec_vec = dtuple_convert_big_rec(index, update, new_entry);
    if (UNIV_UNLIKELY(big_rec_vec == NULL)) {
>>>>>>> 4188502f
      /* We cannot goto return_after_reservations,
      because we may need to update the
      IBUF_BITMAP_FREE bits, which was suppressed by
      BTR_KEEP_IBUF_BITMAP. */
#ifdef UNIV_ZIP_DEBUG
      ut_a(!page_zip || page_zip_validate(page_zip, page, index));
#endif /* UNIV_ZIP_DEBUG */
      if (n_reserved > 0) {
        fil_space_release_free_extents(index->space, n_reserved);
      }

      err = DB_TOO_BIG_RECORD;
      goto err_exit;
    }

    ut_ad(page_is_leaf(page));
    ut_ad(index->is_clustered());
    ut_ad(flags & BTR_KEEP_POS_FLAG);
  }

  /* Do lock checking and undo logging */
  err = btr_cur_upd_lock_and_undo(flags, cursor, *offsets, update, cmpl_info,
                                  thr, mtr, &roll_ptr);
  if (err != DB_SUCCESS) {
    goto err_exit;
  }

  if (optim_err == DB_OVERFLOW) {
    /* We latch the space before latching any lob pages, to avoid deadlock with
    threads which first latch the space to acquire a free page, which might be
    one of the pages which we are about to free, but still hold an x-latch on.*/
    fil_space_t *space = fil_space_get(index->space);
    mtr_x_lock_space(space, mtr);
  }

  /* Check for an update that moved an ext field to inline */
  lob::mark_not_partially_updatable(trx, index, update, mtr);

  /* UNDO logging is also turned-off during normal operation on intrinsic
  table so condition needs to ensure that table is not intrinsic. */
  if ((flags & BTR_NO_UNDO_LOG_FLAG) && rec_offs_any_extern(*offsets) &&
      !index->table->is_intrinsic()) {
    /* We are in a transaction rollback undoing a row
    update: we must free possible externally stored fields
    which got new values in the update, if they are not
    inherited values. They can be inherited if we have
    updated the primary key to another value, and then
    update it back again. */

    ut_ad(big_rec_vec == nullptr);
    ut_ad(index->is_clustered());
    ut_ad((flags & ~BTR_KEEP_POS_FLAG) ==
              (BTR_NO_LOCKING_FLAG | BTR_CREATE_FLAG | BTR_KEEP_SYS_FLAG) ||
          thr_get_trx(thr)->id == trx_id);

    DBUG_EXECUTE_IF("ib_blob_update_rollback", DBUG_SUICIDE(););
    RECOVERY_CRASH(99);

    lob::BtrContext ctx(mtr, pcur, index, rec, *offsets, block);

    ctx.free_updated_extern_fields(trx_id, undo_no, update, true);
  }

  if (optim_err == DB_OVERFLOW) {
    /* First reserve enough free space for the file segments
    of the index tree, so that the update will not fail because
    of lack of space */
    DEBUG_SYNC_C("ib_blob_update_rollback_will_reserve");

    ulint n_extents = cursor->tree_height / 16 + 3;

    if (!fsp_reserve_free_extents(
            &n_reserved, index->space, n_extents,
            flags & BTR_NO_UNDO_LOG_FLAG ? FSP_CLEANING : FSP_NORMAL, mtr)) {
      err = DB_OUT_OF_FILE_SPACE;
      goto err_exit;
    }
  }

  if (!(flags & BTR_KEEP_SYS_FLAG) && !index->table->is_intrinsic()) {
    row_upd_index_entry_sys_field(new_entry, index, DATA_ROLL_PTR, roll_ptr);
    row_upd_index_entry_sys_field(new_entry, index, DATA_TRX_ID, trx_id);
  }

  if (!page_zip) {
    max_ins_size = page_get_max_insert_size_after_reorganize(page, 1);
  }

  /* Store state of explicit locks on rec on the page infimum record,
  before deleting rec. The page infimum acts as a dummy carrier of the
  locks, taking care also of lock releases, before we can move the locks
  back on the actual record. There is a special case: if we are
  inserting on the root page and the insert causes a call of
  btr_root_raise_and_insert. Therefore we cannot in the lock system
  delete the lock structs set on the root page even if the root
  page carries just node pointers. */
  if (!dict_table_is_locking_disabled(index->table)) {
    lock_rec_store_on_page_infimum(block, rec);
  }

  btr_search_update_hash_on_delete(cursor);

#ifdef UNIV_ZIP_DEBUG
  ut_a(!page_zip || page_zip_validate(page_zip, page, index));
#endif /* UNIV_ZIP_DEBUG */
  page_cursor = btr_cur_get_page_cur(cursor);

  page_cur_delete_rec(page_cursor, index, *offsets, mtr);

  page_cur_move_to_prev(page_cursor);

  rec =
      btr_cur_insert_if_possible(cursor, new_entry, offsets, offsets_heap, mtr);

  if (rec) {
    page_cursor->rec = rec;

    if (!dict_table_is_locking_disabled(index->table)) {
      lock_rec_restore_from_page_infimum(btr_cur_get_block(cursor), rec, block);
    }

    if (!rec_get_deleted_flag(rec, rec_offs_comp(*offsets))) {
      /* The new inserted record owns its possible externally
      stored fields */
      lob::BtrContext btr_ctx(mtr, pcur, index, rec, *offsets, block);
      btr_ctx.unmark_extern_fields();
    }

    bool adjust = big_rec_vec && (flags & BTR_KEEP_POS_FLAG);

    if (btr_cur_compress_if_useful(cursor, adjust, mtr)) {
      if (adjust) {
        rec_offs_make_valid(page_cursor->rec, index, *offsets);
      }
    } else if (!index->is_clustered() && page_is_leaf(page)) {
      /* Update the free bits in the insert buffer.
      This is the same block which was skipped by
      BTR_KEEP_IBUF_BITMAP. */
      if (page_zip) {
        ibuf_update_free_bits_zip(block, mtr);
      } else {
        ibuf_update_free_bits_low(block, max_ins_size, mtr);
      }
    }

    if (!srv_read_only_mode && !big_rec_vec && page_is_leaf(page) &&
        !dict_index_is_online_ddl(index)) {
      mtr_memo_release(mtr, dict_index_get_lock(index),
                       MTR_MEMO_X_LOCK | MTR_MEMO_SX_LOCK);

      /* NOTE: We cannot release root block latch here, because it
      has segment header and already modified in most of cases.*/
    }

    err = DB_SUCCESS;
    goto return_after_reservations;
  } else {
    /* If the page is compressed and it initially
    compresses very well, and there is a subsequent insert
    of a badly-compressing record, it is possible for
    btr_cur_optimistic_update() to return DB_UNDERFLOW and
    btr_cur_insert_if_possible() to return FALSE. */
    ut_a(page_zip || optim_err != DB_UNDERFLOW);

    /* Out of space: reset the free bits.
    This is the same block which was skipped by
    BTR_KEEP_IBUF_BITMAP. */
    if (!index->is_clustered() && !index->table->is_temporary() &&
        page_is_leaf(page)) {
      ibuf_reset_free_bits(block);
    }
  }

  if (big_rec_vec != nullptr && !index->table->is_intrinsic()) {
    ut_ad(page_is_leaf(page));
    ut_ad(index->is_clustered());
    ut_ad(flags & BTR_KEEP_POS_FLAG);

    /* btr_page_split_and_insert() in
    btr_cur_pessimistic_insert() invokes
    mtr_memo_release(mtr, index->lock, MTR_MEMO_SX_LOCK).
    We must keep the index->lock when we created a
    big_rec, so that row_upd_clust_rec() can store the
    big_rec in the same mini-transaction. */

    ut_ad(mtr_memo_contains_flagged(mtr, dict_index_get_lock(index),
                                    MTR_MEMO_X_LOCK | MTR_MEMO_SX_LOCK));

    mtr_sx_lock(dict_index_get_lock(index), mtr);
  }

  /* Was the record to be updated positioned as the first user
  record on its page? */
  was_first = page_cur_is_before_first(page_cursor);

  /* Lock checks and undo logging were already performed by
  btr_cur_upd_lock_and_undo(). We do not try
  btr_cur_optimistic_insert() because
  btr_cur_insert_if_possible() already failed above. */

  err = btr_cur_pessimistic_insert(
      BTR_NO_UNDO_LOG_FLAG | BTR_NO_LOCKING_FLAG | BTR_KEEP_SYS_FLAG, cursor,
<<<<<<< HEAD
      offsets, offsets_heap, new_entry, &rec, &dummy_big_rec, n_ext, nullptr,
      mtr);
=======
      offsets, offsets_heap, new_entry, &rec, &dummy_big_rec, NULL, mtr);
>>>>>>> 4188502f
  ut_a(rec);
  ut_a(err == DB_SUCCESS);
  ut_a(dummy_big_rec == nullptr);
  ut_ad(rec_offs_validate(rec, cursor->index, *offsets));
  page_cursor->rec = rec;

  /* Multiple transactions cannot simultaneously operate on the
  same temp-table in parallel.
  max_trx_id is ignored for temp tables because it not required
  for MVCC. */
  if (dict_index_is_sec_or_ibuf(index) && !index->table->is_temporary()) {
    /* Update PAGE_MAX_TRX_ID in the index page header.
    It was not updated by btr_cur_pessimistic_insert()
    because of BTR_NO_LOCKING_FLAG. */
    buf_block_t *rec_block;

    rec_block = btr_cur_get_block(cursor);

    page_update_max_trx_id(rec_block, buf_block_get_page_zip(rec_block), trx_id,
                           mtr);
  }

  if (!rec_get_deleted_flag(rec, rec_offs_comp(*offsets))) {
    /* The new inserted record owns its possible externally
    stored fields */
    buf_block_t *rec_block = btr_cur_get_block(cursor);

#ifdef UNIV_ZIP_DEBUG
    ut_a(!page_zip || page_zip_validate(page_zip, page, index));
    page = buf_block_get_frame(rec_block);
#endif /* UNIV_ZIP_DEBUG */
    page_zip = buf_block_get_page_zip(rec_block);

    lob::BtrContext btr_ctx(mtr, nullptr, index, rec, *offsets, rec_block);
    btr_ctx.unmark_extern_fields();
  }

  if (!dict_table_is_locking_disabled(index->table)) {
    lock_rec_restore_from_page_infimum(btr_cur_get_block(cursor), rec, block);
  }

  /* If necessary, restore also the correct lock state for a new,
  preceding supremum record created in a page split. While the old
  record was nonexistent, the supremum might have inherited its locks
  from a wrong record. */

  if (!was_first && !dict_table_is_locking_disabled(index->table)) {
    btr_cur_pess_upd_restore_supremum(btr_cur_get_block(cursor), rec, mtr);
  }

return_after_reservations:
#ifdef UNIV_ZIP_DEBUG
  ut_a(!page_zip || page_zip_validate(page_zip, page, index));
#endif /* UNIV_ZIP_DEBUG */

  if (n_reserved > 0) {
    fil_space_release_free_extents(index->space, n_reserved);
  }

  *big_rec = big_rec_vec;

  return err;
}

/*==================== B-TREE DELETE MARK AND UNMARK ===============*/

/** Writes the redo log record for delete marking or unmarking of an index
 record. */
UNIV_INLINE
void btr_cur_del_mark_set_clust_rec_log(
    rec_t *rec,          /*!< in: record */
    dict_index_t *index, /*!< in: index of the record */
    trx_id_t trx_id,     /*!< in: transaction id */
    roll_ptr_t roll_ptr, /*!< in: roll ptr to the undo log record */
    mtr_t *mtr)          /*!< in: mtr */
{
  byte *log_ptr;

  ut_ad(!!page_rec_is_comp(rec) == dict_table_is_comp(index->table));

  log_ptr = mlog_open_and_write_index(mtr, rec, index,
                                      page_rec_is_comp(rec)
                                          ? MLOG_COMP_REC_CLUST_DELETE_MARK
                                          : MLOG_REC_CLUST_DELETE_MARK,
                                      1 + 1 + DATA_ROLL_PTR_LEN + 14 + 2);

  if (!log_ptr) {
    /* Logging in mtr is switched off during crash recovery */
    return;
  }

  *log_ptr++ = 0;
  *log_ptr++ = 1;

  log_ptr =
      row_upd_write_sys_vals_to_log(index, trx_id, roll_ptr, log_ptr, mtr);
  mach_write_to_2(log_ptr, page_offset(rec));
  log_ptr += 2;

  mlog_close(mtr, log_ptr);
}
#endif /* !UNIV_HOTBACKUP */

/** Parses the redo log record for delete marking or unmarking of a clustered
 index record.
 @return end of log record or NULL */
byte *btr_cur_parse_del_mark_set_clust_rec(
    byte *ptr,                /*!< in: buffer */
    byte *end_ptr,            /*!< in: buffer end */
    page_t *page,             /*!< in/out: page or NULL */
    page_zip_des_t *page_zip, /*!< in/out: compressed page, or NULL */
    dict_index_t *index)      /*!< in: index corresponding to page */
{
  ulint flags;
  ulint val;
  ulint pos;
  trx_id_t trx_id;
  roll_ptr_t roll_ptr;
  ulint offset;
  rec_t *rec;

  ut_ad(!page || !!page_is_comp(page) == dict_table_is_comp(index->table));

  if (end_ptr < ptr + 2) {
    return (nullptr);
  }

  flags = mach_read_from_1(ptr);
  ptr++;
  val = mach_read_from_1(ptr);
  ptr++;

  ptr = row_upd_parse_sys_vals(ptr, end_ptr, &pos, &trx_id, &roll_ptr);

  if (ptr == nullptr) {
    return (nullptr);
  }

  if (end_ptr < ptr + 2) {
    return (nullptr);
  }

  offset = mach_read_from_2(ptr);
  ptr += 2;

  ut_a(offset <= UNIV_PAGE_SIZE);

  if (page) {
    rec = page + offset;

    /* We do not need to reserve search latch, as the page
    is only being recovered, and there cannot be a hash index to
    it. Besides, these fields are being updated in place
    and the adaptive hash index does not depend on them. */

    btr_rec_set_deleted_flag(rec, page_zip, val);

    if (!(flags & BTR_KEEP_SYS_FLAG)) {
      mem_heap_t *heap = nullptr;
      ulint offsets_[REC_OFFS_NORMAL_SIZE];
      rec_offs_init(offsets_);

      row_upd_rec_sys_fields_in_recovery(
          rec, page_zip,
          rec_get_offsets(rec, index, offsets_, ULINT_UNDEFINED, &heap), pos,
          trx_id, roll_ptr);
      if (UNIV_LIKELY_NULL(heap)) {
        mem_heap_free(heap);
      }
    }
  }

  return (ptr);
}

#ifndef UNIV_HOTBACKUP
/** Marks a clustered index record deleted. Writes an undo log record to
 undo log on this delete marking. Writes in the trx id field the id
 of the deleting transaction, and in the roll ptr field pointer to the
 undo log record created.
 @return DB_SUCCESS, DB_LOCK_WAIT, or error number */
dberr_t btr_cur_del_mark_set_clust_rec(
    ulint flags,           /*!< in: undo logging and locking flags */
    buf_block_t *block,    /*!< in/out: buffer block of the record */
    rec_t *rec,            /*!< in/out: record */
    dict_index_t *index,   /*!< in: clustered index of the record */
    const ulint *offsets,  /*!< in: rec_get_offsets(rec) */
    que_thr_t *thr,        /*!< in: query thread */
    const dtuple_t *entry, /*!< in: dtuple for the deleting record, also
                           contains the virtual cols if there are any */
    mtr_t *mtr)            /*!< in/out: mini-transaction */
{
  roll_ptr_t roll_ptr;
  dberr_t err;
  page_zip_des_t *page_zip;
  trx_t *trx;

  ut_ad(index->is_clustered());
  ut_ad(rec_offs_validate(rec, index, offsets));
  ut_ad(!!page_rec_is_comp(rec) == dict_table_is_comp(index->table));
  ut_ad(buf_block_get_frame(block) == page_align(rec));
  ut_ad(page_is_leaf(page_align(rec)));

  if (rec_get_deleted_flag(rec, rec_offs_comp(offsets))) {
    /* While cascading delete operations, this becomes possible. */
    ut_ad(rec_get_trx_id(rec, index) == thr_get_trx(thr)->id);
    return (DB_SUCCESS);
  }

  err = lock_clust_rec_modify_check_and_lock(BTR_NO_LOCKING_FLAG, block, rec,
                                             index, offsets, thr);

  if (err != DB_SUCCESS) {
    return (err);
  }

  err =
      trx_undo_report_row_operation(flags, TRX_UNDO_MODIFY_OP, thr, index,
                                    entry, nullptr, 0, rec, offsets, &roll_ptr);
  if (err != DB_SUCCESS) {
    return (err);
  }

  /* The search latch is not needed here, because
  the adaptive hash index does not depend on the delete-mark
  and the delete-mark is being updated in place. */

  page_zip = buf_block_get_page_zip(block);

  btr_rec_set_deleted_flag(rec, page_zip, TRUE);

  /* For intrinsic table, roll-ptr is not maintained as there is no UNDO
  logging. Skip updating it. */
  if (index->table->is_intrinsic()) {
    return (err);
  }

  trx = thr_get_trx(thr);
  /* This function must not be invoked during rollback
  (of a TRX_STATE_PREPARE transaction or otherwise). */
  ut_ad(trx_state_eq(trx, TRX_STATE_ACTIVE));
  ut_ad(!trx->in_rollback);

  DBUG_PRINT("ib_cur",
             ("delete-mark clust %s (" IB_ID_FMT ") by " TRX_ID_FMT ": %s",
              index->table_name, index->id, trx_get_id_for_print(trx),
              rec_printer(rec, offsets).str().c_str()));

  if (dict_index_is_online_ddl(index)) {
    row_log_table_delete(trx, rec, entry, index, offsets, nullptr);
  }

  row_upd_rec_sys_fields(rec, page_zip, index, offsets, trx, roll_ptr);

  btr_cur_del_mark_set_clust_rec_log(rec, index, trx->id, roll_ptr, mtr);

  return (err);
}

/** Writes the redo log record for a delete mark setting of a secondary
 index record. */
UNIV_INLINE
void btr_cur_del_mark_set_sec_rec_log(rec_t *rec, /*!< in: record */
                                      ibool val,  /*!< in: value to set */
                                      mtr_t *mtr) /*!< in: mtr */
{
  byte *log_ptr;
  ut_ad(val <= 1);

  log_ptr = mlog_open(mtr, 11 + 1 + 2);

  if (!log_ptr) {
    /* Logging in mtr is switched off during crash recovery:
    in that case mlog_open returns NULL */
    return;
  }

  log_ptr = mlog_write_initial_log_record_fast(rec, MLOG_REC_SEC_DELETE_MARK,
                                               log_ptr, mtr);
  mach_write_to_1(log_ptr, val);
  log_ptr++;

  mach_write_to_2(log_ptr, page_offset(rec));
  log_ptr += 2;

  mlog_close(mtr, log_ptr);
}
#endif /* !UNIV_HOTBACKUP */

/** Parses the redo log record for delete marking or unmarking of a secondary
 index record.
 @return end of log record or NULL */
byte *btr_cur_parse_del_mark_set_sec_rec(
    byte *ptr,                /*!< in: buffer */
    byte *end_ptr,            /*!< in: buffer end */
    page_t *page,             /*!< in/out: page or NULL */
    page_zip_des_t *page_zip) /*!< in/out: compressed page, or NULL */
{
  ulint val;
  ulint offset;
  rec_t *rec;

  if (end_ptr < ptr + 3) {
    return (nullptr);
  }

  val = mach_read_from_1(ptr);
  ptr++;

  offset = mach_read_from_2(ptr);
  ptr += 2;

  ut_a(offset <= UNIV_PAGE_SIZE);

  if (page) {
    rec = page + offset;

    /* We do not need to reserve search latch, as the page
    is only being recovered, and there cannot be a hash index to
    it. Besides, the delete-mark flag is being updated in place
    and the adaptive hash index does not depend on it. */

    btr_rec_set_deleted_flag(rec, page_zip, val);
  }

  return (ptr);
}

#ifndef UNIV_HOTBACKUP
/** Sets a secondary index record delete mark to TRUE or FALSE.
 @return DB_SUCCESS, DB_LOCK_WAIT, or error number */
dberr_t btr_cur_del_mark_set_sec_rec(
    ulint flags,       /*!< in: locking flag */
    btr_cur_t *cursor, /*!< in: cursor */
    ibool val,         /*!< in: value to set */
    que_thr_t *thr,    /*!< in: query thread */
    mtr_t *mtr)        /*!< in/out: mini-transaction */
{
  buf_block_t *block;
  rec_t *rec;
  dberr_t err;

  block = btr_cur_get_block(cursor);
  rec = btr_cur_get_rec(cursor);

  err = lock_sec_rec_modify_check_and_lock(flags, btr_cur_get_block(cursor),
                                           rec, cursor->index, thr, mtr);
  if (err != DB_SUCCESS) {
    return (err);
  }

  ut_ad(!!page_rec_is_comp(rec) == dict_table_is_comp(cursor->index->table));

  DBUG_PRINT("ib_cur",
             ("delete-mark=%u sec %u:%u:%u in %s(" IB_ID_FMT ") by " TRX_ID_FMT,
              unsigned(val), block->page.id.space(), block->page.id.page_no(),
              unsigned(page_rec_get_heap_no(rec)), cursor->index->name(),
              cursor->index->id, trx_get_id_for_print(thr_get_trx(thr))));

  /* We do not need to reserve search latch, as the
  delete-mark flag is being updated in place and the adaptive
  hash index does not depend on it. */
  btr_rec_set_deleted_flag(rec, buf_block_get_page_zip(block), val);

  btr_cur_del_mark_set_sec_rec_log(rec, val, mtr);

  return (DB_SUCCESS);
}

/** Sets a secondary index record's delete mark to the given value. This
 function is only used by the insert buffer merge mechanism. */
void btr_cur_set_deleted_flag_for_ibuf(
    rec_t *rec,               /*!< in/out: record */
    page_zip_des_t *page_zip, /*!< in/out: compressed page
                              corresponding to rec, or NULL
                              when the tablespace is
                              uncompressed */
    ibool val,                /*!< in: value to set */
    mtr_t *mtr)               /*!< in/out: mini-transaction */
{
  /* We do not need to reserve search latch, as the page
  has just been read to the buffer pool and there cannot be
  a hash index to it.  Besides, the delete-mark flag is being
  updated in place and the adaptive hash index does not depend
  on it. */

  btr_rec_set_deleted_flag(rec, page_zip, val);

  btr_cur_del_mark_set_sec_rec_log(rec, val, mtr);
}

/*==================== B-TREE RECORD REMOVE =========================*/

/** Tries to compress a page of the tree if it seems useful. It is assumed
 that mtr holds an x-latch on the tree and on the cursor page. To avoid
 deadlocks, mtr must also own x-latches to brothers of page, if those
 brothers exist. NOTE: it is assumed that the caller has reserved enough
 free extents so that the compression will always succeed if done!
 @return true if compression occurred */
ibool btr_cur_compress_if_useful(
    btr_cur_t *cursor, /*!< in/out: cursor on the page to compress;
                       cursor does not stay valid if !adjust and
                       compression occurs */
    ibool adjust,      /*!< in: TRUE if should adjust the
                       cursor position even if compression occurs */
    mtr_t *mtr)        /*!< in/out: mini-transaction */
{
  /* Avoid applying compression as we don't accept lot of page garbage
  given the workload of intrinsic table. */
  if (cursor->index->table->is_intrinsic()) {
    return (FALSE);
  }

  ut_ad(mtr_memo_contains_flagged(
            mtr, dict_index_get_lock(btr_cur_get_index(cursor)),
            MTR_MEMO_X_LOCK | MTR_MEMO_SX_LOCK) ||
        cursor->index->table->is_intrinsic());
  ut_ad(mtr_is_block_fix(mtr, btr_cur_get_block(cursor), MTR_MEMO_PAGE_X_FIX,
                         cursor->index->table));

  if (dict_index_is_spatial(cursor->index)) {
    const page_t *page = btr_cur_get_page(cursor);
    const trx_t *trx = nullptr;

    if (cursor->rtr_info->thr != nullptr) {
      trx = thr_get_trx(cursor->rtr_info->thr);
    }

    /* Check whether page lock prevents the compression */
    if (!lock_test_prdt_page_lock(trx, page_get_space_id(page),
                                  page_get_page_no(page))) {
      return (false);
    }
  }

  return (btr_cur_compress_recommendation(cursor, mtr) &&
          btr_compress(cursor, adjust, mtr));
}

/** Removes the record on which the tree cursor is positioned on a leaf page.
 It is assumed that the mtr has an x-latch on the page where the cursor is
 positioned, but no latch on the whole tree.
 @return true if success, i.e., the page did not become too empty */
ibool btr_cur_optimistic_delete_func(
    btr_cur_t *cursor, /*!< in: cursor on leaf page, on the record to
                       delete; cursor stays valid: if deletion
                       succeeds, on function exit it points to the
                       successor of the deleted record */
#ifdef UNIV_DEBUG
    ulint flags, /*!< in: BTR_CREATE_FLAG or 0 */
#endif           /* UNIV_DEBUG */
    mtr_t *mtr)  /*!< in: mtr; if this function returns
                 TRUE on a leaf page of a secondary
                 index, the mtr must be committed
                 before latching any further pages */
{
  buf_block_t *block;
  rec_t *rec;
  mem_heap_t *heap = nullptr;
  ulint offsets_[REC_OFFS_NORMAL_SIZE];
  ulint *offsets = offsets_;
  ibool no_compress_needed;
  rec_offs_init(offsets_);

  ut_ad(flags == 0 || flags == BTR_CREATE_FLAG);
  ut_ad(mtr_memo_contains(mtr, btr_cur_get_block(cursor), MTR_MEMO_PAGE_X_FIX));
  ut_ad(mtr_is_block_fix(mtr, btr_cur_get_block(cursor), MTR_MEMO_PAGE_X_FIX,
                         cursor->index->table));

  /* This is intended only for leaf page deletions */

  block = btr_cur_get_block(cursor);

  ut_ad(page_is_leaf(buf_block_get_frame(block)));
  ut_ad(!dict_index_is_online_ddl(cursor->index) ||
        cursor->index->is_clustered() || (flags & BTR_CREATE_FLAG));

  rec = btr_cur_get_rec(cursor);
  offsets =
      rec_get_offsets(rec, cursor->index, offsets, ULINT_UNDEFINED, &heap);

  no_compress_needed =
      !rec_offs_any_extern(offsets) &&
      btr_cur_can_delete_without_compress(cursor, rec_offs_size(offsets), mtr);

  if (no_compress_needed) {
    page_t *page = buf_block_get_frame(block);
    page_zip_des_t *page_zip = buf_block_get_page_zip(block);

    lock_update_delete(block, rec);

    btr_search_update_hash_on_delete(cursor);

    if (page_zip) {
#ifdef UNIV_ZIP_DEBUG
      ut_a(page_zip_validate(page_zip, page, cursor->index));
#endif /* UNIV_ZIP_DEBUG */
      page_cur_delete_rec(btr_cur_get_page_cur(cursor), cursor->index, offsets,
                          mtr);
#ifdef UNIV_ZIP_DEBUG
      ut_a(page_zip_validate(page_zip, page, cursor->index));
#endif /* UNIV_ZIP_DEBUG */

      /* On compressed pages, the IBUF_BITMAP_FREE
      space is not affected by deleting (purging)
      records, because it is defined as the minimum
      of space available *without* reorganize, and
      space available in the modification log. */
    } else {
      const ulint max_ins = page_get_max_insert_size_after_reorganize(page, 1);

      page_cur_delete_rec(btr_cur_get_page_cur(cursor), cursor->index, offsets,
                          mtr);

      /* The change buffer does not handle inserts
      into non-leaf pages, into clustered indexes,
      or into the change buffer. */
      if (!cursor->index->is_clustered() &&
          !cursor->index->table->is_temporary() &&
          !dict_index_is_ibuf(cursor->index)) {
        ibuf_update_free_bits_low(block, max_ins, mtr);
      }
    }
  } else {
    /* prefetch siblings of the leaf for the pessimistic
    operation. */
    btr_cur_prefetch_siblings(block);
  }

  if (UNIV_LIKELY_NULL(heap)) {
    mem_heap_free(heap);
  }

  return (no_compress_needed);
}

ibool btr_cur_pessimistic_delete(dberr_t *err, ibool has_reserved_extents,
                                 btr_cur_t *cursor, ulint flags, bool rollback,
                                 trx_id_t trx_id, undo_no_t undo_no,
                                 ulint rec_type, mtr_t *mtr, btr_pcur_t *pcur) {
  DBUG_TRACE;

  buf_block_t *block;
  page_t *page;
  dict_index_t *index;
  rec_t *rec;
  ulint n_reserved = 0;
  bool success;
  ibool ret = FALSE;
  ulint level;
  mem_heap_t *heap;
  ulint *offsets;
#ifdef UNIV_DEBUG
  bool parent_latched = false;
#endif /* UNIV_DEBUG */

  block = btr_cur_get_block(cursor);
  page = buf_block_get_frame(block);
  index = btr_cur_get_index(cursor);

  ut_ad(flags == 0 || flags == BTR_CREATE_FLAG);
  ut_ad(!dict_index_is_online_ddl(index) || index->is_clustered() ||
        (flags & BTR_CREATE_FLAG));
  ut_ad(mtr_memo_contains_flagged(mtr, dict_index_get_lock(index),
                                  MTR_MEMO_X_LOCK | MTR_MEMO_SX_LOCK) ||
        index->table->is_intrinsic());
  ut_ad(mtr_is_block_fix(mtr, block, MTR_MEMO_PAGE_X_FIX, index->table));

  if (!has_reserved_extents) {
    /* First reserve enough free space for the file segments
    of the index tree, so that the node pointer updates will
    not fail because of lack of space */

    ulint n_extents = cursor->tree_height / 32 + 1;

    success = fsp_reserve_free_extents(&n_reserved, index->space, n_extents,
                                       FSP_CLEANING, mtr);
    if (!success) {
      *err = DB_OUT_OF_FILE_SPACE;

      return FALSE;
    }
  }

  heap = mem_heap_create(1024);
  rec = btr_cur_get_rec(cursor);
#ifdef UNIV_ZIP_DEBUG
  page_zip_des_t *page_zip = buf_block_get_page_zip(block);
  ut_a(!page_zip || page_zip_validate(page_zip, page, index));
#endif /* UNIV_ZIP_DEBUG */

  offsets = rec_get_offsets(rec, index, nullptr, ULINT_UNDEFINED, &heap);

  if (rec_offs_any_extern(offsets)) {
    lob::BtrContext btr_ctx(mtr, pcur, index, rec, offsets, block);

    btr_ctx.free_externally_stored_fields(trx_id, undo_no, rollback, rec_type);
#ifdef UNIV_ZIP_DEBUG
    ut_a(!page_zip || page_zip_validate(page_zip, page, index));
#endif /* UNIV_ZIP_DEBUG */
  }

  if (UNIV_UNLIKELY(page_get_n_recs(page) < 2) &&
      UNIV_UNLIKELY(dict_index_get_page(index) != block->page.id.page_no())) {
    /* If there is only one record, drop the whole page in
    btr_discard_page, if this is not the root page */

    btr_discard_page(cursor, mtr);

    ret = TRUE;

    goto return_after_reservations;
  }

  if (flags == 0) {
    lock_update_delete(block, rec);
  }

  level = btr_page_get_level(page, mtr);

  if (level > 0 &&
      UNIV_UNLIKELY(rec == page_rec_get_next(page_get_infimum_rec(page)))) {
    rec_t *next_rec = page_rec_get_next(rec);

    if (btr_page_get_prev(page, mtr) == FIL_NULL) {
      /* If we delete the leftmost node pointer on a
      non-leaf level, we must mark the new leftmost node
      pointer as the predefined minimum record */

      /* This will make page_zip_validate() fail until
      page_cur_delete_rec() completes.  This is harmless,
      because everything will take place within a single
      mini-transaction and because writing to the redo log
      is an atomic operation (performed by mtr_commit()). */
      btr_set_min_rec_mark(next_rec, mtr);
    } else if (dict_index_is_spatial(index)) {
      /* For rtree, if delete the leftmost node pointer,
      we need to update parent page. */
      rtr_mbr_t father_mbr;
      rec_t *father_rec;
      btr_cur_t father_cursor;
      ulint *offsets;
      bool upd_ret;
      ulint len;

      rtr_page_get_father_block(nullptr, heap, index, block, mtr, nullptr,
                                &father_cursor);
      offsets = rec_get_offsets(btr_cur_get_rec(&father_cursor), index, nullptr,
                                ULINT_UNDEFINED, &heap);

      father_rec = btr_cur_get_rec(&father_cursor);
      rtr_read_mbr(rec_get_nth_field(father_rec, offsets, 0, &len),
                   &father_mbr);

      upd_ret = rtr_update_mbr_field(&father_cursor, offsets, nullptr, page,
                                     &father_mbr, next_rec, mtr);

      if (!upd_ret) {
        *err = DB_ERROR;

        mem_heap_free(heap);
        return FALSE;
      }

      ut_d(parent_latched = true);
    } else {
      /* Otherwise, if we delete the leftmost node pointer
      on a page, we have to change the parent node pointer
      so that it is equal to the new leftmost node pointer
      on the page */

      btr_node_ptr_delete(index, block, mtr);

      dtuple_t *node_ptr = dict_index_build_node_ptr(
          index, next_rec, block->page.id.page_no(), heap, level);

      btr_insert_on_non_leaf_level(flags, index, level + 1, node_ptr, mtr);

      ut_d(parent_latched = true);
    }
  }

  btr_search_update_hash_on_delete(cursor);

  page_cur_delete_rec(btr_cur_get_page_cur(cursor), index, offsets, mtr);
#ifdef UNIV_ZIP_DEBUG
  ut_a(!page_zip || page_zip_validate(page_zip, page, index));
#endif /* UNIV_ZIP_DEBUG */

  /* btr_check_node_ptr() needs parent block latched */
  ut_ad(!parent_latched || btr_check_node_ptr(index, block, mtr));

return_after_reservations:
  *err = DB_SUCCESS;

  mem_heap_free(heap);

  if (ret == FALSE) {
    ret = btr_cur_compress_if_useful(cursor, FALSE, mtr);
  }

  if (!srv_read_only_mode && page_is_leaf(page) &&
      !dict_index_is_online_ddl(index)) {
    mtr_memo_release(mtr, dict_index_get_lock(index),
                     MTR_MEMO_X_LOCK | MTR_MEMO_SX_LOCK);

    /* NOTE: We cannot release root block latch here, because it
    has segment header and already modified in most of cases.*/
  }

  if (n_reserved > 0) {
    fil_space_release_free_extents(index->space, n_reserved);
  }

  return ret;
}

static void btr_cur_add_path_info(btr_cur_t *cursor, ulint height,
                                  ulint root_height) {
  ut_a(cursor->path_arr);

  if (root_height >= BTR_PATH_ARRAY_N_SLOTS - 1) {
    /* Do nothing; return empty path */

    const auto slot = cursor->path_arr;
    slot->nth_rec = ULINT_UNDEFINED;

    return;
  }

  btr_path_t *slot;

  if (height == 0) {
    /* Mark end of slots for path */
    slot = cursor->path_arr + root_height + 1;
    slot->nth_rec = ULINT_UNDEFINED;
  }

  const auto rec = btr_cur_get_rec(cursor);

  slot = cursor->path_arr + (root_height - height);

  const auto page = page_align(rec);

  slot->n_recs = page_get_n_recs(page);
  slot->page_no = page_get_page_no(page);
  slot->page_level = btr_page_get_level_low(page);
  slot->nth_rec = page_rec_get_n_recs_before(rec);
}

/** Estimate the number of rows between slot1 and slot2 for any level on a
 B-tree. This function starts from slot1->page and reads a few pages to
 the right, counting their records. If we reach slot2->page quickly then
 we know exactly how many records there are between slot1 and slot2 and
 we set is_n_rows_exact to TRUE. If we cannot reach slot2->page quickly
 then we calculate the average number of records in the pages scanned
 so far and assume that all pages that we did not scan up to slot2->page
 contain the same number of records, then we multiply that average to
 the number of pages between slot1->page and slot2->page (which is
 n_rows_on_prev_level). In this case we set is_n_rows_exact to FALSE.
 @return number of rows, not including the borders (exact or estimated) */
static int64_t btr_estimate_n_rows_in_range_on_level(
    dict_index_t *index,          /*!< in: index */
    btr_path_t *slot1,            /*!< in: left border */
    btr_path_t *slot2,            /*!< in: right border */
    int64_t n_rows_on_prev_level, /*!< in: number of rows
                                  on the previous level for the
                                  same descend paths; used to
                                  determine the number of pages
                                  on this level */
    ibool *is_n_rows_exact)       /*!< out: TRUE if the returned
                                  value is exact i.e. not an
                                  estimation */
{
  int64_t n_rows;
  ulint n_pages_read;
  ulint level;

  n_rows = 0;
  n_pages_read = 0;

  /* Assume by default that we will scan all pages between
  slot1->page_no and slot2->page_no. */
  *is_n_rows_exact = TRUE;

  /* Add records from slot1->page_no which are to the right of
  the record which serves as a left border of the range, if any
  (we don't include the record itself in this count). */
  if (slot1->nth_rec <= slot1->n_recs) {
    n_rows += slot1->n_recs - slot1->nth_rec;
  }

  /* Add records from slot2->page_no which are to the left of
  the record which servers as a right border of the range, if any
  (we don't include the record itself in this count). */
  if (slot2->nth_rec > 1) {
    n_rows += slot2->nth_rec - 1;
  }

  /* Count the records in the pages between slot1->page_no and
  slot2->page_no (non inclusive), if any. */

  /* Do not read more than this number of pages in order not to hurt
  performance with this code which is just an estimation. If we read
  this many pages before reaching slot2->page_no then we estimate the
  average from the pages scanned so far. */

#define N_PAGES_READ_LIMIT 10

  page_id_t page_id(dict_index_get_space(index), slot1->page_no);
  const fil_space_t *space = fil_space_get(index->space);
  ut_ad(space);
  const page_size_t page_size(space->flags);

  level = slot1->page_level;

  do {
    mtr_t mtr;
    page_t *page;
    buf_block_t *block;

    mtr_start(&mtr);

    /* Fetch the page. Because we are not holding the
    index->lock, the tree may have changed and we may be
    attempting to read a page that is no longer part of
    the B-tree. We pass Page_fetch::POSSIBLY_FREED in order to
    silence a debug assertion about this. */
    block =
        buf_page_get_gen(page_id, page_size, RW_S_LATCH, nullptr,
                         Page_fetch::POSSIBLY_FREED, __FILE__, __LINE__, &mtr);

    page = buf_block_get_frame(block);

    /* It is possible that the tree has been reorganized in the
    meantime and this is a different page. If this happens the
    calculated estimate will be bogus, which is not fatal as
    this is only an estimate. We are sure that a page with
    page_no exists because InnoDB never frees pages, only
    reuses them. */
    if (!fil_page_index_page_check(page) ||
        btr_page_get_index_id(page) != index->id ||
        btr_page_get_level_low(page) != level) {
      /* The page got reused for something else */
      mtr_commit(&mtr);
      goto inexact;
    }

    /* It is possible but highly unlikely that the page was
    originally written by an old version of InnoDB that did
    not initialize FIL_PAGE_TYPE on other than B-tree pages.
    For example, this could be an almost-empty BLOB page
    that happens to contain the magic values in the fields
    that we checked above. */

    n_pages_read++;

    if (page_id.page_no() != slot1->page_no) {
      /* Do not count the records on slot1->page_no,
      we already counted them before this loop. */
      n_rows += page_get_n_recs(page);
    }

    page_id.set_page_no(btr_page_get_next(page, &mtr));

    mtr_commit(&mtr);

    if (n_pages_read == N_PAGES_READ_LIMIT || page_id.page_no() == FIL_NULL) {
      /* Either we read too many pages or
      we reached the end of the level without passing
      through slot2->page_no, the tree must have changed
      in the meantime */
      goto inexact;
    }

  } while (page_id.page_no() != slot2->page_no);

  return (n_rows);

inexact:

  *is_n_rows_exact = FALSE;

  /* We did interrupt before reaching slot2->page */

  if (n_pages_read > 0) {
    /* The number of pages on this level is
    n_rows_on_prev_level, multiply it by the
    average number of recs per page so far */
    n_rows = n_rows_on_prev_level * n_rows / n_pages_read;
  } else {
    /* The tree changed before we could even
    start with slot1->page_no */
    n_rows = 10;
  }

  return (n_rows);
}

/** If the tree gets changed too much between the two dives for the left
and right boundary then btr_estimate_n_rows_in_range_low() will retry
that many times before giving up and returning the value stored in
rows_in_range_arbitrary_ret_val. */
static const unsigned rows_in_range_max_retries = 4;

/** We pretend that a range has that many records if the tree keeps changing
for rows_in_range_max_retries retries while we try to estimate the records
in a given range. */
static const int64_t rows_in_range_arbitrary_ret_val = 10;

/** Estimates the number of rows in a given index range.
@param[in]	index		index
@param[in]	tuple1		range start, may also be empty tuple
@param[in]	mode1		search mode for range start
@param[in]	tuple2		range end, may also be empty tuple
@param[in]	mode2		search mode for range end
@param[in]	nth_attempt	if the tree gets modified too much while
we are trying to analyze it, then we will retry (this function will call
itself, incrementing this parameter)
@return estimated number of rows; if after rows_in_range_max_retries
retries the tree keeps changing, then we will just return
rows_in_range_arbitrary_ret_val as a result (if
nth_attempt >= rows_in_range_max_retries and the tree is modified between
the two dives). */
static int64_t btr_estimate_n_rows_in_range_low(
    dict_index_t *index, const dtuple_t *tuple1, page_cur_mode_t mode1,
    const dtuple_t *tuple2, page_cur_mode_t mode2, unsigned nth_attempt) {
  std::array<btr_path_t, BTR_PATH_ARRAY_N_SLOTS> path1;
  std::array<btr_path_t, BTR_PATH_ARRAY_N_SLOTS> path2;
  btr_cur_t cursor;
  ibool diverged;
  ibool diverged_lot;
  ulint divergence_level;
  int64_t n_rows;
  ibool is_n_rows_exact;
  ulint i;
  mtr_t mtr;
  int64_t table_n_rows;

  table_n_rows = dict_table_get_n_rows(index->table);

  /* Below we dive to the two records specified by tuple1 and tuple2 and
  we remember the entire dive paths from the tree root. The place where
  the tuple1 path ends on the leaf level we call "left border" of our
  interval and the place where the tuple2 path ends on the leaf level -
  "right border". We take care to either include or exclude the interval
  boundaries depending on whether <, <=, > or >= was specified. For
  example if "5 < x AND x <= 10" then we should not include the left
  boundary, but should include the right one. */

  mtr_start(&mtr);

  cursor.path_arr = path1.data();

  bool should_count_the_left_border;

  if (dtuple_get_n_fields(tuple1) > 0) {
    btr_cur_search_to_nth_level(index, 0, tuple1, mode1,
                                BTR_SEARCH_LEAF | BTR_ESTIMATE, &cursor, 0,
                                __FILE__, __LINE__, &mtr);

    ut_ad(!page_rec_is_infimum(btr_cur_get_rec(&cursor)));

    /* We should count the border if there are any records to
    match the criteria, i.e. if the maximum record on the tree is
    5 and x > 3 is specified then the cursor will be positioned at
    5 and we should count the border, but if x > 7 is specified,
    then the cursor will be positioned at 'sup' on the rightmost
    leaf page in the tree and we should not count the border. */
    should_count_the_left_border =
        !page_rec_is_supremum(btr_cur_get_rec(&cursor));
  } else {
    btr_cur_open_at_index_side(true, index, BTR_SEARCH_LEAF | BTR_ESTIMATE,
                               &cursor, 0, &mtr);

    ut_ad(page_rec_is_infimum(btr_cur_get_rec(&cursor)));

    /* The range specified is wihout a left border, just
    'x < 123' or 'x <= 123' and btr_cur_open_at_index_side()
    positioned the cursor on the infimum record on the leftmost
    page, which must not be counted. */
    should_count_the_left_border = false;
  }

  mtr_commit(&mtr);

  mtr_start(&mtr);

  cursor.path_arr = path2.data();

  bool should_count_the_right_border;

  if (dtuple_get_n_fields(tuple2) > 0) {
    btr_cur_search_to_nth_level(index, 0, tuple2, mode2,
                                BTR_SEARCH_LEAF | BTR_ESTIMATE, &cursor, 0,
                                __FILE__, __LINE__, &mtr);

    const rec_t *rec = btr_cur_get_rec(&cursor);

    ut_ad(!(mode2 == PAGE_CUR_L && page_rec_is_supremum(rec)));

    should_count_the_right_border =
        (mode2 == PAGE_CUR_LE /* if the range is '<=' */
         /* and the record was found */
         && cursor.low_match >= dtuple_get_n_fields(tuple2)) ||
        (mode2 == PAGE_CUR_L /* or if the range is '<' */
         /* and there are any records to match the criteria,
         i.e. if the minimum record on the tree is 5 and
         x < 7 is specified then the cursor will be
         positioned at 5 and we should count the border, but
         if x < 2 is specified, then the cursor will be
         positioned at 'inf' and we should not count the
         border */
         && !page_rec_is_infimum(rec));
    /* Notice that for "WHERE col <= 'foo'" MySQL passes to
    ha_innobase::records_in_range():
    min_key=NULL (left-unbounded) which is expected
    max_key='foo' flag=HA_READ_AFTER_KEY (PAGE_CUR_G), which is
    unexpected - one would expect
    flag=HA_READ_KEY_OR_PREV (PAGE_CUR_LE). In this case the
    cursor will be positioned on the first record to the right of
    the requested one (can also be positioned on the 'sup') and
    we should not count the right border. */
  } else {
    btr_cur_open_at_index_side(false, index, BTR_SEARCH_LEAF | BTR_ESTIMATE,
                               &cursor, 0, &mtr);

    ut_ad(page_rec_is_supremum(btr_cur_get_rec(&cursor)));

    /* The range specified is wihout a right border, just
    'x > 123' or 'x >= 123' and btr_cur_open_at_index_side()
    positioned the cursor on the supremum record on the rightmost
    page, which must not be counted. */
    should_count_the_right_border = false;
  }

  mtr_commit(&mtr);

  /* We have the path information for the range in path1 and path2 */

  n_rows = 0;
  is_n_rows_exact = TRUE;

  /* This becomes true when the two paths do not pass through the
  same pages anymore. */
  diverged = FALSE;

  /* This becomes true when the paths are not the same or adjacent
  any more. This means that they pass through the same or
  neighboring-on-the-same-level pages only. */
  diverged_lot = FALSE;

  /* This is the level where paths diverged a lot. */
  divergence_level = 1000000;

  btr_path_t *slot1{};
  btr_path_t *slot2{};

  ut_a(path1.size() == path2.size());
  ut_a(path1.size() == BTR_PATH_ARRAY_N_SLOTS);

  for (i = 0;; ++i) {
    ut_ad(i < BTR_PATH_ARRAY_N_SLOTS);

    slot1 = &path1[i];
    slot2 = &path2[i];

    if (slot1->nth_rec == ULINT_UNDEFINED ||
        slot2->nth_rec == ULINT_UNDEFINED) {
      /* Here none of the borders were counted. For example,
      if on the leaf level we descended to:
      (inf, a, b, c, d, e, f, sup)
               ^        ^
             path1    path2
      then n_rows will be 2 (c and d). */

      if (is_n_rows_exact) {
        /* Only fiddle to adjust this off-by-one
        if the number is exact, otherwise we do
        much grosser adjustments below. */

        auto last1 = &path1[i - 1];
        auto last2 = &path2[i - 1];

        /* If both paths end up on the same record on
        the leaf level. */
        if (last1->page_no == last2->page_no &&
            last1->nth_rec == last2->nth_rec) {
          /* n_rows can be > 0 here if the paths
          were first different and then converged
          to the same record on the leaf level.
          For example:
          SELECT ... LIKE 'wait/synch/rwlock%'
          mode1=PAGE_CUR_GE,
          tuple1="wait/synch/rwlock"
          path1[0]={nth_rec=58, n_recs=58,
                    page_no=3, page_level=1}
          path1[1]={nth_rec=56, n_recs=55,
                    page_no=119, page_level=0}

          mode2=PAGE_CUR_G
          tuple2="wait/synch/rwlock"
          path2[0]={nth_rec=57, n_recs=57,
                    page_no=3, page_level=1}
          path2[1]={nth_rec=56, n_recs=55,
                    page_no=119, page_level=0} */

          /* If the range is such that we should
          count both borders, then avoid
          counting that record twice - once as a
          left border and once as a right
          border. */
          if (should_count_the_left_border && should_count_the_right_border) {
            n_rows = 1;
          } else {
            /* Some of the borders should
            not be counted, e.g. [3,3). */
            n_rows = 0;
          }
        } else {
          if (should_count_the_left_border) {
            n_rows++;
          }

          if (should_count_the_right_border) {
            n_rows++;
          }
        }
      }

      if (i > divergence_level + 1 && !is_n_rows_exact) {
        /* In trees whose height is > 1 our algorithm
        tends to underestimate: multiply the estimate
        by 2: */

        n_rows = n_rows * 2;
      }

      DBUG_EXECUTE_IF("bug14007649", return (n_rows););

      /* Do not estimate the number of rows in the range
      to over 1 / 2 of the estimated rows in the whole
      table */

      if (n_rows > table_n_rows / 2 && !is_n_rows_exact) {
        n_rows = table_n_rows / 2;

        /* If there are just 0 or 1 rows in the table,
        then we estimate all rows are in the range */

        if (n_rows == 0) {
          n_rows = table_n_rows;
        }
      }

      return (n_rows);
    }

    if (!diverged && slot1->nth_rec != slot2->nth_rec) {
      /* If both slots do not point to the same page,
      this means that the tree must have changed between
      the dive for slot1 and the dive for slot2 at the
      beginning of this function. */
      if (slot1->page_no != slot2->page_no ||
          slot1->page_level != slot2->page_level) {
        /* If the tree keeps changing even after a
        few attempts, then just return some arbitrary
        number. */
        if (nth_attempt >= rows_in_range_max_retries) {
          return (rows_in_range_arbitrary_ret_val);
        }

        const int64_t ret = btr_estimate_n_rows_in_range_low(
            index, tuple1, mode1, tuple2, mode2, nth_attempt + 1);

        return (ret);
      }

      diverged = TRUE;

      if (slot1->nth_rec < slot2->nth_rec) {
        /* We do not count the borders (nor the left
        nor the right one), thus "- 1". */
        n_rows = slot2->nth_rec - slot1->nth_rec - 1;

        if (n_rows > 0) {
          /* There is at least one row between
          the two borders pointed to by slot1
          and slot2, so on the level below the
          slots will point to non-adjacent
          pages. */
          diverged_lot = TRUE;
          divergence_level = i;
        }
      } else {
        /* It is possible that
        slot1->nth_rec >= slot2->nth_rec
        if, for example, we have a single page
        tree which contains (inf, 5, 6, supr)
        and we select where x > 20 and x < 30;
        in this case slot1->nth_rec will point
        to the supr record and slot2->nth_rec
        will point to 6. */
        n_rows = 0;
        should_count_the_left_border = false;
        should_count_the_right_border = false;
      }

    } else if (diverged && !diverged_lot) {
      if (slot1->nth_rec < slot1->n_recs || slot2->nth_rec > 1) {
        diverged_lot = TRUE;
        divergence_level = i;

        n_rows = 0;

        if (slot1->nth_rec < slot1->n_recs) {
          n_rows += slot1->n_recs - slot1->nth_rec;
        }

        if (slot2->nth_rec > 1) {
          n_rows += slot2->nth_rec - 1;
        }
      }
    } else if (diverged_lot) {
      n_rows = btr_estimate_n_rows_in_range_on_level(index, slot1, slot2,
                                                     n_rows, &is_n_rows_exact);
    }
  }
}

/** Estimates the number of rows in a given index range.
@param[in]	index	index
@param[in]	tuple1	range start, may also be empty tuple
@param[in]	mode1	search mode for range start
@param[in]	tuple2	range end, may also be empty tuple
@param[in]	mode2	search mode for range end
@return estimated number of rows */
int64_t btr_estimate_n_rows_in_range(dict_index_t *index,
                                     const dtuple_t *tuple1,
                                     page_cur_mode_t mode1,
                                     const dtuple_t *tuple2,
                                     page_cur_mode_t mode2) {
  const int64_t ret = btr_estimate_n_rows_in_range_low(
      index, tuple1, mode1, tuple2, mode2, 1 /* first attempt */);

  return (ret);
}

/** Record the number of non_null key values in a given index for
 each n-column prefix of the index where 1 <= n <=
 dict_index_get_n_unique(index). The estimates are eventually stored in the
 array: index->stat_n_non_null_key_vals[], which is indexed from 0 to n-1. */
static void btr_record_not_null_field_in_rec(
    ulint n_unique,          /*!< in: dict_index_get_n_unique(index),
                             number of columns uniquely determine
                             an index entry */
    const ulint *offsets,    /*!< in: rec_get_offsets(rec, index),
                             its size could be for all fields or
                             that of "n_unique" */
    ib_uint64_t *n_not_null) /*!< in/out: array to record number of
                             not null rows for n-column prefix */
{
  ulint i;

  ut_ad(rec_offs_n_fields(offsets) >= n_unique);

  if (n_not_null == nullptr) {
    return;
  }

  for (i = 0; i < n_unique; i++) {
    if (rec_offs_nth_sql_null(offsets, i)) {
      break;
    }

    n_not_null[i]++;
  }
}

/** Estimates the number of different key values in a given index, for
 each n-column prefix of the index where 1 <= n <=
 dict_index_get_n_unique(index). The estimates are stored in the array
 index->stat_n_diff_key_vals[] (indexed 0..n_uniq-1) and the number of pages
 that were sampled is saved in index->stat_n_sample_sizes[]. If
 innodb_stats_method is nulls_ignored, we also record the number of non-null
 values for each prefix and stored the estimates in array
 index->stat_n_non_null_key_vals.
 @return true if the index is available and we get the estimated numbers,
 false if the index is unavailable. */
bool btr_estimate_number_of_different_key_vals(
    dict_index_t *index) /*!< in: index */
{
  btr_cur_t cursor;
  page_t *page;
  rec_t *rec;
  ulint n_cols;
  ib_uint64_t *n_diff;
  ib_uint64_t *n_not_null;
  ibool stats_null_not_equal;
  uintmax_t n_sample_pages; /* number of pages to sample */
  ulint not_empty_flag = 0;
  ulint total_external_size = 0;
  ulint i;
  ulint j;
  uintmax_t add_on;
  mtr_t mtr;
  mem_heap_t *heap = nullptr;
  ulint *offsets_rec = nullptr;
  ulint *offsets_next_rec = nullptr;

  /* For spatial index, there is no such stats can be
  fetched. */
  if (dict_index_is_spatial(index)) {
    return (false);
  }

  n_cols = dict_index_get_n_unique(index);

  heap = mem_heap_create((sizeof *n_diff + sizeof *n_not_null) * n_cols +
                         dict_index_get_n_fields(index) *
                             (sizeof *offsets_rec + sizeof *offsets_next_rec));

  n_diff = (ib_uint64_t *)mem_heap_zalloc(heap, n_cols * sizeof(n_diff[0]));

  n_not_null = nullptr;

  /* Check srv_innodb_stats_method setting, and decide whether we
  need to record non-null value and also decide if NULL is
  considered equal (by setting stats_null_not_equal value) */
  switch (srv_innodb_stats_method) {
    case SRV_STATS_NULLS_IGNORED:
      n_not_null =
          (ib_uint64_t *)mem_heap_zalloc(heap, n_cols * sizeof *n_not_null);
      /* fall through */

    case SRV_STATS_NULLS_UNEQUAL:
      /* for both SRV_STATS_NULLS_IGNORED and SRV_STATS_NULLS_UNEQUAL
      case, we will treat NULLs as unequal value */
      stats_null_not_equal = TRUE;
      break;

    case SRV_STATS_NULLS_EQUAL:
      stats_null_not_equal = FALSE;
      break;

    default:
      ut_error;
  }

  /* It makes no sense to test more pages than are contained
  in the index, thus we lower the number if it is too high */
  if (srv_stats_transient_sample_pages > index->stat_index_size) {
    if (index->stat_index_size > 0) {
      n_sample_pages = index->stat_index_size;
    } else {
      n_sample_pages = 1;
    }
  } else {
    n_sample_pages = srv_stats_transient_sample_pages;
  }

  /* We sample some pages in the index to get an estimate */

  for (i = 0; i < n_sample_pages; i++) {
    mtr_start(&mtr);

    bool available;

    available = btr_cur_open_at_rnd_pos(index, BTR_SEARCH_LEAF, &cursor, &mtr);

    if (!available) {
      mtr_commit(&mtr);
      mem_heap_free(heap);

      return (false);
    }

    /* Count the number of different key values for each prefix of
    the key on this index page. If the prefix does not determine
    the index record uniquely in the B-tree, then we subtract one
    because otherwise our algorithm would give a wrong estimate
    for an index where there is just one key value. */

    page = btr_cur_get_page(&cursor);

    rec = page_rec_get_next(page_get_infimum_rec(page));

    if (!page_rec_is_supremum(rec)) {
      not_empty_flag = 1;
      offsets_rec =
          rec_get_offsets(rec, index, offsets_rec, ULINT_UNDEFINED, &heap);

      if (n_not_null != nullptr) {
        btr_record_not_null_field_in_rec(n_cols, offsets_rec, n_not_null);
      }
    }

    while (!page_rec_is_supremum(rec)) {
      ulint matched_fields;
      rec_t *next_rec = page_rec_get_next(rec);
      if (page_rec_is_supremum(next_rec)) {
        total_external_size +=
            lob::btr_rec_get_externally_stored_len(rec, offsets_rec);
        break;
      }

      offsets_next_rec = rec_get_offsets(next_rec, index, offsets_next_rec,
                                         ULINT_UNDEFINED, &heap);

      cmp_rec_rec_with_match(rec, next_rec, offsets_rec, offsets_next_rec,
                             index, page_is_spatial_non_leaf(next_rec, index),
                             stats_null_not_equal, &matched_fields);

      for (j = matched_fields; j < n_cols; j++) {
        /* We add one if this index record has
        a different prefix from the previous */

        n_diff[j]++;
      }

      if (n_not_null != nullptr) {
        btr_record_not_null_field_in_rec(n_cols, offsets_next_rec, n_not_null);
      }

      total_external_size +=
          lob::btr_rec_get_externally_stored_len(rec, offsets_rec);

      rec = next_rec;
      /* Initialize offsets_rec for the next round
      and assign the old offsets_rec buffer to
      offsets_next_rec. */
      {
        ulint *offsets_tmp = offsets_rec;
        offsets_rec = offsets_next_rec;
        offsets_next_rec = offsets_tmp;
      }
    }

    if (n_cols == dict_index_get_n_unique_in_tree(index)) {
      /* If there is more than one leaf page in the tree,
      we add one because we know that the first record
      on the page certainly had a different prefix than the
      last record on the previous index page in the
      alphabetical order. Before this fix, if there was
      just one big record on each clustered index page, the
      algorithm grossly underestimated the number of rows
      in the table. */

      if (btr_page_get_prev(page, &mtr) != FIL_NULL ||
          btr_page_get_next(page, &mtr) != FIL_NULL) {
        n_diff[n_cols - 1]++;
      }
    }

    mtr_commit(&mtr);
  }

  /* If we saw k borders between different key values on
  n_sample_pages leaf pages, we can estimate how many
  there will be in index->stat_n_leaf_pages */

  /* We must take into account that our sample actually represents
  also the pages used for external storage of fields (those pages are
  included in index->stat_n_leaf_pages) */

  for (j = 0; j < n_cols; j++) {
    index->stat_n_diff_key_vals[j] = BTR_TABLE_STATS_FROM_SAMPLE(
        n_diff[j], index, n_sample_pages, total_external_size, not_empty_flag);

    /* If the tree is small, smaller than
    10 * n_sample_pages + total_external_size, then
    the above estimate is ok. For bigger trees it is common that we
    do not see any borders between key values in the few pages
    we pick. But still there may be n_sample_pages
    different key values, or even more. Let us try to approximate
    that: */

    add_on = index->stat_n_leaf_pages /
             (10 * (n_sample_pages + total_external_size));

    if (add_on > n_sample_pages) {
      add_on = n_sample_pages;
    }

    index->stat_n_diff_key_vals[j] += add_on;

    index->stat_n_sample_sizes[j] = n_sample_pages;

    /* Update the stat_n_non_null_key_vals[] with our
    sampled result. stat_n_non_null_key_vals[] is created
    and initialized to zero in dict_index_add_to_cache(),
    along with stat_n_diff_key_vals[] array */
    if (n_not_null != nullptr) {
      index->stat_n_non_null_key_vals[j] =
          BTR_TABLE_STATS_FROM_SAMPLE(n_not_null[j], index, n_sample_pages,
                                      total_external_size, not_empty_flag);
    }
  }

  mem_heap_free(heap);

  return (true);
}

#endif /* !UNIV_HOTBACKUP */<|MERGE_RESOLUTION|>--- conflicted
+++ resolved
@@ -2753,11 +2753,7 @@
                              dtuple_get_n_fields(entry), page_size)) {
     /* The record is so big that we have to store some fields
     externally on separate database pages */
-<<<<<<< HEAD
-    big_rec_vec = dtuple_convert_big_rec(index, nullptr, entry, &n_ext);
-=======
-    big_rec_vec = dtuple_convert_big_rec(index, 0, entry);
->>>>>>> 4188502f
+    big_rec_vec = dtuple_convert_big_rec(index, nullptr, entry);
 
     if (UNIV_UNLIKELY(big_rec_vec == nullptr)) {
       return (DB_TOO_BIG_RECORD);
@@ -3043,11 +3039,7 @@
       dtuple_convert_back_big_rec(entry, big_rec_vec);
     }
 
-<<<<<<< HEAD
-    big_rec_vec = dtuple_convert_big_rec(index, nullptr, entry, &n_ext);
-=======
-    big_rec_vec = dtuple_convert_big_rec(index, 0, entry);
->>>>>>> 4188502f
+    big_rec_vec = dtuple_convert_big_rec(index, nullptr, entry);
 
     if (big_rec_vec == nullptr) {
       if (n_reserved > 0) {
@@ -3916,13 +3908,8 @@
   if (page_zip_rec_needs_ext(rec_get_converted_size(index, new_entry),
                              page_is_comp(page), dict_index_get_n_fields(index),
                              block->page.size)) {
-<<<<<<< HEAD
-    big_rec_vec = dtuple_convert_big_rec(index, update, new_entry, &n_ext);
+    big_rec_vec = dtuple_convert_big_rec(index, update, new_entry);
     if (UNIV_UNLIKELY(big_rec_vec == nullptr)) {
-=======
-    big_rec_vec = dtuple_convert_big_rec(index, update, new_entry);
-    if (UNIV_UNLIKELY(big_rec_vec == NULL)) {
->>>>>>> 4188502f
       /* We cannot goto return_after_reservations,
       because we may need to update the
       IBUF_BITMAP_FREE bits, which was suppressed by
@@ -4125,12 +4112,7 @@
 
   err = btr_cur_pessimistic_insert(
       BTR_NO_UNDO_LOG_FLAG | BTR_NO_LOCKING_FLAG | BTR_KEEP_SYS_FLAG, cursor,
-<<<<<<< HEAD
-      offsets, offsets_heap, new_entry, &rec, &dummy_big_rec, n_ext, nullptr,
-      mtr);
-=======
-      offsets, offsets_heap, new_entry, &rec, &dummy_big_rec, NULL, mtr);
->>>>>>> 4188502f
+      offsets, offsets_heap, new_entry, &rec, &dummy_big_rec, nullptr, mtr);
   ut_a(rec);
   ut_a(err == DB_SUCCESS);
   ut_a(dummy_big_rec == nullptr);
