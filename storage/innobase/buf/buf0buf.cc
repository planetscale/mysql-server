--- conflicted
+++ resolved
@@ -5513,22 +5513,13 @@
 				    && buf_mark_space_corrupt(bpage)) {
 					return(false);
 				} else {
-<<<<<<< HEAD
+					DBUG_EXECUTE_IF(
+						"set_dict_sys_to_null",
+						DBUG_SUICIDE(););
+
 					ib_logf(IB_LOG_LEVEL_FATAL,
 						"Aborting because of a"
 						" corrupt database page.");
-=======
-					fputs("InnoDB: Ending processing"
-					      " because of"
-					      " a corrupt database page.\n",
-					      stderr);
-
-					DBUG_EXECUTE_IF(
-						"set_dict_sys_to_null",
-						DBUG_SUICIDE(););
-
-					ut_error;
->>>>>>> 10793245
 				}
 			}
 		}
