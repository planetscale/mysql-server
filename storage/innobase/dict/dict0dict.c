--- conflicted
+++ resolved
@@ -801,19 +801,8 @@
 
 	ut_ad(dict_lru_validate());
 
-<<<<<<< HEAD
-	if (table != NULL) {
-		if (!table->stat_initialized) {
-			/* If table->ibd_file_missing == TRUE, this will
-			print an error message and return without doing
-			anything. */
-			ut_ad(!mutex_own(&dict_sys->mutex));
-			dict_stats_update(table, DICT_STATS_FETCH, FALSE);
-		}
-=======
 	if (!dict_locked) {
 		mutex_exit(&(dict_sys->mutex));
->>>>>>> fcf9dcfe
 	}
 
 	return(table);
@@ -840,7 +829,7 @@
 		/* If table->ibd_file_missing == TRUE, this will
 		print an error message and return without doing
 		anything. */
-		dict_update_statistics(table);
+		dict_stats_update(table, DICT_STATS_FETCH, dict_locked);
 	}
 
 	return(table);
@@ -5205,7 +5194,6 @@
 }
 #endif /* UNIV_DEBUG */
 
-<<<<<<< HEAD
 /*********************************************************************//**
 Checks whether a table exists and whether it has the given structure.
 The table must have the same number of columns with the same names and
@@ -5238,7 +5226,7 @@
 		return(DB_TABLE_NOT_FOUND);
 	}
 
-	if (table->n_def - DATA_N_SYS_COLS != req_schema->n_cols) {
+	if ((ulint) table->n_def - DATA_N_SYS_COLS != req_schema->n_cols) {
 		/* the table has a different number of columns than
 		required */
 
@@ -5357,10 +5345,7 @@
 }
 /* @} */
 
-/**************************************************************************
-=======
-/**********************************************************************//**
->>>>>>> fcf9dcfe
+/**********************************************************************//**
 Closes the data dictionary module. */
 UNIV_INTERN
 void
