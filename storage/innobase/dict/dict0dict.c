/*****************************************************************************

Copyright (c) 1996, 2013, Oracle and/or its affiliates. All Rights Reserved.

This program is free software; you can redistribute it and/or modify it under
the terms of the GNU General Public License as published by the Free Software
Foundation; version 2 of the License.

This program is distributed in the hope that it will be useful, but WITHOUT
ANY WARRANTY; without even the implied warranty of MERCHANTABILITY or FITNESS
FOR A PARTICULAR PURPOSE. See the GNU General Public License for more details.

You should have received a copy of the GNU General Public License along with
this program; if not, write to the Free Software Foundation, Inc.,
51 Franklin Street, Suite 500, Boston, MA 02110-1335 USA

*****************************************************************************/

/******************************************************************//**
@file dict/dict0dict.c
Data dictionary system

Created 1/8/1996 Heikki Tuuri
***********************************************************************/

#include <my_sys.h>

#include "dict0dict.h"

#ifdef UNIV_NONINL
#include "dict0dict.ic"
#endif

/** dummy index for ROW_FORMAT=REDUNDANT supremum and infimum records */
UNIV_INTERN dict_index_t*	dict_ind_redundant;
/** dummy index for ROW_FORMAT=COMPACT supremum and infimum records */
UNIV_INTERN dict_index_t*	dict_ind_compact;

<<<<<<< HEAD
=======
#if defined UNIV_DEBUG || defined UNIV_IBUF_DEBUG
/** Flag to control insert buffer debugging. */
UNIV_INTERN uint	ibuf_debug;
#endif /* UNIV_DEBUG || UNIV_IBUF_DEBUG */

>>>>>>> f6dfd7d7
#ifndef UNIV_HOTBACKUP
#include "buf0buf.h"
#include "data0type.h"
#include "mach0data.h"
#include "dict0boot.h"
#include "dict0mem.h"
#include "dict0crea.h"
#include "trx0undo.h"
#include "btr0btr.h"
#include "btr0cur.h"
#include "btr0sea.h"
#include "page0zip.h"
#include "page0page.h"
#include "pars0pars.h"
#include "pars0sym.h"
#include "que0que.h"
#include "rem0cmp.h"
#include "row0merge.h"
#include "m_ctype.h" /* my_isspace() */
#include "ha_prototypes.h" /* innobase_strcasecmp(), innobase_casedn_str()*/
#include "row0upd.h"
#include "m_string.h"
#include "my_sys.h"

#include <ctype.h>

/** the dictionary system */
UNIV_INTERN dict_sys_t*	dict_sys	= NULL;

/** @brief the data dictionary rw-latch protecting dict_sys

table create, drop, etc. reserve this in X-mode; implicit or
backround operations purge, rollback, foreign key checks reserve this
in S-mode; we cannot trust that MySQL protects implicit or background
operations a table drop since MySQL does not know of them; therefore
we need this; NOTE: a transaction which reserves this must keep book
on the mode in trx_struct::dict_operation_lock_mode */
UNIV_INTERN rw_lock_t	dict_operation_lock;

/* Keys to register rwlocks and mutexes with performance schema */
#ifdef UNIV_PFS_RWLOCK
UNIV_INTERN mysql_pfs_key_t	dict_operation_lock_key;
UNIV_INTERN mysql_pfs_key_t	index_tree_rw_lock_key;
UNIV_INTERN mysql_pfs_key_t	dict_table_stats_latch_key;
#endif /* UNIV_PFS_RWLOCK */

#ifdef UNIV_PFS_MUTEX
UNIV_INTERN mysql_pfs_key_t	dict_sys_mutex_key;
UNIV_INTERN mysql_pfs_key_t	dict_foreign_err_mutex_key;
#endif /* UNIV_PFS_MUTEX */

#define	DICT_HEAP_SIZE		100	/*!< initial memory heap size when
					creating a table or index object */
#define DICT_POOL_PER_TABLE_HASH 512	/*!< buffer pool max size per table
					hash table fixed size in bytes */
#define DICT_POOL_PER_VARYING	4	/*!< buffer pool max size per data
					dictionary varying size in bytes */

/** Identifies generated InnoDB foreign key names */
static char	dict_ibfk[] = "_ibfk_";

/** array of rw locks protecting
dict_table_t::stat_initialized
dict_table_t::stat_n_rows (*)
dict_table_t::stat_clustered_index_size
dict_table_t::stat_sum_of_other_index_sizes
dict_table_t::stat_modified_counter (*)
dict_table_t::indexes*::stat_n_diff_key_vals[]
dict_table_t::indexes*::stat_index_size
dict_table_t::indexes*::stat_n_leaf_pages
(*) those are not always protected for performance reasons */
#define DICT_TABLE_STATS_LATCHES_SIZE	64
static rw_lock_t	dict_table_stats_latches[DICT_TABLE_STATS_LATCHES_SIZE];

/*******************************************************************//**
Tries to find column names for the index and sets the col field of the
index.
@return TRUE if the column names were found */
static
ibool
dict_index_find_cols(
/*=================*/
	dict_table_t*	table,	/*!< in: table */
	dict_index_t*	index);	/*!< in: index */
/*******************************************************************//**
Builds the internal dictionary cache representation for a clustered
index, containing also system fields not defined by the user.
@return	own: the internal representation of the clustered index */
static
dict_index_t*
dict_index_build_internal_clust(
/*============================*/
	const dict_table_t*	table,	/*!< in: table */
	dict_index_t*		index);	/*!< in: user representation of
					a clustered index */
/*******************************************************************//**
Builds the internal dictionary cache representation for a non-clustered
index, containing also system fields not defined by the user.
@return	own: the internal representation of the non-clustered index */
static
dict_index_t*
dict_index_build_internal_non_clust(
/*================================*/
	const dict_table_t*	table,	/*!< in: table */
	dict_index_t*		index);	/*!< in: user representation of
					a non-clustered index */
/**********************************************************************//**
Removes a foreign constraint struct from the dictionary cache. */
static
void
dict_foreign_remove_from_cache(
/*===========================*/
	dict_foreign_t*	foreign);	/*!< in, own: foreign constraint */
/**********************************************************************//**
Prints a column data. */
static
void
dict_col_print_low(
/*===============*/
	const dict_table_t*	table,	/*!< in: table */
	const dict_col_t*	col);	/*!< in: column */
/**********************************************************************//**
Prints an index data. */
static
void
dict_index_print_low(
/*=================*/
	dict_index_t*	index);	/*!< in: index */
/**********************************************************************//**
Prints a field data. */
static
void
dict_field_print_low(
/*=================*/
	const dict_field_t*	field);	/*!< in: field */
#ifndef UNIV_HOTBACKUP
/*********************************************************************//**
Frees a foreign key struct. */
static
void
dict_foreign_free(
/*==============*/
	dict_foreign_t*	foreign);	/*!< in, own: foreign key struct */

/* Stream for storing detailed information about the latest foreign key
and unique key errors */
UNIV_INTERN FILE*	dict_foreign_err_file		= NULL;
/* mutex protecting the foreign and unique error buffers */
UNIV_INTERN mutex_t	dict_foreign_err_mutex;
#endif /* !UNIV_HOTBACKUP */
/******************************************************************//**
Makes all characters in a NUL-terminated UTF-8 string lower case. */
UNIV_INTERN
void
dict_casedn_str(
/*============*/
	char*	a)	/*!< in/out: string to put in lower case */
{
	innobase_casedn_str(a);
}

/********************************************************************//**
Checks if the database name in two table names is the same.
@return	TRUE if same db name */
UNIV_INTERN
ibool
dict_tables_have_same_db(
/*=====================*/
	const char*	name1,	/*!< in: table name in the form
				dbname '/' tablename */
	const char*	name2)	/*!< in: table name in the form
				dbname '/' tablename */
{
	for (; *name1 == *name2; name1++, name2++) {
		if (*name1 == '/') {
			return(TRUE);
		}
		ut_a(*name1); /* the names must contain '/' */
	}
	return(FALSE);
}

/********************************************************************//**
Return the end of table name where we have removed dbname and '/'.
@return	table name */
UNIV_INTERN
const char*
dict_remove_db_name(
/*================*/
	const char*	name)	/*!< in: table name in the form
				dbname '/' tablename */
{
	const char*	s = strchr(name, '/');
	ut_a(s);

	return(s + 1);
}

/********************************************************************//**
Get the database name length in a table name.
@return	database name length */
UNIV_INTERN
ulint
dict_get_db_name_len(
/*=================*/
	const char*	name)	/*!< in: table name in the form
				dbname '/' tablename */
{
	const char*	s;
	s = strchr(name, '/');
	ut_a(s);
	return(s - name);
}

/********************************************************************//**
Reserves the dictionary system mutex for MySQL. */
UNIV_INTERN
void
dict_mutex_enter_for_mysql(void)
/*============================*/
{
	mutex_enter(&(dict_sys->mutex));
}

/********************************************************************//**
Releases the dictionary system mutex for MySQL. */
UNIV_INTERN
void
dict_mutex_exit_for_mysql(void)
/*===========================*/
{
	mutex_exit(&(dict_sys->mutex));
}

/** Get the latch that protects the stats of a given table */
#define GET_TABLE_STATS_LATCH(table) \
	(&dict_table_stats_latches[ut_fold_ull(table->id) \
				   % DICT_TABLE_STATS_LATCHES_SIZE])

/**********************************************************************//**
Lock the appropriate latch to protect a given table's statistics.
table->id is used to pick the corresponding latch from a global array of
latches. */
UNIV_INTERN
void
dict_table_stats_lock(
/*==================*/
	const dict_table_t*	table,		/*!< in: table */
	ulint			latch_mode)	/*!< in: RW_S_LATCH or
						RW_X_LATCH */
{
	ut_ad(table != NULL);
	ut_ad(table->magic_n == DICT_TABLE_MAGIC_N);

	switch (latch_mode) {
	case RW_S_LATCH:
		rw_lock_s_lock(GET_TABLE_STATS_LATCH(table));
		break;
	case RW_X_LATCH:
		rw_lock_x_lock(GET_TABLE_STATS_LATCH(table));
		break;
	case RW_NO_LATCH:
		/* fall through */
	default:
		ut_error;
	}
}

/**********************************************************************//**
Unlock the latch that has been locked by dict_table_stats_lock() */
UNIV_INTERN
void
dict_table_stats_unlock(
/*====================*/
	const dict_table_t*	table,		/*!< in: table */
	ulint			latch_mode)	/*!< in: RW_S_LATCH or
						RW_X_LATCH */
{
	ut_ad(table != NULL);
	ut_ad(table->magic_n == DICT_TABLE_MAGIC_N);

	switch (latch_mode) {
	case RW_S_LATCH:
		rw_lock_s_unlock(GET_TABLE_STATS_LATCH(table));
		break;
	case RW_X_LATCH:
		rw_lock_x_unlock(GET_TABLE_STATS_LATCH(table));
		break;
	case RW_NO_LATCH:
		/* fall through */
	default:
		ut_error;
	}
}

/********************************************************************//**
Decrements the count of open MySQL handles to a table. */
UNIV_INTERN
void
dict_table_decrement_handle_count(
/*==============================*/
	dict_table_t*	table,		/*!< in/out: table */
	ibool		dict_locked)	/*!< in: TRUE=data dictionary locked */
{
	if (!dict_locked) {
		mutex_enter(&dict_sys->mutex);
	}

	ut_ad(mutex_own(&dict_sys->mutex));
	ut_a(table->n_mysql_handles_opened > 0);

	table->n_mysql_handles_opened--;

	if (!dict_locked) {
		mutex_exit(&dict_sys->mutex);
	}
}
#endif /* !UNIV_HOTBACKUP */

/**********************************************************************//**
Returns a column's name.
@return column name. NOTE: not guaranteed to stay valid if table is
modified in any way (columns added, etc.). */
UNIV_INTERN
const char*
dict_table_get_col_name(
/*====================*/
	const dict_table_t*	table,	/*!< in: table */
	ulint			col_nr)	/*!< in: column number */
{
	ulint		i;
	const char*	s;

	ut_ad(table);
	ut_ad(col_nr < table->n_def);
	ut_ad(table->magic_n == DICT_TABLE_MAGIC_N);

	s = table->col_names;
	if (s) {
		for (i = 0; i < col_nr; i++) {
			s += strlen(s) + 1;
		}
	}

	return(s);
}

#ifndef UNIV_HOTBACKUP
/********************************************************************//**
Acquire the autoinc lock. */
UNIV_INTERN
void
dict_table_autoinc_lock(
/*====================*/
	dict_table_t*	table)	/*!< in/out: table */
{
	mutex_enter(&table->autoinc_mutex);
}

/********************************************************************//**
Unconditionally set the autoinc counter. */
UNIV_INTERN
void
dict_table_autoinc_initialize(
/*==========================*/
	dict_table_t*	table,	/*!< in/out: table */
	ib_uint64_t	value)	/*!< in: next value to assign to a row */
{
	ut_ad(mutex_own(&table->autoinc_mutex));

	table->autoinc = value;
}

/********************************************************************//**
Reads the next autoinc value (== autoinc counter value), 0 if not yet
initialized.
@return	value for a new row, or 0 */
UNIV_INTERN
ib_uint64_t
dict_table_autoinc_read(
/*====================*/
	const dict_table_t*	table)	/*!< in: table */
{
	ut_ad(mutex_own(&table->autoinc_mutex));

	return(table->autoinc);
}

/********************************************************************//**
Updates the autoinc counter if the value supplied is greater than the
current value. */
UNIV_INTERN
void
dict_table_autoinc_update_if_greater(
/*=================================*/

	dict_table_t*	table,	/*!< in/out: table */
	ib_uint64_t	value)	/*!< in: value which was assigned to a row */
{
	ut_ad(mutex_own(&table->autoinc_mutex));

	if (value > table->autoinc) {

		table->autoinc = value;
	}
}

/********************************************************************//**
Release the autoinc lock. */
UNIV_INTERN
void
dict_table_autoinc_unlock(
/*======================*/
	dict_table_t*	table)	/*!< in/out: table */
{
	mutex_exit(&table->autoinc_mutex);
}

/**********************************************************************//**
Looks for an index with the given table and index id.
NOTE that we do not reserve the dictionary mutex.
@return	index or NULL if not found from cache */
UNIV_INTERN
dict_index_t*
dict_index_get_on_id_low(
/*=====================*/
	dict_table_t*	table,	/*!< in: table */
	index_id_t	id)	/*!< in: index id */
{
	dict_index_t*	index;

	index = dict_table_get_first_index(table);

	while (index) {
		if (id == index->id) {
			/* Found */

			return(index);
		}

		index = dict_table_get_next_index(index);
	}

	return(NULL);
}
#endif /* !UNIV_HOTBACKUP */

/********************************************************************//**
Looks for column n in an index.
@return position in internal representation of the index;
ULINT_UNDEFINED if not contained */
UNIV_INTERN
ulint
dict_index_get_nth_col_or_prefix_pos(
/*=================================*/
	const dict_index_t*	index,		/*!< in: index */
	ulint			n,		/*!< in: column number */
	ibool			inc_prefix)	/*!< in: TRUE=consider
						column prefixes too */
{
	const dict_field_t*	field;
	const dict_col_t*	col;
	ulint			pos;
	ulint			n_fields;

	ut_ad(index);
	ut_ad(index->magic_n == DICT_INDEX_MAGIC_N);

	col = dict_table_get_nth_col(index->table, n);

	if (dict_index_is_clust(index)) {

		return(dict_col_get_clust_pos(col, index));
	}

	n_fields = dict_index_get_n_fields(index);

	for (pos = 0; pos < n_fields; pos++) {
		field = dict_index_get_nth_field(index, pos);

		if (col == field->col
		    && (inc_prefix || field->prefix_len == 0)) {

			return(pos);
		}
	}

	return(ULINT_UNDEFINED);
}

/********************************************************************//**
Looks for column n in an index.
@return position in internal representation of the index;
ULINT_UNDEFINED if not contained */
UNIV_INTERN
ulint
dict_index_get_nth_col_pos(
/*=======================*/
	const dict_index_t*	index,	/*!< in: index */
	ulint			n)	/*!< in: column number */
{
	return(dict_index_get_nth_col_or_prefix_pos(index, n, FALSE));
}

#ifndef UNIV_HOTBACKUP
/********************************************************************//**
Returns TRUE if the index contains a column or a prefix of that column.
@return	TRUE if contains the column or its prefix */
UNIV_INTERN
ibool
dict_index_contains_col_or_prefix(
/*==============================*/
	const dict_index_t*	index,	/*!< in: index */
	ulint			n)	/*!< in: column number */
{
	const dict_field_t*	field;
	const dict_col_t*	col;
	ulint			pos;
	ulint			n_fields;

	ut_ad(index);
	ut_ad(index->magic_n == DICT_INDEX_MAGIC_N);

	if (dict_index_is_clust(index)) {

		return(TRUE);
	}

	col = dict_table_get_nth_col(index->table, n);

	n_fields = dict_index_get_n_fields(index);

	for (pos = 0; pos < n_fields; pos++) {
		field = dict_index_get_nth_field(index, pos);

		if (col == field->col) {

			return(TRUE);
		}
	}

	return(FALSE);
}

/********************************************************************//**
Looks for a matching field in an index. The column has to be the same. The
column in index must be complete, or must contain a prefix longer than the
column in index2. That is, we must be able to construct the prefix in index2
from the prefix in index.
@return position in internal representation of the index;
ULINT_UNDEFINED if not contained */
UNIV_INTERN
ulint
dict_index_get_nth_field_pos(
/*=========================*/
	const dict_index_t*	index,	/*!< in: index from which to search */
	const dict_index_t*	index2,	/*!< in: index */
	ulint			n)	/*!< in: field number in index2 */
{
	const dict_field_t*	field;
	const dict_field_t*	field2;
	ulint			n_fields;
	ulint			pos;

	ut_ad(index);
	ut_ad(index->magic_n == DICT_INDEX_MAGIC_N);

	field2 = dict_index_get_nth_field(index2, n);

	n_fields = dict_index_get_n_fields(index);

	for (pos = 0; pos < n_fields; pos++) {
		field = dict_index_get_nth_field(index, pos);

		if (field->col == field2->col
		    && (field->prefix_len == 0
			|| (field->prefix_len >= field2->prefix_len
			    && field2->prefix_len != 0))) {

			return(pos);
		}
	}

	return(ULINT_UNDEFINED);
}

/**********************************************************************//**
Returns a table object based on table id.
@return	table, NULL if does not exist */
UNIV_INTERN
dict_table_t*
dict_table_get_on_id(
/*=================*/
	table_id_t	table_id,	/*!< in: table id */
	trx_t*		trx)		/*!< in: transaction handle */
{
	dict_table_t*	table;

	if (trx->dict_operation_lock_mode == RW_X_LATCH) {

		/* Note: An X latch implies that the transaction
		already owns the dictionary mutex. */

		ut_ad(mutex_own(&dict_sys->mutex));

		return(dict_table_get_on_id_low(table_id));
	}

	mutex_enter(&(dict_sys->mutex));

	table = dict_table_get_on_id_low(table_id);

	mutex_exit(&(dict_sys->mutex));

	return(table);
}

/********************************************************************//**
Looks for column n position in the clustered index.
@return	position in internal representation of the clustered index */
UNIV_INTERN
ulint
dict_table_get_nth_col_pos(
/*=======================*/
	const dict_table_t*	table,	/*!< in: table */
	ulint			n)	/*!< in: column number */
{
	return(dict_index_get_nth_col_pos(dict_table_get_first_index(table),
					  n));
}

/********************************************************************//**
Checks if a column is in the ordering columns of the clustered index of a
table. Column prefixes are treated like whole columns.
@return	TRUE if the column, or its prefix, is in the clustered key */
UNIV_INTERN
ibool
dict_table_col_in_clustered_key(
/*============================*/
	const dict_table_t*	table,	/*!< in: table */
	ulint			n)	/*!< in: column number */
{
	const dict_index_t*	index;
	const dict_field_t*	field;
	const dict_col_t*	col;
	ulint			pos;
	ulint			n_fields;

	ut_ad(table);

	col = dict_table_get_nth_col(table, n);

	index = dict_table_get_first_index(table);

	n_fields = dict_index_get_n_unique(index);

	for (pos = 0; pos < n_fields; pos++) {
		field = dict_index_get_nth_field(index, pos);

		if (col == field->col) {

			return(TRUE);
		}
	}

	return(FALSE);
}

/**********************************************************************//**
Inits the data dictionary module. */
UNIV_INTERN
void
dict_init(void)
/*===========*/
{
	int	i;

	dict_sys = mem_alloc(sizeof(dict_sys_t));

	mutex_create(dict_sys_mutex_key, &dict_sys->mutex, SYNC_DICT);

	dict_sys->table_hash = hash_create(buf_pool_get_curr_size()
					   / (DICT_POOL_PER_TABLE_HASH
					      * UNIV_WORD_SIZE));
	dict_sys->table_id_hash = hash_create(buf_pool_get_curr_size()
					      / (DICT_POOL_PER_TABLE_HASH
						 * UNIV_WORD_SIZE));
	dict_sys->size = 0;

	UT_LIST_INIT(dict_sys->table_LRU);

	rw_lock_create(dict_operation_lock_key,
		       &dict_operation_lock, SYNC_DICT_OPERATION);

	dict_foreign_err_file = os_file_create_tmpfile();
	ut_a(dict_foreign_err_file);

	mutex_create(dict_foreign_err_mutex_key,
		     &dict_foreign_err_mutex, SYNC_ANY_LATCH);

	for (i = 0; i < DICT_TABLE_STATS_LATCHES_SIZE; i++) {
		rw_lock_create(dict_table_stats_latch_key,
			       &dict_table_stats_latches[i], SYNC_INDEX_TREE);
	}
}

/**********************************************************************//**
Returns a table object and optionally increment its MySQL open handle count.
NOTE! This is a high-level function to be used mainly from outside the
'dict' directory. Inside this directory dict_table_get_low is usually the
appropriate function.
@return	table, NULL if does not exist */
UNIV_INTERN
dict_table_t*
dict_table_get(
/*===========*/
	const char*		table_name,	/*!< in: table name */
	ibool			inc_mysql_count,/*!< in: whether to increment
						the open handle count on the
						table */
	dict_err_ignore_t	ignore_err)	/*!< in: errors to ignore when
						loading the table */
{
	dict_table_t*	table;

	mutex_enter(&(dict_sys->mutex));

	table = dict_table_get_low(table_name, ignore_err);

	if (inc_mysql_count && table) {
		table->n_mysql_handles_opened++;
	}

	mutex_exit(&(dict_sys->mutex));

	if (table != NULL) {
		/* If table->ibd_file_missing == TRUE, this will
		print an error message and return without doing
		anything. */
		dict_update_statistics(
			table,
			TRUE, /* only update stats if not initialized */
			FALSE /* update even if not changed too much */);
	}

	return(table);
}
#endif /* !UNIV_HOTBACKUP */

/**********************************************************************//**
Adds system columns to a table object. */
UNIV_INTERN
void
dict_table_add_system_columns(
/*==========================*/
	dict_table_t*	table,	/*!< in/out: table */
	mem_heap_t*	heap)	/*!< in: temporary heap */
{
	ut_ad(table);
	ut_ad(table->n_def == table->n_cols - DATA_N_SYS_COLS);
	ut_ad(table->magic_n == DICT_TABLE_MAGIC_N);
	ut_ad(!table->cached);

	/* NOTE: the system columns MUST be added in the following order
	(so that they can be indexed by the numerical value of DATA_ROW_ID,
	etc.) and as the last columns of the table memory object.
	The clustered index will not always physically contain all
	system columns. */

	dict_mem_table_add_col(table, heap, "DB_ROW_ID", DATA_SYS,
			       DATA_ROW_ID | DATA_NOT_NULL,
			       DATA_ROW_ID_LEN);
#if DATA_ROW_ID != 0
#error "DATA_ROW_ID != 0"
#endif
	dict_mem_table_add_col(table, heap, "DB_TRX_ID", DATA_SYS,
			       DATA_TRX_ID | DATA_NOT_NULL,
			       DATA_TRX_ID_LEN);
#if DATA_TRX_ID != 1
#error "DATA_TRX_ID != 1"
#endif
	dict_mem_table_add_col(table, heap, "DB_ROLL_PTR", DATA_SYS,
			       DATA_ROLL_PTR | DATA_NOT_NULL,
			       DATA_ROLL_PTR_LEN);
#if DATA_ROLL_PTR != 2
#error "DATA_ROLL_PTR != 2"
#endif

	/* This check reminds that if a new system column is added to
	the program, it should be dealt with here */
#if DATA_N_SYS_COLS != 3
#error "DATA_N_SYS_COLS != 3"
#endif
}

#ifndef UNIV_HOTBACKUP
/**********************************************************************//**
Adds a table object to the dictionary cache. */
UNIV_INTERN
void
dict_table_add_to_cache(
/*====================*/
	dict_table_t*	table,	/*!< in: table */
	mem_heap_t*	heap)	/*!< in: temporary heap */
{
	ulint	fold;
	ulint	id_fold;
	ulint	i;
	ulint	row_len;

	/* The lower limit for what we consider a "big" row */
#define BIG_ROW_SIZE 1024

	ut_ad(mutex_own(&(dict_sys->mutex)));

	dict_table_add_system_columns(table, heap);

	table->cached = TRUE;

	fold = ut_fold_string(table->name);
	id_fold = ut_fold_ull(table->id);

	row_len = 0;
	for (i = 0; i < table->n_def; i++) {
		ulint	col_len = dict_col_get_max_size(
			dict_table_get_nth_col(table, i));

		row_len += col_len;

		/* If we have a single unbounded field, or several gigantic
		fields, mark the maximum row size as BIG_ROW_SIZE. */
		if (row_len >= BIG_ROW_SIZE || col_len >= BIG_ROW_SIZE) {
			row_len = BIG_ROW_SIZE;

			break;
		}
	}

	table->big_rows = row_len >= BIG_ROW_SIZE;

	/* Look for a table with the same name: error if such exists */
	{
		dict_table_t*	table2;
		HASH_SEARCH(name_hash, dict_sys->table_hash, fold,
			    dict_table_t*, table2, ut_ad(table2->cached),
			    ut_strcmp(table2->name, table->name) == 0);
		ut_a(table2 == NULL);

#ifdef UNIV_DEBUG
		/* Look for the same table pointer with a different name */
		HASH_SEARCH_ALL(name_hash, dict_sys->table_hash,
				dict_table_t*, table2, ut_ad(table2->cached),
				table2 == table);
		ut_ad(table2 == NULL);
#endif /* UNIV_DEBUG */
	}

	/* Look for a table with the same id: error if such exists */
	{
		dict_table_t*	table2;
		HASH_SEARCH(id_hash, dict_sys->table_id_hash, id_fold,
			    dict_table_t*, table2, ut_ad(table2->cached),
			    table2->id == table->id);
		ut_a(table2 == NULL);

#ifdef UNIV_DEBUG
		/* Look for the same table pointer with a different id */
		HASH_SEARCH_ALL(id_hash, dict_sys->table_id_hash,
				dict_table_t*, table2, ut_ad(table2->cached),
				table2 == table);
		ut_ad(table2 == NULL);
#endif /* UNIV_DEBUG */
	}

	/* Add table to hash table of tables */
	HASH_INSERT(dict_table_t, name_hash, dict_sys->table_hash, fold,
		    table);

	/* Add table to hash table of tables based on table id */
	HASH_INSERT(dict_table_t, id_hash, dict_sys->table_id_hash, id_fold,
		    table);
	/* Add table to LRU list of tables */
	UT_LIST_ADD_FIRST(table_LRU, dict_sys->table_LRU, table);

	dict_sys->size += mem_heap_get_size(table->heap)
		+ strlen(table->name) + 1;
}

/**********************************************************************//**
Looks for an index with the given id. NOTE that we do not reserve
the dictionary mutex: this function is for emergency purposes like
printing info of a corrupt database page!
@return	index or NULL if not found from cache */
UNIV_INTERN
dict_index_t*
dict_index_find_on_id_low(
/*======================*/
	index_id_t	id)	/*!< in: index id */
{
	dict_table_t*	table;
	dict_index_t*	index;

	/* This can happen if the system tablespace is the wrong page size */
	if (dict_sys == NULL) {
		return(NULL);
	}

	table = UT_LIST_GET_FIRST(dict_sys->table_LRU);

	while (table) {
		index = dict_table_get_first_index(table);

		while (index) {
			if (id == index->id) {
				/* Found */

				return(index);
			}

			index = dict_table_get_next_index(index);
		}

		table = UT_LIST_GET_NEXT(table_LRU, table);
	}

	return(NULL);
}

/**********************************************************************//**
Renames a table object.
@return	TRUE if success */
UNIV_INTERN
ibool
dict_table_rename_in_cache(
/*=======================*/
	dict_table_t*	table,		/*!< in/out: table */
	const char*	new_name,	/*!< in: new name */
	ibool		rename_also_foreigns)/*!< in: in ALTER TABLE we want
					to preserve the original table name
					in constraints which reference it */
{
	dict_foreign_t*	foreign;
	dict_index_t*	index;
	ulint		fold;
	char		old_name[MAX_FULL_NAME_LEN + 1];

	ut_ad(table);
	ut_ad(mutex_own(&(dict_sys->mutex)));

	/* store the old/current name to an automatic variable */
	if (strlen(table->name) + 1 <= sizeof(old_name)) {
		memcpy(old_name, table->name, strlen(table->name) + 1);
	} else {
		ut_print_timestamp(stderr);
		fprintf(stderr, "InnoDB: too long table name: '%s', "
			"max length is %d\n", table->name,
			MAX_FULL_NAME_LEN);
		ut_error;
	}

	fold = ut_fold_string(new_name);

	/* Look for a table with the same name: error if such exists */
	{
		dict_table_t*	table2;
		HASH_SEARCH(name_hash, dict_sys->table_hash, fold,
			    dict_table_t*, table2, ut_ad(table2->cached),
			    (ut_strcmp(table2->name, new_name) == 0));
		if (UNIV_LIKELY_NULL(table2)) {
			ut_print_timestamp(stderr);
			fputs("  InnoDB: Error: dictionary cache"
			      " already contains a table ", stderr);
			ut_print_name(stderr, NULL, TRUE, new_name);
			fputs("\n"
			      "InnoDB: cannot rename table ", stderr);
			ut_print_name(stderr, NULL, TRUE, old_name);
			putc('\n', stderr);
			return(FALSE);
		}
	}

	/* If the table is stored in a single-table tablespace, rename the
	.ibd file */

	if (table->space != 0) {
		if (table->dir_path_of_temp_table != NULL) {
			ut_print_timestamp(stderr);
			fputs("  InnoDB: Error: trying to rename a"
			      " TEMPORARY TABLE ", stderr);
			ut_print_name(stderr, NULL, TRUE, old_name);
			fputs(" (", stderr);
			ut_print_filename(stderr,
					  table->dir_path_of_temp_table);
			fputs(" )\n", stderr);
			return(FALSE);
		} else if (!fil_rename_tablespace(old_name, table->space,
						  new_name)) {
			return(FALSE);
		}
	}

	/* Remove table from the hash tables of tables */
	HASH_DELETE(dict_table_t, name_hash, dict_sys->table_hash,
		    ut_fold_string(old_name), table);

	if (strlen(new_name) > strlen(table->name)) {
		/* We allocate MAX_FULL_NAME_LEN + 1 bytes here to avoid
		memory fragmentation, we assume a repeated calls of
		ut_realloc() with the same size do not cause fragmentation */
		ut_a(strlen(new_name) <= MAX_FULL_NAME_LEN);
		table->name = ut_realloc(table->name, MAX_FULL_NAME_LEN + 1);
	}
	memcpy(table->name, new_name, strlen(new_name) + 1);

	/* Add table to hash table of tables */
	HASH_INSERT(dict_table_t, name_hash, dict_sys->table_hash, fold,
		    table);

	dict_sys->size += strlen(new_name) - strlen(old_name);
	ut_a(dict_sys->size > 0);

	/* Update the table_name field in indexes */
	index = dict_table_get_first_index(table);

	while (index != NULL) {
		index->table_name = table->name;

		index = dict_table_get_next_index(index);
	}

	if (!rename_also_foreigns) {
		/* In ALTER TABLE we think of the rename table operation
		in the direction table -> temporary table (#sql...)
		as dropping the table with the old name and creating
		a new with the new name. Thus we kind of drop the
		constraints from the dictionary cache here. The foreign key
		constraints will be inherited to the new table from the
		system tables through a call of dict_load_foreigns. */

		/* Remove the foreign constraints from the cache */
		foreign = UT_LIST_GET_LAST(table->foreign_list);

		while (foreign != NULL) {
			dict_foreign_remove_from_cache(foreign);
			foreign = UT_LIST_GET_LAST(table->foreign_list);
		}

		/* Reset table field in referencing constraints */

		foreign = UT_LIST_GET_FIRST(table->referenced_list);

		while (foreign != NULL) {
			foreign->referenced_table = NULL;
			foreign->referenced_index = NULL;

			foreign = UT_LIST_GET_NEXT(referenced_list, foreign);
		}

		/* Make the list of referencing constraints empty */

		UT_LIST_INIT(table->referenced_list);

		return(TRUE);
	}

	/* Update the table name fields in foreign constraints, and update also
	the constraint id of new format >= 4.0.18 constraints. Note that at
	this point we have already changed table->name to the new name. */

	foreign = UT_LIST_GET_FIRST(table->foreign_list);

	while (foreign != NULL) {
		if (ut_strlen(foreign->foreign_table_name)
		    < ut_strlen(table->name)) {
			/* Allocate a longer name buffer;
			TODO: store buf len to save memory */

			foreign->foreign_table_name = mem_heap_strdup(
				foreign->heap, table->name);
			dict_mem_foreign_table_name_lookup_set(foreign, TRUE);
		} else {
			strcpy(foreign->foreign_table_name, table->name);
			dict_mem_foreign_table_name_lookup_set(foreign, FALSE);
		}
		if (strchr(foreign->id, '/')) {
			/* This is a >= 4.0.18 format id */

			ulint	db_len;
			char*	old_id;
			char    old_name_cs_filename[MAX_TABLE_NAME_LEN+20];
			uint    errors = 0;

			/* All table names are internally stored in charset
			my_charset_filename (except the temp tables and the
			partition identifier suffix in partition tables). The
			foreign key constraint names are internally stored
			in UTF-8 charset.  The variable fkid here is used
			to store foreign key constraint name in charset
			my_charset_filename for comparison further below. */
			char    fkid[MAX_TABLE_NAME_LEN+20];
			ibool	on_tmp = FALSE;

			/* The old table name in my_charset_filename is stored
			in old_name_cs_filename */

			strncpy(old_name_cs_filename, old_name,
				MAX_TABLE_NAME_LEN);
			if (strstr(old_name, TEMP_TABLE_PATH_PREFIX) == NULL) {

				innobase_convert_to_system_charset(
					strchr(old_name_cs_filename, '/') + 1,
					strchr(old_name, '/') + 1,
					MAX_TABLE_NAME_LEN, &errors);

				if (errors) {
					/* There has been an error to convert
					old table into UTF-8.  This probably
					means that the old table name is
					actually in UTF-8. */
					innobase_convert_to_filename_charset(
						strchr(old_name_cs_filename,
						       '/') + 1,
						strchr(old_name, '/') + 1,
						MAX_TABLE_NAME_LEN);
				} else {
					/* Old name already in
					my_charset_filename */
					strncpy(old_name_cs_filename, old_name,
						MAX_TABLE_NAME_LEN);
				}
			}

			strncpy(fkid, foreign->id, MAX_TABLE_NAME_LEN);

			if (strstr(fkid, TEMP_TABLE_PATH_PREFIX) == NULL) {
				innobase_convert_to_filename_charset(
					strchr(fkid, '/') + 1,
					strchr(foreign->id, '/') + 1,
					MAX_TABLE_NAME_LEN+20);
			} else {
				on_tmp = TRUE;
			}

			old_id = mem_strdup(foreign->id);

			if (ut_strlen(fkid) > ut_strlen(old_name_cs_filename)
			    + ((sizeof dict_ibfk) - 1)
			    && !memcmp(fkid, old_name_cs_filename,
				       ut_strlen(old_name_cs_filename))
			    && !memcmp(fkid + ut_strlen(old_name_cs_filename),
				       dict_ibfk, (sizeof dict_ibfk) - 1)) {

				/* This is a generated >= 4.0.18 format id */

				char	table_name[MAX_TABLE_NAME_LEN] = "";
				uint	errors = 0;

				if (strlen(table->name) > strlen(old_name)) {
					foreign->id = mem_heap_alloc(
						foreign->heap,
						strlen(table->name)
						+ strlen(old_id) + 1);
				}

				/* Convert the table name to UTF-8 */
				strncpy(table_name, table->name,
					MAX_TABLE_NAME_LEN);
				innobase_convert_to_system_charset(
					strchr(table_name, '/') + 1,
					strchr(table->name, '/') + 1,
					MAX_TABLE_NAME_LEN, &errors);

				if (errors) {
					/* Table name could not be converted
					from charset my_charset_filename to
					UTF-8. This means that the table name
					is already in UTF-8 (#mysql#50). */
					strncpy(table_name, table->name,
						MAX_TABLE_NAME_LEN);
				}

				/* Replace the prefix 'databasename/tablename'
				with the new names */
				strcpy(foreign->id, table_name);
				if (on_tmp) {
					strcat(foreign->id,
					       old_id + ut_strlen(old_name));
				} else {
					sprintf(strchr(foreign->id, '/') + 1,
						"%s%s",
						strchr(table_name, '/') +1,
						strstr(old_id, "_ibfk_") );
				}

			} else {
				/* This is a >= 4.0.18 format id where the user
				gave the id name */
				db_len = dict_get_db_name_len(table->name) + 1;

				if (dict_get_db_name_len(table->name)
				    > dict_get_db_name_len(foreign->id)) {

					foreign->id = mem_heap_alloc(
						foreign->heap,
						db_len + strlen(old_id) + 1);
				}

				/* Replace the database prefix in id with the
				one from table->name */

				ut_memcpy(foreign->id, table->name, db_len);

				strcpy(foreign->id + db_len,
				       dict_remove_db_name(old_id));
			}

			mem_free(old_id);
		}

		foreign = UT_LIST_GET_NEXT(foreign_list, foreign);
	}

	foreign = UT_LIST_GET_FIRST(table->referenced_list);

	while (foreign != NULL) {
		if (ut_strlen(foreign->referenced_table_name)
		    < ut_strlen(table->name)) {
			/* Allocate a longer name buffer;
			TODO: store buf len to save memory */

			foreign->referenced_table_name = mem_heap_strdup(
				foreign->heap, table->name);
			dict_mem_referenced_table_name_lookup_set(foreign, TRUE);
		} else {
			/* Use the same buffer */
			strcpy(foreign->referenced_table_name, table->name);
			dict_mem_referenced_table_name_lookup_set(foreign, FALSE);
		}
		foreign = UT_LIST_GET_NEXT(referenced_list, foreign);
	}

	return(TRUE);
}

/**********************************************************************//**
Change the id of a table object in the dictionary cache. This is used in
DISCARD TABLESPACE. */
UNIV_INTERN
void
dict_table_change_id_in_cache(
/*==========================*/
	dict_table_t*	table,	/*!< in/out: table object already in cache */
	table_id_t	new_id)	/*!< in: new id to set */
{
	ut_ad(table);
	ut_ad(mutex_own(&(dict_sys->mutex)));
	ut_ad(table->magic_n == DICT_TABLE_MAGIC_N);

	/* Remove the table from the hash table of id's */

	HASH_DELETE(dict_table_t, id_hash, dict_sys->table_id_hash,
		    ut_fold_ull(table->id), table);
	table->id = new_id;

	/* Add the table back to the hash table */
	HASH_INSERT(dict_table_t, id_hash, dict_sys->table_id_hash,
		    ut_fold_ull(table->id), table);
}

/**********************************************************************//**
Removes a table object from the dictionary cache. */
UNIV_INTERN
void
dict_table_remove_from_cache(
/*=========================*/
	dict_table_t*	table)	/*!< in, own: table */
{
	dict_foreign_t*	foreign;
	dict_index_t*	index;
	ulint		size;

	ut_ad(table);
	ut_ad(mutex_own(&(dict_sys->mutex)));
	ut_ad(table->magic_n == DICT_TABLE_MAGIC_N);

#if 0
	fputs("Removing table ", stderr);
	ut_print_name(stderr, table->name, ULINT_UNDEFINED);
	fputs(" from dictionary cache\n", stderr);
#endif

	/* Remove the foreign constraints from the cache */
	foreign = UT_LIST_GET_LAST(table->foreign_list);

	while (foreign != NULL) {
		dict_foreign_remove_from_cache(foreign);
		foreign = UT_LIST_GET_LAST(table->foreign_list);
	}

	/* Reset table field in referencing constraints */

	foreign = UT_LIST_GET_FIRST(table->referenced_list);

	while (foreign != NULL) {
		foreign->referenced_table = NULL;
		foreign->referenced_index = NULL;

		foreign = UT_LIST_GET_NEXT(referenced_list, foreign);
	}

	/* Remove the indexes from the cache */
	index = UT_LIST_GET_LAST(table->indexes);

	while (index != NULL) {
		dict_index_remove_from_cache(table, index);
		index = UT_LIST_GET_LAST(table->indexes);
	}

	/* Remove table from the hash tables of tables */
	HASH_DELETE(dict_table_t, name_hash, dict_sys->table_hash,
		    ut_fold_string(table->name), table);
	HASH_DELETE(dict_table_t, id_hash, dict_sys->table_id_hash,
		    ut_fold_ull(table->id), table);

	/* Remove table from LRU list of tables */
	UT_LIST_REMOVE(table_LRU, dict_sys->table_LRU, table);

	size = mem_heap_get_size(table->heap) + strlen(table->name) + 1;

	ut_ad(dict_sys->size >= size);

	dict_sys->size -= size;

	dict_mem_table_free(table);
}

/****************************************************************//**
If the given column name is reserved for InnoDB system columns, return
TRUE.
@return	TRUE if name is reserved */
UNIV_INTERN
ibool
dict_col_name_is_reserved(
/*======================*/
	const char*	name)	/*!< in: column name */
{
	/* This check reminds that if a new system column is added to
	the program, it should be dealt with here. */
#if DATA_N_SYS_COLS != 3
#error "DATA_N_SYS_COLS != 3"
#endif

	static const char*	reserved_names[] = {
		"DB_ROW_ID", "DB_TRX_ID", "DB_ROLL_PTR"
	};

	ulint			i;

	for (i = 0; i < UT_ARR_SIZE(reserved_names); i++) {
		if (innobase_strcasecmp(name, reserved_names[i]) == 0) {

			return(TRUE);
		}
	}

	return(FALSE);
}

/****************************************************************//**
If an undo log record for this table might not fit on a single page,
return TRUE.
@return	TRUE if the undo log record could become too big */
static
ibool
dict_index_too_big_for_undo(
/*========================*/
	const dict_table_t*	table,		/*!< in: table */
	const dict_index_t*	new_index)	/*!< in: index */
{
	/* Make sure that all column prefixes will fit in the undo log record
	in trx_undo_page_report_modify() right after trx_undo_page_init(). */

	ulint			i;
	const dict_index_t*	clust_index
		= dict_table_get_first_index(table);
	ulint			undo_page_len
		= TRX_UNDO_PAGE_HDR - TRX_UNDO_PAGE_HDR_SIZE
		+ 2 /* next record pointer */
		+ 1 /* type_cmpl */
		+ 11 /* trx->undo_no */ + 11 /* table->id */
		+ 1 /* rec_get_info_bits() */
		+ 11 /* DB_TRX_ID */
		+ 11 /* DB_ROLL_PTR */
		+ 10 + FIL_PAGE_DATA_END /* trx_undo_left() */
		+ 2/* pointer to previous undo log record */;

	if (UNIV_UNLIKELY(!clust_index)) {
		ut_a(dict_index_is_clust(new_index));
		clust_index = new_index;
	}

	/* Add the size of the ordering columns in the
	clustered index. */
	for (i = 0; i < clust_index->n_uniq; i++) {
		const dict_col_t*	col
			= dict_index_get_nth_col(clust_index, i);

		/* Use the maximum output size of
		mach_write_compressed(), although the encoded
		length should always fit in 2 bytes. */
		undo_page_len += 5 + dict_col_get_max_size(col);
	}

	/* Add the old values of the columns to be updated.
	First, the amount and the numbers of the columns.
	These are written by mach_write_compressed() whose
	maximum output length is 5 bytes.  However, given that
	the quantities are below REC_MAX_N_FIELDS (10 bits),
	the maximum length is 2 bytes per item. */
	undo_page_len += 2 * (dict_table_get_n_cols(table) + 1);

	for (i = 0; i < clust_index->n_def; i++) {
		const dict_col_t*	col
			= dict_index_get_nth_col(clust_index, i);
		ulint			max_size
			= dict_col_get_max_size(col);
		ulint			fixed_size
			= dict_col_get_fixed_size(col,
						  dict_table_is_comp(table));
		ulint			max_prefix
			= col->max_prefix;

		if (fixed_size) {
			/* Fixed-size columns are stored locally. */
			max_size = fixed_size;
		} else if (max_size <= BTR_EXTERN_FIELD_REF_SIZE * 2) {
			/* Short columns are stored locally. */
		} else if (!col->ord_part
			   || (col->max_prefix
			       < (ulint) DICT_MAX_FIELD_LEN_BY_FORMAT(table))) {
			/* See if col->ord_part would be set
			because of new_index. Also check if the new
			index could have longer prefix on columns
			that already had ord_part set  */
			ulint	j;

			for (j = 0; j < new_index->n_uniq; j++) {
				if (dict_index_get_nth_col(
					    new_index, j) == col) {
					const dict_field_t*     field
						= dict_index_get_nth_field(
							new_index, j);

					if (field->prefix_len
					    > col->max_prefix) {
						max_prefix =
							 field->prefix_len;
					}

					goto is_ord_part;
				}
			}

			if (col->ord_part) {
				goto is_ord_part;
			}

			/* This is not an ordering column in any index.
			Thus, it can be stored completely externally. */
			max_size = BTR_EXTERN_FIELD_REF_SIZE;
		} else {
			ulint	max_field_len;
is_ord_part:
			max_field_len = DICT_MAX_FIELD_LEN_BY_FORMAT(table);

			/* This is an ordering column in some index.
			A long enough prefix must be written to the
			undo log.  See trx_undo_page_fetch_ext(). */
			max_size = ut_min(max_size, max_field_len);

			/* We only store the needed prefix length in undo log */
			if (max_prefix) {
			     ut_ad(dict_table_get_format(table)
				   >= DICT_TF_FORMAT_ZIP);

				max_size = ut_min(max_prefix, max_size);
			}

			max_size += BTR_EXTERN_FIELD_REF_SIZE;
		}
<<<<<<< HEAD

		undo_page_len += 5 + max_size;
	}

	return(undo_page_len >= UNIV_PAGE_SIZE);
}

/****************************************************************//**
If a record of this index might not fit on a single B-tree page,
return TRUE.
@return	TRUE if the index record could become too big */
static
ibool
dict_index_too_big_for_tree(
/*========================*/
	const dict_table_t*	table,		/*!< in: table */
	const dict_index_t*	new_index)	/*!< in: index */
{
	ulint	zip_size;
	ulint	comp;
	ulint	i;
	/* maximum possible storage size of a record */
	ulint	rec_max_size;
	/* maximum allowed size of a record on a leaf page */
	ulint	page_rec_max;
	/* maximum allowed size of a node pointer record */
	ulint	page_ptr_max;

	DBUG_EXECUTE_IF(
		"ib_force_create_table",
		return(FALSE););

	comp = dict_table_is_comp(table);
	zip_size = dict_table_zip_size(table);

	if (zip_size && zip_size < UNIV_PAGE_SIZE) {
		/* On a compressed page, two records must fit in the
		uncompressed page modification log.  On compressed
		pages with zip_size == UNIV_PAGE_SIZE, this limit will
		never be reached. */
		ut_ad(comp);
		/* The maximum allowed record size is the size of
		an empty page, minus a byte for recoding the heap
		number in the page modification log.  The maximum
		allowed node pointer size is half that. */
		page_rec_max = page_zip_empty_size(new_index->n_fields,
						   zip_size);
		if (page_rec_max) {
			page_rec_max--;
		}
		page_ptr_max = page_rec_max / 2;
		/* On a compressed page, there is a two-byte entry in
		the dense page directory for every record.  But there
		is no record header. */
		rec_max_size = 2;
	} else {
		/* The maximum allowed record size is half a B-tree
		page.  No additional sparse page directory entry will
		be generated for the first few user records. */
		page_rec_max = page_get_free_space_of_empty(comp) / 2;
		page_ptr_max = page_rec_max;
		/* Each record has a header. */
		rec_max_size = comp
			? REC_N_NEW_EXTRA_BYTES
			: REC_N_OLD_EXTRA_BYTES;
	}

	if (comp) {
		/* Include the "null" flags in the
		maximum possible record size. */
		rec_max_size += UT_BITS_IN_BYTES(new_index->n_nullable);
	} else {
		/* For each column, include a 2-byte offset and a
		"null" flag.  The 1-byte format is only used in short
		records that do not contain externally stored columns.
		Such records could never exceed the page limit, even
		when using the 2-byte format. */
		rec_max_size += 2 * new_index->n_fields;
	}

	/* Compute the maximum possible record size. */
	for (i = 0; i < new_index->n_fields; i++) {
		const dict_field_t*	field
			= dict_index_get_nth_field(new_index, i);
		const dict_col_t*	col
			= dict_field_get_col(field);
		ulint			field_max_size;
		ulint			field_ext_max_size;

		/* In dtuple_convert_big_rec(), variable-length columns
		that are longer than BTR_EXTERN_FIELD_REF_SIZE * 2
		may be chosen for external storage.

		Fixed-length columns, and all columns of secondary
		index records are always stored inline. */

		/* Determine the maximum length of the index field.
		The field_ext_max_size should be computed as the worst
		case in rec_get_converted_size_comp() for
		REC_STATUS_ORDINARY records. */

		field_max_size = dict_col_get_fixed_size(col, comp);
		if (field_max_size) {
			/* dict_index_add_col() should guarantee this */
			ut_ad(!field->prefix_len
			      || field->fixed_len == field->prefix_len);
			/* Fixed lengths are not encoded
			in ROW_FORMAT=COMPACT. */
			field_ext_max_size = 0;
			goto add_field_size;
		}

		field_max_size = dict_col_get_max_size(col);
		field_ext_max_size = field_max_size < 256 ? 1 : 2;

=======

		undo_page_len += 5 + max_size;
	}

	return(undo_page_len >= UNIV_PAGE_SIZE);
}

/****************************************************************//**
If a record of this index might not fit on a single B-tree page,
return TRUE.
@return	TRUE if the index record could become too big */
static
ibool
dict_index_too_big_for_tree(
/*========================*/
	const dict_table_t*	table,		/*!< in: table */
	const dict_index_t*	new_index)	/*!< in: index */
{
	ulint	zip_size;
	ulint	comp;
	ulint	i;
	/* maximum possible storage size of a record */
	ulint	rec_max_size;
	/* maximum allowed size of a record on a leaf page */
	ulint	page_rec_max;
	/* maximum allowed size of a node pointer record */
	ulint	page_ptr_max;

	DBUG_EXECUTE_IF(
		"ib_force_create_table",
		return(FALSE););

	comp = dict_table_is_comp(table);
	zip_size = dict_table_zip_size(table);

	if (zip_size && zip_size < UNIV_PAGE_SIZE) {
		/* On a compressed page, two records must fit in the
		uncompressed page modification log.  On compressed
		pages with zip_size == UNIV_PAGE_SIZE, this limit will
		never be reached. */
		ut_ad(comp);
		/* The maximum allowed record size is the size of
		an empty page, minus a byte for recoding the heap
		number in the page modification log.  The maximum
		allowed node pointer size is half that. */
		page_rec_max = page_zip_empty_size(new_index->n_fields,
						   zip_size);
		if (page_rec_max) {
			page_rec_max--;
		}
		page_ptr_max = page_rec_max / 2;
		/* On a compressed page, there is a two-byte entry in
		the dense page directory for every record.  But there
		is no record header. */
		rec_max_size = 2;
	} else {
		/* The maximum allowed record size is half a B-tree
		page.  No additional sparse page directory entry will
		be generated for the first few user records. */
		page_rec_max = page_get_free_space_of_empty(comp) / 2;
		page_ptr_max = page_rec_max;
		/* Each record has a header. */
		rec_max_size = comp
			? REC_N_NEW_EXTRA_BYTES
			: REC_N_OLD_EXTRA_BYTES;
	}

	if (comp) {
		/* Include the "null" flags in the
		maximum possible record size. */
		rec_max_size += UT_BITS_IN_BYTES(new_index->n_nullable);
	} else {
		/* For each column, include a 2-byte offset and a
		"null" flag.  The 1-byte format is only used in short
		records that do not contain externally stored columns.
		Such records could never exceed the page limit, even
		when using the 2-byte format. */
		rec_max_size += 2 * new_index->n_fields;
	}

	/* Compute the maximum possible record size. */
	for (i = 0; i < new_index->n_fields; i++) {
		const dict_field_t*	field
			= dict_index_get_nth_field(new_index, i);
		const dict_col_t*	col
			= dict_field_get_col(field);
		ulint			field_max_size;
		ulint			field_ext_max_size;

		/* In dtuple_convert_big_rec(), variable-length columns
		that are longer than BTR_EXTERN_FIELD_REF_SIZE * 2
		may be chosen for external storage.

		Fixed-length columns, and all columns of secondary
		index records are always stored inline. */

		/* Determine the maximum length of the index field.
		The field_ext_max_size should be computed as the worst
		case in rec_get_converted_size_comp() for
		REC_STATUS_ORDINARY records. */

		field_max_size = dict_col_get_fixed_size(col, comp);
		if (field_max_size) {
			/* dict_index_add_col() should guarantee this */
			ut_ad(!field->prefix_len
			      || field->fixed_len == field->prefix_len);
			/* Fixed lengths are not encoded
			in ROW_FORMAT=COMPACT. */
			field_ext_max_size = 0;
			goto add_field_size;
		}

		field_max_size = dict_col_get_max_size(col);
		field_ext_max_size = field_max_size < 256 ? 1 : 2;

>>>>>>> f6dfd7d7
		if (field->prefix_len) {
			if (field->prefix_len < field_max_size) {
				field_max_size = field->prefix_len;
			}
		} else if (field_max_size > BTR_EXTERN_FIELD_REF_SIZE * 2
			   && dict_index_is_clust(new_index)) {

			/* In the worst case, we have a locally stored
			column of BTR_EXTERN_FIELD_REF_SIZE * 2 bytes.
			The length can be stored in one byte.  If the
			column were stored externally, the lengths in
			the clustered index page would be
			BTR_EXTERN_FIELD_REF_SIZE and 2. */
			field_max_size = BTR_EXTERN_FIELD_REF_SIZE * 2;
			field_ext_max_size = 1;
		}

		if (comp) {
			/* Add the extra size for ROW_FORMAT=COMPACT.
			For ROW_FORMAT=REDUNDANT, these bytes were
			added to rec_max_size before this loop. */
			rec_max_size += field_ext_max_size;
		}
add_field_size:
		rec_max_size += field_max_size;

		/* Check the size limit on leaf pages. */
		if (UNIV_UNLIKELY(rec_max_size >= page_rec_max)) {

			return(TRUE);
		}

		/* Check the size limit on non-leaf pages.  Records
		stored in non-leaf B-tree pages consist of the unique
		columns of the record (the key columns of the B-tree)
		and a node pointer field.  When we have processed the
		unique columns, rec_max_size equals the size of the
		node pointer record minus the node pointer column. */
		if (i + 1 == dict_index_get_n_unique_in_tree(new_index)
		    && rec_max_size + REC_NODE_PTR_SIZE >= page_ptr_max) {

			return(TRUE);
		}
	}

	return(FALSE);
}

/**********************************************************************//**
Adds an index to the dictionary cache.
@return	DB_SUCCESS, DB_TOO_BIG_RECORD, or DB_CORRUPTION */
UNIV_INTERN
ulint
dict_index_add_to_cache(
/*====================*/
	dict_table_t*	table,	/*!< in: table on which the index is */
	dict_index_t*	index,	/*!< in, own: index; NOTE! The index memory
				object is freed in this function! */
	ulint		page_no,/*!< in: root page number of the index */
	ibool		strict)	/*!< in: TRUE=refuse to create the index
				if records could be too big to fit in
				an B-tree page */
{
	dict_index_t*	new_index;
	ulint		n_ord;
	ulint		i;

	ut_ad(index);
	ut_ad(mutex_own(&(dict_sys->mutex)));
	ut_ad(index->n_def == index->n_fields);
	ut_ad(index->magic_n == DICT_INDEX_MAGIC_N);

	ut_ad(mem_heap_validate(index->heap));
	ut_a(!dict_index_is_clust(index)
	     || UT_LIST_GET_LEN(table->indexes) == 0);

	if (!dict_index_find_cols(table, index)) {

		dict_mem_index_free(index);
		return(DB_CORRUPTION);
	}

	/* Build the cache internal representation of the index,
	containing also the added system fields */

	if (dict_index_is_clust(index)) {
		new_index = dict_index_build_internal_clust(table, index);
	} else {
		new_index = dict_index_build_internal_non_clust(table, index);
	}

	/* Set the n_fields value in new_index to the actual defined
	number of fields in the cache internal representation */

	new_index->n_fields = new_index->n_def;

	if (strict && dict_index_too_big_for_tree(table, new_index)) {
too_big:
		dict_mem_index_free(new_index);
		dict_mem_index_free(index);
		return(DB_TOO_BIG_RECORD);
	}

	if (UNIV_UNLIKELY(index->type & DICT_UNIVERSAL)) {
		n_ord = new_index->n_fields;
	} else {
		n_ord = new_index->n_uniq;
	}

	switch (dict_table_get_format(table)) {
	case DICT_TF_FORMAT_51:
		/* ROW_FORMAT=REDUNDANT and ROW_FORMAT=COMPACT store
		prefixes of externally stored columns locally within
		the record.  There are no special considerations for
		the undo log record size. */
		goto undo_size_ok;

	case DICT_TF_FORMAT_ZIP:
		/* In ROW_FORMAT=DYNAMIC and ROW_FORMAT=COMPRESSED,
		column prefix indexes require that prefixes of
		externally stored columns are written to the undo log.
		This may make the undo log record bigger than the
		record on the B-tree page.  The maximum size of an
		undo log record is the page size.  That must be
		checked for below. */
		break;

#if DICT_TF_FORMAT_ZIP != DICT_TF_FORMAT_MAX
# error "DICT_TF_FORMAT_ZIP != DICT_TF_FORMAT_MAX"
#endif
	}

	for (i = 0; i < n_ord; i++) {
		const dict_field_t*	field
			= dict_index_get_nth_field(new_index, i);
		const dict_col_t*	col
			= dict_field_get_col(field);

		/* In dtuple_convert_big_rec(), variable-length columns
		that are longer than BTR_EXTERN_FIELD_REF_SIZE * 2
		may be chosen for external storage.  If the column appears
		in an ordering column of an index, a longer prefix determined
		by dict_max_field_len_store_undo() will be copied to the undo
		log by trx_undo_page_report_modify() and
		trx_undo_page_fetch_ext().  It suffices to check the
		capacity of the undo log whenever new_index includes
		a column prefix on a column that may be stored externally. */

		if (field->prefix_len /* prefix index */
		    && (!col->ord_part /* not yet ordering column */
			|| field->prefix_len > col->max_prefix)
		    && !dict_col_get_fixed_size(col, TRUE) /* variable-length */
		    && dict_col_get_max_size(col)
		    > BTR_EXTERN_FIELD_REF_SIZE * 2 /* long enough */) {

			if (dict_index_too_big_for_undo(table, new_index)) {
				/* An undo log record might not fit in
				a single page.  Refuse to create this index. */

				goto too_big;
			}

			break;
		}
	}

undo_size_ok:
	/* Flag the ordering columns and also set column max_prefix */

	for (i = 0; i < n_ord; i++) {
		const dict_field_t*	field
			= dict_index_get_nth_field(new_index, i);

		field->col->ord_part = 1;

		if (field->prefix_len > field->col->max_prefix) {
			field->col->max_prefix = field->prefix_len;
		}
	}

	/* Add the new index as the last index for the table */

	UT_LIST_ADD_LAST(indexes, table->indexes, new_index);
	new_index->table = table;
	new_index->table_name = table->name;

	new_index->search_info = btr_search_info_create(new_index->heap);

	new_index->stat_index_size = 1;
	new_index->stat_n_leaf_pages = 1;

	new_index->page = page_no;
	rw_lock_create(index_tree_rw_lock_key, &new_index->lock,
		       dict_index_is_ibuf(index)
		       ? SYNC_IBUF_INDEX_TREE : SYNC_INDEX_TREE);

	DBUG_EXECUTE_IF(
		"index_partially_created_should_kick",
		DEBUG_SYNC_C("index_partially_created");
	);

	if (!UNIV_UNLIKELY(new_index->type & DICT_UNIVERSAL)) {

		new_index->stat_n_diff_key_vals = mem_heap_alloc(
			new_index->heap,
			(1 + dict_index_get_n_unique(new_index))
			* sizeof(ib_int64_t));

		new_index->stat_n_non_null_key_vals = mem_heap_zalloc(
			new_index->heap,
			(1 + dict_index_get_n_unique(new_index))
			* sizeof(*new_index->stat_n_non_null_key_vals));

		/* Give some sensible values to stat_n_... in case we do
		not calculate statistics quickly enough */

		for (i = 0; i <= dict_index_get_n_unique(new_index); i++) {

			new_index->stat_n_diff_key_vals[i] = 100;
		}
	}

	dict_sys->size += mem_heap_get_size(new_index->heap);

	dict_mem_index_free(index);

	return(DB_SUCCESS);
}

/**********************************************************************//**
Removes an index from the dictionary cache. */
UNIV_INTERN
void
dict_index_remove_from_cache(
/*=========================*/
	dict_table_t*	table,	/*!< in/out: table */
	dict_index_t*	index)	/*!< in, own: index */
{
	ulint		size;
	ulint		retries = 0;
	btr_search_t*	info;

	ut_ad(table && index);
	ut_ad(table->magic_n == DICT_TABLE_MAGIC_N);
	ut_ad(index->magic_n == DICT_INDEX_MAGIC_N);
	ut_ad(mutex_own(&(dict_sys->mutex)));

	/* We always create search info whether or not adaptive
	hash index is enabled or not. */
	info = index->search_info;
	ut_ad(info);

	/* We are not allowed to free the in-memory index struct
 	dict_index_t until all entries in the adaptive hash index
	that point to any of the page belonging to his b-tree index
	are dropped. This is so because dropping of these entries
	require access to dict_index_t struct. To avoid such scenario
	We keep a count of number of such pages in the search_info and
	only free the dict_index_t struct when this count drops to
	zero. */

	for (;;) {
		ulint ref_count = btr_search_info_get_ref_count(info);
		if (ref_count == 0) {
			break;
		}

		/* Sleep for 10ms before trying again. */
		os_thread_sleep(10000);
		++retries;

		if (retries % 500 == 0) {
			/* No luck after 5 seconds of wait. */
			fprintf(stderr, "InnoDB: Error: Waited for"
					" %lu secs for hash index"
					" ref_count (%lu) to drop"
					" to 0.\n"
					"index: \"%s\""
					" table: \"%s\"\n",
					retries/100,
					ref_count,
					index->name,
					table->name);
		}

		/* To avoid a hang here we commit suicide if the
		ref_count doesn't drop to zero in 600 seconds. */
		if (retries >= 60000) {
			ut_error;
		}
	}

	rw_lock_free(&index->lock);

	/* Remove the index from the list of indexes of the table */
	UT_LIST_REMOVE(indexes, table->indexes, index);

	size = mem_heap_get_size(index->heap);

	ut_ad(dict_sys->size >= size);

	dict_sys->size -= size;

	dict_mem_index_free(index);
}

/*******************************************************************//**
Tries to find column names for the index and sets the col field of the
index.
@return TRUE if the column names were found */
static
ibool
dict_index_find_cols(
/*=================*/
	dict_table_t*	table,	/*!< in: table */
	dict_index_t*	index)	/*!< in: index */
{
	ulint		i;

	ut_ad(table && index);
	ut_ad(table->magic_n == DICT_TABLE_MAGIC_N);
	ut_ad(mutex_own(&(dict_sys->mutex)));

	for (i = 0; i < index->n_fields; i++) {
		ulint		j;
		dict_field_t*	field = dict_index_get_nth_field(index, i);

		for (j = 0; j < table->n_cols; j++) {
			if (!strcmp(dict_table_get_col_name(table, j),
				    field->name)) {
				field->col = dict_table_get_nth_col(table, j);

				goto found;
			}
		}

#ifdef UNIV_DEBUG
		/* It is an error not to find a matching column. */
		fputs("InnoDB: Error: no matching column for ", stderr);
		ut_print_name(stderr, NULL, FALSE, field->name);
		fputs(" in ", stderr);
		dict_index_name_print(stderr, NULL, index);
		fputs("!\n", stderr);
#endif /* UNIV_DEBUG */
		return(FALSE);

found:
		;
	}

	return(TRUE);
}
#endif /* !UNIV_HOTBACKUP */

/*******************************************************************//**
Adds a column to index. */
UNIV_INTERN
void
dict_index_add_col(
/*===============*/
	dict_index_t*		index,		/*!< in/out: index */
	const dict_table_t*	table,		/*!< in: table */
	dict_col_t*		col,		/*!< in: column */
	ulint			prefix_len)	/*!< in: column prefix length */
{
	dict_field_t*	field;
	const char*	col_name;

	col_name = dict_table_get_col_name(table, dict_col_get_no(col));

	dict_mem_index_add_field(index, col_name, prefix_len);

	field = dict_index_get_nth_field(index, index->n_def - 1);

	field->col = col;
	field->fixed_len = (unsigned int) dict_col_get_fixed_size(
		col, dict_table_is_comp(table));

	if (prefix_len && field->fixed_len > prefix_len) {
		field->fixed_len = (unsigned int) prefix_len;
	}

	/* Long fixed-length fields that need external storage are treated as
	variable-length fields, so that the extern flag can be embedded in
	the length word. */

	if (field->fixed_len > DICT_MAX_FIXED_COL_LEN) {
		field->fixed_len = 0;
	}
#if DICT_MAX_FIXED_COL_LEN != 768
	/* The comparison limit above must be constant.  If it were
	changed, the disk format of some fixed-length columns would
	change, which would be a disaster. */
# error "DICT_MAX_FIXED_COL_LEN != 768"
#endif

	if (!(col->prtype & DATA_NOT_NULL)) {
		index->n_nullable++;
	}
}

#ifndef UNIV_HOTBACKUP
/*******************************************************************//**
Copies fields contained in index2 to index1. */
static
void
dict_index_copy(
/*============*/
	dict_index_t*		index1,	/*!< in: index to copy to */
	dict_index_t*		index2,	/*!< in: index to copy from */
	const dict_table_t*	table,	/*!< in: table */
	ulint			start,	/*!< in: first position to copy */
	ulint			end)	/*!< in: last position to copy */
{
	dict_field_t*	field;
	ulint		i;

	/* Copy fields contained in index2 */

	for (i = start; i < end; i++) {

		field = dict_index_get_nth_field(index2, i);
		dict_index_add_col(index1, table, field->col,
				   field->prefix_len);
	}
}

/*******************************************************************//**
Copies types of fields contained in index to tuple. */
UNIV_INTERN
void
dict_index_copy_types(
/*==================*/
	dtuple_t*		tuple,		/*!< in/out: data tuple */
	const dict_index_t*	index,		/*!< in: index */
	ulint			n_fields)	/*!< in: number of
						field types to copy */
{
	ulint		i;

	if (UNIV_UNLIKELY(index->type & DICT_UNIVERSAL)) {
		dtuple_set_types_binary(tuple, n_fields);

		return;
	}

	for (i = 0; i < n_fields; i++) {
		const dict_field_t*	ifield;
		dtype_t*		dfield_type;

		ifield = dict_index_get_nth_field(index, i);
		dfield_type = dfield_get_type(dtuple_get_nth_field(tuple, i));
		dict_col_copy_type(dict_field_get_col(ifield), dfield_type);
	}
}

/*******************************************************************//**
Copies types of columns contained in table to tuple and sets all
fields of the tuple to the SQL NULL value.  This function should
be called right after dtuple_create(). */
UNIV_INTERN
void
dict_table_copy_types(
/*==================*/
	dtuple_t*		tuple,	/*!< in/out: data tuple */
	const dict_table_t*	table)	/*!< in: table */
{
	ulint		i;

	for (i = 0; i < dtuple_get_n_fields(tuple); i++) {

		dfield_t*	dfield	= dtuple_get_nth_field(tuple, i);
		dtype_t*	dtype	= dfield_get_type(dfield);

		dfield_set_null(dfield);
		dict_col_copy_type(dict_table_get_nth_col(table, i), dtype);
	}
}

/*******************************************************************//**
Builds the internal dictionary cache representation for a clustered
index, containing also system fields not defined by the user.
@return	own: the internal representation of the clustered index */
static
dict_index_t*
dict_index_build_internal_clust(
/*============================*/
	const dict_table_t*	table,	/*!< in: table */
	dict_index_t*		index)	/*!< in: user representation of
					a clustered index */
{
	dict_index_t*	new_index;
	dict_field_t*	field;
	ulint		trx_id_pos;
	ulint		i;
	ibool*		indexed;

	ut_ad(table && index);
	ut_ad(dict_index_is_clust(index));
	ut_ad(mutex_own(&(dict_sys->mutex)));
	ut_ad(table->magic_n == DICT_TABLE_MAGIC_N);

	/* Create a new index object with certainly enough fields */
	new_index = dict_mem_index_create(table->name,
					  index->name, table->space,
					  index->type,
					  index->n_fields + table->n_cols);

	/* Copy other relevant data from the old index struct to the new
	struct: it inherits the values */

	new_index->n_user_defined_cols = index->n_fields;

	new_index->id = index->id;

	/* Copy the fields of index */
	dict_index_copy(new_index, index, table, 0, index->n_fields);

	if (UNIV_UNLIKELY(index->type & DICT_UNIVERSAL)) {
		/* No fixed number of fields determines an entry uniquely */

		new_index->n_uniq = REC_MAX_N_FIELDS;

	} else if (dict_index_is_unique(index)) {
		/* Only the fields defined so far are needed to identify
		the index entry uniquely */

		new_index->n_uniq = new_index->n_def;
	} else {
		/* Also the row id is needed to identify the entry */
		new_index->n_uniq = 1 + new_index->n_def;
	}

	new_index->trx_id_offset = 0;

	if (!dict_index_is_ibuf(index)) {
		/* Add system columns, trx id first */

		trx_id_pos = new_index->n_def;

#if DATA_ROW_ID != 0
# error "DATA_ROW_ID != 0"
#endif
#if DATA_TRX_ID != 1
# error "DATA_TRX_ID != 1"
#endif
#if DATA_ROLL_PTR != 2
# error "DATA_ROLL_PTR != 2"
#endif

		if (!dict_index_is_unique(index)) {
			dict_index_add_col(new_index, table,
					   dict_table_get_sys_col(
						   table, DATA_ROW_ID),
					   0);
			trx_id_pos++;
		}

		dict_index_add_col(new_index, table,
				   dict_table_get_sys_col(table, DATA_TRX_ID),
				   0);

		dict_index_add_col(new_index, table,
				   dict_table_get_sys_col(table,
							  DATA_ROLL_PTR),
				   0);

		for (i = 0; i < trx_id_pos; i++) {

			ulint	fixed_size = dict_col_get_fixed_size(
				dict_index_get_nth_col(new_index, i),
				dict_table_is_comp(table));

			if (fixed_size == 0) {
				new_index->trx_id_offset = 0;

				break;
			}

			if (dict_index_get_nth_field(new_index, i)->prefix_len
			    > 0) {
				new_index->trx_id_offset = 0;

				break;
			}

			/* Add fixed_size to new_index->trx_id_offset.
			Because the latter is a bit-field, an overflow
			can theoretically occur. Check for it. */
			fixed_size += new_index->trx_id_offset;

			new_index->trx_id_offset = fixed_size;

			if (new_index->trx_id_offset != fixed_size) {
				/* Overflow. Pretend that this is a
				variable-length PRIMARY KEY. */
				ut_ad(0);
				new_index->trx_id_offset = 0;
				break;
			}
		}

	}

	/* Remember the table columns already contained in new_index */
	indexed = mem_zalloc(table->n_cols * sizeof *indexed);

	/* Mark the table columns already contained in new_index */
	for (i = 0; i < new_index->n_def; i++) {

		field = dict_index_get_nth_field(new_index, i);

		/* If there is only a prefix of the column in the index
		field, do not mark the column as contained in the index */

		if (field->prefix_len == 0) {

			indexed[field->col->ind] = TRUE;
		}
	}

	/* Add to new_index non-system columns of table not yet included
	there */
	for (i = 0; i + DATA_N_SYS_COLS < (ulint) table->n_cols; i++) {

		dict_col_t*	col = dict_table_get_nth_col(table, i);
		ut_ad(col->mtype != DATA_SYS);

		if (!indexed[col->ind]) {
			dict_index_add_col(new_index, table, col, 0);
		}
	}

	mem_free(indexed);

	ut_ad(dict_index_is_ibuf(index)
	      || (UT_LIST_GET_LEN(table->indexes) == 0));

	new_index->cached = TRUE;

	return(new_index);
}

/*******************************************************************//**
Builds the internal dictionary cache representation for a non-clustered
index, containing also system fields not defined by the user.
@return	own: the internal representation of the non-clustered index */
static
dict_index_t*
dict_index_build_internal_non_clust(
/*================================*/
	const dict_table_t*	table,	/*!< in: table */
	dict_index_t*		index)	/*!< in: user representation of
					a non-clustered index */
{
	dict_field_t*	field;
	dict_index_t*	new_index;
	dict_index_t*	clust_index;
	ulint		i;
	ibool*		indexed;

	ut_ad(table && index);
	ut_ad(!dict_index_is_clust(index));
	ut_ad(mutex_own(&(dict_sys->mutex)));
	ut_ad(table->magic_n == DICT_TABLE_MAGIC_N);

	/* The clustered index should be the first in the list of indexes */
	clust_index = UT_LIST_GET_FIRST(table->indexes);

	ut_ad(clust_index);
	ut_ad(dict_index_is_clust(clust_index));
	ut_ad(!(clust_index->type & DICT_UNIVERSAL));

	/* Create a new index */
	new_index = dict_mem_index_create(
		table->name, index->name, index->space, index->type,
		index->n_fields + 1 + clust_index->n_uniq);

	/* Copy other relevant data from the old index
	struct to the new struct: it inherits the values */

	new_index->n_user_defined_cols = index->n_fields;

	new_index->id = index->id;

	/* Copy fields from index to new_index */
	dict_index_copy(new_index, index, table, 0, index->n_fields);

	/* Remember the table columns already contained in new_index */
	indexed = mem_zalloc(table->n_cols * sizeof *indexed);

	/* Mark the table columns already contained in new_index */
	for (i = 0; i < new_index->n_def; i++) {

		field = dict_index_get_nth_field(new_index, i);

		/* If there is only a prefix of the column in the index
		field, do not mark the column as contained in the index */

		if (field->prefix_len == 0) {

			indexed[field->col->ind] = TRUE;
		}
	}

	/* Add to new_index the columns necessary to determine the clustered
	index entry uniquely */

	for (i = 0; i < clust_index->n_uniq; i++) {

		field = dict_index_get_nth_field(clust_index, i);

		if (!indexed[field->col->ind]) {
			dict_index_add_col(new_index, table, field->col,
					   field->prefix_len);
		}
	}

	mem_free(indexed);

	if (dict_index_is_unique(index)) {
		new_index->n_uniq = index->n_fields;
	} else {
		new_index->n_uniq = new_index->n_def;
	}

	/* Set the n_fields value in new_index to the actual defined
	number of fields */

	new_index->n_fields = new_index->n_def;

	new_index->cached = TRUE;

	return(new_index);
}

#ifndef UNIV_HOTBACKUP
/*====================== FOREIGN KEY PROCESSING ========================*/

/*********************************************************************//**
Checks if a table is referenced by foreign keys.
@return	TRUE if table is referenced by a foreign key */
UNIV_INTERN
ibool
dict_table_is_referenced_by_foreign_key(
/*====================================*/
	const dict_table_t*	table)	/*!< in: InnoDB table */
{
	return(UT_LIST_GET_LEN(table->referenced_list) > 0);
}

/*********************************************************************//**
Check if the index is referenced by a foreign key, if TRUE return foreign
else return NULL
@return pointer to foreign key struct if index is defined for foreign
key, otherwise NULL */
UNIV_INTERN
dict_foreign_t*
dict_table_get_referenced_constraint(
/*=================================*/
	dict_table_t*	table,	/*!< in: InnoDB table */
	dict_index_t*	index)	/*!< in: InnoDB index */
{
	dict_foreign_t*	foreign;

	ut_ad(index != NULL);
	ut_ad(table != NULL);

	for (foreign = UT_LIST_GET_FIRST(table->referenced_list);
	     foreign;
	     foreign = UT_LIST_GET_NEXT(referenced_list, foreign)) {

		if (foreign->referenced_index == index) {

			return(foreign);
		}
	}

	return(NULL);
}

/*********************************************************************//**
Checks if a index is defined for a foreign key constraint. Index is a part
of a foreign key constraint if the index is referenced by foreign key
or index is a foreign key index.
@return pointer to foreign key struct if index is defined for foreign
key, otherwise NULL */
UNIV_INTERN
dict_foreign_t*
dict_table_get_foreign_constraint(
/*==============================*/
	dict_table_t*	table,	/*!< in: InnoDB table */
	dict_index_t*	index)	/*!< in: InnoDB index */
{
	dict_foreign_t*	foreign;

	ut_ad(index != NULL);
	ut_ad(table != NULL);

	for (foreign = UT_LIST_GET_FIRST(table->foreign_list);
	     foreign;
	     foreign = UT_LIST_GET_NEXT(foreign_list, foreign)) {

		if (foreign->foreign_index == index
		    || foreign->referenced_index == index) {

			return(foreign);
		}
	}

	return(NULL);
}

/*********************************************************************//**
Frees a foreign key struct. */
static
void
dict_foreign_free(
/*==============*/
	dict_foreign_t*	foreign)	/*!< in, own: foreign key struct */
{
	ut_a(foreign->foreign_table->n_foreign_key_checks_running == 0);

	mem_heap_free(foreign->heap);
}

/**********************************************************************//**
Removes a foreign constraint struct from the dictionary cache. */
static
void
dict_foreign_remove_from_cache(
/*===========================*/
	dict_foreign_t*	foreign)	/*!< in, own: foreign constraint */
{
	ut_ad(mutex_own(&(dict_sys->mutex)));
	ut_a(foreign);

	if (foreign->referenced_table) {
		UT_LIST_REMOVE(referenced_list,
			       foreign->referenced_table->referenced_list,
			       foreign);
	}

	if (foreign->foreign_table) {
		UT_LIST_REMOVE(foreign_list,
			       foreign->foreign_table->foreign_list,
			       foreign);
	}

	dict_foreign_free(foreign);
}

/**********************************************************************//**
Looks for the foreign constraint from the foreign and referenced lists
of a table.
@return	foreign constraint */
static
dict_foreign_t*
dict_foreign_find(
/*==============*/
	dict_table_t*	table,	/*!< in: table object */
	const char*	id)	/*!< in: foreign constraint id */
{
	dict_foreign_t*	foreign;

	ut_ad(mutex_own(&(dict_sys->mutex)));

	foreign = UT_LIST_GET_FIRST(table->foreign_list);

	while (foreign) {
		if (ut_strcmp(id, foreign->id) == 0) {

			return(foreign);
		}

		foreign = UT_LIST_GET_NEXT(foreign_list, foreign);
	}

	foreign = UT_LIST_GET_FIRST(table->referenced_list);

	while (foreign) {
		if (ut_strcmp(id, foreign->id) == 0) {

			return(foreign);
		}

		foreign = UT_LIST_GET_NEXT(referenced_list, foreign);
	}

	return(NULL);
}

/*********************************************************************//**
Tries to find an index whose first fields are the columns in the array,
in the same order and is not marked for deletion and is not the same
as types_idx.
@return	matching index, NULL if not found */
static
dict_index_t*
dict_foreign_find_index(
/*====================*/
	dict_table_t*	table,	/*!< in: table */
	const char**	columns,/*!< in: array of column names */
	ulint		n_cols,	/*!< in: number of columns */
	dict_index_t*	types_idx, /*!< in: NULL or an index to whose types the
				   column types must match */
	ibool		check_charsets,
				/*!< in: whether to check charsets.
				only has an effect if types_idx != NULL */
	ulint		check_null)
				/*!< in: nonzero if none of the columns must
				be declared NOT NULL */
{
	dict_index_t*	index;

	index = dict_table_get_first_index(table);

	while (index != NULL) {
		/* Ignore matches that refer to the same instance
		or the index is to be dropped */
		if (index->to_be_dropped || types_idx == index) {

			goto next_rec;

		} else if (dict_index_get_n_fields(index) >= n_cols) {
			ulint		i;

			for (i = 0; i < n_cols; i++) {
				dict_field_t*	field;
				const char*	col_name;

				field = dict_index_get_nth_field(index, i);

				col_name = dict_table_get_col_name(
					table, dict_col_get_no(field->col));

				if (field->prefix_len != 0) {
					/* We do not accept column prefix
					indexes here */

					break;
				}

				if (0 != innobase_strcasecmp(columns[i],
							     col_name)) {
					break;
				}

				if (check_null
				    && (field->col->prtype & DATA_NOT_NULL)) {

					return(NULL);
				}

				if (types_idx && !cmp_cols_are_equal(
					    dict_index_get_nth_col(index, i),
					    dict_index_get_nth_col(types_idx,
								   i),
					    check_charsets)) {

					break;
				}
			}

			if (i == n_cols) {
				/* We found a matching index */

				return(index);
			}
		}

next_rec:
		index = dict_table_get_next_index(index);
	}

	return(NULL);
}

/**********************************************************************//**
Find an index that is equivalent to the one passed in and is not marked
for deletion.
@return	index equivalent to foreign->foreign_index, or NULL */
UNIV_INTERN
dict_index_t*
dict_foreign_find_equiv_index(
/*==========================*/
	dict_foreign_t*	foreign)/*!< in: foreign key */
{
	ut_a(foreign != NULL);

	/* Try to find an index which contains the columns as the
	first fields and in the right order, and the types are the
	same as in foreign->foreign_index */

	return(dict_foreign_find_index(
		       foreign->foreign_table,
		       foreign->foreign_col_names, foreign->n_fields,
		       foreign->foreign_index, TRUE, /* check types */
		       FALSE/* allow columns to be NULL */));
}

#endif /* !UNIV_HOTBACKUP */
/**********************************************************************//**
Returns an index object by matching on the name and column names and
if more than one index matches return the index with the max id
@return	matching index, NULL if not found */
UNIV_INTERN
dict_index_t*
dict_table_get_index_by_max_id(
/*===========================*/
	dict_table_t*	table,	/*!< in: table */
	const char*	name,	/*!< in: the index name to find */
	const char**	columns,/*!< in: array of column names */
	ulint		n_cols)	/*!< in: number of columns */
{
	dict_index_t*	index;
	dict_index_t*	found;

	found = NULL;
	index = dict_table_get_first_index(table);

	while (index != NULL) {
		if (ut_strcmp(index->name, name) == 0
		    && dict_index_get_n_ordering_defined_by_user(index)
		    == n_cols) {

			ulint		i;

			for (i = 0; i < n_cols; i++) {
				dict_field_t*	field;
				const char*	col_name;

				field = dict_index_get_nth_field(index, i);

				col_name = dict_table_get_col_name(
					table, dict_col_get_no(field->col));

				if (0 != innobase_strcasecmp(
					    columns[i], col_name)) {

					break;
				}
			}

			if (i == n_cols) {
				/* We found a matching index, select
				the index with the higher id*/

				if (!found || index->id > found->id) {

					found = index;
				}
			}
		}

		index = dict_table_get_next_index(index);
	}

	return(found);
}

#ifndef UNIV_HOTBACKUP
/**********************************************************************//**
Report an error in a foreign key definition. */
static
void
dict_foreign_error_report_low(
/*==========================*/
	FILE*		file,	/*!< in: output stream */
	const char*	name)	/*!< in: table name */
{
	rewind(file);
	ut_print_timestamp(file);
	fprintf(file, " Error in foreign key constraint of table %s:\n",
		name);
}

/**********************************************************************//**
Report an error in a foreign key definition. */
static
void
dict_foreign_error_report(
/*======================*/
	FILE*		file,	/*!< in: output stream */
	dict_foreign_t*	fk,	/*!< in: foreign key constraint */
	const char*	msg)	/*!< in: the error message */
{
	mutex_enter(&dict_foreign_err_mutex);
	dict_foreign_error_report_low(file, fk->foreign_table_name);
	fputs(msg, file);
	fputs(" Constraint:\n", file);
	dict_print_info_on_foreign_key_in_create_format(file, NULL, fk, TRUE);
	putc('\n', file);
	if (fk->foreign_index) {
		fputs("The index in the foreign key in table is ", file);
		ut_print_name(file, NULL, FALSE, fk->foreign_index->name);
		fputs("\n"
		      "See " REFMAN "innodb-foreign-key-constraints.html\n"
		      "for correct foreign key definition.\n",
		      file);
	}
	mutex_exit(&dict_foreign_err_mutex);
}

/**********************************************************************//**
Adds a foreign key constraint object to the dictionary cache. May free
the object if there already is an object with the same identifier in.
At least one of the foreign table and the referenced table must already
be in the dictionary cache!
@return	DB_SUCCESS or error code */
UNIV_INTERN
ulint
dict_foreign_add_to_cache(
/*======================*/
	dict_foreign_t*		foreign,	/*!< in, own: foreign key
						constraint */
	ibool			check_charsets,	/*!< in: TRUE=check charset
						compatibility */
	dict_err_ignore_t	ignore_err)	/*!< in: error to be ignored */
{
	dict_table_t*	for_table;
	dict_table_t*	ref_table;
	dict_foreign_t*	for_in_cache		= NULL;
	dict_index_t*	index;
	ibool		added_to_referenced_list= FALSE;
	FILE*		ef			= dict_foreign_err_file;

	ut_ad(mutex_own(&(dict_sys->mutex)));

	for_table = dict_table_check_if_in_cache_low(
		foreign->foreign_table_name_lookup);

	ref_table = dict_table_check_if_in_cache_low(
		foreign->referenced_table_name_lookup);
	ut_a(for_table || ref_table);

	if (for_table) {
		for_in_cache = dict_foreign_find(for_table, foreign->id);
	}

	if (!for_in_cache && ref_table) {
		for_in_cache = dict_foreign_find(ref_table, foreign->id);
	}

	if (for_in_cache) {
		/* Free the foreign object */
		mem_heap_free(foreign->heap);
	} else {
		for_in_cache = foreign;
	}

	if (for_in_cache->referenced_table == NULL && ref_table) {
		index = dict_foreign_find_index(
			ref_table,
			for_in_cache->referenced_col_names,
			for_in_cache->n_fields, for_in_cache->foreign_index,
			check_charsets, FALSE);

		if (index == NULL
		    && !(ignore_err & DICT_ERR_IGNORE_FK_NOKEY)) {
			dict_foreign_error_report(
				ef, for_in_cache,
				"there is no index in referenced table"
				" which would contain\n"
				"the columns as the first columns,"
				" or the data types in the\n"
				"referenced table do not match"
				" the ones in table.");

			if (for_in_cache == foreign) {
				mem_heap_free(foreign->heap);
			}

			return(DB_CANNOT_ADD_CONSTRAINT);
		}

		for_in_cache->referenced_table = ref_table;
		for_in_cache->referenced_index = index;
		UT_LIST_ADD_LAST(referenced_list,
				 ref_table->referenced_list,
				 for_in_cache);
		added_to_referenced_list = TRUE;
	}

	if (for_in_cache->foreign_table == NULL && for_table) {
		index = dict_foreign_find_index(
			for_table,
			for_in_cache->foreign_col_names,
			for_in_cache->n_fields,
			for_in_cache->referenced_index, check_charsets,
			for_in_cache->type
			& (DICT_FOREIGN_ON_DELETE_SET_NULL
			   | DICT_FOREIGN_ON_UPDATE_SET_NULL));

		if (index == NULL
		    && !(ignore_err & DICT_ERR_IGNORE_FK_NOKEY)) {
			dict_foreign_error_report(
				ef, for_in_cache,
				"there is no index in the table"
				" which would contain\n"
				"the columns as the first columns,"
				" or the data types in the\n"
				"table do not match"
				" the ones in the referenced table\n"
				"or one of the ON ... SET NULL columns"
				" is declared NOT NULL.");

			if (for_in_cache == foreign) {
				if (added_to_referenced_list) {
					UT_LIST_REMOVE(
						referenced_list,
						ref_table->referenced_list,
						for_in_cache);
				}

				mem_heap_free(foreign->heap);
			}

			return(DB_CANNOT_ADD_CONSTRAINT);
		}

		for_in_cache->foreign_table = for_table;
		for_in_cache->foreign_index = index;
		UT_LIST_ADD_LAST(foreign_list,
				 for_table->foreign_list,
				 for_in_cache);
	}

	return(DB_SUCCESS);
}

#endif /* !UNIV_HOTBACKUP */
/*********************************************************************//**
Scans from pointer onwards. Stops if is at the start of a copy of
'string' where characters are compared without case sensitivity, and
only outside `` or "" quotes. Stops also at NUL.
@return	scanned up to this */
static
const char*
dict_scan_to(
/*=========*/
	const char*	ptr,	/*!< in: scan from */
	const char*	string)	/*!< in: look for this */
{
	char	quote	= '\0';
	ibool	escape	= FALSE;

	for (; *ptr; ptr++) {
		if (*ptr == quote) {
			/* Closing quote character: do not look for
			starting quote or the keyword. */

			/* If the quote character is escaped by a
			backslash, ignore it. */
			if (escape) {
				escape = FALSE;
			} else {
				quote = '\0';
			}
		} else if (quote) {
			/* Within quotes: do nothing. */
			if (escape) {
				escape = FALSE;
			} else if (*ptr == '\\') {
				escape = TRUE;
			}
		} else if (*ptr == '`' || *ptr == '"' || *ptr == '\'') {
			/* Starting quote: remember the quote character. */
			quote = *ptr;
		} else {
			/* Outside quotes: look for the keyword. */
			ulint	i;
			for (i = 0; string[i]; i++) {
				if (toupper((int)(unsigned char)(ptr[i]))
				    != toupper((int)(unsigned char)
					       (string[i]))) {
					goto nomatch;
				}
			}
			break;
nomatch:
			;
		}
	}

	return(ptr);
}

/*********************************************************************//**
Accepts a specified string. Comparisons are case-insensitive.
@return if string was accepted, the pointer is moved after that, else
ptr is returned */
static
const char*
dict_accept(
/*========*/
	struct charset_info_st*	cs,/*!< in: the character set of ptr */
	const char*	ptr,	/*!< in: scan from this */
	const char*	string,	/*!< in: accept only this string as the next
				non-whitespace string */
	ibool*		success)/*!< out: TRUE if accepted */
{
	const char*	old_ptr = ptr;
	const char*	old_ptr2;

	*success = FALSE;

	while (my_isspace(cs, *ptr)) {
		ptr++;
	}

	old_ptr2 = ptr;

	ptr = dict_scan_to(ptr, string);

	if (*ptr == '\0' || old_ptr2 != ptr) {
		return(old_ptr);
	}

	*success = TRUE;

	return(ptr + ut_strlen(string));
}

/*********************************************************************//**
Scans an id. For the lexical definition of an 'id', see the code below.
Strips backquotes or double quotes from around the id.
@return	scanned to */
static
const char*
dict_scan_id(
/*=========*/
	struct charset_info_st*	cs,/*!< in: the character set of ptr */
	const char*	ptr,	/*!< in: scanned to */
	mem_heap_t*	heap,	/*!< in: heap where to allocate the id
				(NULL=id will not be allocated, but it
				will point to string near ptr) */
	const char**	id,	/*!< out,own: the id; NULL if no id was
				scannable */
	ibool		table_id,/*!< in: TRUE=convert the allocated id
				as a table name; FALSE=convert to UTF-8 */
	ibool		accept_also_dot)
				/*!< in: TRUE if also a dot can appear in a
				non-quoted id; in a quoted id it can appear
				always */
{
	char		quote	= '\0';
	ulint		len	= 0;
	const char*	s;
	char*		str;
	char*		dst;

	*id = NULL;

	while (my_isspace(cs, *ptr)) {
		ptr++;
	}

	if (*ptr == '\0') {

		return(ptr);
	}

	if (*ptr == '`' || *ptr == '"') {
		quote = *ptr++;
	}

	s = ptr;

	if (quote) {
		for (;;) {
			if (!*ptr) {
				/* Syntax error */
				return(ptr);
			}
			if (*ptr == quote) {
				ptr++;
				if (*ptr != quote) {
					break;
				}
			}
			ptr++;
			len++;
		}
	} else {
		while (!my_isspace(cs, *ptr) && *ptr != '(' && *ptr != ')'
		       && (accept_also_dot || *ptr != '.')
		       && *ptr != ',' && *ptr != '\0') {

			ptr++;
		}

		len = ptr - s;
	}

	if (UNIV_UNLIKELY(!heap)) {
		/* no heap given: id will point to source string */
		*id = s;
		return(ptr);
	}

	if (quote) {
		char*	d;
		str = d = mem_heap_alloc(heap, len + 1);
		while (len--) {
			if ((*d++ = *s++) == quote) {
				s++;
			}
		}
		*d++ = 0;
		len = d - str;
		ut_ad(*s == quote);
		ut_ad(s + 1 == ptr);
	} else {
		str = mem_heap_strdupl(heap, s, len);
	}

	if (!table_id) {
convert_id:
		/* Convert the identifier from connection character set
		to UTF-8. */
		len = 3 * len + 1;
		*id = dst = mem_heap_alloc(heap, len);

		innobase_convert_from_id(cs, dst, str, len);
	} else if (!strncmp(str, srv_mysql50_table_name_prefix,
			    sizeof srv_mysql50_table_name_prefix)) {
		/* This is a pre-5.1 table name
		containing chars other than [A-Za-z0-9].
		Discard the prefix and use raw UTF-8 encoding. */
		str += sizeof srv_mysql50_table_name_prefix;
		len -= sizeof srv_mysql50_table_name_prefix;
		goto convert_id;
	} else {
		/* Encode using filename-safe characters. */
		len = 5 * len + 1;
		*id = dst = mem_heap_alloc(heap, len);

		innobase_convert_from_table_id(cs, dst, str, len);
	}

	return(ptr);
}

/*********************************************************************//**
Tries to scan a column name.
@return	scanned to */
static
const char*
dict_scan_col(
/*==========*/
	struct charset_info_st*	cs,	/*!< in: the character set of ptr */
	const char*		ptr,	/*!< in: scanned to */
	ibool*			success,/*!< out: TRUE if success */
	dict_table_t*		table,	/*!< in: table in which the column is */
	const dict_col_t**	column,	/*!< out: pointer to column if success */
	mem_heap_t*		heap,	/*!< in: heap where to allocate */
	const char**		name)	/*!< out,own: the column name;
					NULL if no name was scannable */
{
	ulint		i;

	*success = FALSE;

	ptr = dict_scan_id(cs, ptr, heap, name, FALSE, TRUE);

	if (*name == NULL) {

		return(ptr);	/* Syntax error */
	}

	if (table == NULL) {
		*success = TRUE;
		*column = NULL;
	} else {
		for (i = 0; i < dict_table_get_n_cols(table); i++) {

			const char*	col_name = dict_table_get_col_name(
				table, i);

			if (0 == innobase_strcasecmp(col_name, *name)) {
				/* Found */

				*success = TRUE;
				*column = dict_table_get_nth_col(table, i);
				strcpy((char*) *name, col_name);

				break;
			}
		}
	}

	return(ptr);
}

/*********************************************************************//**
Scans a table name from an SQL string.
@return	scanned to */
static
const char*
dict_scan_table_name(
/*=================*/
	struct charset_info_st*	cs,/*!< in: the character set of ptr */
	const char*	ptr,	/*!< in: scanned to */
	dict_table_t**	table,	/*!< out: table object or NULL */
	const char*	name,	/*!< in: foreign key table name */
	ibool*		success,/*!< out: TRUE if ok name found */
	mem_heap_t*	heap,	/*!< in: heap where to allocate the id */
	const char**	ref_name)/*!< out,own: the table name;
				NULL if no name was scannable */
{
	const char*	database_name	= NULL;
	ulint		database_name_len = 0;
	const char*	table_name	= NULL;
	ulint		table_name_len;
	const char*	scan_name;
	char*		ref;

	*success = FALSE;
	*table = NULL;

	ptr = dict_scan_id(cs, ptr, heap, &scan_name, TRUE, FALSE);

	if (scan_name == NULL) {

		return(ptr);	/* Syntax error */
	}

	if (*ptr == '.') {
		/* We scanned the database name; scan also the table name */

		ptr++;

		database_name = scan_name;
		database_name_len = strlen(database_name);

		ptr = dict_scan_id(cs, ptr, heap, &table_name, TRUE, FALSE);

		if (table_name == NULL) {

			return(ptr);	/* Syntax error */
		}
	} else {
		/* To be able to read table dumps made with InnoDB-4.0.17 or
		earlier, we must allow the dot separator between the database
		name and the table name also to appear within a quoted
		identifier! InnoDB used to print a constraint as:
		... REFERENCES `databasename.tablename` ...
		starting from 4.0.18 it is
		... REFERENCES `databasename`.`tablename` ... */
		const char* s;

		for (s = scan_name; *s; s++) {
			if (*s == '.') {
				database_name = scan_name;
				database_name_len = s - scan_name;
				scan_name = ++s;
				break;/* to do: multiple dots? */
			}
		}

		table_name = scan_name;
	}

	if (database_name == NULL) {
		/* Use the database name of the foreign key table */

		database_name = name;
		database_name_len = dict_get_db_name_len(name);
	}

	table_name_len = strlen(table_name);

	/* Copy database_name, '/', table_name, '\0' */
	ref = mem_heap_alloc(heap, database_name_len + table_name_len + 2);
	memcpy(ref, database_name, database_name_len);
	ref[database_name_len] = '/';
	memcpy(ref + database_name_len + 1, table_name, table_name_len + 1);

	/* Values;  0 = Store and compare as given; case sensitive
	            1 = Store and compare in lower; case insensitive
	            2 = Store as given, compare in lower; case semi-sensitive */
	if (innobase_get_lower_case_table_names() == 2) {
		innobase_casedn_str(ref);
		*table = dict_table_get_low(ref, DICT_ERR_IGNORE_NONE);
		memcpy(ref, database_name, database_name_len);
		ref[database_name_len] = '/';
		memcpy(ref + database_name_len + 1, table_name, table_name_len + 1);

	} else {
#ifndef __WIN__
		if (innobase_get_lower_case_table_names() == 1) {
			innobase_casedn_str(ref);
		}
#else
		innobase_casedn_str(ref);
#endif /* !__WIN__ */
		*table = dict_table_get_low(ref, DICT_ERR_IGNORE_NONE);
	}

	*success = TRUE;
	*ref_name = ref;
	return(ptr);
}

/*********************************************************************//**
Skips one id. The id is allowed to contain also '.'.
@return	scanned to */
static
const char*
dict_skip_word(
/*===========*/
	struct charset_info_st*	cs,/*!< in: the character set of ptr */
	const char*	ptr,	/*!< in: scanned to */
	ibool*		success)/*!< out: TRUE if success, FALSE if just spaces
				left in string or a syntax error */
{
	const char*	start;

	*success = FALSE;

	ptr = dict_scan_id(cs, ptr, NULL, &start, FALSE, TRUE);

	if (start) {
		*success = TRUE;
	}

	return(ptr);
}

/*********************************************************************//**
Removes MySQL comments from an SQL string. A comment is either
(a) '#' to the end of the line,
(b) '--[space]' to the end of the line, or
(c) '[slash][asterisk]' till the next '[asterisk][slash]' (like the familiar
C comment syntax).
@return own: SQL string stripped from comments; the caller must free
this with mem_free()! */
static
char*
dict_strip_comments(
/*================*/
	const char*	sql_string,	/*!< in: SQL string */
	size_t		sql_length)	/*!< in: length of sql_string */
{
	char*		str;
	const char*	sptr;
	const char*	eptr	= sql_string + sql_length;
	char*		ptr;
	/* unclosed quote character (0 if none) */
	char		quote	= 0;
	ibool		escape = FALSE;

	DBUG_ENTER("dict_strip_comments");

	DBUG_PRINT("dict_strip_comments", ("%s", sql_string));

	str = mem_alloc(sql_length + 1);

	sptr = sql_string;
	ptr = str;

	for (;;) {
scan_more:
		if (sptr >= eptr || *sptr == '\0') {
end_of_string:
			*ptr = '\0';

			ut_a(ptr <= str + sql_length);

			DBUG_PRINT("dict_strip_comments", ("%s", str));
			DBUG_RETURN(str);
		}

		if (*sptr == quote) {
			/* Closing quote character: do not look for
			starting quote or comments. */

			/* If the quote character is escaped by a
			backslash, ignore it. */
			if (escape) {
				escape = FALSE;
			} else {
				quote = 0;
			}
		} else if (quote) {
			/* Within quotes: do not look for
			starting quotes or comments. */
			if (escape) {
				escape = FALSE;
			} else if (*sptr == '\\') {
				escape = TRUE;
			}
		} else if (*sptr == '"' || *sptr == '`' || *sptr == '\'') {
			/* Starting quote: remember the quote character. */
			quote = *sptr;
		} else if (*sptr == '#'
			   || (sptr[0] == '-' && sptr[1] == '-'
			       && sptr[2] == ' ')) {
			for (;;) {
				if (++sptr >= eptr) {
					goto end_of_string;
				}

				/* In Unix a newline is 0x0A while in Windows
				it is 0x0D followed by 0x0A */

				switch (*sptr) {
				case (char) 0X0A:
				case (char) 0x0D:
				case '\0':
					goto scan_more;
				}
			}
		} else if (!quote && *sptr == '/' && *(sptr + 1) == '*') {
			sptr += 2;
			for (;;) {
				if (sptr >= eptr) {
					goto end_of_string;
				}

				switch (*sptr) {
				case '\0':
					goto scan_more;
				case '*':
					if (sptr[1] == '/') {
						sptr += 2;
						goto scan_more;
					}
				}

				sptr++;
			}
		}

		*ptr = *sptr;

		ptr++;
		sptr++;
	}
}

#ifndef UNIV_HOTBACKUP
/*********************************************************************//**
Finds the highest [number] for foreign key constraints of the table. Looks
only at the >= 4.0.18-format id's, which are of the form
databasename/tablename_ibfk_[number].
@return	highest number, 0 if table has no new format foreign key constraints */
static
ulint
dict_table_get_highest_foreign_id(
/*==============================*/
	dict_table_t*	table)	/*!< in: table in the dictionary memory cache */
{
	dict_foreign_t*	foreign;
	char*		endp;
	ulint		biggest_id	= 0;
	ulint		id;
	ulint		len;

	ut_a(table);

	len = ut_strlen(table->name);
	foreign = UT_LIST_GET_FIRST(table->foreign_list);

	while (foreign) {
		if (ut_strlen(foreign->id) > ((sizeof dict_ibfk) - 1) + len
		    && 0 == ut_memcmp(foreign->id, table->name, len)
		    && 0 == ut_memcmp(foreign->id + len,
				      dict_ibfk, (sizeof dict_ibfk) - 1)
		    && foreign->id[len + ((sizeof dict_ibfk) - 1)] != '0') {
			/* It is of the >= 4.0.18 format */

			id = strtoul(foreign->id + len
				     + ((sizeof dict_ibfk) - 1),
				     &endp, 10);
			if (*endp == '\0') {
				ut_a(id != biggest_id);

				if (id > biggest_id) {
					biggest_id = id;
				}
			}
		}

		foreign = UT_LIST_GET_NEXT(foreign_list, foreign);
	}

	return(biggest_id);
}

/*********************************************************************//**
Reports a simple foreign key create clause syntax error. */
static
void
dict_foreign_report_syntax_err(
/*===========================*/
	const char*	name,		/*!< in: table name */
	const char*	start_of_latest_foreign,
					/*!< in: start of the foreign key clause
					in the SQL string */
	const char*	ptr)		/*!< in: place of the syntax error */
{
	FILE*	ef = dict_foreign_err_file;

	mutex_enter(&dict_foreign_err_mutex);
	dict_foreign_error_report_low(ef, name);
	fprintf(ef, "%s:\nSyntax error close to:\n%s\n",
		start_of_latest_foreign, ptr);
	mutex_exit(&dict_foreign_err_mutex);
}

/*********************************************************************//**
Scans a table create SQL string and adds to the data dictionary the foreign
key constraints declared in the string. This function should be called after
the indexes for a table have been created. Each foreign key constraint must
be accompanied with indexes in both participating tables. The indexes are
allowed to contain more fields than mentioned in the constraint.
@return	error code or DB_SUCCESS */
static
ulint
dict_create_foreign_constraints_low(
/*================================*/
	trx_t*		trx,	/*!< in: transaction */
	mem_heap_t*	heap,	/*!< in: memory heap */
	struct charset_info_st*	cs,/*!< in: the character set of sql_string */
	const char*	sql_string,
				/*!< in: CREATE TABLE or ALTER TABLE statement
				where foreign keys are declared like:
				FOREIGN KEY (a, b) REFERENCES table2(c, d),
				table2 can be written also with the database
				name before it: test.table2; the default
				database is the database of parameter name */
	const char*	name,	/*!< in: table full name in the normalized form
				database_name/table_name */
	ibool		reject_fks)
				/*!< in: if TRUE, fail with error code
				DB_CANNOT_ADD_CONSTRAINT if any foreign
				keys are found. */
{
	dict_table_t*	table;
	dict_table_t*	referenced_table;
	dict_table_t*	table_to_alter;
	ulint		highest_id_so_far	= 0;
	dict_index_t*	index;
	dict_foreign_t*	foreign;
	const char*	ptr			= sql_string;
	const char*	start_of_latest_foreign	= sql_string;
	FILE*		ef			= dict_foreign_err_file;
	const char*	constraint_name;
	ibool		success;
	ulint		error;
	const char*	ptr1;
	const char*	ptr2;
	ulint		i;
	ulint		j;
	ibool		is_on_delete;
	ulint		n_on_deletes;
	ulint		n_on_updates;
	const dict_col_t*columns[500];
	const char*	column_names[500];
	const char*	referenced_table_name;

	ut_ad(mutex_own(&(dict_sys->mutex)));

	table = dict_table_get_low(name, DICT_ERR_IGNORE_NONE);

	if (table == NULL) {
		mutex_enter(&dict_foreign_err_mutex);
		dict_foreign_error_report_low(ef, name);
		fprintf(ef,
			"Cannot find the table in the internal"
			" data dictionary of InnoDB.\n"
			"Create table statement:\n%s\n", sql_string);
		mutex_exit(&dict_foreign_err_mutex);

		return(DB_ERROR);
	}

	/* First check if we are actually doing an ALTER TABLE, and in that
	case look for the table being altered */

	ptr = dict_accept(cs, ptr, "ALTER", &success);

	if (!success) {

		goto loop;
	}

	ptr = dict_accept(cs, ptr, "TABLE", &success);

	if (!success) {

		goto loop;
	}

	/* We are doing an ALTER TABLE: scan the table name we are altering */

	ptr = dict_scan_table_name(cs, ptr, &table_to_alter, name,
				   &success, heap, &referenced_table_name);
	if (!success) {
		fprintf(stderr,
			"InnoDB: Error: could not find"
			" the table being ALTERED in:\n%s\n",
			sql_string);

		return(DB_ERROR);
	}

	/* Starting from 4.0.18 and 4.1.2, we generate foreign key id's in the
	format databasename/tablename_ibfk_[number], where [number] is local
	to the table; look for the highest [number] for table_to_alter, so
	that we can assign to new constraints higher numbers. */

	/* If we are altering a temporary table, the table name after ALTER
	TABLE does not correspond to the internal table name, and
	table_to_alter is NULL. TODO: should we fix this somehow? */

	if (table_to_alter == NULL) {
		highest_id_so_far = 0;
	} else {
		highest_id_so_far = dict_table_get_highest_foreign_id(
			table_to_alter);
	}

	/* Scan for foreign key declarations in a loop */
loop:
	/* Scan either to "CONSTRAINT" or "FOREIGN", whichever is closer */

	ptr1 = dict_scan_to(ptr, "CONSTRAINT");
	ptr2 = dict_scan_to(ptr, "FOREIGN");

	constraint_name = NULL;

	if (ptr1 < ptr2) {
		/* The user may have specified a constraint name. Pick it so
		that we can store 'databasename/constraintname' as the id of
		of the constraint to system tables. */
		ptr = ptr1;

		ptr = dict_accept(cs, ptr, "CONSTRAINT", &success);

		ut_a(success);

		if (!my_isspace(cs, *ptr) && *ptr != '"' && *ptr != '`') {
			goto loop;
		}

		while (my_isspace(cs, *ptr)) {
			ptr++;
		}

		/* read constraint name unless got "CONSTRAINT FOREIGN" */
		if (ptr != ptr2) {
			ptr = dict_scan_id(cs, ptr, heap,
					   &constraint_name, FALSE, FALSE);
		}
	} else {
		ptr = ptr2;
	}

	if (*ptr == '\0') {
		/* The proper way to reject foreign keys for temporary
		tables would be to split the lexing and syntactical
		analysis of foreign key clauses from the actual adding
		of them, so that ha_innodb.cc could first parse the SQL
		command, determine if there are any foreign keys, and
		if so, immediately reject the command if the table is a
		temporary one. For now, this kludge will work. */
		if (reject_fks && (UT_LIST_GET_LEN(table->foreign_list) > 0)) {

			return(DB_CANNOT_ADD_CONSTRAINT);
		}

		/**********************************************************/
		/* The following call adds the foreign key constraints
		to the data dictionary system tables on disk */

		error = dict_create_add_foreigns_to_dictionary(
			highest_id_so_far, table, trx);
		return(error);
	}

	start_of_latest_foreign = ptr;

	ptr = dict_accept(cs, ptr, "FOREIGN", &success);

	if (!success) {
		goto loop;
	}

	if (!my_isspace(cs, *ptr)) {
		goto loop;
	}

	ptr = dict_accept(cs, ptr, "KEY", &success);

	if (!success) {
		goto loop;
	}

	ptr = dict_accept(cs, ptr, "(", &success);

	if (!success) {
		/* MySQL allows also an index id before the '('; we
		skip it */
		ptr = dict_skip_word(cs, ptr, &success);

		if (!success) {
			dict_foreign_report_syntax_err(
				name, start_of_latest_foreign, ptr);

			return(DB_CANNOT_ADD_CONSTRAINT);
		}

		ptr = dict_accept(cs, ptr, "(", &success);

		if (!success) {
			/* We do not flag a syntax error here because in an
			ALTER TABLE we may also have DROP FOREIGN KEY abc */

			goto loop;
		}
	}

	i = 0;

	/* Scan the columns in the first list */
col_loop1:
	ut_a(i < (sizeof column_names) / sizeof *column_names);
	ptr = dict_scan_col(cs, ptr, &success, table, columns + i,
			    heap, column_names + i);
	if (!success) {
		mutex_enter(&dict_foreign_err_mutex);
		dict_foreign_error_report_low(ef, name);
		fprintf(ef, "%s:\nCannot resolve column name close to:\n%s\n",
			start_of_latest_foreign, ptr);
		mutex_exit(&dict_foreign_err_mutex);

		return(DB_CANNOT_ADD_CONSTRAINT);
	}

	i++;

	ptr = dict_accept(cs, ptr, ",", &success);

	if (success) {
		goto col_loop1;
	}

	ptr = dict_accept(cs, ptr, ")", &success);

	if (!success) {
		dict_foreign_report_syntax_err(
			name, start_of_latest_foreign, ptr);
		return(DB_CANNOT_ADD_CONSTRAINT);
	}

	/* Try to find an index which contains the columns
	as the first fields and in the right order */

	index = dict_foreign_find_index(table, column_names, i,
					NULL, TRUE, FALSE);

	if (!index) {
		mutex_enter(&dict_foreign_err_mutex);
		dict_foreign_error_report_low(ef, name);
		fputs("There is no index in table ", ef);
		ut_print_name(ef, NULL, TRUE, name);
		fprintf(ef, " where the columns appear\n"
			"as the first columns. Constraint:\n%s\n"
			"See " REFMAN "innodb-foreign-key-constraints.html\n"
			"for correct foreign key definition.\n",
			start_of_latest_foreign);
		mutex_exit(&dict_foreign_err_mutex);

		return(DB_CHILD_NO_INDEX);
	}
	ptr = dict_accept(cs, ptr, "REFERENCES", &success);

	if (!success || !my_isspace(cs, *ptr)) {
		dict_foreign_report_syntax_err(
			name, start_of_latest_foreign, ptr);
		return(DB_CANNOT_ADD_CONSTRAINT);
	}

	/* Let us create a constraint struct */

	foreign = dict_mem_foreign_create();

	if (constraint_name) {
		ulint	db_len;

		/* Catenate 'databasename/' to the constraint name specified
		by the user: we conceive the constraint as belonging to the
		same MySQL 'database' as the table itself. We store the name
		to foreign->id. */

		db_len = dict_get_db_name_len(table->name);

		foreign->id = mem_heap_alloc(
			foreign->heap, db_len + strlen(constraint_name) + 2);

		ut_memcpy(foreign->id, table->name, db_len);
		foreign->id[db_len] = '/';
		strcpy(foreign->id + db_len + 1, constraint_name);
	}

	foreign->foreign_table = table;
	foreign->foreign_table_name = mem_heap_strdup(
		foreign->heap, table->name);
	dict_mem_foreign_table_name_lookup_set(foreign, TRUE);

	foreign->foreign_index = index;
	foreign->n_fields = (unsigned int) i;
	foreign->foreign_col_names = mem_heap_alloc(foreign->heap,
						    i * sizeof(void*));
	for (i = 0; i < foreign->n_fields; i++) {
		foreign->foreign_col_names[i] = mem_heap_strdup(
			foreign->heap,
			dict_table_get_col_name(table,
						dict_col_get_no(columns[i])));
	}

	ptr = dict_scan_table_name(cs, ptr, &referenced_table, name,
				   &success, heap, &referenced_table_name);

	/* Note that referenced_table can be NULL if the user has suppressed
	checking of foreign key constraints! */

	if (!success || (!referenced_table && trx->check_foreigns)) {
		dict_foreign_free(foreign);

		mutex_enter(&dict_foreign_err_mutex);
		dict_foreign_error_report_low(ef, name);
		fprintf(ef, "%s:\nCannot resolve table name close to:\n"
			"%s\n",
			start_of_latest_foreign, ptr);
		mutex_exit(&dict_foreign_err_mutex);

		return(DB_CANNOT_ADD_CONSTRAINT);
	}

	ptr = dict_accept(cs, ptr, "(", &success);

	if (!success) {
		dict_foreign_free(foreign);
		dict_foreign_report_syntax_err(name, start_of_latest_foreign,
					       ptr);
		return(DB_CANNOT_ADD_CONSTRAINT);
	}

	/* Scan the columns in the second list */
	i = 0;

col_loop2:
	ptr = dict_scan_col(cs, ptr, &success, referenced_table, columns + i,
			    heap, column_names + i);
	i++;

	if (!success) {
		dict_foreign_free(foreign);

		mutex_enter(&dict_foreign_err_mutex);
		dict_foreign_error_report_low(ef, name);
		fprintf(ef, "%s:\nCannot resolve column name close to:\n"
			"%s\n",
			start_of_latest_foreign, ptr);
		mutex_exit(&dict_foreign_err_mutex);

		return(DB_CANNOT_ADD_CONSTRAINT);
	}

	ptr = dict_accept(cs, ptr, ",", &success);

	if (success) {
		goto col_loop2;
	}

	ptr = dict_accept(cs, ptr, ")", &success);

	if (!success || foreign->n_fields != i) {
		dict_foreign_free(foreign);

		dict_foreign_report_syntax_err(name, start_of_latest_foreign,
					       ptr);
		return(DB_CANNOT_ADD_CONSTRAINT);
	}

	n_on_deletes = 0;
	n_on_updates = 0;

scan_on_conditions:
	/* Loop here as long as we can find ON ... conditions */

	ptr = dict_accept(cs, ptr, "ON", &success);

	if (!success) {

		goto try_find_index;
	}

	ptr = dict_accept(cs, ptr, "DELETE", &success);

	if (!success) {
		ptr = dict_accept(cs, ptr, "UPDATE", &success);

		if (!success) {
			dict_foreign_free(foreign);

			dict_foreign_report_syntax_err(
				name, start_of_latest_foreign, ptr);
			return(DB_CANNOT_ADD_CONSTRAINT);
		}

		is_on_delete = FALSE;
		n_on_updates++;
	} else {
		is_on_delete = TRUE;
		n_on_deletes++;
	}

	ptr = dict_accept(cs, ptr, "RESTRICT", &success);

	if (success) {
		goto scan_on_conditions;
	}

	ptr = dict_accept(cs, ptr, "CASCADE", &success);

	if (success) {
		if (is_on_delete) {
			foreign->type |= DICT_FOREIGN_ON_DELETE_CASCADE;
		} else {
			foreign->type |= DICT_FOREIGN_ON_UPDATE_CASCADE;
		}

		goto scan_on_conditions;
	}

	ptr = dict_accept(cs, ptr, "NO", &success);

	if (success) {
		ptr = dict_accept(cs, ptr, "ACTION", &success);

		if (!success) {
			dict_foreign_free(foreign);
			dict_foreign_report_syntax_err(
				name, start_of_latest_foreign, ptr);

			return(DB_CANNOT_ADD_CONSTRAINT);
		}

		if (is_on_delete) {
			foreign->type |= DICT_FOREIGN_ON_DELETE_NO_ACTION;
		} else {
			foreign->type |= DICT_FOREIGN_ON_UPDATE_NO_ACTION;
		}

		goto scan_on_conditions;
	}

	ptr = dict_accept(cs, ptr, "SET", &success);

	if (!success) {
		dict_foreign_free(foreign);
		dict_foreign_report_syntax_err(name, start_of_latest_foreign,
					       ptr);
		return(DB_CANNOT_ADD_CONSTRAINT);
	}

	ptr = dict_accept(cs, ptr, "NULL", &success);

	if (!success) {
		dict_foreign_free(foreign);
		dict_foreign_report_syntax_err(name, start_of_latest_foreign,
					       ptr);
		return(DB_CANNOT_ADD_CONSTRAINT);
	}

	for (j = 0; j < foreign->n_fields; j++) {
		if ((dict_index_get_nth_col(foreign->foreign_index, j)->prtype)
		    & DATA_NOT_NULL) {

			/* It is not sensible to define SET NULL
			if the column is not allowed to be NULL! */

			dict_foreign_free(foreign);

			mutex_enter(&dict_foreign_err_mutex);
			dict_foreign_error_report_low(ef, name);
			fprintf(ef, "%s:\n"
				"You have defined a SET NULL condition"
				" though some of the\n"
				"columns are defined as NOT NULL.\n",
				start_of_latest_foreign);
			mutex_exit(&dict_foreign_err_mutex);

			return(DB_CANNOT_ADD_CONSTRAINT);
		}
	}

	if (is_on_delete) {
		foreign->type |= DICT_FOREIGN_ON_DELETE_SET_NULL;
	} else {
		foreign->type |= DICT_FOREIGN_ON_UPDATE_SET_NULL;
	}

	goto scan_on_conditions;

try_find_index:
	if (n_on_deletes > 1 || n_on_updates > 1) {
		/* It is an error to define more than 1 action */

		dict_foreign_free(foreign);

		mutex_enter(&dict_foreign_err_mutex);
		dict_foreign_error_report_low(ef, name);
		fprintf(ef, "%s:\n"
			"You have twice an ON DELETE clause"
			" or twice an ON UPDATE clause.\n",
			start_of_latest_foreign);
		mutex_exit(&dict_foreign_err_mutex);

		return(DB_CANNOT_ADD_CONSTRAINT);
	}

	/* Try to find an index which contains the columns as the first fields
	and in the right order, and the types are the same as in
	foreign->foreign_index */

	if (referenced_table) {
		index = dict_foreign_find_index(referenced_table,
						column_names, i,
						foreign->foreign_index,
						TRUE, FALSE);
		if (!index) {
			dict_foreign_free(foreign);
			mutex_enter(&dict_foreign_err_mutex);
			dict_foreign_error_report_low(ef, name);
			fprintf(ef, "%s:\n"
				"Cannot find an index in the"
				" referenced table where the\n"
				"referenced columns appear as the"
				" first columns, or column types\n"
				"in the table and the referenced table"
				" do not match for constraint.\n"
				"Note that the internal storage type of"
				" ENUM and SET changed in\n"
				"tables created with >= InnoDB-4.1.12,"
				" and such columns in old tables\n"
				"cannot be referenced by such columns"
				" in new tables.\n"
				"See " REFMAN
				"innodb-foreign-key-constraints.html\n"
				"for correct foreign key definition.\n",
				start_of_latest_foreign);
			mutex_exit(&dict_foreign_err_mutex);

			return(DB_PARENT_NO_INDEX);
		}
	} else {
		ut_a(trx->check_foreigns == FALSE);
		index = NULL;
	}

	foreign->referenced_index = index;
	foreign->referenced_table = referenced_table;

	foreign->referenced_table_name = mem_heap_strdup(
		foreign->heap, referenced_table_name);
	dict_mem_referenced_table_name_lookup_set(foreign, TRUE);

	foreign->referenced_col_names = mem_heap_alloc(foreign->heap,
						       i * sizeof(void*));
	for (i = 0; i < foreign->n_fields; i++) {
		foreign->referenced_col_names[i]
			= mem_heap_strdup(foreign->heap, column_names[i]);
	}

	/* We found an ok constraint definition: add to the lists */

	UT_LIST_ADD_LAST(foreign_list, table->foreign_list, foreign);

	if (referenced_table) {
		UT_LIST_ADD_LAST(referenced_list,
				 referenced_table->referenced_list,
				 foreign);
	}

	goto loop;
}

/*********************************************************************//**
Scans a table create SQL string and adds to the data dictionary the foreign
key constraints declared in the string. This function should be called after
the indexes for a table have been created. Each foreign key constraint must
be accompanied with indexes in both participating tables. The indexes are
allowed to contain more fields than mentioned in the constraint.
@return	error code or DB_SUCCESS */
UNIV_INTERN
ulint
dict_create_foreign_constraints(
/*============================*/
	trx_t*		trx,		/*!< in: transaction */
	const char*	sql_string,	/*!< in: table create statement where
					foreign keys are declared like:
					FOREIGN KEY (a, b) REFERENCES
					table2(c, d), table2 can be written
					also with the database
					name before it: test.table2; the
					default database id the database of
					parameter name */
	size_t		sql_length,	/*!< in: length of sql_string */
	const char*	name,		/*!< in: table full name in the
					normalized form
					database_name/table_name */
	ibool		reject_fks)	/*!< in: if TRUE, fail with error
					code DB_CANNOT_ADD_CONSTRAINT if
					any foreign keys are found. */
{
	char*			str;
	ulint			err;
	mem_heap_t*		heap;

	ut_a(trx);
	ut_a(trx->mysql_thd);

	str = dict_strip_comments(sql_string, sql_length);
	heap = mem_heap_create(10000);

	err = dict_create_foreign_constraints_low(
		trx, heap, innobase_get_charset(trx->mysql_thd), str, name,
		reject_fks);

	mem_heap_free(heap);
	mem_free(str);

	return(err);
}

/**********************************************************************//**
Parses the CONSTRAINT id's to be dropped in an ALTER TABLE statement.
@return DB_SUCCESS or DB_CANNOT_DROP_CONSTRAINT if syntax error or the
constraint id does not match */
UNIV_INTERN
ulint
dict_foreign_parse_drop_constraints(
/*================================*/
	mem_heap_t*	heap,			/*!< in: heap from which we can
						allocate memory */
	trx_t*		trx,			/*!< in: transaction */
	dict_table_t*	table,			/*!< in: table */
	ulint*		n,			/*!< out: number of constraints
						to drop */
	const char***	constraints_to_drop)	/*!< out: id's of the
						constraints to drop */
{
	dict_foreign_t*		foreign;
	ibool			success;
	char*			str;
	size_t			len;
	const char*		ptr;
	const char*		id;
	FILE*			ef	= dict_foreign_err_file;
	struct charset_info_st*	cs;

	ut_a(trx);
	ut_a(trx->mysql_thd);

	cs = innobase_get_charset(trx->mysql_thd);

	*n = 0;

	*constraints_to_drop = mem_heap_alloc(heap, 1000 * sizeof(char*));

	ptr = innobase_get_stmt(trx->mysql_thd, &len);

	str = dict_strip_comments(ptr, len);

	ptr = str;

	ut_ad(mutex_own(&(dict_sys->mutex)));
loop:
	ptr = dict_scan_to(ptr, "DROP");

	if (*ptr == '\0') {
		mem_free(str);

		return(DB_SUCCESS);
	}

	ptr = dict_accept(cs, ptr, "DROP", &success);

	if (!my_isspace(cs, *ptr)) {

		goto loop;
	}

	ptr = dict_accept(cs, ptr, "FOREIGN", &success);

	if (!success || !my_isspace(cs, *ptr)) {

		goto loop;
	}

	ptr = dict_accept(cs, ptr, "KEY", &success);

	if (!success) {

		goto syntax_error;
	}

	ptr = dict_scan_id(cs, ptr, heap, &id, FALSE, TRUE);

	if (id == NULL) {

		goto syntax_error;
	}

	ut_a(*n < 1000);
	(*constraints_to_drop)[*n] = id;
	(*n)++;

	/* Look for the given constraint id */

	foreign = UT_LIST_GET_FIRST(table->foreign_list);

	while (foreign != NULL) {
		if (0 == strcmp(foreign->id, id)
		    || (strchr(foreign->id, '/')
			&& 0 == strcmp(id,
				       dict_remove_db_name(foreign->id)))) {
			/* Found */
			break;
		}

		foreign = UT_LIST_GET_NEXT(foreign_list, foreign);
	}

	if (foreign == NULL) {
		mutex_enter(&dict_foreign_err_mutex);
		rewind(ef);
		ut_print_timestamp(ef);
		fputs(" Error in dropping of a foreign key constraint"
		      " of table ", ef);
		ut_print_name(ef, NULL, TRUE, table->name);
		fputs(",\n"
		      "in SQL command\n", ef);
		fputs(str, ef);
		fputs("\nCannot find a constraint with the given id ", ef);
		ut_print_name(ef, NULL, FALSE, id);
		fputs(".\n", ef);
		mutex_exit(&dict_foreign_err_mutex);

		mem_free(str);

		return(DB_CANNOT_DROP_CONSTRAINT);
	}

	goto loop;

syntax_error:
	mutex_enter(&dict_foreign_err_mutex);
	rewind(ef);
	ut_print_timestamp(ef);
	fputs(" Syntax error in dropping of a"
	      " foreign key constraint of table ", ef);
	ut_print_name(ef, NULL, TRUE, table->name);
	fprintf(ef, ",\n"
		"close to:\n%s\n in SQL command\n%s\n", ptr, str);
	mutex_exit(&dict_foreign_err_mutex);

	mem_free(str);

	return(DB_CANNOT_DROP_CONSTRAINT);
}

/*==================== END OF FOREIGN KEY PROCESSING ====================*/
#endif /* !UNIV_HOTBACKUP */
/**********************************************************************//**
Returns an index object if it is found in the dictionary cache.
Assumes that dict_sys->mutex is already being held.
@return	index, NULL if not found */
UNIV_INTERN
dict_index_t*
dict_index_get_if_in_cache_low(
/*===========================*/
	index_id_t	index_id)	/*!< in: index id */
{
	ut_ad(mutex_own(&(dict_sys->mutex)));

	return(dict_index_find_on_id_low(index_id));
}

#if defined UNIV_DEBUG || defined UNIV_BUF_DEBUG
/**********************************************************************//**
Returns an index object if it is found in the dictionary cache.
@return	index, NULL if not found */
UNIV_INTERN
dict_index_t*
dict_index_get_if_in_cache(
/*=======================*/
	index_id_t	index_id)	/*!< in: index id */
{
	dict_index_t*	index;

	if (dict_sys == NULL) {
		return(NULL);
	}

	mutex_enter(&(dict_sys->mutex));

	index = dict_index_get_if_in_cache_low(index_id);

	mutex_exit(&(dict_sys->mutex));

	return(index);
}
#endif /* UNIV_DEBUG || UNIV_BUF_DEBUG */

#ifdef UNIV_DEBUG
/**********************************************************************//**
Checks that a tuple has n_fields_cmp value in a sensible range, so that
no comparison can occur with the page number field in a node pointer.
@return	TRUE if ok */
UNIV_INTERN
ibool
dict_index_check_search_tuple(
/*==========================*/
	const dict_index_t*	index,	/*!< in: index tree */
	const dtuple_t*		tuple)	/*!< in: tuple used in a search */
{
	ut_a(index);
	ut_a(dtuple_get_n_fields_cmp(tuple)
	     <= dict_index_get_n_unique_in_tree(index));
	return(TRUE);
}
#endif /* UNIV_DEBUG */

/**********************************************************************//**
Builds a node pointer out of a physical record and a page number.
@return	own: node pointer */
UNIV_INTERN
dtuple_t*
dict_index_build_node_ptr(
/*======================*/
	const dict_index_t*	index,	/*!< in: index */
	const rec_t*		rec,	/*!< in: record for which to build node
					pointer */
	ulint			page_no,/*!< in: page number to put in node
					pointer */
	mem_heap_t*		heap,	/*!< in: memory heap where pointer
					created */
	ulint			level)	/*!< in: level of rec in tree:
					0 means leaf level */
{
	dtuple_t*	tuple;
	dfield_t*	field;
	byte*		buf;
	ulint		n_unique;

	if (UNIV_UNLIKELY(index->type & DICT_UNIVERSAL)) {
		/* In a universal index tree, we take the whole record as
		the node pointer if the record is on the leaf level,
		on non-leaf levels we remove the last field, which
		contains the page number of the child page */

		ut_a(!dict_table_is_comp(index->table));
		n_unique = rec_get_n_fields_old(rec);

		if (level > 0) {
			ut_a(n_unique > 1);
			n_unique--;
		}
	} else {
		n_unique = dict_index_get_n_unique_in_tree(index);
	}

	tuple = dtuple_create(heap, n_unique + 1);

	/* When searching in the tree for the node pointer, we must not do
	comparison on the last field, the page number field, as on upper
	levels in the tree there may be identical node pointers with a
	different page number; therefore, we set the n_fields_cmp to one
	less: */

	dtuple_set_n_fields_cmp(tuple, n_unique);

	dict_index_copy_types(tuple, index, n_unique);

	buf = mem_heap_alloc(heap, 4);

	mach_write_to_4(buf, page_no);

	field = dtuple_get_nth_field(tuple, n_unique);
	dfield_set_data(field, buf, 4);

	dtype_set(dfield_get_type(field), DATA_SYS_CHILD, DATA_NOT_NULL, 4);

	rec_copy_prefix_to_dtuple(tuple, rec, index, n_unique, heap);
	dtuple_set_info_bits(tuple, dtuple_get_info_bits(tuple)
			     | REC_STATUS_NODE_PTR);

	ut_ad(dtuple_check_typed(tuple));

	return(tuple);
}

/**********************************************************************//**
Copies an initial segment of a physical record, long enough to specify an
index entry uniquely.
@return	pointer to the prefix record */
UNIV_INTERN
rec_t*
dict_index_copy_rec_order_prefix(
/*=============================*/
	const dict_index_t*	index,	/*!< in: index */
	const rec_t*		rec,	/*!< in: record for which to
					copy prefix */
	ulint*			n_fields,/*!< out: number of fields copied */
	byte**			buf,	/*!< in/out: memory buffer for the
					copied prefix, or NULL */
	ulint*			buf_size)/*!< in/out: buffer size */
{
	ulint		n;

	UNIV_PREFETCH_R(rec);

	if (UNIV_UNLIKELY(index->type & DICT_UNIVERSAL)) {
		ut_a(!dict_table_is_comp(index->table));
		n = rec_get_n_fields_old(rec);
	} else {
		n = dict_index_get_n_unique_in_tree(index);
	}

	*n_fields = n;
	return(rec_copy_prefix_to_buf(rec, index, n, buf, buf_size));
}

/**********************************************************************//**
Builds a typed data tuple out of a physical record.
@return	own: data tuple */
UNIV_INTERN
dtuple_t*
dict_index_build_data_tuple(
/*========================*/
	dict_index_t*	index,	/*!< in: index tree */
	rec_t*		rec,	/*!< in: record for which to build data tuple */
	ulint		n_fields,/*!< in: number of data fields */
	mem_heap_t*	heap)	/*!< in: memory heap where tuple created */
{
	dtuple_t*	tuple;

	ut_ad(dict_table_is_comp(index->table)
	      || n_fields <= rec_get_n_fields_old(rec));

	tuple = dtuple_create(heap, n_fields);

	dict_index_copy_types(tuple, index, n_fields);

	rec_copy_prefix_to_dtuple(tuple, rec, index, n_fields, heap);

	ut_ad(dtuple_check_typed(tuple));

	return(tuple);
}

/*********************************************************************//**
Calculates the minimum record length in an index. */
UNIV_INTERN
ulint
dict_index_calc_min_rec_len(
/*========================*/
	const dict_index_t*	index)	/*!< in: index */
{
	ulint	sum	= 0;
	ulint	i;
	ulint	comp	= dict_table_is_comp(index->table);

	if (comp) {
		ulint nullable = 0;
		sum = REC_N_NEW_EXTRA_BYTES;
		for (i = 0; i < dict_index_get_n_fields(index); i++) {
			const dict_col_t*	col
				= dict_index_get_nth_col(index, i);
			ulint	size = dict_col_get_fixed_size(col, comp);
			sum += size;
			if (!size) {
				size = col->len;
				sum += size < 128 ? 1 : 2;
			}
			if (!(col->prtype & DATA_NOT_NULL)) {
				nullable++;
			}
		}

		/* round the NULL flags up to full bytes */
		sum += UT_BITS_IN_BYTES(nullable);

		return(sum);
	}

	for (i = 0; i < dict_index_get_n_fields(index); i++) {
		sum += dict_col_get_fixed_size(
			dict_index_get_nth_col(index, i), comp);
	}

	if (sum > 127) {
		sum += 2 * dict_index_get_n_fields(index);
	} else {
		sum += dict_index_get_n_fields(index);
	}

	sum += REC_N_OLD_EXTRA_BYTES;

	return(sum);
}

/*********************************************************************//**
Calculates new estimates for table and index statistics. The statistics
are used in query optimization. */
UNIV_INTERN
void
dict_update_statistics(
/*===================*/
	dict_table_t*	table,		/*!< in/out: table */
	ibool		only_calc_if_missing_stats,/*!< in: only
					update/recalc the stats if they have
					not been initialized yet, otherwise
					do nothing */
	ibool		only_calc_if_changed_too_much)/*!< in: only
					update/recalc the stats if the table
					has been changed too much since the
					last stats update/recalc */
{
	dict_index_t*	index;
	ulint		sum_of_index_sizes	= 0;

	DBUG_EXECUTE_IF("skip_innodb_statistics", return;);

	if (table->ibd_file_missing) {
		ut_print_timestamp(stderr);
		fprintf(stderr,
			"  InnoDB: cannot calculate statistics for table %s\n"
			"InnoDB: because the .ibd file is missing.  For help,"
			" please refer to\n"
			"InnoDB: " REFMAN "innodb-troubleshooting.html\n",
			table->name);

		return;
	}

	/* Find out the sizes of the indexes and how many different values
	for the key they approximately have */

	index = dict_table_get_first_index(table);

	if (index == NULL) {
		/* Table definition is corrupt */

		return;
	}

	dict_table_stats_lock(table, RW_X_LATCH);

	if ((only_calc_if_missing_stats && table->stat_initialized)
	    || (only_calc_if_changed_too_much
		&& !DICT_TABLE_CHANGED_TOO_MUCH(table))) {

		dict_table_stats_unlock(table, RW_X_LATCH);
		return;
	}

	for (; index != NULL; index = dict_table_get_next_index(index)) {

		/* Skip incomplete indexes. */
		if (index->name[0] == TEMP_INDEX_PREFIX) {
			continue;
		}
<<<<<<< HEAD
=======

#if defined UNIV_DEBUG || defined UNIV_IBUF_DEBUG
		if (ibuf_debug && !dict_index_is_clust(index)) {
			goto fake_statistics;
		}
#endif /* UNIV_DEBUG || UNIV_IBUF_DEBUG */
>>>>>>> f6dfd7d7

		if (UNIV_LIKELY
		    (srv_force_recovery < SRV_FORCE_NO_IBUF_MERGE
		     || (srv_force_recovery < SRV_FORCE_NO_LOG_REDO
			 && dict_index_is_clust(index)))) {
			mtr_t	mtr;
			ulint	size;

			mtr_start(&mtr);
			mtr_s_lock(dict_index_get_lock(index), &mtr);

			size = btr_get_size(index, BTR_TOTAL_SIZE, &mtr);
<<<<<<< HEAD

			if (size != ULINT_UNDEFINED) {
				sum_of_index_sizes += size;
				index->stat_index_size = size;
				size = btr_get_size(
					index, BTR_N_LEAF_PAGES, &mtr);
			}

=======

			if (size != ULINT_UNDEFINED) {
				sum_of_index_sizes += size;
				index->stat_index_size = size;
				size = btr_get_size(
					index, BTR_N_LEAF_PAGES, &mtr);
			}

>>>>>>> f6dfd7d7
			mtr_commit(&mtr);

			switch (size) {
			case ULINT_UNDEFINED:
				goto fake_statistics;
			case 0:
				/* The root node of the tree is a leaf */
				size = 1;
			}

			index->stat_n_leaf_pages = size;

			btr_estimate_number_of_different_key_vals(index);
		} else {
			/* If we have set a high innodb_force_recovery
			level, do not calculate statistics, as a badly
			corrupted index can cause a crash in it.
			Initialize some bogus index cardinality
			statistics, so that the data can be queried in
			various means, also via secondary indexes. */
			ulint	i;

fake_statistics:
			sum_of_index_sizes++;
			index->stat_index_size = index->stat_n_leaf_pages = 1;

			for (i = dict_index_get_n_unique(index); i; ) {
				index->stat_n_diff_key_vals[i--] = 1;
			}

			memset(index->stat_n_non_null_key_vals, 0,
			       (1 + dict_index_get_n_unique(index))
                               * sizeof(*index->stat_n_non_null_key_vals));
		}
	}

	index = dict_table_get_first_index(table);

	table->stat_n_rows = index->stat_n_diff_key_vals[
		dict_index_get_n_unique(index)];

	table->stat_clustered_index_size = index->stat_index_size;

	table->stat_sum_of_other_index_sizes = sum_of_index_sizes
		- index->stat_index_size;

	table->stat_initialized = TRUE;

	table->stat_modified_counter = 0;

	dict_table_stats_unlock(table, RW_X_LATCH);
}

#ifndef UNIV_HOTBACKUP
/**********************************************************************//**
Prints info of a foreign key constraint. */
static
void
dict_foreign_print_low(
/*===================*/
	dict_foreign_t*	foreign)	/*!< in: foreign key constraint */
{
	ulint	i;

	ut_ad(mutex_own(&(dict_sys->mutex)));

	fprintf(stderr, "  FOREIGN KEY CONSTRAINT %s: %s (",
		foreign->id, foreign->foreign_table_name);

	for (i = 0; i < foreign->n_fields; i++) {
		fprintf(stderr, " %s", foreign->foreign_col_names[i]);
	}

	fprintf(stderr, " )\n"
		"             REFERENCES %s (",
		foreign->referenced_table_name);

	for (i = 0; i < foreign->n_fields; i++) {
		fprintf(stderr, " %s", foreign->referenced_col_names[i]);
	}

	fputs(" )\n", stderr);
}

#endif /* !UNIV_HOTBACKUP */
/**********************************************************************//**
Prints a table data. */
UNIV_INTERN
void
dict_table_print(
/*=============*/
	dict_table_t*	table)	/*!< in: table */
{
	mutex_enter(&(dict_sys->mutex));
	dict_table_print_low(table);
	mutex_exit(&(dict_sys->mutex));
}

/**********************************************************************//**
Prints a table data when we know the table name. */
UNIV_INTERN
void
dict_table_print_by_name(
/*=====================*/
	const char*	name)	/*!< in: table name */
{
	dict_table_t*	table;

	mutex_enter(&(dict_sys->mutex));

	table = dict_table_get_low(name, DICT_ERR_IGNORE_NONE);

	ut_a(table);

	dict_table_print_low(table);
	mutex_exit(&(dict_sys->mutex));
}

/**********************************************************************//**
Prints a table data. */
UNIV_INTERN
void
dict_table_print_low(
/*=================*/
	dict_table_t*	table)	/*!< in: table */
{
	dict_index_t*	index;
	dict_foreign_t*	foreign;
	ulint		i;

	ut_ad(mutex_own(&(dict_sys->mutex)));

	dict_update_statistics(
		table,
		FALSE, /* update even if initialized */
		FALSE /* update even if not changed too much */);

	dict_table_stats_lock(table, RW_S_LATCH);

	fprintf(stderr,
		"--------------------------------------\n"
		"TABLE: name %s, id %llu, flags %lx, columns %lu,"
		" indexes %lu, appr.rows %lu\n"
		"  COLUMNS: ",
		table->name,
		(ullint) table->id,
		(ulong) table->flags,
		(ulong) table->n_cols,
		(ulong) UT_LIST_GET_LEN(table->indexes),
		(ulong) table->stat_n_rows);

	for (i = 0; i < (ulint) table->n_cols; i++) {
		dict_col_print_low(table, dict_table_get_nth_col(table, i));
		fputs("; ", stderr);
	}

	putc('\n', stderr);

	index = UT_LIST_GET_FIRST(table->indexes);

	while (index != NULL) {
		dict_index_print_low(index);
		index = UT_LIST_GET_NEXT(indexes, index);
	}

	dict_table_stats_unlock(table, RW_S_LATCH);

	foreign = UT_LIST_GET_FIRST(table->foreign_list);

	while (foreign != NULL) {
		dict_foreign_print_low(foreign);
		foreign = UT_LIST_GET_NEXT(foreign_list, foreign);
	}

	foreign = UT_LIST_GET_FIRST(table->referenced_list);

	while (foreign != NULL) {
		dict_foreign_print_low(foreign);
		foreign = UT_LIST_GET_NEXT(referenced_list, foreign);
	}
}

/**********************************************************************//**
Prints a column data. */
static
void
dict_col_print_low(
/*===============*/
	const dict_table_t*	table,	/*!< in: table */
	const dict_col_t*	col)	/*!< in: column */
{
	dtype_t	type;

	ut_ad(mutex_own(&(dict_sys->mutex)));

	dict_col_copy_type(col, &type);
	fprintf(stderr, "%s: ", dict_table_get_col_name(table,
							dict_col_get_no(col)));

	dtype_print(&type);
}

/**********************************************************************//**
Prints an index data. */
static
void
dict_index_print_low(
/*=================*/
	dict_index_t*	index)	/*!< in: index */
{
	ib_int64_t	n_vals;
	ulint		i;

	ut_ad(mutex_own(&(dict_sys->mutex)));

	if (index->n_user_defined_cols > 0) {
		n_vals = index->stat_n_diff_key_vals[
			index->n_user_defined_cols];
	} else {
		n_vals = index->stat_n_diff_key_vals[1];
	}

	fprintf(stderr,
		"  INDEX: name %s, id %llu, fields %lu/%lu,"
		" uniq %lu, type %lu\n"
		"   root page %lu, appr.key vals %lu,"
		" leaf pages %lu, size pages %lu\n"
		"   FIELDS: ",
		index->name,
		(ullint) index->id,
		(ulong) index->n_user_defined_cols,
		(ulong) index->n_fields,
		(ulong) index->n_uniq,
		(ulong) index->type,
		(ulong) index->page,
		(ulong) n_vals,
		(ulong) index->stat_n_leaf_pages,
		(ulong) index->stat_index_size);

	for (i = 0; i < index->n_fields; i++) {
		dict_field_print_low(dict_index_get_nth_field(index, i));
	}

	putc('\n', stderr);

#ifdef UNIV_BTR_PRINT
	btr_print_size(index);

	btr_print_index(index, 7);
#endif /* UNIV_BTR_PRINT */
}

/**********************************************************************//**
Prints a field data. */
static
void
dict_field_print_low(
/*=================*/
	const dict_field_t*	field)	/*!< in: field */
{
	ut_ad(mutex_own(&(dict_sys->mutex)));

	fprintf(stderr, " %s", field->name);

	if (field->prefix_len != 0) {
		fprintf(stderr, "(%lu)", (ulong) field->prefix_len);
	}
}

#ifndef UNIV_HOTBACKUP
/**********************************************************************//**
Outputs info on a foreign key of a table in a format suitable for
CREATE TABLE. */
UNIV_INTERN
void
dict_print_info_on_foreign_key_in_create_format(
/*============================================*/
	FILE*		file,		/*!< in: file where to print */
	trx_t*		trx,		/*!< in: transaction */
	dict_foreign_t*	foreign,	/*!< in: foreign key constraint */
	ibool		add_newline)	/*!< in: whether to add a newline */
{
	const char*	stripped_id;
	ulint	i;

	if (strchr(foreign->id, '/')) {
		/* Strip the preceding database name from the constraint id */
		stripped_id = foreign->id + 1
			+ dict_get_db_name_len(foreign->id);
	} else {
		stripped_id = foreign->id;
	}

	putc(',', file);

	if (add_newline) {
		/* SHOW CREATE TABLE wants constraints each printed nicely
		on its own line, while error messages want no newlines
		inserted. */
		fputs("\n ", file);
	}

	fputs(" CONSTRAINT ", file);
	ut_print_name(file, trx, FALSE, stripped_id);
	fputs(" FOREIGN KEY (", file);

	for (i = 0;;) {
		ut_print_name(file, trx, FALSE, foreign->foreign_col_names[i]);
		if (++i < foreign->n_fields) {
			fputs(", ", file);
		} else {
			break;
		}
	}

	fputs(") REFERENCES ", file);

	if (dict_tables_have_same_db(foreign->foreign_table_name_lookup,
				     foreign->referenced_table_name_lookup)) {
		/* Do not print the database name of the referenced table */
		ut_print_name(file, trx, TRUE,
			      dict_remove_db_name(
				      foreign->referenced_table_name));
	} else {
		ut_print_name(file, trx, TRUE,
			      foreign->referenced_table_name);
	}

	putc(' ', file);
	putc('(', file);

	for (i = 0;;) {
		ut_print_name(file, trx, FALSE,
			      foreign->referenced_col_names[i]);
		if (++i < foreign->n_fields) {
			fputs(", ", file);
		} else {
			break;
		}
	}

	putc(')', file);

	if (foreign->type & DICT_FOREIGN_ON_DELETE_CASCADE) {
		fputs(" ON DELETE CASCADE", file);
	}

	if (foreign->type & DICT_FOREIGN_ON_DELETE_SET_NULL) {
		fputs(" ON DELETE SET NULL", file);
	}

	if (foreign->type & DICT_FOREIGN_ON_DELETE_NO_ACTION) {
		fputs(" ON DELETE NO ACTION", file);
	}

	if (foreign->type & DICT_FOREIGN_ON_UPDATE_CASCADE) {
		fputs(" ON UPDATE CASCADE", file);
	}

	if (foreign->type & DICT_FOREIGN_ON_UPDATE_SET_NULL) {
		fputs(" ON UPDATE SET NULL", file);
	}

	if (foreign->type & DICT_FOREIGN_ON_UPDATE_NO_ACTION) {
		fputs(" ON UPDATE NO ACTION", file);
	}
}

/**********************************************************************//**
Outputs info on foreign keys of a table. */
UNIV_INTERN
void
dict_print_info_on_foreign_keys(
/*============================*/
	ibool		create_table_format, /*!< in: if TRUE then print in
				a format suitable to be inserted into
				a CREATE TABLE, otherwise in the format
				of SHOW TABLE STATUS */
	FILE*		file,	/*!< in: file where to print */
	trx_t*		trx,	/*!< in: transaction */
	dict_table_t*	table)	/*!< in: table */
{
	dict_foreign_t*	foreign;

	mutex_enter(&(dict_sys->mutex));

	foreign = UT_LIST_GET_FIRST(table->foreign_list);

	if (foreign == NULL) {
		mutex_exit(&(dict_sys->mutex));

		return;
	}

	while (foreign != NULL) {
		if (create_table_format) {
			dict_print_info_on_foreign_key_in_create_format(
				file, trx, foreign, TRUE);
		} else {
			ulint	i;
			fputs("; (", file);

			for (i = 0; i < foreign->n_fields; i++) {
				if (i) {
					putc(' ', file);
				}

				ut_print_name(file, trx, FALSE,
					      foreign->foreign_col_names[i]);
			}

			fputs(") REFER ", file);
			ut_print_name(file, trx, TRUE,
				      foreign->referenced_table_name);
			putc('(', file);

			for (i = 0; i < foreign->n_fields; i++) {
				if (i) {
					putc(' ', file);
				}
				ut_print_name(
					file, trx, FALSE,
					foreign->referenced_col_names[i]);
			}

			putc(')', file);

			if (foreign->type == DICT_FOREIGN_ON_DELETE_CASCADE) {
				fputs(" ON DELETE CASCADE", file);
			}

			if (foreign->type == DICT_FOREIGN_ON_DELETE_SET_NULL) {
				fputs(" ON DELETE SET NULL", file);
			}

			if (foreign->type & DICT_FOREIGN_ON_DELETE_NO_ACTION) {
				fputs(" ON DELETE NO ACTION", file);
			}

			if (foreign->type & DICT_FOREIGN_ON_UPDATE_CASCADE) {
				fputs(" ON UPDATE CASCADE", file);
			}

			if (foreign->type & DICT_FOREIGN_ON_UPDATE_SET_NULL) {
				fputs(" ON UPDATE SET NULL", file);
			}

			if (foreign->type & DICT_FOREIGN_ON_UPDATE_NO_ACTION) {
				fputs(" ON UPDATE NO ACTION", file);
			}
		}

		foreign = UT_LIST_GET_NEXT(foreign_list, foreign);
	}

	mutex_exit(&(dict_sys->mutex));
}

#endif /* !UNIV_HOTBACKUP */
/********************************************************************//**
Displays the names of the index and the table. */
UNIV_INTERN
void
dict_index_name_print(
/*==================*/
	FILE*			file,	/*!< in: output stream */
	trx_t*			trx,	/*!< in: transaction */
	const dict_index_t*	index)	/*!< in: index to print */
{
	fputs("index ", file);
	ut_print_name(file, trx, FALSE, index->name);
	fputs(" of table ", file);
	ut_print_name(file, trx, TRUE, index->table_name);
}
#endif /* !UNIV_HOTBACKUP */

/**********************************************************************//**
Inits dict_ind_redundant and dict_ind_compact. */
UNIV_INTERN
void
dict_ind_init(void)
/*===============*/
{
	dict_table_t*		table;

	/* create dummy table and index for REDUNDANT infimum and supremum */
	table = dict_mem_table_create("SYS_DUMMY1", DICT_HDR_SPACE, 1, 0);
	dict_mem_table_add_col(table, NULL, NULL, DATA_CHAR,
			       DATA_ENGLISH | DATA_NOT_NULL, 8);

	dict_ind_redundant = dict_mem_index_create("SYS_DUMMY1", "SYS_DUMMY1",
						   DICT_HDR_SPACE, 0, 1);
	dict_index_add_col(dict_ind_redundant, table,
			   dict_table_get_nth_col(table, 0), 0);
	dict_ind_redundant->table = table;
	/* create dummy table and index for COMPACT infimum and supremum */
	table = dict_mem_table_create("SYS_DUMMY2",
				      DICT_HDR_SPACE, 1, DICT_TF_COMPACT);
	dict_mem_table_add_col(table, NULL, NULL, DATA_CHAR,
			       DATA_ENGLISH | DATA_NOT_NULL, 8);
	dict_ind_compact = dict_mem_index_create("SYS_DUMMY2", "SYS_DUMMY2",
						 DICT_HDR_SPACE, 0, 1);
	dict_index_add_col(dict_ind_compact, table,
			   dict_table_get_nth_col(table, 0), 0);
	dict_ind_compact->table = table;

	/* avoid ut_ad(index->cached) in dict_index_get_n_unique_in_tree */
	dict_ind_redundant->cached = dict_ind_compact->cached = TRUE;
}

/**********************************************************************//**
Frees dict_ind_redundant and dict_ind_compact. */
static
void
dict_ind_free(void)
/*===============*/
{
	dict_table_t*	table;

	table = dict_ind_compact->table;
	dict_mem_index_free(dict_ind_compact);
	dict_ind_compact = NULL;
	dict_mem_table_free(table);

	table = dict_ind_redundant->table;
	dict_mem_index_free(dict_ind_redundant);
	dict_ind_redundant = NULL;
	dict_mem_table_free(table);
}

#ifndef UNIV_HOTBACKUP
/**********************************************************************//**
Get index by name
@return	index, NULL if does not exist */
UNIV_INTERN
dict_index_t*
dict_table_get_index_on_name(
/*=========================*/
	dict_table_t*	table,	/*!< in: table */
	const char*	name)	/*!< in: name of the index to find */
{
	dict_index_t*	index;

	index = dict_table_get_first_index(table);

	while (index != NULL) {
		if (ut_strcmp(index->name, name) == 0) {

			return(index);
		}

		index = dict_table_get_next_index(index);
	}

	return(NULL);

}

/**********************************************************************//**
Replace the index passed in with another equivalent index in the tables
foreign key list. */
UNIV_INTERN
void
dict_table_replace_index_in_foreign_list(
/*=====================================*/
	dict_table_t*	table,  /*!< in/out: table */
	dict_index_t*	index,	/*!< in: index to be replaced */
	const trx_t*	trx)	/*!< in: transaction handle */
{
	dict_foreign_t*	foreign;

	for (foreign = UT_LIST_GET_FIRST(table->foreign_list);
	     foreign;
	     foreign = UT_LIST_GET_NEXT(foreign_list, foreign)) {

		if (foreign->foreign_index == index) {
			dict_index_t*	new_index
				= dict_foreign_find_equiv_index(foreign);

			/* There must exist an alternative index if
			check_foreigns (FOREIGN_KEY_CHECKS) is on, 
			since ha_innobase::prepare_drop_index had done
			the check before we reach here. */

			ut_a(new_index || !trx->check_foreigns);

			foreign->foreign_index = new_index;
		}
	}


	for (foreign = UT_LIST_GET_FIRST(table->referenced_list);
	     foreign;
	     foreign = UT_LIST_GET_NEXT(referenced_list, foreign)) {

		dict_index_t*	new_index;

		if (foreign->referenced_index == index) {
			ut_ad(foreign->referenced_table == index->table);

			new_index = dict_foreign_find_index(
				foreign->referenced_table,
				foreign->referenced_col_names,
				foreign->n_fields, index,
				/*check_charsets=*/TRUE, /*check_null=*/FALSE);
			ut_ad(new_index || !trx->check_foreigns);
			ut_ad(!new_index || new_index->table == index->table);

			foreign->referenced_index = new_index;
		}
	}
}

/**********************************************************************//**
In case there is more than one index with the same name return the index
with the min(id).
@return	index, NULL if does not exist */
UNIV_INTERN
dict_index_t*
dict_table_get_index_on_name_and_min_id(
/*=====================================*/
	dict_table_t*	table,	/*!< in: table */
	const char*	name)	/*!< in: name of the index to find */
{
	dict_index_t*	index;
	dict_index_t*	min_index; /* Index with matching name and min(id) */

	min_index = NULL;
	index = dict_table_get_first_index(table);

	while (index != NULL) {
		if (ut_strcmp(index->name, name) == 0) {
			if (!min_index || index->id < min_index->id) {

				min_index = index;
			}
		}

		index = dict_table_get_next_index(index);
	}

	return(min_index);

}

#ifdef UNIV_DEBUG
/**********************************************************************//**
Check for duplicate index entries in a table [using the index name] */
UNIV_INTERN
void
dict_table_check_for_dup_indexes(
/*=============================*/
	const dict_table_t*	table,	/*!< in: Check for dup indexes
					in this table */
	ibool			tmp_ok)	/*!< in: TRUE=allow temporary
					index names */
{
	/* Check for duplicates, ignoring indexes that are marked
	as to be dropped */

	const dict_index_t*	index1;
	const dict_index_t*	index2;

	ut_ad(mutex_own(&dict_sys->mutex));

	/* The primary index _must_ exist */
	ut_a(UT_LIST_GET_LEN(table->indexes) > 0);

	index1 = UT_LIST_GET_FIRST(table->indexes);

	do {
		ut_ad(tmp_ok || *index1->name != TEMP_INDEX_PREFIX);

		index2 = UT_LIST_GET_NEXT(indexes, index1);

		while (index2) {

			if (!index2->to_be_dropped) {
				ut_ad(ut_strcmp(index1->name, index2->name));
			}

			index2 = UT_LIST_GET_NEXT(indexes, index2);
		}

		index1 = UT_LIST_GET_NEXT(indexes, index1);
	} while (index1);
}
#endif /* UNIV_DEBUG */

/**************************************************************************
Closes the data dictionary module. */
UNIV_INTERN
void
dict_close(void)
/*============*/
{
	ulint	i;

	/* Free the hash elements. We don't remove them from the table
	because we are going to destroy the table anyway. */
	for (i = 0; i < hash_get_n_cells(dict_sys->table_hash); i++) {
		dict_table_t*	table;

		table = HASH_GET_FIRST(dict_sys->table_hash, i);

		while (table) {
			dict_table_t*	prev_table = table;

			table = HASH_GET_NEXT(name_hash, prev_table);
#ifdef UNIV_DEBUG
			ut_a(prev_table->magic_n == DICT_TABLE_MAGIC_N);
#endif
			/* Acquire only because it's a pre-condition. */
			mutex_enter(&dict_sys->mutex);

			dict_table_remove_from_cache(prev_table);

			mutex_exit(&dict_sys->mutex);
		}
	}

	hash_table_free(dict_sys->table_hash);

	/* The elements are the same instance as in dict_sys->table_hash,
	therefore we don't delete the individual elements. */
	hash_table_free(dict_sys->table_id_hash);

	dict_ind_free();

	mutex_free(&dict_sys->mutex);

	rw_lock_free(&dict_operation_lock);
	memset(&dict_operation_lock, 0x0, sizeof(dict_operation_lock));

	mutex_free(&dict_foreign_err_mutex);

	mem_free(dict_sys);
	dict_sys = NULL;

	for (i = 0; i < DICT_TABLE_STATS_LATCHES_SIZE; i++) {
		rw_lock_free(&dict_table_stats_latches[i]);
	}
}

/**********************************************************************//**
Find a table in dict_sys->table_LRU list with specified space id
@return table if found, NULL if not */
static
dict_table_t*
dict_find_table_by_space(
/*=====================*/
	ulint	space_id)		/*!< in: space ID */
{
	dict_table_t*   table;
	ulint		num_item;
	ulint		count = 0;

	ut_ad(space_id > 0);

	table = UT_LIST_GET_FIRST(dict_sys->table_LRU);
	num_item =  UT_LIST_GET_LEN(dict_sys->table_LRU);

	/* This function intentionally does not acquire mutex as it is used
	by error handling code in deep call stack as last means to avoid
	killing the server, so it worth to risk some consequencies for
	the action. */
	while (table && count < num_item) {
		if (table->space == space_id) {
			return(table);
		}

		table = UT_LIST_GET_NEXT(table_LRU, table);
		count++;
	}

	return(NULL);
}

/**********************************************************************//**
Flags a table with specified space_id corrupted in the data dictionary
cache
@return TRUE if successful */
UNIV_INTERN
ibool
dict_set_corrupted_by_space(
/*========================*/
	ulint	space_id)		/*!< in: space ID */
{
	dict_table_t*   table;

	table = dict_find_table_by_space(space_id);

	if (!table) {
		return(FALSE);
	}

	/* mark the table->corrupted bit only, since the caller
	could be too deep in the stack for SYS_INDEXES update */
	table->corrupted = TRUE;

	return(TRUE);
}

/**********************************************************************//**
Flags an index corrupted both in the data dictionary cache
and in the SYS_INDEXES */
UNIV_INTERN
void
dict_set_corrupted(
/*===============*/
	dict_index_t*	index)		/*!< in/out: index */
{
	mem_heap_t*	heap;
	mtr_t		mtr;
	dict_index_t*	sys_index;
	dtuple_t*	tuple;
	dfield_t*	dfield;
	byte*		buf;
	const char*	status;
	btr_cur_t	cursor;

	ut_ad(index);
	ut_ad(mutex_own(&dict_sys->mutex));
	ut_ad(!dict_table_is_comp(dict_sys->sys_tables));
	ut_ad(!dict_table_is_comp(dict_sys->sys_indexes));

#ifdef UNIV_SYNC_DEBUG
        ut_ad(sync_thread_levels_empty_except_dict());
#endif

	/* Mark the table as corrupted only if the clustered index
	is corrupted */
	if (dict_index_is_clust(index)) {
		index->table->corrupted = TRUE;
	}

	if (UNIV_UNLIKELY(dict_index_is_corrupted(index))) {
		/* The index was already flagged corrupted. */
		ut_ad(index->table->corrupted);
		return;
	}

	heap = mem_heap_create(sizeof(dtuple_t) + 2 * (sizeof(dfield_t)
			       + sizeof(que_fork_t) + sizeof(upd_node_t)
			       + sizeof(upd_t) + 12));
	mtr_start(&mtr);
	index->type |= DICT_CORRUPT;

	sys_index = UT_LIST_GET_FIRST(dict_sys->sys_indexes->indexes);

	/* Find the index row in SYS_INDEXES */
	tuple = dtuple_create(heap, 2);

	dfield = dtuple_get_nth_field(tuple, 0);
	buf = mem_heap_alloc(heap, 8);
	mach_write_to_8(buf, index->table->id);
	dfield_set_data(dfield, buf, 8);

	dfield = dtuple_get_nth_field(tuple, 1);
	buf = mem_heap_alloc(heap, 8);
	mach_write_to_8(buf, index->id);
	dfield_set_data(dfield, buf, 8);

	dict_index_copy_types(tuple, sys_index, 2);

	btr_cur_search_to_nth_level(sys_index, 0, tuple, PAGE_CUR_GE,
				    BTR_MODIFY_LEAF,
				    &cursor, 0, __FILE__, __LINE__, &mtr);

	if (cursor.up_match == dtuple_get_n_fields(tuple)) {
		/* UPDATE SYS_INDEXES SET TYPE=index->type
		WHERE TABLE_ID=index->table->id AND INDEX_ID=index->id */
		ulint	len;
		byte*	field	= rec_get_nth_field_old(
			btr_cur_get_rec(&cursor),
			DICT_SYS_INDEXES_TYPE_FIELD, &len);
		if (len != 4) {
			goto fail;
		}
		mlog_write_ulint(field, index->type, MLOG_4BYTES, &mtr);
		status = "  InnoDB: Flagged corruption of ";
	} else {
fail:
		status = "  InnoDB: Unable to flag corruption of ";
	}

	mtr_commit(&mtr);
	mem_heap_free(heap);

	ut_print_timestamp(stderr);
	fputs(status, stderr);
	dict_index_name_print(stderr, NULL, index);
	putc('\n', stderr);
}

/**********************************************************************//**
Flags an index corrupted in the data dictionary cache only. This
is used mostly to mark a corrupted index when index's own dictionary
is corrupted, and we force to load such index for repair purpose */
UNIV_INTERN
void
dict_set_corrupted_index_cache_only(
/*================================*/
	dict_index_t*	index,		/*!< in/out: index */
	dict_table_t*	table)		/*!< in/out: table */
{
	ut_ad(index);
	ut_ad(mutex_own(&dict_sys->mutex));
	ut_ad(!dict_table_is_comp(dict_sys->sys_tables));
	ut_ad(!dict_table_is_comp(dict_sys->sys_indexes));

	/* Mark the table as corrupted only if the clustered index
	is corrupted */
	if (dict_index_is_clust(index)) {
		dict_table_t*	corrupt_table;

		corrupt_table = table ? table : index->table;
		ut_ad(!index->table || !table || index->table  == table);

		if (corrupt_table) {
			corrupt_table->corrupted = TRUE;
		}
	}

	index->type |= DICT_CORRUPT;
}
#endif /* !UNIV_HOTBACKUP */<|MERGE_RESOLUTION|>--- conflicted
+++ resolved
@@ -36,14 +36,11 @@
 /** dummy index for ROW_FORMAT=COMPACT supremum and infimum records */
 UNIV_INTERN dict_index_t*	dict_ind_compact;
 
-<<<<<<< HEAD
-=======
 #if defined UNIV_DEBUG || defined UNIV_IBUF_DEBUG
 /** Flag to control insert buffer debugging. */
 UNIV_INTERN uint	ibuf_debug;
 #endif /* UNIV_DEBUG || UNIV_IBUF_DEBUG */
 
->>>>>>> f6dfd7d7
 #ifndef UNIV_HOTBACKUP
 #include "buf0buf.h"
 #include "data0type.h"
@@ -1534,7 +1531,6 @@
 
 			max_size += BTR_EXTERN_FIELD_REF_SIZE;
 		}
-<<<<<<< HEAD
 
 		undo_page_len += 5 + max_size;
 	}
@@ -1650,123 +1646,6 @@
 		field_max_size = dict_col_get_max_size(col);
 		field_ext_max_size = field_max_size < 256 ? 1 : 2;
 
-=======
-
-		undo_page_len += 5 + max_size;
-	}
-
-	return(undo_page_len >= UNIV_PAGE_SIZE);
-}
-
-/****************************************************************//**
-If a record of this index might not fit on a single B-tree page,
-return TRUE.
-@return	TRUE if the index record could become too big */
-static
-ibool
-dict_index_too_big_for_tree(
-/*========================*/
-	const dict_table_t*	table,		/*!< in: table */
-	const dict_index_t*	new_index)	/*!< in: index */
-{
-	ulint	zip_size;
-	ulint	comp;
-	ulint	i;
-	/* maximum possible storage size of a record */
-	ulint	rec_max_size;
-	/* maximum allowed size of a record on a leaf page */
-	ulint	page_rec_max;
-	/* maximum allowed size of a node pointer record */
-	ulint	page_ptr_max;
-
-	DBUG_EXECUTE_IF(
-		"ib_force_create_table",
-		return(FALSE););
-
-	comp = dict_table_is_comp(table);
-	zip_size = dict_table_zip_size(table);
-
-	if (zip_size && zip_size < UNIV_PAGE_SIZE) {
-		/* On a compressed page, two records must fit in the
-		uncompressed page modification log.  On compressed
-		pages with zip_size == UNIV_PAGE_SIZE, this limit will
-		never be reached. */
-		ut_ad(comp);
-		/* The maximum allowed record size is the size of
-		an empty page, minus a byte for recoding the heap
-		number in the page modification log.  The maximum
-		allowed node pointer size is half that. */
-		page_rec_max = page_zip_empty_size(new_index->n_fields,
-						   zip_size);
-		if (page_rec_max) {
-			page_rec_max--;
-		}
-		page_ptr_max = page_rec_max / 2;
-		/* On a compressed page, there is a two-byte entry in
-		the dense page directory for every record.  But there
-		is no record header. */
-		rec_max_size = 2;
-	} else {
-		/* The maximum allowed record size is half a B-tree
-		page.  No additional sparse page directory entry will
-		be generated for the first few user records. */
-		page_rec_max = page_get_free_space_of_empty(comp) / 2;
-		page_ptr_max = page_rec_max;
-		/* Each record has a header. */
-		rec_max_size = comp
-			? REC_N_NEW_EXTRA_BYTES
-			: REC_N_OLD_EXTRA_BYTES;
-	}
-
-	if (comp) {
-		/* Include the "null" flags in the
-		maximum possible record size. */
-		rec_max_size += UT_BITS_IN_BYTES(new_index->n_nullable);
-	} else {
-		/* For each column, include a 2-byte offset and a
-		"null" flag.  The 1-byte format is only used in short
-		records that do not contain externally stored columns.
-		Such records could never exceed the page limit, even
-		when using the 2-byte format. */
-		rec_max_size += 2 * new_index->n_fields;
-	}
-
-	/* Compute the maximum possible record size. */
-	for (i = 0; i < new_index->n_fields; i++) {
-		const dict_field_t*	field
-			= dict_index_get_nth_field(new_index, i);
-		const dict_col_t*	col
-			= dict_field_get_col(field);
-		ulint			field_max_size;
-		ulint			field_ext_max_size;
-
-		/* In dtuple_convert_big_rec(), variable-length columns
-		that are longer than BTR_EXTERN_FIELD_REF_SIZE * 2
-		may be chosen for external storage.
-
-		Fixed-length columns, and all columns of secondary
-		index records are always stored inline. */
-
-		/* Determine the maximum length of the index field.
-		The field_ext_max_size should be computed as the worst
-		case in rec_get_converted_size_comp() for
-		REC_STATUS_ORDINARY records. */
-
-		field_max_size = dict_col_get_fixed_size(col, comp);
-		if (field_max_size) {
-			/* dict_index_add_col() should guarantee this */
-			ut_ad(!field->prefix_len
-			      || field->fixed_len == field->prefix_len);
-			/* Fixed lengths are not encoded
-			in ROW_FORMAT=COMPACT. */
-			field_ext_max_size = 0;
-			goto add_field_size;
-		}
-
-		field_max_size = dict_col_get_max_size(col);
-		field_ext_max_size = field_max_size < 256 ? 1 : 2;
-
->>>>>>> f6dfd7d7
 		if (field->prefix_len) {
 			if (field->prefix_len < field_max_size) {
 				field_max_size = field->prefix_len;
@@ -4647,15 +4526,12 @@
 		if (index->name[0] == TEMP_INDEX_PREFIX) {
 			continue;
 		}
-<<<<<<< HEAD
-=======
 
 #if defined UNIV_DEBUG || defined UNIV_IBUF_DEBUG
 		if (ibuf_debug && !dict_index_is_clust(index)) {
 			goto fake_statistics;
 		}
 #endif /* UNIV_DEBUG || UNIV_IBUF_DEBUG */
->>>>>>> f6dfd7d7
 
 		if (UNIV_LIKELY
 		    (srv_force_recovery < SRV_FORCE_NO_IBUF_MERGE
@@ -4668,7 +4544,6 @@
 			mtr_s_lock(dict_index_get_lock(index), &mtr);
 
 			size = btr_get_size(index, BTR_TOTAL_SIZE, &mtr);
-<<<<<<< HEAD
 
 			if (size != ULINT_UNDEFINED) {
 				sum_of_index_sizes += size;
@@ -4677,16 +4552,6 @@
 					index, BTR_N_LEAF_PAGES, &mtr);
 			}
 
-=======
-
-			if (size != ULINT_UNDEFINED) {
-				sum_of_index_sizes += size;
-				index->stat_index_size = size;
-				size = btr_get_size(
-					index, BTR_N_LEAF_PAGES, &mtr);
-			}
-
->>>>>>> f6dfd7d7
 			mtr_commit(&mtr);
 
 			switch (size) {
