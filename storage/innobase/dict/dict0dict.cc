--- conflicted
+++ resolved
@@ -837,7 +837,6 @@
 
 /** Store autoinc value when the table is evicted.
 @param[in]	table	table evicted */
-UNIV_INTERN
 void
 dict_table_autoinc_store(
 	const dict_table_t*	table)
@@ -856,7 +855,6 @@
 
 /** Restore autoinc value when the table is loaded.
 @param[in]	table	table loaded */
-UNIV_INTERN
 void
 dict_table_autoinc_restore(
 	dict_table_t*	table)
@@ -1188,11 +1186,9 @@
 		ut_a(dict_foreign_err_file);
 	}
 
-<<<<<<< HEAD
 	mutex_create(LATCH_ID_DICT_FOREIGN_ERR, &dict_foreign_err_mutex);
-=======
+
 	dict_sys->autoinc_map = new autoinc_map_t();
->>>>>>> d404923a
 }
 
 /**********************************************************************//**
@@ -6627,17 +6623,14 @@
 	ut_free(dict_operation_lock);
 	dict_operation_lock = NULL;
 
-<<<<<<< HEAD
 	mutex_free(&dict_foreign_err_mutex);
 
+	delete dict_sys->autoinc_map;
+
 	ut_ad(dict_sys->size == 0);
 
 	ut_free(dict_sys);
-=======
-	delete dict_sys->autoinc_map;
-
-	mem_free(dict_sys);
->>>>>>> d404923a
+
 	dict_sys = NULL;
 }
 
