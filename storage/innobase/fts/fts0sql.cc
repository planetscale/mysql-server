/*****************************************************************************

Copyright (c) 2007, 2013, Oracle and/or its affiliates. All Rights Reserved.

This program is free software; you can redistribute it and/or modify it under
the terms of the GNU General Public License as published by the Free Software
Foundation; version 2 of the License.

This program is distributed in the hope that it will be useful, but WITHOUT
ANY WARRANTY; without even the implied warranty of MERCHANTABILITY or FITNESS
FOR A PARTICULAR PURPOSE. See the GNU General Public License for more details.

You should have received a copy of the GNU General Public License along with
this program; if not, write to the Free Software Foundation, Inc.,
51 Franklin Street, Suite 500, Boston, MA 02110-1335 USA

*****************************************************************************/

/**************************************************//**
@file fts/fts0sql.cc
Full Text Search functionality.

Created 2007-03-27 Sunny Bains
*******************************************************/

#include "que0que.h"
#include "trx0roll.h"
#include "pars0pars.h"
#include "dict0dict.h"
#include "fts0types.h"
#include "fts0priv.h"

#ifdef UNIV_NONINL
#include "fts0types.ic"
#include "fts0vlc.ic"
#endif

/** SQL statements for creating the ancillary FTS tables. */

/** Preamble to all SQL statements. */
static const char* fts_sql_begin=
	"PROCEDURE P() IS\n";

/** Postamble to non-committing SQL statements. */
static const char* fts_sql_end=
	"\n"
	"END;\n";

/******************************************************************//**
Get the table id.
@return number of bytes written */

int
fts_get_table_id(
/*=============*/
	const fts_table_t*
			fts_table,	/*!< in: FTS Auxiliary table */
	char*		table_id)	/*!< out: table id, must be at least
					FTS_AUX_MIN_TABLE_ID_LENGTH bytes
					long */
{
	int		len;
	bool		hex_name = DICT_TF2_FLAG_IS_SET(fts_table->table,
						DICT_TF2_FTS_AUX_HEX_NAME);

	ut_a(fts_table->table != NULL);

	switch (fts_table->type) {
	case FTS_COMMON_TABLE:
		len = fts_write_object_id(fts_table->table_id, table_id,
					  hex_name);
		break;

	case FTS_INDEX_TABLE:

		len = fts_write_object_id(fts_table->table_id, table_id,
					  hex_name);

		table_id[len] = '_';
		++len;
		table_id += len;

		len += fts_write_object_id(fts_table->index_id, table_id,
					   hex_name);
		break;

	default:
		ut_error;
	}

	ut_a(len >= 16);
	ut_a(len < FTS_AUX_MIN_TABLE_ID_LENGTH);

	return(len);
}

/******************************************************************//**
Construct the prefix name of an FTS table.
@return own: table name, must be freed with ut_free() */

char*
fts_get_table_name_prefix(
/*======================*/
	const fts_table_t*
			fts_table)	/*!< in: Auxiliary table type */
{
	int		len;
	const char*	slash;
	char*		prefix_name;
	int		dbname_len = 0;
	int		prefix_name_len;
	char		table_id[FTS_AUX_MIN_TABLE_ID_LENGTH];

	slash = static_cast<const char*>(
		memchr(fts_table->parent, '/', strlen(fts_table->parent)));

	if (slash) {
		/* Print up to and including the separator. */
<<<<<<< HEAD
		dbname_len = (int) (slash - fts_table->parent) + 1;
=======
		dbname_len = static_cast<int>(slash - fts_table->parent) + 1;
>>>>>>> a9800d0d
	}

	len = fts_get_table_id(fts_table, table_id);

	prefix_name_len = dbname_len + 4 + len + 1;

	prefix_name = static_cast<char*>(ut_malloc(prefix_name_len));

	len = sprintf(prefix_name, "%.*sFTS_%s",
		      dbname_len, fts_table->parent, table_id);

	ut_a(len > 0);
	ut_a(len == prefix_name_len - 1);

	return(prefix_name);
}

/******************************************************************//**
<<<<<<< HEAD
Construct the name of an ancillary FTS table.
@return own: table name, must be freed with ut_free() */

char*
=======
Construct the name of an ancillary FTS table for the given table.
Caller must allocate enough memory(usually size of MAX_FULL_NAME_LEN)
for param 'table_name'. */

void
>>>>>>> a9800d0d
fts_get_table_name(
/*===============*/
	const fts_table_t*	fts_table,
					/*!< in: Auxiliary table type */
	char*			table_name)
					/*!< in/out: aux table name */
{
	int		len;
	char*		prefix_name;

	prefix_name = fts_get_table_name_prefix(fts_table);

<<<<<<< HEAD
	name_len = (int) strlen(prefix_name) + 1
		 + (int) strlen(fts_table->suffix) + 1;

	name = static_cast<char*>(ut_malloc(name_len));

	len = sprintf(name, "%s_%s", prefix_name, fts_table->suffix);

	ut_a(len > 0);
	ut_a(len == name_len - 1);

	ut_free(prefix_name);
=======
	len = sprintf(table_name, "%s_%s", prefix_name, fts_table->suffix);

	ut_a(len > 0);
	ut_a(strlen(prefix_name) + 1 + strlen(fts_table->suffix)
	     == static_cast<uint>(len));
>>>>>>> a9800d0d

	ut_free(prefix_name);
}

/******************************************************************//**
Parse an SQL string.
@return query graph */

que_t*
fts_parse_sql(
/*==========*/
	fts_table_t*	fts_table,	/*!< in: FTS auxiliarry table info */
	pars_info_t*	info,		/*!< in: info struct, or NULL */
	const char*	sql)		/*!< in: SQL string to evaluate */
{
	char*		str;
	que_t*		graph;
	ibool		dict_locked;

<<<<<<< HEAD
	if (fts_table != NULL) {
		char*	table_name;

		table_name = fts_get_table_name(fts_table);
		str_tmp = ut_strreplace(sql, "%s", table_name);
		ut_free(table_name);
	} else {
		ulint	sql_len = strlen(sql) + 1;

		str_tmp = static_cast<char*>(ut_malloc(sql_len));
		strcpy(str_tmp, sql);
	}

	str = ut_str3cat(fts_sql_begin, str_tmp, fts_sql_end);
	ut_free(str_tmp);
=======
	str = ut_str3cat(fts_sql_begin, sql, fts_sql_end);
>>>>>>> a9800d0d

	dict_locked = (fts_table && fts_table->table->fts
		       && (fts_table->table->fts->fts_status
			   & TABLE_DICT_LOCKED));

	if (!dict_locked) {
		ut_ad(!mutex_own(&(dict_sys->mutex)));

		/* The InnoDB SQL parser is not re-entrant. */
		mutex_enter(&dict_sys->mutex);
	}

	graph = pars_sql(info, str);
	ut_a(graph);

	if (!dict_locked) {
		mutex_exit(&dict_sys->mutex);
	}

	ut_free(str);

	return(graph);
}

/******************************************************************//**
Parse an SQL string.
@return query graph */

que_t*
fts_parse_sql_no_dict_lock(
/*=======================*/
	fts_table_t*	fts_table,	/*!< in: FTS aux table info */
	pars_info_t*	info,		/*!< in: info struct, or NULL */
	const char*	sql)		/*!< in: SQL string to evaluate */
{
	char*		str;
	que_t*		graph;

#ifdef UNIV_DEBUG
	ut_ad(mutex_own(&dict_sys->mutex));
#endif

<<<<<<< HEAD
	if (fts_table != NULL) {
		char*		table_name;

		table_name = fts_get_table_name(fts_table);
		str_tmp = ut_strreplace(sql, "%s", table_name);
		ut_free(table_name);
	}

	if (str_tmp != NULL) {
		str = ut_str3cat(fts_sql_begin, str_tmp, fts_sql_end);
		ut_free(str_tmp);
	} else {
		str = ut_str3cat(fts_sql_begin, sql, fts_sql_end);
	}
=======
	str = ut_str3cat(fts_sql_begin, sql, fts_sql_end);
>>>>>>> a9800d0d

	//fprintf(stderr, "%s\n", str);

	graph = pars_sql(info, str);
	ut_a(graph);

	ut_free(str);

	return(graph);
}

/******************************************************************//**
Evaluate an SQL query graph.
@return DB_SUCCESS or error code */

dberr_t
fts_eval_sql(
/*=========*/
	trx_t*		trx,		/*!< in: transaction */
	que_t*		graph)		/*!< in: Query graph to evaluate */
{
	que_thr_t*	thr;

	graph->trx = trx;
	graph->fork_type = QUE_FORK_MYSQL_INTERFACE;

	ut_a(thr = que_fork_start_command(graph));

	que_run_threads(thr);

	return(trx->error_state);
}

/******************************************************************//**
Construct the column specification part of the SQL string for selecting the
indexed FTS columns for the given table. Adds the necessary bound
ids to the given 'info' and returns the SQL string. Examples:

One indexed column named "text":

 "$sel0",
 info/ids: sel0 -> "text"

Two indexed columns named "subject" and "content":

 "$sel0, $sel1",
 info/ids: sel0 -> "subject", sel1 -> "content",
@return heap-allocated WHERE string */

const char*
fts_get_select_columns_str(
/*=======================*/
	dict_index_t*   index,		/*!< in: index */
	pars_info_t*    info,		/*!< in/out: parser info */
	mem_heap_t*     heap)		/*!< in: memory heap */
{
	ulint		i;
	const char*	str = "";

	for (i = 0; i < index->n_user_defined_cols; i++) {
		char*           sel_str;

		dict_field_t*   field = dict_index_get_nth_field(index, i);

		sel_str = mem_heap_printf(heap, "sel%lu", (ulong) i);

		/* Set copy_name to TRUE since it's dynamic. */
		pars_info_bind_id(info, TRUE, sel_str, field->name);

		str = mem_heap_printf(
			heap, "%s%s$%s", str, (*str) ? ", " : "", sel_str);
	}

	return(str);
}

/******************************************************************//**
Commit a transaction.
@return DB_SUCCESS or error code */

dberr_t
fts_sql_commit(
/*===========*/
	trx_t*		trx)		/*!< in: transaction */
{
	dberr_t	error;

	error = trx_commit_for_mysql(trx);

	/* Commit should always succeed */
	ut_a(error == DB_SUCCESS);

	return(DB_SUCCESS);
}

/******************************************************************//**
Rollback a transaction.
@return DB_SUCCESS or error code */

dberr_t
fts_sql_rollback(
/*=============*/
	trx_t*		trx)		/*!< in: transaction */
{
	return(trx_rollback_to_savepoint(trx, NULL));
}<|MERGE_RESOLUTION|>--- conflicted
+++ resolved
@@ -116,11 +116,7 @@
 
 	if (slash) {
 		/* Print up to and including the separator. */
-<<<<<<< HEAD
-		dbname_len = (int) (slash - fts_table->parent) + 1;
-=======
 		dbname_len = static_cast<int>(slash - fts_table->parent) + 1;
->>>>>>> a9800d0d
 	}
 
 	len = fts_get_table_id(fts_table, table_id);
@@ -139,18 +135,11 @@
 }
 
 /******************************************************************//**
-<<<<<<< HEAD
-Construct the name of an ancillary FTS table.
-@return own: table name, must be freed with ut_free() */
-
-char*
-=======
 Construct the name of an ancillary FTS table for the given table.
 Caller must allocate enough memory(usually size of MAX_FULL_NAME_LEN)
 for param 'table_name'. */
 
 void
->>>>>>> a9800d0d
 fts_get_table_name(
 /*===============*/
 	const fts_table_t*	fts_table,
@@ -163,25 +152,11 @@
 
 	prefix_name = fts_get_table_name_prefix(fts_table);
 
-<<<<<<< HEAD
-	name_len = (int) strlen(prefix_name) + 1
-		 + (int) strlen(fts_table->suffix) + 1;
-
-	name = static_cast<char*>(ut_malloc(name_len));
-
-	len = sprintf(name, "%s_%s", prefix_name, fts_table->suffix);
-
-	ut_a(len > 0);
-	ut_a(len == name_len - 1);
-
-	ut_free(prefix_name);
-=======
 	len = sprintf(table_name, "%s_%s", prefix_name, fts_table->suffix);
 
 	ut_a(len > 0);
 	ut_a(strlen(prefix_name) + 1 + strlen(fts_table->suffix)
 	     == static_cast<uint>(len));
->>>>>>> a9800d0d
 
 	ut_free(prefix_name);
 }
@@ -201,25 +176,7 @@
 	que_t*		graph;
 	ibool		dict_locked;
 
-<<<<<<< HEAD
-	if (fts_table != NULL) {
-		char*	table_name;
-
-		table_name = fts_get_table_name(fts_table);
-		str_tmp = ut_strreplace(sql, "%s", table_name);
-		ut_free(table_name);
-	} else {
-		ulint	sql_len = strlen(sql) + 1;
-
-		str_tmp = static_cast<char*>(ut_malloc(sql_len));
-		strcpy(str_tmp, sql);
-	}
-
-	str = ut_str3cat(fts_sql_begin, str_tmp, fts_sql_end);
-	ut_free(str_tmp);
-=======
 	str = ut_str3cat(fts_sql_begin, sql, fts_sql_end);
->>>>>>> a9800d0d
 
 	dict_locked = (fts_table && fts_table->table->fts
 		       && (fts_table->table->fts->fts_status
@@ -262,24 +219,7 @@
 	ut_ad(mutex_own(&dict_sys->mutex));
 #endif
 
-<<<<<<< HEAD
-	if (fts_table != NULL) {
-		char*		table_name;
-
-		table_name = fts_get_table_name(fts_table);
-		str_tmp = ut_strreplace(sql, "%s", table_name);
-		ut_free(table_name);
-	}
-
-	if (str_tmp != NULL) {
-		str = ut_str3cat(fts_sql_begin, str_tmp, fts_sql_end);
-		ut_free(str_tmp);
-	} else {
-		str = ut_str3cat(fts_sql_begin, sql, fts_sql_end);
-	}
-=======
 	str = ut_str3cat(fts_sql_begin, sql, fts_sql_end);
->>>>>>> a9800d0d
 
 	//fprintf(stderr, "%s\n", str);
 
