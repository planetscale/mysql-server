/*****************************************************************************

Copyright (c) 2000, 2013, Oracle and/or its affiliates. All Rights Reserved.
Copyright (c) 2008, 2009 Google Inc.
Copyright (c) 2009, Percona Inc.

Portions of this file contain modifications contributed and copyrighted by
Google, Inc. Those modifications are gratefully acknowledged and are described
briefly in the InnoDB documentation. The contributions by Google are
incorporated with their permission, and subject to the conditions contained in
the file COPYING.Google.

Portions of this file contain modifications contributed and copyrighted
by Percona Inc.. Those modifications are
gratefully acknowledged and are described briefly in the InnoDB
documentation. The contributions by Percona Inc. are incorporated with
their permission, and subject to the conditions contained in the file
COPYING.Percona.

This program is free software; you can redistribute it and/or modify it under
the terms of the GNU General Public License as published by the Free Software
Foundation; version 2 of the License.

This program is distributed in the hope that it will be useful, but WITHOUT
ANY WARRANTY; without even the implied warranty of MERCHANTABILITY or FITNESS
FOR A PARTICULAR PURPOSE. See the GNU General Public License for more details.

You should have received a copy of the GNU General Public License along with
this program; if not, write to the Free Software Foundation, Inc.,
51 Franklin Street, Suite 500, Boston, MA 02110-1335 USA

*****************************************************************************/

/* TODO list for the InnoDB handler in 5.0:
  - fix savepoint functions to use savepoint storage area
  - Find out what kind of problems the OS X case-insensitivity causes to
    table and database names; should we 'normalize' the names like we do
    in Windows?
*/

#ifdef USE_PRAGMA_IMPLEMENTATION
#pragma implementation				// gcc: Class implementation
#endif

#include <sql_table.h>	// explain_filename, nz2, EXPLAIN_PARTITIONS_AS_COMMENT,
			// EXPLAIN_FILENAME_MAX_EXTRA_LENGTH

#include <sql_acl.h>	// PROCESS_ACL
#include <m_ctype.h>
#include <debug_sync.h> // DEBUG_SYNC
#include <mysys_err.h>
#include <mysql/plugin.h>
#include <mysql/innodb_priv.h>
#include <mysql/psi/psi.h>
#include <my_sys.h>

/** @file ha_innodb.cc */

/* Include necessary InnoDB headers */
extern "C" {
#include "univ.i"
#include "buf0lru.h"
#include "btr0sea.h"
#include "os0file.h"
#include "os0thread.h"
#include "srv0start.h"
#include "srv0srv.h"
#include "trx0roll.h"
#include "trx0trx.h"
#include "trx0sys.h"
#include "mtr0mtr.h"
#include "row0ins.h"
#include "row0mysql.h"
#include "row0sel.h"
#include "row0upd.h"
#include "log0log.h"
#include "lock0lock.h"
#include "dict0crea.h"
#include "btr0cur.h"
#include "btr0btr.h"
#include "fsp0fsp.h"
#include "sync0sync.h"
#include "fil0fil.h"
#include "trx0xa.h"
#include "row0merge.h"
#include "dict0boot.h"
#include "ha_prototypes.h"
#include "ut0mem.h"
#include "ibuf0ibuf.h"

enum_tx_isolation thd_get_trx_isolation(const THD* thd);

}

#include "ha_innodb.h"
#include "i_s.h"

# ifndef MYSQL_PLUGIN_IMPORT
#  define MYSQL_PLUGIN_IMPORT /* nothing */
# endif /* MYSQL_PLUGIN_IMPORT */

/** to protect innobase_open_files */
static mysql_mutex_t innobase_share_mutex;
/** to force correct commit order in binlog */
static mysql_mutex_t prepare_commit_mutex;
static ulong commit_threads = 0;
static mysql_cond_t commit_cond;
static mysql_mutex_t commit_cond_m;
static bool innodb_inited = 0;

#define INSIDE_HA_INNOBASE_CC

/* In the Windows plugin, the return value of current_thd is
undefined.  Map it to NULL. */

#define EQ_CURRENT_THD(thd) ((thd) == current_thd)


static struct handlerton* innodb_hton_ptr;

static const long AUTOINC_OLD_STYLE_LOCKING = 0;
static const long AUTOINC_NEW_STYLE_LOCKING = 1;
static const long AUTOINC_NO_LOCKING = 2;

static long innobase_mirrored_log_groups, innobase_log_files_in_group,
	innobase_log_buffer_size,
	innobase_additional_mem_pool_size, innobase_file_io_threads,
	innobase_force_recovery, innobase_open_files,
	innobase_autoinc_lock_mode;
static ulong innobase_commit_concurrency = 0;
static ulong innobase_read_io_threads;
static ulong innobase_write_io_threads;
static long innobase_buffer_pool_instances = 1;

static long long innobase_buffer_pool_size, innobase_log_file_size;

/** Percentage of the buffer pool to reserve for 'old' blocks.
Connected to buf_LRU_old_ratio. */
static uint innobase_old_blocks_pct;

/* The default values for the following char* start-up parameters
are determined in innobase_init below: */

static char*	innobase_data_home_dir			= NULL;
static char*	innobase_data_file_path			= NULL;
static char*	innobase_log_group_home_dir		= NULL;
static char*	innobase_file_format_name		= NULL;
static char*	innobase_change_buffering		= NULL;

/* The highest file format being used in the database. The value can be
set by user, however, it will be adjusted to the newer file format if
a table of such format is created/opened. */
static char*	innobase_file_format_max		= NULL;

static char*	innobase_file_flush_method		= NULL;

/* Below we have boolean-valued start-up parameters, and their default
values */

static ulong	innobase_fast_shutdown			= 1;
static my_bool	innobase_file_format_check		= TRUE;
#ifdef UNIV_LOG_ARCHIVE
static my_bool	innobase_log_archive			= FALSE;
static char*	innobase_log_arch_dir			= NULL;
#endif /* UNIV_LOG_ARCHIVE */
static my_bool	innobase_use_doublewrite		= TRUE;
static my_bool	innobase_use_checksums			= TRUE;
static my_bool	innobase_locks_unsafe_for_binlog	= FALSE;
static my_bool	innobase_rollback_on_timeout		= FALSE;
static my_bool	innobase_create_status_file		= FALSE;
static my_bool	innobase_stats_on_metadata		= TRUE;
static my_bool	innobase_large_prefix			= FALSE;


static char*	internal_innobase_data_file_path	= NULL;

static char*	innodb_version_str = (char*) INNODB_VERSION_STR;

/** Possible values for system variable "innodb_stats_method". The values
are defined the same as its corresponding MyISAM system variable
"myisam_stats_method"(see "myisam_stats_method_names"), for better usability */
static const char* innodb_stats_method_names[] = {
	"nulls_equal",
	"nulls_unequal",
	"nulls_ignored",
	NullS
};

/** Used to define an enumerate type of the system variable innodb_stats_method.
This is the same as "myisam_stats_method_typelib" */
static TYPELIB innodb_stats_method_typelib = {
	array_elements(innodb_stats_method_names) - 1,
	"innodb_stats_method_typelib",
	innodb_stats_method_names,
	NULL
};

/* The following counter is used to convey information to InnoDB
about server activity: in selects it is not sensible to call
srv_active_wake_master_thread after each fetch or search, we only do
it every INNOBASE_WAKE_INTERVAL'th step. */

#define INNOBASE_WAKE_INTERVAL	32
static ulong	innobase_active_counter	= 0;

static hash_table_t*	innobase_open_tables;

/** Allowed values of innodb_change_buffering */
static const char* innobase_change_buffering_values[IBUF_USE_COUNT] = {
	"none",		/* IBUF_USE_NONE */
	"inserts",	/* IBUF_USE_INSERT */
	"deletes",	/* IBUF_USE_DELETE_MARK */
	"changes",	/* IBUF_USE_INSERT_DELETE_MARK */
	"purges",	/* IBUF_USE_DELETE */
	"all"		/* IBUF_USE_ALL */
};

#ifdef HAVE_PSI_INTERFACE
/* Keys to register pthread mutexes/cond in the current file with
performance schema */
static mysql_pfs_key_t	innobase_share_mutex_key;
static mysql_pfs_key_t	prepare_commit_mutex_key;
static mysql_pfs_key_t	commit_cond_mutex_key;
static mysql_pfs_key_t	commit_cond_key;

static PSI_mutex_info	all_pthread_mutexes[] = {
        {&commit_cond_mutex_key, "commit_cond_mutex", 0},
        {&innobase_share_mutex_key, "innobase_share_mutex", 0},
        {&prepare_commit_mutex_key, "prepare_commit_mutex", 0}
};

static PSI_cond_info	all_innodb_conds[] = {
	{&commit_cond_key, "commit_cond", 0}
};

# ifdef UNIV_PFS_MUTEX
/* all_innodb_mutexes array contains mutexes that are
performance schema instrumented if "UNIV_PFS_MUTEX"
is defined */
static PSI_mutex_info all_innodb_mutexes[] = {
	{&autoinc_mutex_key, "autoinc_mutex", 0},
	{&btr_search_enabled_mutex_key, "btr_search_enabled_mutex", 0},
#  ifndef PFS_SKIP_BUFFER_MUTEX_RWLOCK
	{&buffer_block_mutex_key, "buffer_block_mutex", 0},
#  endif /* !PFS_SKIP_BUFFER_MUTEX_RWLOCK */
	{&buf_pool_mutex_key, "buf_pool_mutex", 0},
	{&buf_pool_zip_mutex_key, "buf_pool_zip_mutex", 0},
	{&cache_last_read_mutex_key, "cache_last_read_mutex", 0},
	{&dict_foreign_err_mutex_key, "dict_foreign_err_mutex", 0},
	{&dict_sys_mutex_key, "dict_sys_mutex", 0},
	{&file_format_max_mutex_key, "file_format_max_mutex", 0},
	{&fil_system_mutex_key, "fil_system_mutex", 0},
	{&flush_list_mutex_key, "flush_list_mutex", 0},
	{&log_flush_order_mutex_key, "log_flush_order_mutex", 0},
	{&hash_table_mutex_key, "hash_table_mutex", 0},
	{&ibuf_bitmap_mutex_key, "ibuf_bitmap_mutex", 0},
	{&ibuf_mutex_key, "ibuf_mutex", 0},
	{&ibuf_pessimistic_insert_mutex_key,
		 "ibuf_pessimistic_insert_mutex", 0},
	{&kernel_mutex_key, "kernel_mutex", 0},
	{&log_sys_mutex_key, "log_sys_mutex", 0},
#  ifdef UNIV_MEM_DEBUG
	{&mem_hash_mutex_key, "mem_hash_mutex", 0},
#  endif /* UNIV_MEM_DEBUG */
	{&mem_pool_mutex_key, "mem_pool_mutex", 0},
	{&mutex_list_mutex_key, "mutex_list_mutex", 0},
	{&purge_sys_bh_mutex_key, "purge_sys_bh_mutex", 0},
	{&recv_sys_mutex_key, "recv_sys_mutex", 0},
	{&rseg_mutex_key, "rseg_mutex", 0},
#  ifdef UNIV_SYNC_DEBUG
	{&rw_lock_debug_mutex_key, "rw_lock_debug_mutex", 0},
#  endif /* UNIV_SYNC_DEBUG */
	{&rw_lock_list_mutex_key, "rw_lock_list_mutex", 0},
	{&rw_lock_mutex_key, "rw_lock_mutex", 0},
	{&srv_dict_tmpfile_mutex_key, "srv_dict_tmpfile_mutex", 0},
	{&srv_innodb_monitor_mutex_key, "srv_innodb_monitor_mutex", 0},
	{&srv_misc_tmpfile_mutex_key, "srv_misc_tmpfile_mutex", 0},
	{&srv_monitor_file_mutex_key, "srv_monitor_file_mutex", 0},
	{&syn_arr_mutex_key, "syn_arr_mutex", 0},
#  ifdef UNIV_SYNC_DEBUG
	{&sync_thread_mutex_key, "sync_thread_mutex", 0},
#  endif /* UNIV_SYNC_DEBUG */
	{&trx_doublewrite_mutex_key, "trx_doublewrite_mutex", 0},
	{&trx_undo_mutex_key, "trx_undo_mutex", 0}
};
# endif /* UNIV_PFS_MUTEX */

# ifdef UNIV_PFS_RWLOCK
/* all_innodb_rwlocks array contains rwlocks that are
performance schema instrumented if "UNIV_PFS_RWLOCK"
is defined */
static PSI_rwlock_info all_innodb_rwlocks[] = {
#  ifdef UNIV_LOG_ARCHIVE
	{&archive_lock_key, "archive_lock", 0},
#  endif /* UNIV_LOG_ARCHIVE */
	{&btr_search_latch_key, "btr_search_latch", 0},
#  ifndef PFS_SKIP_BUFFER_MUTEX_RWLOCK
	{&buf_block_lock_key, "buf_block_lock", 0},
#  endif /* !PFS_SKIP_BUFFER_MUTEX_RWLOCK */
#  ifdef UNIV_SYNC_DEBUG
	{&buf_block_debug_latch_key, "buf_block_debug_latch", 0},
#  endif /* UNIV_SYNC_DEBUG */
	{&dict_operation_lock_key, "dict_operation_lock", 0},
	{&fil_space_latch_key, "fil_space_latch", 0},
	{&checkpoint_lock_key, "checkpoint_lock", 0},
	{&trx_i_s_cache_lock_key, "trx_i_s_cache_lock", 0},
	{&trx_purge_latch_key, "trx_purge_latch", 0},
	{&index_tree_rw_lock_key, "index_tree_rw_lock", 0},
	{&dict_table_stats_latch_key, "dict_table_stats", 0}
};
# endif /* UNIV_PFS_RWLOCK */

# ifdef UNIV_PFS_THREAD
/* all_innodb_threads array contains threads that are
performance schema instrumented if "UNIV_PFS_THREAD"
is defined */
static PSI_thread_info	all_innodb_threads[] = {
	{&trx_rollback_clean_thread_key, "trx_rollback_clean_thread", 0},
	{&io_handler_thread_key, "io_handler_thread", 0},
	{&srv_lock_timeout_thread_key, "srv_lock_timeout_thread", 0},
	{&srv_error_monitor_thread_key, "srv_error_monitor_thread", 0},
	{&srv_monitor_thread_key, "srv_monitor_thread", 0},
	{&srv_master_thread_key, "srv_master_thread", 0},
	{&srv_purge_thread_key, "srv_purge_thread", 0}
};
# endif /* UNIV_PFS_THREAD */

# ifdef UNIV_PFS_IO
/* all_innodb_files array contains the type of files that are
performance schema instrumented if "UNIV_PFS_IO" is defined */
static PSI_file_info	all_innodb_files[] = {
	{&innodb_file_data_key, "innodb_data_file", 0},
	{&innodb_file_log_key, "innodb_log_file", 0},
	{&innodb_file_temp_key, "innodb_temp_file", 0}
};
# endif /* UNIV_PFS_IO */
#endif /* HAVE_PSI_INTERFACE */

static INNOBASE_SHARE *get_share(const char *table_name);
static void free_share(INNOBASE_SHARE *share);
static int innobase_close_connection(handlerton *hton, THD* thd);
static int innobase_commit(handlerton *hton, THD* thd, bool all);
static int innobase_rollback(handlerton *hton, THD* thd, bool all);
static int innobase_rollback_to_savepoint(handlerton *hton, THD* thd,
           void *savepoint);
static int innobase_savepoint(handlerton *hton, THD* thd, void *savepoint);
static int innobase_release_savepoint(handlerton *hton, THD* thd,
           void *savepoint);
static handler *innobase_create_handler(handlerton *hton,
                                        TABLE_SHARE *table,
                                        MEM_ROOT *mem_root);

/* "GEN_CLUST_INDEX" is the name reserved for Innodb default
system primary index. */
static const char innobase_index_reserve_name[]= "GEN_CLUST_INDEX";

/** @brief Initialize the default value of innodb_commit_concurrency.

Once InnoDB is running, the innodb_commit_concurrency must not change
from zero to nonzero. (Bug #42101)

The initial default value is 0, and without this extra initialization,
SET GLOBAL innodb_commit_concurrency=DEFAULT would set the parameter
to 0, even if it was initially set to nonzero at the command line
or configuration file. */
static
void
innobase_commit_concurrency_init_default(void);
/*==========================================*/

/************************************************************//**
Validate the file format name and return its corresponding id.
@return	valid file format id */
static
uint
innobase_file_format_name_lookup(
/*=============================*/
	const char*	format_name);		/*!< in: pointer to file format
						name */
/************************************************************//**
Validate the file format check config parameters, as a side effect it
sets the srv_max_file_format_at_startup variable.
@return	the format_id if valid config value, otherwise, return -1 */
static
int
innobase_file_format_validate_and_set(
/*==================================*/
	const char*	format_max);		/*!< in: parameter value */
/****************************************************************//**
Return alter table flags supported in an InnoDB database. */
static
uint
innobase_alter_table_flags(
/*=======================*/
	uint	flags);

/******************************************************************//**
Maps a MySQL trx isolation level code to the InnoDB isolation level code
@return	InnoDB isolation level */
static inline
ulint
innobase_map_isolation_level(
/*=========================*/
	enum_tx_isolation	iso);	/*!< in: MySQL isolation level code */

static const char innobase_hton_name[]= "InnoDB";

/*************************************************************//**
Check for a valid value of innobase_commit_concurrency.
@return	0 for valid innodb_commit_concurrency */
static
int
innobase_commit_concurrency_validate(
/*=================================*/
	THD*				thd,	/*!< in: thread handle */
	struct st_mysql_sys_var*	var,	/*!< in: pointer to system
						variable */
	void*				save,	/*!< out: immediate result
						for update function */
	struct st_mysql_value*		value)	/*!< in: incoming string */
{
	long long	intbuf;
	ulong		commit_concurrency;

	DBUG_ENTER("innobase_commit_concurrency_validate");

	if (value->val_int(value, &intbuf)) {
		/* The value is NULL. That is invalid. */
		DBUG_RETURN(1);
	}

	*reinterpret_cast<ulong*>(save) = commit_concurrency
		= static_cast<ulong>(intbuf);

	/* Allow the value to be updated, as long as it remains zero
	or nonzero. */
	DBUG_RETURN(!(!commit_concurrency == !innobase_commit_concurrency));
}

static MYSQL_THDVAR_BOOL(support_xa, PLUGIN_VAR_OPCMDARG,
  "Enable InnoDB support for the XA two-phase commit",
  /* check_func */ NULL, /* update_func */ NULL,
  /* default */ TRUE);

static MYSQL_THDVAR_BOOL(table_locks, PLUGIN_VAR_OPCMDARG,
  "Enable InnoDB locking in LOCK TABLES",
  /* check_func */ NULL, /* update_func */ NULL,
  /* default */ TRUE);

static MYSQL_THDVAR_BOOL(strict_mode, PLUGIN_VAR_OPCMDARG,
  "Use strict mode when evaluating create options.",
  NULL, NULL, FALSE);

static MYSQL_THDVAR_ULONG(lock_wait_timeout, PLUGIN_VAR_RQCMDARG,
  "Timeout in seconds an InnoDB transaction may wait for a lock before being rolled back. Values above 100000000 disable the timeout.",
  NULL, NULL, 50, 1, 1024 * 1024 * 1024, 0);


static handler *innobase_create_handler(handlerton *hton,
                                        TABLE_SHARE *table,
                                        MEM_ROOT *mem_root)
{
  return new (mem_root) ha_innobase(hton, table);
}

/*******************************************************************//**
This function is used to prepare an X/Open XA distributed transaction.
@return	0 or error number */
static
int
innobase_xa_prepare(
/*================*/
        handlerton*	hton,	/*!< in: InnoDB handlerton */
	THD*		thd,	/*!< in: handle to the MySQL thread of
				the user whose XA transaction should
				be prepared */
	bool		all);	/*!< in: TRUE - commit transaction
				FALSE - the current SQL statement
				ended */
/*******************************************************************//**
This function is used to recover X/Open XA distributed transactions.
@return	number of prepared transactions stored in xid_list */
static
int
innobase_xa_recover(
/*================*/
	handlerton*	hton,	/*!< in: InnoDB handlerton */
	XID*		xid_list,/*!< in/out: prepared transactions */
	uint		len);	/*!< in: number of slots in xid_list */
/*******************************************************************//**
This function is used to commit one X/Open XA distributed transaction
which is in the prepared state
@return	0 or error number */
static
int
innobase_commit_by_xid(
/*===================*/
	handlerton* hton,
	XID*	xid);	/*!< in: X/Open XA transaction identification */
/*******************************************************************//**
This function is used to rollback one X/Open XA distributed transaction
which is in the prepared state
@return	0 or error number */
static
int
innobase_rollback_by_xid(
/*=====================*/
	handlerton*	hton,	/*!< in: InnoDB handlerton */
	XID*		xid);	/*!< in: X/Open XA transaction
				identification */
/*******************************************************************//**
Create a consistent view for a cursor based on current transaction
which is created if the corresponding MySQL thread still lacks one.
This consistent view is then used inside of MySQL when accessing records
using a cursor.
@return	pointer to cursor view or NULL */
static
void*
innobase_create_cursor_view(
/*========================*/
	handlerton*	hton,	/*!< in: innobase hton */
	THD*		thd);	/*!< in: user thread handle */
/*******************************************************************//**
Set the given consistent cursor view to a transaction which is created
if the corresponding MySQL thread still lacks one. If the given
consistent cursor view is NULL global read view of a transaction is
restored to a transaction read view. */
static
void
innobase_set_cursor_view(
/*=====================*/
	handlerton* hton,
	THD*	thd,	/*!< in: user thread handle */
	void*	curview);/*!< in: Consistent cursor view to be set */
/*******************************************************************//**
Close the given consistent cursor view of a transaction and restore
global read view to a transaction read view. Transaction is created if the
corresponding MySQL thread still lacks one. */
static
void
innobase_close_cursor_view(
/*=======================*/
	handlerton* hton,
	THD*	thd,	/*!< in: user thread handle */
	void*	curview);/*!< in: Consistent read view to be closed */
/*****************************************************************//**
Removes all tables in the named database inside InnoDB. */
static
void
innobase_drop_database(
/*===================*/
	handlerton* hton, /*!< in: handlerton of Innodb */
	char*	path);	/*!< in: database path; inside InnoDB the name
			of the last directory in the path is used as
			the database name: for example, in 'mysql/data/test'
			the database name is 'test' */
/*******************************************************************//**
Closes an InnoDB database. */
static
int
innobase_end(handlerton *hton, ha_panic_function type);

/*****************************************************************//**
Creates an InnoDB transaction struct for the thd if it does not yet have one.
Starts a new InnoDB transaction if a transaction is not yet started. And
assigns a new snapshot for a consistent read if the transaction does not yet
have one.
@return	0 */
static
int
innobase_start_trx_and_assign_read_view(
/*====================================*/
			/* out: 0 */
	handlerton* hton, /* in: Innodb handlerton */
	THD*	thd);	/* in: MySQL thread handle of the user for whom
			the transaction should be committed */
/****************************************************************//**
Flushes InnoDB logs to disk and makes a checkpoint. Really, a commit flushes
the logs, and the name of this function should be innobase_checkpoint.
@return	TRUE if error */
static
bool
innobase_flush_logs(
/*================*/
	handlerton*	hton);	/*!< in: InnoDB handlerton */

/************************************************************************//**
Implements the SHOW INNODB STATUS command. Sends the output of the InnoDB
Monitor to the client. */
static
bool
innodb_show_status(
/*===============*/
	handlerton*	hton,	/*!< in: the innodb handlerton */
	THD*	thd,	/*!< in: the MySQL query thread of the caller */
	stat_print_fn *stat_print);
static
bool innobase_show_status(handlerton *hton, THD* thd,
                          stat_print_fn* stat_print,
                          enum ha_stat_type stat_type);

/*****************************************************************//**
Commits a transaction in an InnoDB database. */
static
void
innobase_commit_low(
/*================*/
	trx_t*	trx);	/*!< in: transaction handle */

static SHOW_VAR innodb_status_variables[]= {
  {"buffer_pool_pages_data",
  (char*) &export_vars.innodb_buffer_pool_pages_data,	  SHOW_LONG},
  {"buffer_pool_bytes_data",
  (char*) &export_vars.innodb_buffer_pool_bytes_data,	  SHOW_LONG},
  {"buffer_pool_pages_dirty",
  (char*) &export_vars.innodb_buffer_pool_pages_dirty,	  SHOW_LONG},
  {"buffer_pool_bytes_dirty",
  (char*) &export_vars.innodb_buffer_pool_bytes_dirty,	  SHOW_LONG},
  {"buffer_pool_pages_flushed",
  (char*) &export_vars.innodb_buffer_pool_pages_flushed,  SHOW_LONG},
  {"buffer_pool_pages_free",
  (char*) &export_vars.innodb_buffer_pool_pages_free,	  SHOW_LONG},
#ifdef UNIV_DEBUG
  {"buffer_pool_pages_latched",
  (char*) &export_vars.innodb_buffer_pool_pages_latched,  SHOW_LONG},
#endif /* UNIV_DEBUG */
  {"buffer_pool_pages_misc",
  (char*) &export_vars.innodb_buffer_pool_pages_misc,	  SHOW_LONG},
  {"buffer_pool_pages_total",
  (char*) &export_vars.innodb_buffer_pool_pages_total,	  SHOW_LONG},
  {"buffer_pool_read_ahead_rnd",
  (char*) &export_vars.innodb_buffer_pool_read_ahead_rnd, SHOW_LONG},
  {"buffer_pool_read_ahead",
  (char*) &export_vars.innodb_buffer_pool_read_ahead,	  SHOW_LONG},
  {"buffer_pool_read_ahead_evicted",
  (char*) &export_vars.innodb_buffer_pool_read_ahead_evicted, SHOW_LONG},
  {"buffer_pool_read_requests",
  (char*) &export_vars.innodb_buffer_pool_read_requests,  SHOW_LONG},
  {"buffer_pool_reads",
  (char*) &export_vars.innodb_buffer_pool_reads,	  SHOW_LONG},
  {"buffer_pool_wait_free",
  (char*) &export_vars.innodb_buffer_pool_wait_free,	  SHOW_LONG},
  {"buffer_pool_write_requests",
  (char*) &export_vars.innodb_buffer_pool_write_requests, SHOW_LONG},
  {"data_fsyncs",
  (char*) &export_vars.innodb_data_fsyncs,		  SHOW_LONG},
  {"data_pending_fsyncs",
  (char*) &export_vars.innodb_data_pending_fsyncs,	  SHOW_LONG},
  {"data_pending_reads",
  (char*) &export_vars.innodb_data_pending_reads,	  SHOW_LONG},
  {"data_pending_writes",
  (char*) &export_vars.innodb_data_pending_writes,	  SHOW_LONG},
  {"data_read",
  (char*) &export_vars.innodb_data_read,		  SHOW_LONG},
  {"data_reads",
  (char*) &export_vars.innodb_data_reads,		  SHOW_LONG},
  {"data_writes",
  (char*) &export_vars.innodb_data_writes,		  SHOW_LONG},
  {"data_written",
  (char*) &export_vars.innodb_data_written,		  SHOW_LONG},
  {"dblwr_pages_written",
  (char*) &export_vars.innodb_dblwr_pages_written,	  SHOW_LONG},
  {"dblwr_writes",
  (char*) &export_vars.innodb_dblwr_writes,		  SHOW_LONG},
  {"have_atomic_builtins",
  (char*) &export_vars.innodb_have_atomic_builtins,	  SHOW_BOOL},
  {"log_waits",
  (char*) &export_vars.innodb_log_waits,		  SHOW_LONG},
  {"log_write_requests",
  (char*) &export_vars.innodb_log_write_requests,	  SHOW_LONG},
  {"log_writes",
  (char*) &export_vars.innodb_log_writes,		  SHOW_LONG},
  {"os_log_fsyncs",
  (char*) &export_vars.innodb_os_log_fsyncs,		  SHOW_LONG},
  {"os_log_pending_fsyncs",
  (char*) &export_vars.innodb_os_log_pending_fsyncs,	  SHOW_LONG},
  {"os_log_pending_writes",
  (char*) &export_vars.innodb_os_log_pending_writes,	  SHOW_LONG},
  {"os_log_written",
  (char*) &export_vars.innodb_os_log_written,		  SHOW_LONG},
  {"page_size",
  (char*) &export_vars.innodb_page_size,		  SHOW_LONG},
  {"pages_created",
  (char*) &export_vars.innodb_pages_created,		  SHOW_LONG},
  {"pages_read",
  (char*) &export_vars.innodb_pages_read,		  SHOW_LONG},
  {"pages_written",
  (char*) &export_vars.innodb_pages_written,		  SHOW_LONG},
  {"row_lock_current_waits",
  (char*) &export_vars.innodb_row_lock_current_waits,	  SHOW_LONG},
  {"row_lock_time",
  (char*) &export_vars.innodb_row_lock_time,		  SHOW_LONGLONG},
  {"row_lock_time_avg",
  (char*) &export_vars.innodb_row_lock_time_avg,	  SHOW_LONG},
  {"row_lock_time_max",
  (char*) &export_vars.innodb_row_lock_time_max,	  SHOW_LONG},
  {"row_lock_waits",
  (char*) &export_vars.innodb_row_lock_waits,		  SHOW_LONG},
  {"rows_deleted",
  (char*) &export_vars.innodb_rows_deleted,		  SHOW_LONG},
  {"rows_inserted",
  (char*) &export_vars.innodb_rows_inserted,		  SHOW_LONG},
  {"rows_read",
  (char*) &export_vars.innodb_rows_read,		  SHOW_LONG},
  {"rows_updated",
  (char*) &export_vars.innodb_rows_updated,		  SHOW_LONG},
  {"truncated_status_writes",
  (char*) &export_vars.innodb_truncated_status_writes,	SHOW_LONG},
#ifdef UNIV_DEBUG
  {"purge_trx_id_age",
  (char*) &export_vars.innodb_purge_trx_id_age,		  SHOW_LONG},
  {"purge_view_trx_id_age",
  (char*) &export_vars.innodb_purge_view_trx_id_age,	  SHOW_LONG},
#endif /* UNIV_DEBUG */
  {NullS, NullS, SHOW_LONG}
};

/* General functions */

/******************************************************************//**
Returns true if the thread is the replication thread on the slave
server. Used in srv_conc_enter_innodb() to determine if the thread
should be allowed to enter InnoDB - the replication thread is treated
differently than other threads. Also used in
srv_conc_force_exit_innodb().
@return	true if thd is the replication thread */
extern "C" UNIV_INTERN
ibool
thd_is_replication_slave_thread(
/*============================*/
	void*	thd)	/*!< in: thread handle (THD*) */
{
	return((ibool) thd_slave_thread((THD*) thd));
}

/******************************************************************//**
Save some CPU by testing the value of srv_thread_concurrency in inline
functions. */
static inline
void
innodb_srv_conc_enter_innodb(
/*=========================*/
	trx_t*	trx)	/*!< in: transaction handle */
{
	if (UNIV_LIKELY(!srv_thread_concurrency)) {

		return;
	}

	srv_conc_enter_innodb(trx);
}

/******************************************************************//**
Save some CPU by testing the value of srv_thread_concurrency in inline
functions. */
static inline
void
innodb_srv_conc_exit_innodb(
/*========================*/
	trx_t*	trx)	/*!< in: transaction handle */
{
	if (UNIV_LIKELY(!trx->declared_to_be_inside_innodb)) {

		return;
	}

	srv_conc_exit_innodb(trx);
}

/******************************************************************//**
Force a thread to leave InnoDB even if it has spare tickets. */
static inline
void
innodb_srv_conc_force_exit_innodb(
/*==============================*/
	trx_t*	trx)	/*!< in: transaction handle */
{
#ifdef UNIV_SYNC_DEBUG
	ut_ad(!sync_thread_levels_nonempty_trx(trx->has_search_latch));
#endif /* UNIV_SYNC_DEBUG */

	if (trx->declared_to_be_inside_innodb) {

		srv_conc_force_exit_innodb(trx);
	}
}

/******************************************************************//**
Returns true if the transaction this thread is processing has edited
non-transactional tables. Used by the deadlock detector when deciding
which transaction to rollback in case of a deadlock - we try to avoid
rolling back transactions that have edited non-transactional tables.
@return	true if non-transactional tables have been edited */
extern "C" UNIV_INTERN
ibool
thd_has_edited_nontrans_tables(
/*===========================*/
	void*	thd)	/*!< in: thread handle (THD*) */
{
	return((ibool) thd_non_transactional_update((THD*) thd));
}

/******************************************************************//**
Returns true if the thread is executing a SELECT statement.
@return	true if thd is executing SELECT */
extern "C" UNIV_INTERN
ibool
thd_is_select(
/*==========*/
	const void*	thd)	/*!< in: thread handle (THD*) */
{
	return(thd_sql_command((const THD*) thd) == SQLCOM_SELECT);
}

/******************************************************************//**
Returns true if the thread supports XA,
global value of innodb_supports_xa if thd is NULL.
@return	true if thd has XA support */
extern "C" UNIV_INTERN
ibool
thd_supports_xa(
/*============*/
	void*	thd)	/*!< in: thread handle (THD*), or NULL to query
			the global innodb_supports_xa */
{
	return(THDVAR((THD*) thd, support_xa));
}

/******************************************************************//**
Returns the lock wait timeout for the current connection.
@return	the lock wait timeout, in seconds */
extern "C" UNIV_INTERN
ulong
thd_lock_wait_timeout(
/*==================*/
	void*	thd)	/*!< in: thread handle (THD*), or NULL to query
			the global innodb_lock_wait_timeout */
{
	/* According to <mysql/plugin.h>, passing thd == NULL
	returns the global value of the session variable. */
	return(THDVAR((THD*) thd, lock_wait_timeout));
}

/******************************************************************//**
Set the time waited for the lock for the current query. */
extern "C" UNIV_INTERN
void
thd_set_lock_wait_time(
/*===================*/
	void*	thd,	/*!< in: thread handle (THD*) */
	ulint	value)	/*!< in: time waited for the lock */
{
	if (thd) {
		thd_storage_lock_wait((THD*)thd, value);
	}
}

/********************************************************************//**
Obtain the InnoDB transaction of a MySQL thread.
@return	reference to transaction pointer */
static inline
trx_t*&
thd_to_trx(
/*=======*/
	THD*	thd)	/*!< in: MySQL thread */
{
	return(*(trx_t**) thd_ha_data(thd, innodb_hton_ptr));
}

/********************************************************************//**
Call this function when mysqld passes control to the client. That is to
avoid deadlocks on the adaptive hash S-latch possibly held by thd. For more
documentation, see handler.cc.
@return	0 */
static
int
innobase_release_temporary_latches(
/*===============================*/
	handlerton*	hton,	/*!< in: handlerton */
	THD*		thd)	/*!< in: MySQL thread */
{
	trx_t*	trx;

	DBUG_ASSERT(hton == innodb_hton_ptr);

	if (!innodb_inited) {

		return(0);
	}

	trx = thd_to_trx(thd);

	if (trx != NULL) {
		trx_search_latch_release_if_reserved(trx);
	}

	return(0);
}

/********************************************************************//**
Increments innobase_active_counter and every INNOBASE_WAKE_INTERVALth
time calls srv_active_wake_master_thread. This function should be used
when a single database operation may introduce a small need for
server utility activity, like checkpointing. */
static inline
void
innobase_active_small(void)
/*=======================*/
{
	innobase_active_counter++;

	if ((innobase_active_counter % INNOBASE_WAKE_INTERVAL) == 0) {
		srv_active_wake_master_thread();
	}
}

/********************************************************************//**
Converts an InnoDB error code to a MySQL error code and also tells to MySQL
about a possible transaction rollback inside InnoDB caused by a lock wait
timeout or a deadlock.
@return	MySQL error code */
extern "C" UNIV_INTERN
int
convert_error_code_to_mysql(
/*========================*/
	int	error,	/*!< in: InnoDB error code */
	ulint	flags,  /*!< in: InnoDB table flags, or 0 */
	THD*	thd)	/*!< in: user thread handle or NULL */
{
	switch (error) {
	case DB_SUCCESS:
		return(0);

	case DB_INTERRUPTED:
		my_error(ER_QUERY_INTERRUPTED, MYF(0));
		return(-1);

	case DB_FOREIGN_EXCEED_MAX_CASCADE:
		push_warning_printf(thd, MYSQL_ERROR::WARN_LEVEL_WARN,
				    HA_ERR_ROW_IS_REFERENCED,
				    "InnoDB: Cannot delete/update "
				    "rows with cascading foreign key "
				    "constraints that exceed max "
				    "depth of %d. Please "
				    "drop extra constraints and try "
				    "again", DICT_FK_MAX_RECURSIVE_LOAD);

		/* fall through */

	case DB_ERROR:
	default:
		return(-1); /* unspecified error */

	case DB_DUPLICATE_KEY:
		/* Be cautious with returning this error, since
		mysql could re-enter the storage layer to get
		duplicated key info, the operation requires a
		valid table handle and/or transaction information,
		which might not always be available in the error
		handling stage. */
		return(HA_ERR_FOUND_DUPP_KEY);

	case DB_FOREIGN_DUPLICATE_KEY:
		return(HA_ERR_FOREIGN_DUPLICATE_KEY);

	case DB_MISSING_HISTORY:
		return(HA_ERR_TABLE_DEF_CHANGED);

	case DB_RECORD_NOT_FOUND:
		return(HA_ERR_NO_ACTIVE_RECORD);

	case DB_DEADLOCK:
		/* Since we rolled back the whole transaction, we must
		tell it also to MySQL so that MySQL knows to empty the
		cached binlog for this transaction */

		if (thd) {
			thd_mark_transaction_to_rollback(thd, TRUE);
		}

		return(HA_ERR_LOCK_DEADLOCK);

	case DB_LOCK_WAIT_TIMEOUT:
		/* Starting from 5.0.13, we let MySQL just roll back the
		latest SQL statement in a lock wait timeout. Previously, we
		rolled back the whole transaction. */

		if (thd) {
			thd_mark_transaction_to_rollback(
				thd, (bool)row_rollback_on_timeout);
		}

		return(HA_ERR_LOCK_WAIT_TIMEOUT);

	case DB_NO_REFERENCED_ROW:
		return(HA_ERR_NO_REFERENCED_ROW);

	case DB_ROW_IS_REFERENCED:
		return(HA_ERR_ROW_IS_REFERENCED);

	case DB_CANNOT_ADD_CONSTRAINT:
	case DB_CHILD_NO_INDEX:
	case DB_PARENT_NO_INDEX:
		return(HA_ERR_CANNOT_ADD_FOREIGN);

	case DB_CANNOT_DROP_CONSTRAINT:

		return(HA_ERR_ROW_IS_REFERENCED); /* TODO: This is a bit
						misleading, a new MySQL error
						code should be introduced */

	case DB_CORRUPTION:
		return(HA_ERR_CRASHED);

	case DB_OUT_OF_FILE_SPACE:
		return(HA_ERR_RECORD_FILE_FULL);

	case DB_TABLE_IN_FK_CHECK:
		return(HA_ERR_TABLE_IN_FK_CHECK);

	case DB_TABLE_IS_BEING_USED:
		return(HA_ERR_WRONG_COMMAND);

	case DB_TABLE_NOT_FOUND:
		return(HA_ERR_NO_SUCH_TABLE);

	case DB_TOO_BIG_RECORD: {
		/* If prefix is true then a 768-byte prefix is stored
		locally for BLOB fields. Refer to dict_table_get_format() */
		bool prefix = ((flags & DICT_TF_FORMAT_MASK)
		 	       >> DICT_TF_FORMAT_SHIFT) < UNIV_FORMAT_B;
		my_printf_error(ER_TOO_BIG_ROWSIZE,
			"Row size too large (> %lu). Changing some columns "
			"to TEXT or BLOB %smay help. In current row "
			"format, BLOB prefix of %d bytes is stored inline.",
			MYF(0),
			page_get_free_space_of_empty(flags &
				DICT_TF_COMPACT) / 2,
			prefix ? "or using ROW_FORMAT=DYNAMIC "
			"or ROW_FORMAT=COMPRESSED ": "",
			prefix ? DICT_MAX_FIXED_COL_LEN : 0);
		return(HA_ERR_TO_BIG_ROW);
	}

	case DB_TOO_BIG_INDEX_COL:
		my_error(ER_INDEX_COLUMN_TOO_LONG, MYF(0),
			 DICT_MAX_FIELD_LEN_BY_FORMAT_FLAG(flags));
		return(HA_ERR_INDEX_COL_TOO_LONG);

	case DB_NO_SAVEPOINT:
		return(HA_ERR_NO_SAVEPOINT);

	case DB_LOCK_TABLE_FULL:
		/* Since we rolled back the whole transaction, we must
		tell it also to MySQL so that MySQL knows to empty the
		cached binlog for this transaction */

		if (thd) {
			thd_mark_transaction_to_rollback(thd, TRUE);
		}

		return(HA_ERR_LOCK_TABLE_FULL);

	case DB_PRIMARY_KEY_IS_NULL:
		return(ER_PRIMARY_CANT_HAVE_NULL);

	case DB_TOO_MANY_CONCURRENT_TRXS:
		/* New error code HA_ERR_TOO_MANY_CONCURRENT_TRXS is only
		available in 5.1.38 and later, but the plugin should still
		work with previous versions of MySQL. */
#ifdef HA_ERR_TOO_MANY_CONCURRENT_TRXS
		return(HA_ERR_TOO_MANY_CONCURRENT_TRXS);
#else /* HA_ERR_TOO_MANY_CONCURRENT_TRXS */
		return(HA_ERR_RECORD_FILE_FULL);
#endif /* HA_ERR_TOO_MANY_CONCURRENT_TRXS */
	case DB_UNSUPPORTED:
		return(HA_ERR_UNSUPPORTED);
	case DB_INDEX_CORRUPT:
		return(HA_ERR_INDEX_CORRUPT);
	case DB_UNDO_RECORD_TOO_BIG:
		return(HA_ERR_UNDO_REC_TOO_BIG);
	case DB_OUT_OF_MEMORY:
		return(HA_ERR_OUT_OF_MEM);
	case DB_IDENTIFIER_TOO_LONG:
		return(HA_ERR_INTERNAL_ERROR);
	}
}

/*************************************************************//**
Prints info of a THD object (== user session thread) to the given file. */
extern "C" UNIV_INTERN
void
innobase_mysql_print_thd(
/*=====================*/
	FILE*	f,		/*!< in: output stream */
	void*	thd,		/*!< in: pointer to a MySQL THD object */
	uint	max_query_len)	/*!< in: max query length to print, or 0 to
				   use the default max length */
{
	char	buffer[1024];

	fputs(thd_security_context((THD*) thd, buffer, sizeof buffer,
				   max_query_len), f);
	putc('\n', f);
}

/******************************************************************//**
Get the variable length bounds of the given character set. */
extern "C" UNIV_INTERN
void
innobase_get_cset_width(
/*====================*/
	ulint	cset,		/*!< in: MySQL charset-collation code */
	ulint*	mbminlen,	/*!< out: minimum length of a char (in bytes) */
	ulint*	mbmaxlen)	/*!< out: maximum length of a char (in bytes) */
{
	CHARSET_INFO*	cs;
	ut_ad(cset < 256);
	ut_ad(mbminlen);
	ut_ad(mbmaxlen);

	cs = all_charsets[cset];
	if (cs) {
		*mbminlen = cs->mbminlen;
		*mbmaxlen = cs->mbmaxlen;
		ut_ad(*mbminlen < DATA_MBMAX);
		ut_ad(*mbmaxlen < DATA_MBMAX);
	} else {
		THD*	thd = current_thd;

		if (thd && thd_sql_command(thd) == SQLCOM_DROP_TABLE) {

			/* Fix bug#46256: allow tables to be dropped if the
			collation is not found, but issue a warning. */
			if ((global_system_variables.log_warnings)
			    && (cset != 0)){

				sql_print_warning(
					"Unknown collation #%lu.", cset);
			}
		} else {

			ut_a(cset == 0);
		}

		*mbminlen = *mbmaxlen = 0;
	}
}

/******************************************************************//**
Converts an identifier to a table name. */
extern "C" UNIV_INTERN
void
innobase_convert_from_table_id(
/*===========================*/
	struct charset_info_st*	cs,	/*!< in: the 'from' character set */
	char*			to,	/*!< out: converted identifier */
	const char*		from,	/*!< in: identifier to convert */
	ulint			len)	/*!< in: length of 'to', in bytes */
{
	uint	errors;

	strconvert(cs, from, &my_charset_filename, to, (uint) len, &errors);
}

/**********************************************************************
Check if the length of the identifier exceeds the maximum allowed.
return true when length of identifier is too long. */
extern "C"
my_bool
innobase_check_identifier_length(
/*=============================*/
	const char*	id)	/* in: FK identifier to check excluding the
				database portion. */
{
	int		well_formed_error = 0;
	CHARSET_INFO	*cs = system_charset_info;
	DBUG_ENTER("innobase_check_identifier_length");

	uint res = cs->cset->well_formed_len(cs, id, id + strlen(id),
					     NAME_CHAR_LEN,
					     &well_formed_error);

	if (well_formed_error || res == NAME_CHAR_LEN) {
		my_error(ER_TOO_LONG_IDENT, MYF(0), id);
		DBUG_RETURN(true);
	}
	DBUG_RETURN(false);
}

/******************************************************************//**
Converts an identifier to UTF-8. */
extern "C" UNIV_INTERN
void
innobase_convert_from_id(
/*=====================*/
	struct charset_info_st*	cs,	/*!< in: the 'from' character set */
	char*			to,	/*!< out: converted identifier */
	const char*		from,	/*!< in: identifier to convert */
	ulint			len)	/*!< in: length of 'to', in bytes */
{
	uint	errors;

	strconvert(cs, from, system_charset_info, to, (uint) len, &errors);
}

/**********************************************************************
Converts an identifier from my_charset_filename to UTF-8 charset.
@return result string length, as returned by strconvert() */
extern "C"
uint
innobase_convert_to_system_charset(
/*===============================*/
	char*		to,	/* out: converted identifier */
	const char*	from,	/* in: identifier to convert */
	ulint		len,	/* in: length of 'to', in bytes */
	uint*		errors)	/* out: error return */
{
	CHARSET_INFO*	cs1 = &my_charset_filename;
	CHARSET_INFO*	cs2 = system_charset_info;

	return(strconvert(cs1, from, cs2, to, len, errors));
}

/******************************************************************//**
Compares NUL-terminated UTF-8 strings case insensitively.
@return	0 if a=b, <0 if a<b, >1 if a>b */
extern "C" UNIV_INTERN
int
innobase_strcasecmp(
/*================*/
	const char*	a,	/*!< in: first string to compare */
	const char*	b)	/*!< in: second string to compare */
{
	return(my_strcasecmp(system_charset_info, a, b));
}

/******************************************************************//**
Strip dir name from a full path name and return only the file name
@return file name or "null" if no file name */
extern "C" UNIV_INTERN
const char*
innobase_basename(
/*==============*/
	const char*	path_name)	/*!< in: full path name */
{
	const char*	name = base_name(path_name);

	return((name) ? name : "null");
}

/******************************************************************//**
Makes all characters in a NUL-terminated UTF-8 string lower case. */
extern "C" UNIV_INTERN
void
innobase_casedn_str(
/*================*/
	char*	a)	/*!< in/out: string to put in lower case */
{
	my_casedn_str(system_charset_info, a);
}

/**********************************************************************//**
Determines the connection character set.
@return	connection character set */
extern "C" UNIV_INTERN
struct charset_info_st*
innobase_get_charset(
/*=================*/
	void*	mysql_thd)	/*!< in: MySQL thread handle */
{
	return(thd_charset((THD*) mysql_thd));
}

/**********************************************************************//**
Determines the current SQL statement.
@return	SQL statement string */
extern "C" UNIV_INTERN
const char*
innobase_get_stmt(
/*==============*/
	void*	mysql_thd,	/*!< in: MySQL thread handle */
	size_t*	length)		/*!< out: length of the SQL statement */
{
	LEX_STRING* stmt;

	stmt = thd_query_string((THD*) mysql_thd);
	*length = stmt->length;
	return(stmt->str);
}

/**********************************************************************//**
Get the current setting of the lower_case_table_names global parameter from
mysqld.cc. We do a dirty read because for one there is no synchronization
object and secondly there is little harm in doing so even if we get a torn
read.
@return	value of lower_case_table_names */
extern "C" UNIV_INTERN
ulint
innobase_get_lower_case_table_names(void)
/*=====================================*/
{
	return(lower_case_table_names);
}

/*********************************************************************//**
Creates a temporary file.
@return	temporary file descriptor, or < 0 on error */
extern "C" UNIV_INTERN
int
innobase_mysql_tmpfile(void)
/*========================*/
{
	int	fd2 = -1;
	File	fd;

	DBUG_EXECUTE_IF(
		"innobase_tmpfile_creation_failure",
		return(-1);
	);

	fd = mysql_tmpfile("ib");

	if (fd >= 0) {
		/* Copy the file descriptor, so that the additional resources
		allocated by create_temp_file() can be freed by invoking
		my_close().

		Because the file descriptor returned by this function
		will be passed to fdopen(), it will be closed by invoking
		fclose(), which in turn will invoke close() instead of
		my_close(). */

#ifdef _WIN32
		/* Note that on Windows, the integer returned by mysql_tmpfile
		has no relation to C runtime file descriptor. Here, we need
		to call my_get_osfhandle to get the HANDLE and then convert it 
		to C runtime filedescriptor. */
		{
			HANDLE hFile = my_get_osfhandle(fd);
			HANDLE hDup;
			BOOL bOK = 
				DuplicateHandle(GetCurrentProcess(), hFile, GetCurrentProcess(),
								&hDup, 0, FALSE, DUPLICATE_SAME_ACCESS);
			if(bOK) {
				fd2 = _open_osfhandle((intptr_t)hDup,0);
			}
			else {
				my_osmaperr(GetLastError());
				fd2 = -1;
			}	
		}
#else
		fd2 = dup(fd);
#endif
		if (fd2 < 0) {
			DBUG_PRINT("error",("Got error %d on dup",fd2));
			my_errno=errno;
			my_error(EE_OUT_OF_FILERESOURCES,
				 MYF(ME_BELL+ME_WAITTANG),
				 "ib*", my_errno);
		}
		my_close(fd, MYF(MY_WME));
	}
	return(fd2);
}

/*********************************************************************//**
Wrapper around MySQL's copy_and_convert function.
@return	number of bytes copied to 'to' */
extern "C" UNIV_INTERN
ulint
innobase_convert_string(
/*====================*/
	void*		to,		/*!< out: converted string */
	ulint		to_length,	/*!< in: number of bytes reserved
					for the converted string */
	CHARSET_INFO*	to_cs,		/*!< in: character set to convert to */
	const void*	from,		/*!< in: string to convert */
	ulint		from_length,	/*!< in: number of bytes to convert */
	CHARSET_INFO*	from_cs,	/*!< in: character set to convert from */
	uint*		errors)		/*!< out: number of errors encountered
					during the conversion */
{
  return(copy_and_convert((char*)to, (uint32) to_length, to_cs,
                          (const char*)from, (uint32) from_length, from_cs,
                          errors));
}

/*******************************************************************//**
Formats the raw data in "data" (in InnoDB on-disk format) that is of
type DATA_(CHAR|VARCHAR|MYSQL|VARMYSQL) using "charset_coll" and writes
the result to "buf". The result is converted to "system_charset_info".
Not more than "buf_size" bytes are written to "buf".
The result is always NUL-terminated (provided buf_size > 0) and the
number of bytes that were written to "buf" is returned (including the
terminating NUL).
@return	number of bytes that were written */
extern "C" UNIV_INTERN
ulint
innobase_raw_format(
/*================*/
	const char*	data,		/*!< in: raw data */
	ulint		data_len,	/*!< in: raw data length
					in bytes */
	ulint		charset_coll,	/*!< in: charset collation */
	char*		buf,		/*!< out: output buffer */
	ulint		buf_size)	/*!< in: output buffer size
					in bytes */
{
	/* XXX we use a hard limit instead of allocating
	but_size bytes from the heap */
	CHARSET_INFO*	data_cs;
	char		buf_tmp[8192];
	ulint		buf_tmp_used;
	uint		num_errors;

	data_cs = all_charsets[charset_coll];

	buf_tmp_used = innobase_convert_string(buf_tmp, sizeof(buf_tmp),
					       system_charset_info,
					       data, data_len, data_cs,
					       &num_errors);

	return(ut_str_sql_format(buf_tmp, buf_tmp_used, buf, buf_size));
}

/*********************************************************************//**
Compute the next autoinc value.

For MySQL replication the autoincrement values can be partitioned among
the nodes. The offset is the start or origin of the autoincrement value
for a particular node. For n nodes the increment will be n and the offset
will be in the interval [1, n]. The formula tries to allocate the next
value for a particular node.

Note: This function is also called with increment set to the number of
values we want to reserve for multi-value inserts e.g.,

	INSERT INTO T VALUES(), (), ();

innobase_next_autoinc() will be called with increment set to 3 where
autoinc_lock_mode != TRADITIONAL because we want to reserve 3 values for
the multi-value INSERT above.
@return	the next value */
static
ulonglong
innobase_next_autoinc(
/*==================*/
	ulonglong	current,	/*!< in: Current value */
	ulonglong	need,		/*!< in: count of values needed */
	ulonglong	step,		/*!< in: AUTOINC increment step */
	ulonglong	offset,		/*!< in: AUTOINC offset */
	ulonglong	max_value)	/*!< in: max value for type */
{
	ulonglong	next_value;
	ulonglong	block = need * step;

	/* Should never be 0. */
	ut_a(need > 0);
	ut_a(block > 0);
	ut_a(max_value > 0);

	/* According to MySQL documentation, if the offset is greater than
	the step then the offset is ignored. */
	if (offset > block) {
		offset = 0;
	}

	/* Check for overflow. Current can be > max_value if the value is
	in reality a negative value.The visual studio compilers converts
	large double values automatically into unsigned long long datatype
	maximum value */
	if (block >= max_value
	    || offset > max_value
	    || current >= max_value
	    || max_value - offset <= offset) {

		next_value = max_value;
	} else {
		ut_a(max_value > current);

		ulonglong	free = max_value - current;

		if (free < offset || free - offset <= block) {
			next_value = max_value;
		} else {
			next_value = 0;
		}
	}

	if (next_value == 0) {
		ulonglong	next;

		if (current > offset) {
			next = (current - offset) / step;
		} else {
			next = (offset - current) / step;
		}

		ut_a(max_value > next);
		next_value = next * step;
		/* Check for multiplication overflow. */
		ut_a(next_value >= next);
		ut_a(max_value > next_value);

		/* Check for overflow */
		if (max_value - next_value >= block) {

			next_value += block;

			if (max_value - next_value >= offset) {
				next_value += offset;
			} else {
				next_value = max_value;
			}
		} else {
			next_value = max_value;
		}
	}

	ut_a(next_value != 0);
	ut_a(next_value <= max_value);

	return(next_value);
}

/*********************************************************************//**
Initializes some fields in an InnoDB transaction object. */
static
void
innobase_trx_init(
/*==============*/
	THD*	thd,	/*!< in: user thread handle */
	trx_t*	trx)	/*!< in/out: InnoDB transaction handle */
{
	DBUG_ENTER("innobase_trx_init");
	DBUG_ASSERT(EQ_CURRENT_THD(thd));
	DBUG_ASSERT(thd == trx->mysql_thd);

	trx->check_foreigns = !thd_test_options(
		thd, OPTION_NO_FOREIGN_KEY_CHECKS);

	trx->check_unique_secondary = !thd_test_options(
		thd, OPTION_RELAXED_UNIQUE_CHECKS);

	DBUG_VOID_RETURN;
}

/*********************************************************************//**
Allocates an InnoDB transaction for a MySQL handler object.
@return	InnoDB transaction handle */
extern "C" UNIV_INTERN
trx_t*
innobase_trx_allocate(
/*==================*/
	THD*	thd)	/*!< in: user thread handle */
{
	trx_t*	trx;

	DBUG_ENTER("innobase_trx_allocate");
	DBUG_ASSERT(thd != NULL);
	DBUG_ASSERT(EQ_CURRENT_THD(thd));

	trx = trx_allocate_for_mysql();

	trx->mysql_thd = thd;

	innobase_trx_init(thd, trx);

	DBUG_RETURN(trx);
}

/*********************************************************************//**
Gets the InnoDB transaction handle for a MySQL handler object, creates
an InnoDB transaction struct if the corresponding MySQL thread struct still
lacks one.
@return	InnoDB transaction handle */
static inline
trx_t*
check_trx_exists(
/*=============*/
	THD*	thd)	/*!< in: user thread handle */
{
	trx_t*&	trx = thd_to_trx(thd);

	ut_ad(EQ_CURRENT_THD(thd));

	if (trx == NULL) {
		trx = innobase_trx_allocate(thd);
	} else if (UNIV_UNLIKELY(trx->magic_n != TRX_MAGIC_N)) {
		mem_analyze_corruption(trx);
		ut_error;
	}

	innobase_trx_init(thd, trx);

	return(trx);
}

/*********************************************************************//**
Note that a transaction has been registered with MySQL.
@return true if transaction is registered with MySQL 2PC coordinator */
static inline
bool
trx_is_registered_for_2pc(
/*=========================*/
	const trx_t*	trx)	/* in: transaction */
{
	return(trx->is_registered == 1);
}

/*********************************************************************//**
Note that a transaction owns the prepare_commit_mutex. */
static inline
void
trx_owns_prepare_commit_mutex_set(
/*==============================*/
	trx_t*	trx)	/* in: transaction */
{
	ut_a(trx_is_registered_for_2pc(trx));
	trx->owns_prepare_mutex = 1;
}

/*********************************************************************//**
Note that a transaction has been registered with MySQL 2PC coordinator. */
static inline
void
trx_register_for_2pc(
/*==================*/
	trx_t*	trx)	/* in: transaction */
{
	trx->is_registered = 1;
	ut_ad(trx->owns_prepare_mutex == 0);
}

/*********************************************************************//**
Note that a transaction has been deregistered. */
static inline
void
trx_deregister_from_2pc(
/*====================*/
	trx_t*	trx)	/* in: transaction */
{
	trx->is_registered = 0;
	trx->owns_prepare_mutex = 0;
}

/*********************************************************************//**
Check whether atransaction owns the prepare_commit_mutex.
@return true if transaction owns the prepare commit mutex */
static inline
bool
trx_has_prepare_commit_mutex(
/*=========================*/
	const trx_t*	trx)	/* in: transaction */
{
	return(trx->owns_prepare_mutex == 1);
}

/*********************************************************************//**
Check if transaction is started.
@reutrn true if transaction is in state started */
static
bool
trx_is_started(
/*===========*/
	trx_t*	trx)	/* in: transaction */
{
	return(trx->conc_state != TRX_NOT_STARTED);
}

/*********************************************************************//**
Construct ha_innobase handler. */
UNIV_INTERN
ha_innobase::ha_innobase(handlerton *hton, TABLE_SHARE *table_arg)
  :handler(hton, table_arg),
  int_table_flags(HA_REC_NOT_IN_SEQ |
		  HA_NULL_IN_KEY |
		  HA_CAN_INDEX_BLOBS |
		  HA_CAN_SQL_HANDLER |
		  HA_PRIMARY_KEY_REQUIRED_FOR_POSITION |
		  HA_PRIMARY_KEY_IN_READ_INDEX |
		  HA_BINLOG_ROW_CAPABLE |
		  HA_CAN_GEOMETRY | HA_PARTIAL_COLUMN_READ |
		  HA_TABLE_SCAN_ON_INDEX),
  start_of_scan(0),
  num_write_row(0)
{}

/*********************************************************************//**
Destruct ha_innobase handler. */
UNIV_INTERN
ha_innobase::~ha_innobase()
{
}

/*********************************************************************//**
Updates the user_thd field in a handle and also allocates a new InnoDB
transaction handle if needed, and updates the transaction fields in the
prebuilt struct. */
UNIV_INTERN inline
void
ha_innobase::update_thd(
/*====================*/
	THD*	thd)	/*!< in: thd to use the handle */
{
	trx_t*		trx;

	trx = check_trx_exists(thd);

	if (prebuilt->trx != trx) {

		row_update_prebuilt_trx(prebuilt, trx);
	}

	user_thd = thd;
}

/*********************************************************************//**
Updates the user_thd field in a handle and also allocates a new InnoDB
transaction handle if needed, and updates the transaction fields in the
prebuilt struct. */
UNIV_INTERN
void
ha_innobase::update_thd()
/*=====================*/
{
	THD*	thd = ha_thd();
	ut_ad(EQ_CURRENT_THD(thd));
	update_thd(thd);
}

/*********************************************************************//**
Registers an InnoDB transaction with the MySQL 2PC coordinator, so that
the MySQL XA code knows to call the InnoDB prepare and commit, or rollback
for the transaction. This MUST be called for every transaction for which
the user may call commit or rollback. Calling this several times to register
the same transaction is allowed, too. This function also registers the
current SQL statement. */
static inline
void
innobase_register_trx(
/*==================*/
	handlerton*	hton,	/* in: Innobase handlerton */
	THD*		thd,	/* in: MySQL thd (connection) object */
	trx_t*		trx)	/* in: transaction to register */
{
	trans_register_ha(thd, FALSE, hton);

	if (!trx_is_registered_for_2pc(trx)
	    && thd_test_options(thd, OPTION_NOT_AUTOCOMMIT | OPTION_BEGIN)) {

		trans_register_ha(thd, TRUE, hton);
	}

	trx_register_for_2pc(trx);
}
  
/*   BACKGROUND INFO: HOW THE MYSQL QUERY CACHE WORKS WITH INNODB
     ------------------------------------------------------------

1) The use of the query cache for TBL is disabled when there is an
uncommitted change to TBL.

2) When a change to TBL commits, InnoDB stores the current value of
its global trx id counter, let us denote it by INV_TRX_ID, to the table object
in the InnoDB data dictionary, and does only allow such transactions whose
id <= INV_TRX_ID to use the query cache.

3) When InnoDB does an INSERT/DELETE/UPDATE to a table TBL, or an implicit
modification because an ON DELETE CASCADE, we invalidate the MySQL query cache
of TBL immediately.

How this is implemented inside InnoDB:

1) Since every modification always sets an IX type table lock on the InnoDB
table, it is easy to check if there can be uncommitted modifications for a
table: just check if there are locks in the lock list of the table.

2) When a transaction inside InnoDB commits, it reads the global trx id
counter and stores the value INV_TRX_ID to the tables on which it had a lock.

3) If there is an implicit table change from ON DELETE CASCADE or SET NULL,
InnoDB calls an invalidate method for the MySQL query cache for that table.

How this is implemented inside sql_cache.cc:

1) The query cache for an InnoDB table TBL is invalidated immediately at an
INSERT/UPDATE/DELETE, just like in the case of MyISAM. No need to delay
invalidation to the transaction commit.

2) To store or retrieve a value from the query cache of an InnoDB table TBL,
any query must first ask InnoDB's permission. We must pass the thd as a
parameter because InnoDB will look at the trx id, if any, associated with
that thd.

3) Use of the query cache for InnoDB tables is now allowed also when
AUTOCOMMIT==0 or we are inside BEGIN ... COMMIT. Thus transactions no longer
put restrictions on the use of the query cache.
*/

/******************************************************************//**
The MySQL query cache uses this to check from InnoDB if the query cache at
the moment is allowed to operate on an InnoDB table. The SQL query must
be a non-locking SELECT.

The query cache is allowed to operate on certain query only if this function
returns TRUE for all tables in the query.

If thd is not in the autocommit state, this function also starts a new
transaction for thd if there is no active trx yet, and assigns a consistent
read view to it if there is no read view yet.

Why a deadlock of threads is not possible: the query cache calls this function
at the start of a SELECT processing. Then the calling thread cannot be
holding any InnoDB semaphores. The calling thread is holding the
query cache mutex, and this function will reserver the InnoDB kernel mutex.
Thus, the 'rank' in sync0sync.h of the MySQL query cache mutex is above
the InnoDB kernel mutex.
@return TRUE if permitted, FALSE if not; note that the value FALSE
does not mean we should invalidate the query cache: invalidation is
called explicitly */
static
my_bool
innobase_query_caching_of_table_permitted(
/*======================================*/
	THD*	thd,		/*!< in: thd of the user who is trying to
				store a result to the query cache or
				retrieve it */
	char*	full_name,	/*!< in: concatenation of database name,
				the null character NUL, and the table
				name */
	uint	full_name_len,	/*!< in: length of the full name, i.e.
				len(dbname) + len(tablename) + 1 */
	ulonglong *unused)	/*!< unused for this engine */
{
	ibool	is_autocommit;
	trx_t*	trx;
	char	norm_name[1000];

	ut_a(full_name_len < 999);

	trx = check_trx_exists(thd);

	if (trx->isolation_level == TRX_ISO_SERIALIZABLE) {
		/* In the SERIALIZABLE mode we add LOCK IN SHARE MODE to every
		plain SELECT if AUTOCOMMIT is not on. */

		return((my_bool)FALSE);
	}

	if (trx->has_search_latch) {
		sql_print_error("The calling thread is holding the adaptive "
				"search, latch though calling "
				"innobase_query_caching_of_table_permitted.");

		mutex_enter(&kernel_mutex);
		trx_print(stderr, trx, 1024);
		mutex_exit(&kernel_mutex);
	}

	trx_search_latch_release_if_reserved(trx);
	innodb_srv_conc_force_exit_innodb(trx);

	if (!thd_test_options(thd, OPTION_NOT_AUTOCOMMIT | OPTION_BEGIN)) {

		is_autocommit = TRUE;
	} else {
		is_autocommit = FALSE;

	}

	if (is_autocommit && trx->n_mysql_tables_in_use == 0) {
		/* We are going to retrieve the query result from the query
		cache. This cannot be a store operation to the query cache
		because then MySQL would have locks on tables already.

		TODO: if the user has used LOCK TABLES to lock the table,
		then we open a transaction in the call of row_.. below.
		That trx can stay open until UNLOCK TABLES. The same problem
		exists even if we do not use the query cache. MySQL should be
		modified so that it ALWAYS calls some cleanup function when
		the processing of a query ends!

		We can imagine we instantaneously serialize this consistent
		read trx to the current trx id counter. If trx2 would have
		changed the tables of a query result stored in the cache, and
		trx2 would have already committed, making the result obsolete,
		then trx2 would have already invalidated the cache. Thus we
		can trust the result in the cache is ok for this query. */

		return((my_bool)TRUE);
	}

	/* Normalize the table name to InnoDB format */

	memcpy(norm_name, full_name, full_name_len);

	norm_name[strlen(norm_name)] = '/'; /* InnoDB uses '/' as the
					    separator between db and table */
	norm_name[full_name_len] = '\0';
#ifdef __WIN__
	innobase_casedn_str(norm_name);
#endif

	innobase_register_trx(innodb_hton_ptr, thd, trx);

	if (row_search_check_if_query_cache_permitted(trx, norm_name)) {

		/* printf("Query cache for %s permitted\n", norm_name); */

		return((my_bool)TRUE);
	}

	/* printf("Query cache for %s NOT permitted\n", norm_name); */

	return((my_bool)FALSE);
}

/*****************************************************************//**
Invalidates the MySQL query cache for the table. */
extern "C" UNIV_INTERN
void
innobase_invalidate_query_cache(
/*============================*/
	trx_t*		trx,		/*!< in: transaction which
					modifies the table */
	const char*	full_name,	/*!< in: concatenation of
					database name, null char NUL,
					table name, null char NUL;
					NOTE that in Windows this is
					always in LOWER CASE! */
	ulint		full_name_len)	/*!< in: full name length where
					also the null chars count */
{
	/* Note that the sync0sync.h rank of the query cache mutex is just
	above the InnoDB kernel mutex. The caller of this function must not
	have latches of a lower rank. */

	/* Argument TRUE below means we are using transactions */
#ifdef HAVE_QUERY_CACHE
	mysql_query_cache_invalidate4((THD*) trx->mysql_thd,
				      full_name,
				      (uint32) full_name_len,
				      TRUE);
#endif
}

/*****************************************************************//**
Convert an SQL identifier to the MySQL system_charset_info (UTF-8)
and quote it if needed.
@return	pointer to the end of buf */
static
char*
innobase_convert_identifier(
/*========================*/
	char*		buf,	/*!< out: buffer for converted identifier */
	ulint		buflen,	/*!< in: length of buf, in bytes */
	const char*	id,	/*!< in: identifier to convert */
	ulint		idlen,	/*!< in: length of id, in bytes */
	void*		thd,	/*!< in: MySQL connection thread, or NULL */
	ibool		file_id)/*!< in: TRUE=id is a table or database name;
				FALSE=id is an UTF-8 string */
{
	char nz[NAME_LEN + 1];
	char nz2[NAME_LEN + 1 + EXPLAIN_FILENAME_MAX_EXTRA_LENGTH];

	const char*	s	= id;
	int		q;

	if (file_id) {
		/* Decode the table name.  The MySQL function expects
		a NUL-terminated string.  The input and output strings
		buffers must not be shared. */

		if (UNIV_UNLIKELY(idlen > (sizeof nz) - 1)) {
			idlen = (sizeof nz) - 1;
		}

		memcpy(nz, id, idlen);
		nz[idlen] = 0;

		s = nz2;
		idlen = explain_filename((THD*) thd, nz, nz2, sizeof nz2,
					 EXPLAIN_PARTITIONS_AS_COMMENT);
		goto no_quote;
	}

	/* See if the identifier needs to be quoted. */
	if (UNIV_UNLIKELY(!thd)) {
		q = '"';
	} else {
		q = get_quote_char_for_identifier((THD*) thd, s, (int) idlen);
	}

	if (q == EOF) {
no_quote:
		if (UNIV_UNLIKELY(idlen > buflen)) {
			idlen = buflen;
		}
		memcpy(buf, s, idlen);
		return(buf + idlen);
	}

	/* Quote the identifier. */
	if (buflen < 2) {
		return(buf);
	}

	*buf++ = q;
	buflen--;

	for (; idlen; idlen--) {
		int	c = *s++;
		if (UNIV_UNLIKELY(c == q)) {
			if (UNIV_UNLIKELY(buflen < 3)) {
				break;
			}

			*buf++ = c;
			*buf++ = c;
			buflen -= 2;
		} else {
			if (UNIV_UNLIKELY(buflen < 2)) {
				break;
			}

			*buf++ = c;
			buflen--;
		}
	}

	*buf++ = q;
	return(buf);
}

/*****************************************************************//**
Convert a table or index name to the MySQL system_charset_info (UTF-8)
and quote it if needed.
@return	pointer to the end of buf */
extern "C" UNIV_INTERN
char*
innobase_convert_name(
/*==================*/
	char*		buf,	/*!< out: buffer for converted identifier */
	ulint		buflen,	/*!< in: length of buf, in bytes */
	const char*	id,	/*!< in: identifier to convert */
	ulint		idlen,	/*!< in: length of id, in bytes */
	void*		thd,	/*!< in: MySQL connection thread, or NULL */
	ibool		table_id)/*!< in: TRUE=id is a table or database name;
				FALSE=id is an index name */
{
	char*		s	= buf;
	const char*	bufend	= buf + buflen;

	if (table_id) {
		const char*	slash = (const char*) memchr(id, '/', idlen);
		if (!slash) {

			goto no_db_name;
		}

		/* Print the database name and table name separately. */
		s = innobase_convert_identifier(s, bufend - s, id, slash - id,
						thd, TRUE);
		if (UNIV_LIKELY(s < bufend)) {
			*s++ = '.';
			s = innobase_convert_identifier(s, bufend - s,
							slash + 1, idlen
							- (slash - id) - 1,
							thd, TRUE);
		}
	} else if (UNIV_UNLIKELY(*id == TEMP_INDEX_PREFIX)) {
		/* Temporary index name (smart ALTER TABLE) */
		const char temp_index_suffix[]= "--temporary--";

		s = innobase_convert_identifier(buf, buflen, id + 1, idlen - 1,
						thd, FALSE);
		if (s - buf + (sizeof temp_index_suffix - 1) < buflen) {
			memcpy(s, temp_index_suffix,
			       sizeof temp_index_suffix - 1);
			s += sizeof temp_index_suffix - 1;
		}
	} else {
no_db_name:
		s = innobase_convert_identifier(buf, buflen, id, idlen,
						thd, table_id);
	}

	return(s);

}

/*****************************************************************//**
A wrapper function of innobase_convert_name(), convert a table or
index name to the MySQL system_charset_info (UTF-8) and quote it if needed.
@return	pointer to the end of buf */
static inline
void
innobase_format_name(
/*==================*/
	char*		buf,	/*!< out: buffer for converted identifier */
	ulint		buflen,	/*!< in: length of buf, in bytes */
	const char*	name,	/*!< in: index or table name to format */
	ibool		is_index_name) /*!< in: index name */
{
	const char*     bufend;

	bufend = innobase_convert_name(buf, buflen, name, strlen(name),
				       NULL, !is_index_name);

	ut_ad((ulint) (bufend - buf) < buflen);

	buf[bufend - buf] = '\0';
}

/**********************************************************************//**
Determines if the currently running transaction has been interrupted.
@return	TRUE if interrupted */
extern "C" UNIV_INTERN
ibool
trx_is_interrupted(
/*===============*/
	trx_t*	trx)	/*!< in: transaction */
{
	return(trx && trx->mysql_thd && thd_killed((THD*) trx->mysql_thd));
}

/**********************************************************************//**
Determines if the currently running transaction is in strict mode.
@return	TRUE if strict */
extern "C" UNIV_INTERN
ibool
trx_is_strict(
/*==========*/
	trx_t*	trx)	/*!< in: transaction */
{
	return(trx && trx->mysql_thd
	       && THDVAR((THD*) trx->mysql_thd, strict_mode));
}

/**************************************************************//**
Resets some fields of a prebuilt struct. The template is used in fast
retrieval of just those column values MySQL needs in its processing. */
static
void
reset_template(
/*===========*/
	row_prebuilt_t*	prebuilt)	/*!< in/out: prebuilt struct */
{
	prebuilt->keep_other_fields_on_keyread = 0;
	prebuilt->read_just_key = 0;
}

/*****************************************************************//**
Call this when you have opened a new table handle in HANDLER, before you
call index_read_idx() etc. Actually, we can let the cursor stay open even
over a transaction commit! Then you should call this before every operation,
fetch next etc. This function inits the necessary things even after a
transaction commit. */
UNIV_INTERN
void
ha_innobase::init_table_handle_for_HANDLER(void)
/*============================================*/
{
	/* If current thd does not yet have a trx struct, create one.
	If the current handle does not yet have a prebuilt struct, create
	one. Update the trx pointers in the prebuilt struct. Normally
	this operation is done in external_lock. */

	update_thd(ha_thd());

	/* Initialize the prebuilt struct much like it would be inited in
	external_lock */

	trx_search_latch_release_if_reserved(prebuilt->trx);
	innodb_srv_conc_force_exit_innodb(prebuilt->trx);

	/* If the transaction is not started yet, start it */

	trx_start_if_not_started(prebuilt->trx);

	/* Assign a read view if the transaction does not have it yet */

	trx_assign_read_view(prebuilt->trx);

	innobase_register_trx(ht, user_thd, prebuilt->trx);

	/* We did the necessary inits in this function, no need to repeat them
	in row_search_for_mysql */

	prebuilt->sql_stat_start = FALSE;

	/* We let HANDLER always to do the reads as consistent reads, even
	if the trx isolation level would have been specified as SERIALIZABLE */

	prebuilt->select_lock_type = LOCK_NONE;
	prebuilt->stored_select_lock_type = LOCK_NONE;

	/* Always fetch all columns in the index record */

	prebuilt->hint_need_to_fetch_extra_cols = ROW_RETRIEVE_ALL_COLS;

	/* We want always to fetch all columns in the whole row? Or do
	we???? */

	prebuilt->used_in_HANDLER = TRUE;
	reset_template(prebuilt);
}

/*********************************************************************//**
Opens an InnoDB database.
@return	0 on success, error code on failure */
static
int
innobase_init(
/*==========*/
	void	*p)	/*!< in: InnoDB handlerton */
{
	static char	current_dir[3];		/*!< Set if using current lib */
	int		err;
	bool		ret;
	char		*default_path;
	uint		format_id;

	DBUG_ENTER("innobase_init");
        handlerton *innobase_hton= (handlerton *)p;
        innodb_hton_ptr = innobase_hton;

        innobase_hton->state = SHOW_OPTION_YES;
        innobase_hton->db_type= DB_TYPE_INNODB;
        innobase_hton->savepoint_offset=sizeof(trx_named_savept_t);
        innobase_hton->close_connection=innobase_close_connection;
        innobase_hton->savepoint_set=innobase_savepoint;
        innobase_hton->savepoint_rollback=innobase_rollback_to_savepoint;
        innobase_hton->savepoint_release=innobase_release_savepoint;
        innobase_hton->commit=innobase_commit;
        innobase_hton->rollback=innobase_rollback;
        innobase_hton->prepare=innobase_xa_prepare;
        innobase_hton->recover=innobase_xa_recover;
        innobase_hton->commit_by_xid=innobase_commit_by_xid;
        innobase_hton->rollback_by_xid=innobase_rollback_by_xid;
        innobase_hton->create_cursor_read_view=innobase_create_cursor_view;
        innobase_hton->set_cursor_read_view=innobase_set_cursor_view;
        innobase_hton->close_cursor_read_view=innobase_close_cursor_view;
        innobase_hton->create=innobase_create_handler;
        innobase_hton->drop_database=innobase_drop_database;
        innobase_hton->panic=innobase_end;
        innobase_hton->start_consistent_snapshot=innobase_start_trx_and_assign_read_view;
        innobase_hton->flush_logs=innobase_flush_logs;
        innobase_hton->show_status=innobase_show_status;
        innobase_hton->flags=HTON_NO_FLAGS;
        innobase_hton->release_temporary_latches=innobase_release_temporary_latches;
	innobase_hton->alter_table_flags = innobase_alter_table_flags;

	ut_a(DATA_MYSQL_TRUE_VARCHAR == (ulint)MYSQL_TYPE_VARCHAR);

#ifndef DBUG_OFF
	static const char	test_filename[] = "-@";
	char			test_tablename[sizeof test_filename
				+ sizeof srv_mysql50_table_name_prefix];
	if ((sizeof test_tablename) - 1
			!= filename_to_tablename(test_filename, test_tablename,
			sizeof test_tablename, true)
			|| strncmp(test_tablename,
			srv_mysql50_table_name_prefix,
			sizeof srv_mysql50_table_name_prefix)
			|| strcmp(test_tablename
			+ sizeof srv_mysql50_table_name_prefix,
			test_filename)) {
		sql_print_error("tablename encoding has been changed");
		goto error;
	}
#endif /* DBUG_OFF */

	/* Check that values don't overflow on 32-bit systems. */
	if (sizeof(ulint) == 4) {
		if (innobase_buffer_pool_size > UINT_MAX32) {
			sql_print_error(
				"innobase_buffer_pool_size can't be over 4GB"
				" on 32-bit systems");

			goto error;
		}

		if (innobase_log_file_size > UINT_MAX32) {
			sql_print_error(
				"innobase_log_file_size can't be over 4GB"
				" on 32-bit systems");

			goto error;
		}
	}

	os_innodb_umask = (ulint)my_umask;

	/* First calculate the default path for innodb_data_home_dir etc.,
	in case the user has not given any value.

	Note that when using the embedded server, the datadirectory is not
	necessarily the current directory of this program. */

	if (mysqld_embedded) {
		default_path = mysql_real_data_home;
		fil_path_to_mysql_datadir = mysql_real_data_home;
	} else {
		/* It's better to use current lib, to keep paths short */
		current_dir[0] = FN_CURLIB;
		current_dir[1] = FN_LIBCHAR;
		current_dir[2] = 0;
		default_path = current_dir;
	}

	ut_a(default_path);

	/* Set InnoDB initialization parameters according to the values
	read from MySQL .cnf file */

	/*--------------- Data files -------------------------*/

	/* The default dir for data files is the datadir of MySQL */

	srv_data_home = (innobase_data_home_dir ? innobase_data_home_dir :
			 default_path);

	/* Set default InnoDB data file size to 10 MB and let it be
	auto-extending. Thus users can use InnoDB in >= 4.0 without having
	to specify any startup options. */

	if (!innobase_data_file_path) {
		innobase_data_file_path = (char*) "ibdata1:10M:autoextend";
	}

	/* Since InnoDB edits the argument in the next call, we make another
	copy of it: */

	internal_innobase_data_file_path = my_strdup(innobase_data_file_path,
						   MYF(MY_FAE));

	ret = (bool) srv_parse_data_file_paths_and_sizes(
		internal_innobase_data_file_path);
	if (ret == FALSE) {
		sql_print_error(
			"InnoDB: syntax error in innodb_data_file_path");
mem_free_and_error:
		srv_free_paths_and_sizes();
		my_free(internal_innobase_data_file_path);
		goto error;
	}

	/* -------------- Log files ---------------------------*/

	/* The default dir for log files is the datadir of MySQL */

	if (!innobase_log_group_home_dir) {
		innobase_log_group_home_dir = default_path;
	}

#ifdef UNIV_LOG_ARCHIVE
	/* Since innodb_log_arch_dir has no relevance under MySQL,
	starting from 4.0.6 we always set it the same as
	innodb_log_group_home_dir: */

	innobase_log_arch_dir = innobase_log_group_home_dir;

	srv_arch_dir = innobase_log_arch_dir;
#endif /* UNIG_LOG_ARCHIVE */

	ret = (bool)
		srv_parse_log_group_home_dirs(innobase_log_group_home_dir);

	if (ret == FALSE || innobase_mirrored_log_groups != 1) {
	  sql_print_error("syntax error in innodb_log_group_home_dir, or a "
			  "wrong number of mirrored log groups");

		goto mem_free_and_error;
	}

	/* Validate the file format by animal name */
	if (innobase_file_format_name != NULL) {

		format_id = innobase_file_format_name_lookup(
			innobase_file_format_name);

		if (format_id > DICT_TF_FORMAT_MAX) {

			sql_print_error("InnoDB: wrong innodb_file_format.");

			goto mem_free_and_error;
		}
	} else {
		/* Set it to the default file format id. Though this
		should never happen. */
		format_id = 0;
	}

	srv_file_format = format_id;

	/* Given the type of innobase_file_format_name we have little
	choice but to cast away the constness from the returned name.
	innobase_file_format_name is used in the MySQL set variable
	interface and so can't be const. */

	innobase_file_format_name =
		(char*) trx_sys_file_format_id_to_name(format_id);

	/* Check innobase_file_format_check variable */
	if (!innobase_file_format_check) {

		/* Set the value to disable checking. */
		srv_max_file_format_at_startup = DICT_TF_FORMAT_MAX + 1;

	} else {

		/* Set the value to the lowest supported format. */
		srv_max_file_format_at_startup = DICT_TF_FORMAT_MIN;
	}

	/* Did the user specify a format name that we support?
	As a side effect it will update the variable
	srv_max_file_format_at_startup */
	if (innobase_file_format_validate_and_set(
			innobase_file_format_max) < 0) {

		sql_print_error("InnoDB: invalid "
				"innodb_file_format_max value: "
				"should be any value up to %s or its "
				"equivalent numeric id",
				trx_sys_file_format_id_to_name(
					DICT_TF_FORMAT_MAX));

		goto mem_free_and_error;
	}

	if (innobase_change_buffering) {
		ulint	use;

		for (use = 0;
		     use < UT_ARR_SIZE(innobase_change_buffering_values);
		     use++) {
			if (!innobase_strcasecmp(
				    innobase_change_buffering,
				    innobase_change_buffering_values[use])) {
				ibuf_use = (ibuf_use_t) use;
				goto innobase_change_buffering_inited_ok;
			}
		}

		sql_print_error("InnoDB: invalid value "
				"innodb_change_buffering=%s",
				innobase_change_buffering);
		goto mem_free_and_error;
	}

innobase_change_buffering_inited_ok:
	ut_a((ulint) ibuf_use < UT_ARR_SIZE(innobase_change_buffering_values));
	innobase_change_buffering = (char*)
		innobase_change_buffering_values[ibuf_use];

	/* --------------------------------------------------*/

	srv_file_flush_method_str = innobase_file_flush_method;

	srv_n_log_groups = (ulint) innobase_mirrored_log_groups;
	srv_n_log_files = (ulint) innobase_log_files_in_group;
	srv_log_file_size = (ulint) innobase_log_file_size;

#ifdef UNIV_LOG_ARCHIVE
	srv_log_archive_on = (ulint) innobase_log_archive;
#endif /* UNIV_LOG_ARCHIVE */
	srv_log_buffer_size = (ulint) innobase_log_buffer_size;

	srv_buf_pool_size = (ulint) innobase_buffer_pool_size;
	srv_buf_pool_instances = (ulint) innobase_buffer_pool_instances;

	srv_mem_pool_size = (ulint) innobase_additional_mem_pool_size;

	srv_n_file_io_threads = (ulint) innobase_file_io_threads;
	srv_n_read_io_threads = (ulint) innobase_read_io_threads;
	srv_n_write_io_threads = (ulint) innobase_write_io_threads;

	srv_force_recovery = (ulint) innobase_force_recovery;

	srv_use_doublewrite_buf = (ibool) innobase_use_doublewrite;
	srv_use_checksums = (ibool) innobase_use_checksums;

#ifdef HAVE_LARGE_PAGES
        if ((os_use_large_pages = (ibool) my_use_large_pages))
		os_large_page_size = (ulint) opt_large_page_size;
#endif

	row_rollback_on_timeout = (ibool) innobase_rollback_on_timeout;

	srv_locks_unsafe_for_binlog = (ibool) innobase_locks_unsafe_for_binlog;

	srv_max_n_open_files = (ulint) innobase_open_files;
	srv_innodb_status = (ibool) innobase_create_status_file;

	srv_print_verbose_log = mysqld_embedded ? 0 : 1;

	/* Store the default charset-collation number of this MySQL
	installation */

	data_mysql_default_charset_coll = (ulint)default_charset_info->number;

	ut_a(DATA_MYSQL_LATIN1_SWEDISH_CHARSET_COLL ==
					my_charset_latin1.number);
	ut_a(DATA_MYSQL_BINARY_CHARSET_COLL == my_charset_bin.number);

	/* Store the latin1_swedish_ci character ordering table to InnoDB. For
	non-latin1_swedish_ci charsets we use the MySQL comparison functions,
	and consequently we do not need to know the ordering internally in
	InnoDB. */

	ut_a(0 == strcmp(my_charset_latin1.name, "latin1_swedish_ci"));
	srv_latin1_ordering = my_charset_latin1.sort_order;

	innobase_commit_concurrency_init_default();

#ifdef HAVE_PSI_INTERFACE
	/* Register keys with MySQL performance schema */
	if (PSI_server) {
		int	count;

                count = array_elements(all_pthread_mutexes);
                PSI_server->register_mutex("innodb",
                                           all_pthread_mutexes, count);

# ifdef UNIV_PFS_MUTEX
		count = array_elements(all_innodb_mutexes);
		PSI_server->register_mutex("innodb",
					   all_innodb_mutexes, count);
# endif /* UNIV_PFS_MUTEX */

# ifdef UNIV_PFS_RWLOCK
		count = array_elements(all_innodb_rwlocks);
		PSI_server->register_rwlock("innodb",
					    all_innodb_rwlocks, count);
# endif /* UNIV_PFS_MUTEX */

# ifdef UNIV_PFS_THREAD
		count = array_elements(all_innodb_threads);
		PSI_server->register_thread("innodb",
					    all_innodb_threads, count);
# endif /* UNIV_PFS_THREAD */

# ifdef UNIV_PFS_IO
		count = array_elements(all_innodb_files);
		PSI_server->register_file("innodb",
					  all_innodb_files, count);
# endif /* UNIV_PFS_IO */

		count = array_elements(all_innodb_conds);
		PSI_server->register_cond("innodb",
					  all_innodb_conds, count);
	}
#endif /* HAVE_PSI_INTERFACE */

	/* Since we in this module access directly the fields of a trx
	struct, and due to different headers and flags it might happen that
	mutex_t has a different size in this module and in InnoDB
	modules, we check at run time that the size is the same in
	these compilation modules. */

	err = innobase_start_or_create_for_mysql();

	if (err != DB_SUCCESS) {
		goto mem_free_and_error;
	}

	innobase_old_blocks_pct = buf_LRU_old_ratio_update(
		innobase_old_blocks_pct, TRUE);

	innobase_open_tables = hash_create(200);
	mysql_mutex_init(innobase_share_mutex_key,
			 &innobase_share_mutex,
			 MY_MUTEX_INIT_FAST);
	mysql_mutex_init(prepare_commit_mutex_key,
			 &prepare_commit_mutex, MY_MUTEX_INIT_FAST);
	mysql_mutex_init(commit_cond_mutex_key,
			 &commit_cond_m, MY_MUTEX_INIT_FAST);
	mysql_cond_init(commit_cond_key, &commit_cond, NULL);
	innodb_inited= 1;
#ifdef MYSQL_DYNAMIC_PLUGIN
	if (innobase_hton != p) {
		innobase_hton = reinterpret_cast<handlerton*>(p);
		*innobase_hton = *innodb_hton_ptr;
	}
#endif /* MYSQL_DYNAMIC_PLUGIN */

	/* Get the current high water mark format. */
	innobase_file_format_max = (char*) trx_sys_file_format_max_get();

	DBUG_RETURN(FALSE);
error:
	DBUG_RETURN(TRUE);
}

/*******************************************************************//**
Closes an InnoDB database.
@return	TRUE if error */
static
int
innobase_end(
/*=========*/
	handlerton*		hton,	/*!< in/out: InnoDB handlerton */
	ha_panic_function	type __attribute__((unused)))
					/*!< in: ha_panic() parameter */
{
	int	err= 0;

	DBUG_ENTER("innobase_end");
	DBUG_ASSERT(hton == innodb_hton_ptr);

	if (innodb_inited) {

		srv_fast_shutdown = (ulint) innobase_fast_shutdown;
		innodb_inited = 0;
		hash_table_free(innobase_open_tables);
		innobase_open_tables = NULL;
		if (innobase_shutdown_for_mysql() != DB_SUCCESS) {
			err = 1;
		}
		srv_free_paths_and_sizes();
		my_free(internal_innobase_data_file_path);
		mysql_mutex_destroy(&innobase_share_mutex);
		mysql_mutex_destroy(&prepare_commit_mutex);
		mysql_mutex_destroy(&commit_cond_m);
		mysql_cond_destroy(&commit_cond);
	}

	DBUG_RETURN(err);
}

/****************************************************************//**
Flushes InnoDB logs to disk and makes a checkpoint. Really, a commit flushes
the logs, and the name of this function should be innobase_checkpoint.
@return	TRUE if error */
static
bool
innobase_flush_logs(
/*================*/
	handlerton*	hton)	/*!< in/out: InnoDB handlerton */
{
	bool	result = 0;

	DBUG_ENTER("innobase_flush_logs");
	DBUG_ASSERT(hton == innodb_hton_ptr);

	log_buffer_flush_to_disk();

	DBUG_RETURN(result);
}

/****************************************************************//**
Return alter table flags supported in an InnoDB database. */
static
uint
innobase_alter_table_flags(
/*=======================*/
	uint	flags)
{
	return(HA_INPLACE_ADD_INDEX_NO_READ_WRITE
		| HA_INPLACE_ADD_INDEX_NO_WRITE
		| HA_INPLACE_DROP_INDEX_NO_READ_WRITE
		| HA_INPLACE_ADD_UNIQUE_INDEX_NO_READ_WRITE
		| HA_INPLACE_ADD_UNIQUE_INDEX_NO_WRITE
		| HA_INPLACE_DROP_UNIQUE_INDEX_NO_READ_WRITE
		| HA_INPLACE_ADD_PK_INDEX_NO_READ_WRITE);
}

/*****************************************************************//**
Commits a transaction in an InnoDB database. */
static
void
innobase_commit_low(
/*================*/
	trx_t*	trx)	/*!< in: transaction handle */
{
	if (trx_is_started(trx)) {

		trx_commit_for_mysql(trx);
	}
}

/*****************************************************************//**
Creates an InnoDB transaction struct for the thd if it does not yet have one.
Starts a new InnoDB transaction if a transaction is not yet started. And
assigns a new snapshot for a consistent read if the transaction does not yet
have one.
@return	0 */
static
int
innobase_start_trx_and_assign_read_view(
/*====================================*/
        handlerton *hton, /*!< in: Innodb handlerton */
	THD*	thd)	/*!< in: MySQL thread handle of the user for whom
			the transaction should be committed */
{
	trx_t*	trx;

	DBUG_ENTER("innobase_start_trx_and_assign_read_view");
	DBUG_ASSERT(hton == innodb_hton_ptr);

	/* Create a new trx struct for thd, if it does not yet have one */

	trx = check_trx_exists(thd);

	/* This is just to play safe: release a possible FIFO ticket and
	search latch. Since we will reserve the kernel mutex, we have to
	release the search system latch first to obey the latching order. */

	trx_search_latch_release_if_reserved(trx);
	innodb_srv_conc_force_exit_innodb(trx);

	/* If the transaction is not started yet, start it */

	trx_start_if_not_started(trx);

	/* Assign a read view if the transaction does not have it yet.
	Do this only if transaction is using REPEATABLE READ isolation
	level. */
	trx->isolation_level = innobase_map_isolation_level(
		thd_get_trx_isolation(thd));

	if (trx->isolation_level == TRX_ISO_REPEATABLE_READ) {
		trx_assign_read_view(trx);
	} else {
		push_warning_printf(thd, MYSQL_ERROR::WARN_LEVEL_WARN,
				    HA_ERR_UNSUPPORTED,
				    "InnoDB: WITH CONSISTENT SNAPSHOT "
				    "was ignored because this phrase "
				    "can only be used with "
				    "REPEATABLE READ isolation level.");
	}

	/* Set the MySQL flag to mark that there is an active transaction */

	innobase_register_trx(hton, current_thd, trx);

	DBUG_RETURN(0);
}

/*****************************************************************//**
Commits a transaction in an InnoDB database or marks an SQL statement
ended.
@return	0 */
static
int
innobase_commit(
/*============*/
        handlerton *hton, /*!< in: Innodb handlerton */
	THD* 	thd,	/*!< in: MySQL thread handle of the user for whom
			the transaction should be committed */
	bool	all)	/*!< in:	TRUE - commit transaction
				FALSE - the current SQL statement ended */
{
	trx_t*		trx;

	DBUG_ENTER("innobase_commit");
	DBUG_ASSERT(hton == innodb_hton_ptr);
	DBUG_PRINT("trans", ("ending transaction"));

	trx = check_trx_exists(thd);

	/* Since we will reserve the kernel mutex, we have to release
	the search system latch first to obey the latching order. */

	if (trx->has_search_latch) {
		trx_search_latch_release_if_reserved(trx);
	}

	/* Transaction is deregistered only in a commit or a rollback. If
	it is deregistered we know there cannot be resources to be freed
	and we could return immediately.  For the time being, we play safe
	and do the cleanup though there should be nothing to clean up. */

	if (!trx_is_registered_for_2pc(trx) && trx_is_started(trx)) {

		sql_print_error("Transaction not registered for MySQL 2PC, "
				"but transaction is active");
	}

	if (all
	    || (!thd_test_options(thd, OPTION_NOT_AUTOCOMMIT | OPTION_BEGIN))) {

		/* We were instructed to commit the whole transaction, or
		this is an SQL statement end and autocommit is on */

		/* We need current binlog position for ibbackup to work.
		Note, the position is current because of
		prepare_commit_mutex */
retry:
		if (innobase_commit_concurrency > 0) {
			mysql_mutex_lock(&commit_cond_m);
			commit_threads++;

			if (commit_threads > innobase_commit_concurrency) {
				commit_threads--;
				mysql_cond_wait(&commit_cond,
					&commit_cond_m);
				mysql_mutex_unlock(&commit_cond_m);
				goto retry;
			}
			else {
				mysql_mutex_unlock(&commit_cond_m);
			}
		}

		/* The following calls to read the MySQL binary log
		file name and the position return consistent results:
		1) Other InnoDB transactions cannot intervene between
		these calls as we are holding prepare_commit_mutex.
		2) Binary logging of other engines is not relevant
		to InnoDB as all InnoDB requires is that committing
		InnoDB transactions appear in the same order in the
		MySQL binary log as they appear in InnoDB logs.
		3) A MySQL log file rotation cannot happen because
		MySQL protects against this by having a counter of
		transactions in prepared state and it only allows
		a rotation when the counter drops to zero. See
		LOCK_prep_xids and COND_prep_xids in log.cc. */
		trx->mysql_log_file_name = mysql_bin_log_file_name();
		trx->mysql_log_offset = (ib_int64_t) mysql_bin_log_file_pos();

		/* Don't do write + flush right now. For group commit
		to work we want to do the flush after releasing the
		prepare_commit_mutex. */
		trx->flush_log_later = TRUE;
		innobase_commit_low(trx);
		trx->flush_log_later = FALSE;

		if (innobase_commit_concurrency > 0) {
			mysql_mutex_lock(&commit_cond_m);
			commit_threads--;
			mysql_cond_signal(&commit_cond);
			mysql_mutex_unlock(&commit_cond_m);
		}

		if (trx_has_prepare_commit_mutex(trx)) {
  
			mysql_mutex_unlock(&prepare_commit_mutex);
  		}
  
		trx_deregister_from_2pc(trx);

		/* Now do a write + flush of logs. */
		trx_commit_complete_for_mysql(trx);
	} else {
		/* We just mark the SQL statement ended and do not do a
		transaction commit */

		/* If we had reserved the auto-inc lock for some
		table in this SQL statement we release it now */

		row_unlock_table_autoinc_for_mysql(trx);

		/* Store the current undo_no of the transaction so that we
		know where to roll back if we have to roll back the next
		SQL statement */

		trx_mark_sql_stat_end(trx);
	}

	trx->n_autoinc_rows = 0; /* Reset the number AUTO-INC rows required */

	if (trx->declared_to_be_inside_innodb) {
		/* Release our possible ticket in the FIFO */

		srv_conc_force_exit_innodb(trx);
	}

	/* Tell the InnoDB server that there might be work for utility
	threads: */
	srv_active_wake_master_thread();

	DBUG_RETURN(0);
}

/*****************************************************************//**
Rolls back a transaction or the latest SQL statement.
@return	0 or error number */
static
int
innobase_rollback(
/*==============*/
        handlerton *hton, /*!< in: Innodb handlerton */ 
	THD*	thd,	/*!< in: handle to the MySQL thread of the user
			whose transaction should be rolled back */
	bool	all)	/*!< in:	TRUE - commit transaction
				FALSE - the current SQL statement ended */
{
	int	error = 0;
	trx_t*	trx;

	DBUG_ENTER("innobase_rollback");
	DBUG_ASSERT(hton == innodb_hton_ptr);
	DBUG_PRINT("trans", ("aborting transaction"));

	trx = check_trx_exists(thd);

	/* Release a possible FIFO ticket and search latch. Since we will
	reserve the kernel mutex, we have to release the search system latch
	first to obey the latching order. */

	trx_search_latch_release_if_reserved(trx);
	innodb_srv_conc_force_exit_innodb(trx);

	trx->n_autoinc_rows = 0; /* Reset the number AUTO-INC rows required */

	/* If we had reserved the auto-inc lock for some table (if
	we come here to roll back the latest SQL statement) we
	release it now before a possibly lengthy rollback */

	row_unlock_table_autoinc_for_mysql(trx);

	if (all
	    || !thd_test_options(thd, OPTION_NOT_AUTOCOMMIT | OPTION_BEGIN)) {

		error = trx_rollback_for_mysql(trx);
                if (trx_has_prepare_commit_mutex(trx)) {
                  mysql_mutex_unlock(&prepare_commit_mutex);
                }
		trx_deregister_from_2pc(trx);
	} else {
		error = trx_rollback_last_sql_stat_for_mysql(trx);
	}

	DBUG_RETURN(convert_error_code_to_mysql(error, 0, NULL));
}

/*****************************************************************//**
Rolls back a transaction
@return	0 or error number */
static
int
innobase_rollback_trx(
/*==================*/
	trx_t*	trx)	/*!< in: transaction */
{
	int	error = 0;

	DBUG_ENTER("innobase_rollback_trx");
	DBUG_PRINT("trans", ("aborting transaction"));

	/* Release a possible FIFO ticket and search latch. Since we will
	reserve the kernel mutex, we have to release the search system latch
	first to obey the latching order. */

	trx_search_latch_release_if_reserved(trx);
	innodb_srv_conc_force_exit_innodb(trx);

	/* If we had reserved the auto-inc lock for some table (if
	we come here to roll back the latest SQL statement) we
	release it now before a possibly lengthy rollback */

	row_unlock_table_autoinc_for_mysql(trx);

	error = trx_rollback_for_mysql(trx);

	DBUG_RETURN(convert_error_code_to_mysql(error, 0, NULL));
}

/*****************************************************************//**
Rolls back a transaction to a savepoint.
@return 0 if success, HA_ERR_NO_SAVEPOINT if no savepoint with the
given name */
static
int
innobase_rollback_to_savepoint(
/*===========================*/
        handlerton *hton,       /*!< in: Innodb handlerton */ 
	THD*	thd,		/*!< in: handle to the MySQL thread of the user
				whose transaction should be rolled back */
	void*	savepoint)	/*!< in: savepoint data */
{
	ib_int64_t	mysql_binlog_cache_pos;
	int		error = 0;
	trx_t*		trx;
	char		name[64];

	DBUG_ENTER("innobase_rollback_to_savepoint");
	DBUG_ASSERT(hton == innodb_hton_ptr);

	trx = check_trx_exists(thd);

	/* Release a possible FIFO ticket and search latch. Since we will
	reserve the kernel mutex, we have to release the search system latch
	first to obey the latching order. */

	trx_search_latch_release_if_reserved(trx);
	innodb_srv_conc_force_exit_innodb(trx);

	/* TODO: use provided savepoint data area to store savepoint data */

	longlong2str((ulint)savepoint, name, 36);

	error = (int) trx_rollback_to_savepoint_for_mysql(trx, name,
						&mysql_binlog_cache_pos);
	DBUG_RETURN(convert_error_code_to_mysql(error, 0, NULL));
}

/*****************************************************************//**
Release transaction savepoint name.
@return 0 if success, HA_ERR_NO_SAVEPOINT if no savepoint with the
given name */
static
int
innobase_release_savepoint(
/*=======================*/
        handlerton*	hton,	/*!< in: handlerton for Innodb */
	THD*	thd,		/*!< in: handle to the MySQL thread of the user
				whose transaction should be rolled back */
	void*	savepoint)	/*!< in: savepoint data */
{
	int		error = 0;
	trx_t*		trx;
	char		name[64];

	DBUG_ENTER("innobase_release_savepoint");
	DBUG_ASSERT(hton == innodb_hton_ptr);

	trx = check_trx_exists(thd);

	/* TODO: use provided savepoint data area to store savepoint data */

	longlong2str((ulint)savepoint, name, 36);

	error = (int) trx_release_savepoint_for_mysql(trx, name);

	DBUG_RETURN(convert_error_code_to_mysql(error, 0, NULL));
}

/*****************************************************************//**
Sets a transaction savepoint.
@return	always 0, that is, always succeeds */
static
int
innobase_savepoint(
/*===============*/
	handlerton*	hton,   /*!< in: handle to the Innodb handlerton */
	THD*	thd,		/*!< in: handle to the MySQL thread */
	void*	savepoint)	/*!< in: savepoint data */
{
	int	error = 0;
	trx_t*	trx;

	DBUG_ENTER("innobase_savepoint");
	DBUG_ASSERT(hton == innodb_hton_ptr);

	/*
	  In the autocommit mode there is no sense to set a savepoint
	  (unless we are in sub-statement), so SQL layer ensures that
	  this method is never called in such situation.
	*/
#ifdef MYSQL_SERVER /* plugins cannot access thd->in_sub_stmt */
	DBUG_ASSERT(thd_test_options(thd, OPTION_NOT_AUTOCOMMIT | OPTION_BEGIN) ||
		thd->in_sub_stmt);
#endif /* MYSQL_SERVER */

	trx = check_trx_exists(thd);

	/* Release a possible FIFO ticket and search latch. Since we will
	reserve the kernel mutex, we have to release the search system latch
	first to obey the latching order. */

	trx_search_latch_release_if_reserved(trx);
	innodb_srv_conc_force_exit_innodb(trx);

	/* Cannot happen outside of transaction */
	DBUG_ASSERT(trx_is_registered_for_2pc(trx));

	/* TODO: use provided savepoint data area to store savepoint data */
	char name[64];
	longlong2str((ulint)savepoint,name,36);

	error = (int) trx_savepoint_for_mysql(trx, name, (ib_int64_t)0);

	DBUG_RETURN(convert_error_code_to_mysql(error, 0, NULL));
}

/*****************************************************************//**
Frees a possible InnoDB trx object associated with the current THD.
@return	0 or error number */
static
int
innobase_close_connection(
/*======================*/
        handlerton*	hton,	/*!< in:  innobase handlerton */
	THD*	thd)	/*!< in: handle to the MySQL thread of the user
			whose resources should be free'd */
{
	trx_t*	trx;

	DBUG_ENTER("innobase_close_connection");
	DBUG_ASSERT(hton == innodb_hton_ptr);
	trx = thd_to_trx(thd);

	ut_a(trx);

	if (!trx_is_registered_for_2pc(trx) && trx_is_started(trx)) {

		sql_print_error("Transaction not registered for MySQL 2PC, "
				"but transaction is active");
	}


	if (trx_is_started(trx) && global_system_variables.log_warnings) {

		sql_print_warning(
			"MySQL is closing a connection that has an active "
			"InnoDB transaction.  %llu row modifications will "
			"roll back.",
			(ullint) trx->undo_no);
	}

	innobase_rollback_trx(trx);

	trx_free_for_mysql(trx);

	DBUG_RETURN(0);
}


/*************************************************************************//**
** InnoDB database tables
*****************************************************************************/

/****************************************************************//**
Get the record format from the data dictionary.
@return one of ROW_TYPE_REDUNDANT, ROW_TYPE_COMPACT,
ROW_TYPE_COMPRESSED, ROW_TYPE_DYNAMIC */
UNIV_INTERN
enum row_type
ha_innobase::get_row_type() const
/*=============================*/
{
	if (prebuilt && prebuilt->table) {
		const ulint	flags = prebuilt->table->flags;

		if (UNIV_UNLIKELY(!flags)) {
			return(ROW_TYPE_REDUNDANT);
		}

		ut_ad(flags & DICT_TF_COMPACT);

		switch (flags & DICT_TF_FORMAT_MASK) {
		case DICT_TF_FORMAT_51 << DICT_TF_FORMAT_SHIFT:
			return(ROW_TYPE_COMPACT);
		case DICT_TF_FORMAT_ZIP << DICT_TF_FORMAT_SHIFT:
			if (flags & DICT_TF_ZSSIZE_MASK) {
				return(ROW_TYPE_COMPRESSED);
			} else {
				return(ROW_TYPE_DYNAMIC);
			}
#if DICT_TF_FORMAT_ZIP != DICT_TF_FORMAT_MAX
# error "DICT_TF_FORMAT_ZIP != DICT_TF_FORMAT_MAX"
#endif
		}
	}
	ut_ad(0);
	return(ROW_TYPE_NOT_USED);
}



/****************************************************************//**
Get the table flags to use for the statement.
@return	table flags */
UNIV_INTERN
handler::Table_flags
ha_innobase::table_flags() const
/*============================*/
{
       /* Need to use tx_isolation here since table flags is (also)
          called before prebuilt is inited. */
        ulong const tx_isolation = thd_tx_isolation(ha_thd());
        if (tx_isolation <= ISO_READ_COMMITTED)
                return int_table_flags;
        return int_table_flags | HA_BINLOG_STMT_CAPABLE;
}

/****************************************************************//**
Gives the file extension of an InnoDB single-table tablespace. */
static const char* ha_innobase_exts[] = {
  ".ibd",
  NullS
};

/****************************************************************//**
Returns the table type (storage engine name).
@return	table type */
UNIV_INTERN
const char*
ha_innobase::table_type() const
/*===========================*/
{
	return(innobase_hton_name);
}

/****************************************************************//**
Returns the index type. */
UNIV_INTERN
const char*
ha_innobase::index_type(
/*====================*/
	uint)
				/*!< out: index type */
{
	return("BTREE");
}

/****************************************************************//**
Returns the table file name extension.
@return	file extension string */
UNIV_INTERN
const char**
ha_innobase::bas_ext() const
/*========================*/
{
	return(ha_innobase_exts);
}

/****************************************************************//**
Returns the operations supported for indexes.
@return	flags of supported operations */
UNIV_INTERN
ulong
ha_innobase::index_flags(
/*=====================*/
	uint,
	uint,
	bool)
const
{
	return(HA_READ_NEXT | HA_READ_PREV | HA_READ_ORDER
	       | HA_READ_RANGE | HA_KEYREAD_ONLY);
}

/****************************************************************//**
Returns the maximum number of keys.
@return	MAX_KEY */
UNIV_INTERN
uint
ha_innobase::max_supported_keys() const
/*===================================*/
{
	return(MAX_KEY);
}

/****************************************************************//**
Returns the maximum key length.
@return	maximum supported key length, in bytes */
UNIV_INTERN
uint
ha_innobase::max_supported_key_length() const
/*=========================================*/
{
	/* An InnoDB page must store >= 2 keys; a secondary key record
	must also contain the primary key value: max key length is
	therefore set to slightly less than 1 / 4 of page size which
	is 16 kB; but currently MySQL does not work with keys whose
	size is > MAX_KEY_LENGTH */
	return(3500);
}

/****************************************************************//**
Returns the key map of keys that are usable for scanning.
@return	key_map_full */
UNIV_INTERN
const key_map*
ha_innobase::keys_to_use_for_scanning()
{
	return(&key_map_full);
}

/****************************************************************//**
Determines if table caching is supported.
@return	HA_CACHE_TBL_ASKTRANSACT */
UNIV_INTERN
uint8
ha_innobase::table_cache_type()
{
	return(HA_CACHE_TBL_ASKTRANSACT);
}

/****************************************************************//**
Determines if the primary key is clustered index.
@return	true */
UNIV_INTERN
bool
ha_innobase::primary_key_is_clustered()
{
	return(true);
}

/** Always normalize table name to lower case on Windows */
#ifdef __WIN__
#define normalize_table_name(norm_name, name)		\
	normalize_table_name_low(norm_name, name, TRUE)
#else
#define normalize_table_name(norm_name, name)           \
	normalize_table_name_low(norm_name, name, FALSE)
#endif /* __WIN__ */

/*****************************************************************//**
Normalizes a table name string. A normalized name consists of the
database name catenated to '/' and table name. An example:
test/mytable. On Windows normalization puts both the database name and the
table name always to lower case if "set_lower_case" is set to TRUE. */
static
void
normalize_table_name_low(
/*=====================*/
	char*		norm_name,	/*!< out: normalized name as a
					null-terminated string */
	const char*	name,		/*!< in: table name string */
	ibool		set_lower_case) /*!< in: TRUE if we want to set
					name to lower case */
{
	char*	name_ptr;
	char*	db_ptr;
	ulint	db_len;
	char*	ptr;

	/* Scan name from the end */

	ptr = strend(name) - 1;

	/* seek to the last path separator */
	while (ptr >= name && *ptr != '\\' && *ptr != '/') {
		ptr--;
	}

	name_ptr = ptr + 1;

	/* skip any number of path separators */
	while (ptr >= name && (*ptr == '\\' || *ptr == '/')) {
		ptr--;
	}

	DBUG_ASSERT(ptr >= name);

	/* seek to the last but one path separator or one char before
	the beginning of name */
	db_len = 0;
	while (ptr >= name && *ptr != '\\' && *ptr != '/') {
		ptr--;
		db_len++;
	}

	db_ptr = ptr + 1;

	memcpy(norm_name, db_ptr, db_len);

	norm_name[db_len] = '/';

	memcpy(norm_name + db_len + 1, name_ptr, strlen(name_ptr) + 1);

	if (set_lower_case) {
		innobase_casedn_str(norm_name);
	}
}

#if !defined(DBUG_OFF)
/*********************************************************************
Test normalize_table_name_low(). */
static
void
test_normalize_table_name_low()
/*===========================*/
{
	char		norm_name[128];
	const char*	test_data[][2] = {
		/* input, expected result */
		{"./mysqltest/t1", "mysqltest/t1"},
		{"./test/#sql-842b_2", "test/#sql-842b_2"},
		{"./test/#sql-85a3_10", "test/#sql-85a3_10"},
		{"./test/#sql2-842b-2", "test/#sql2-842b-2"},
		{"./test/bug29807", "test/bug29807"},
		{"./test/foo", "test/foo"},
		{"./test/innodb_bug52663", "test/innodb_bug52663"},
		{"./test/t", "test/t"},
		{"./test/t1", "test/t1"},
		{"./test/t10", "test/t10"},
		{"/a/b/db/table", "db/table"},
		{"/a/b/db///////table", "db/table"},
		{"/a/b////db///////table", "db/table"},
		{"/var/tmp/mysqld.1/#sql842b_2_10", "mysqld.1/#sql842b_2_10"},
		{"db/table", "db/table"},
		{"ddd/t", "ddd/t"},
		{"d/ttt", "d/ttt"},
		{"d/t", "d/t"},
		{".\\mysqltest\\t1", "mysqltest/t1"},
		{".\\test\\#sql-842b_2", "test/#sql-842b_2"},
		{".\\test\\#sql-85a3_10", "test/#sql-85a3_10"},
		{".\\test\\#sql2-842b-2", "test/#sql2-842b-2"},
		{".\\test\\bug29807", "test/bug29807"},
		{".\\test\\foo", "test/foo"},
		{".\\test\\innodb_bug52663", "test/innodb_bug52663"},
		{".\\test\\t", "test/t"},
		{".\\test\\t1", "test/t1"},
		{".\\test\\t10", "test/t10"},
		{"C:\\a\\b\\db\\table", "db/table"},
		{"C:\\a\\b\\db\\\\\\\\\\\\\\table", "db/table"},
		{"C:\\a\\b\\\\\\\\db\\\\\\\\\\\\\\table", "db/table"},
		{"C:\\var\\tmp\\mysqld.1\\#sql842b_2_10", "mysqld.1/#sql842b_2_10"},
		{"db\\table", "db/table"},
		{"ddd\\t", "ddd/t"},
		{"d\\ttt", "d/ttt"},
		{"d\\t", "d/t"},
	};

	for (size_t i = 0; i < UT_ARR_SIZE(test_data); i++) {
		printf("test_normalize_table_name_low(): "
		       "testing \"%s\", expected \"%s\"... ",
		       test_data[i][0], test_data[i][1]);

		normalize_table_name_low(norm_name, test_data[i][0], FALSE);

		if (strcmp(norm_name, test_data[i][1]) == 0) {
			printf("ok\n");
		} else {
			printf("got \"%s\"\n", norm_name);
			ut_error;
		}
	}
}
#endif /* !DBUG_OFF */

/********************************************************************//**
Get the upper limit of the MySQL integral and floating-point type.
@return maximum allowed value for the field */
static
ulonglong
innobase_get_int_col_max_value(
/*===========================*/
	const Field*	field)	/*!< in: MySQL field */
{
	ulonglong	max_value = 0;

	switch(field->key_type()) {
	/* TINY */
	case HA_KEYTYPE_BINARY:
		max_value = 0xFFULL;
		break;
	case HA_KEYTYPE_INT8:
		max_value = 0x7FULL;
		break;
	/* SHORT */
	case HA_KEYTYPE_USHORT_INT:
		max_value = 0xFFFFULL;
		break;
	case HA_KEYTYPE_SHORT_INT:
		max_value = 0x7FFFULL;
		break;
	/* MEDIUM */
	case HA_KEYTYPE_UINT24:
		max_value = 0xFFFFFFULL;
		break;
	case HA_KEYTYPE_INT24:
		max_value = 0x7FFFFFULL;
		break;
	/* LONG */
	case HA_KEYTYPE_ULONG_INT:
		max_value = 0xFFFFFFFFULL;
		break;
	case HA_KEYTYPE_LONG_INT:
		max_value = 0x7FFFFFFFULL;
		break;
	/* BIG */
	case HA_KEYTYPE_ULONGLONG:
		max_value = 0xFFFFFFFFFFFFFFFFULL;
		break;
	case HA_KEYTYPE_LONGLONG:
		max_value = 0x7FFFFFFFFFFFFFFFULL;
		break;
	case HA_KEYTYPE_FLOAT:
		/* We use the maximum as per IEEE754-2008 standard, 2^24 */
		max_value = 0x1000000ULL;
		break;
	case HA_KEYTYPE_DOUBLE:
		/* We use the maximum as per IEEE754-2008 standard, 2^53 */
		max_value = 0x20000000000000ULL;
		break;
	default:
		ut_error;
	}

	return(max_value);
}

/*******************************************************************//**
This function checks whether the index column information
is consistent between KEY info from mysql and that from innodb index.
@return TRUE if all column types match. */
static
ibool
innobase_match_index_columns(
/*=========================*/
	const KEY*		key_info,	/*!< in: Index info
						from mysql */
	const dict_index_t*	index_info)	/*!< in: Index info
						from Innodb */
{
	const KEY_PART_INFO*	key_part;
	const KEY_PART_INFO*	key_end;
	const dict_field_t*	innodb_idx_fld;
	const dict_field_t*	innodb_idx_fld_end;

	DBUG_ENTER("innobase_match_index_columns");

	/* Check whether user defined index column count matches */
	if (key_info->key_parts != index_info->n_user_defined_cols) {
		DBUG_RETURN(FALSE);
	}

	key_part = key_info->key_part;
	key_end = key_part + key_info->key_parts;
	innodb_idx_fld = index_info->fields;
	innodb_idx_fld_end = index_info->fields + index_info->n_fields;

	/* Check each index column's datatype. We do not check
	column name because there exists case that index
	column name got modified in mysql but such change does not
	propagate to InnoDB.
	One hidden assumption here is that the index column sequences
	are matched up between those in mysql and Innodb. */
	for (; key_part != key_end; ++key_part) {
		ulint	col_type;
		ibool	is_unsigned;
		ulint	mtype = innodb_idx_fld->col->mtype;

		/* Need to translate to InnoDB column type before
		comparison. */
		col_type = get_innobase_type_from_mysql_type(&is_unsigned,
							     key_part->field);

		/* Ignore Innodb specific system columns. */
		while (mtype == DATA_SYS) {
			innodb_idx_fld++;

			if (innodb_idx_fld >= innodb_idx_fld_end) {
				DBUG_RETURN(FALSE);
			}
		}

		if (col_type != mtype) {
			/* Column Type mismatches */
			DBUG_RETURN(FALSE);
		}

		innodb_idx_fld++;
	}

	DBUG_RETURN(TRUE);
}

/*******************************************************************//**
This function builds a translation table in INNOBASE_SHARE
structure for fast index location with mysql array number from its
table->key_info structure. This also provides the necessary translation
between the key order in mysql key_info and Innodb ib_table->indexes if
they are not fully matched with each other.
Note we do not have any mutex protecting the translation table
building based on the assumption that there is no concurrent
index creation/drop and DMLs that requires index lookup. All table
handle will be closed before the index creation/drop.
@return TRUE if index translation table built successfully */
static
ibool
innobase_build_index_translation(
/*=============================*/
	const TABLE*		table,	  /*!< in: table in MySQL data
					  dictionary */
	dict_table_t*		ib_table, /*!< in: table in Innodb data
					  dictionary */
	INNOBASE_SHARE*		share)	  /*!< in/out: share structure
					  where index translation table
					  will be constructed in. */
{
	ulint		mysql_num_index;
	ulint		ib_num_index;
	dict_index_t**	index_mapping;
	ibool		ret = TRUE;

	DBUG_ENTER("innobase_build_index_translation");

	mutex_enter(&dict_sys->mutex);

	mysql_num_index = table->s->keys;
	ib_num_index = UT_LIST_GET_LEN(ib_table->indexes);

	index_mapping = share->idx_trans_tbl.index_mapping;

	/* If there exists inconsistency between MySQL and InnoDB dictionary
	(metadata) information, the number of index defined in MySQL
	could exceed that in InnoDB, do not build index translation
	table in such case */
	if (UNIV_UNLIKELY(ib_num_index < mysql_num_index)) {
		ret = FALSE;
		goto func_exit;
	}

	/* If index entry count is non-zero, nothing has
	changed since last update, directly return TRUE */
	if (share->idx_trans_tbl.index_count) {
		/* Index entry count should still match mysql_num_index */
		ut_a(share->idx_trans_tbl.index_count == mysql_num_index);
		goto func_exit;
	}

	/* The number of index increased, rebuild the mapping table */
	if (mysql_num_index > share->idx_trans_tbl.array_size) {
		index_mapping = (dict_index_t**) my_realloc(index_mapping,
							mysql_num_index *
							sizeof(*index_mapping),
							MYF(MY_ALLOW_ZERO_PTR));

		if (!index_mapping) {
			/* Report an error if index_mapping continues to be
			NULL and mysql_num_index is a non-zero value */
			sql_print_error("InnoDB: fail to allocate memory for "
					"index translation table. Number of "
					"Index:%lu, array size:%lu",
					mysql_num_index,
					share->idx_trans_tbl.array_size);
			ret = FALSE;
			goto func_exit;
		}

		share->idx_trans_tbl.array_size = mysql_num_index;
	}

	/* For each index in the mysql key_info array, fetch its
	corresponding InnoDB index pointer into index_mapping
	array. */
	for (ulint count = 0; count < mysql_num_index; count++) {

		/* Fetch index pointers into index_mapping according to mysql
		index sequence */
		index_mapping[count] = dict_table_get_index_on_name(
			ib_table, table->key_info[count].name);

		if (!index_mapping[count]) {
			sql_print_error("Cannot find index %s in InnoDB "
					"index dictionary.",
					table->key_info[count].name);
			ret = FALSE;
			goto func_exit;
		}

		/* Double check fetched index has the same
		column info as those in mysql key_info. */
		if (!innobase_match_index_columns(&table->key_info[count],
					          index_mapping[count])) {
			sql_print_error("Found index %s whose column info "
					"does not match that of MySQL.",
					table->key_info[count].name);
			ret = FALSE;
			goto func_exit;
		}
	}

	/* Successfully built the translation table */
	share->idx_trans_tbl.index_count = mysql_num_index;

func_exit:
	if (!ret) {
		/* Build translation table failed. */
		my_free(index_mapping);

		share->idx_trans_tbl.array_size = 0;
		share->idx_trans_tbl.index_count = 0;
		index_mapping = NULL;
	}

	share->idx_trans_tbl.index_mapping = index_mapping;

	mutex_exit(&dict_sys->mutex);

	DBUG_RETURN(ret);
}

/*******************************************************************//**
This function uses index translation table to quickly locate the
requested index structure.
Note we do not have mutex protection for the index translatoin table
access, it is based on the assumption that there is no concurrent
translation table rebuild (fter create/drop index) and DMLs that
require index lookup.
@return dict_index_t structure for requested index. NULL if
fail to locate the index structure. */
static
dict_index_t*
innobase_index_lookup(
/*==================*/
	INNOBASE_SHARE*	share,	/*!< in: share structure for index
				translation table. */
	uint		keynr)	/*!< in: index number for the requested
				index */
{
	if (!share->idx_trans_tbl.index_mapping
	    || keynr >= share->idx_trans_tbl.index_count) {
		return(NULL);
	}

	return(share->idx_trans_tbl.index_mapping[keynr]);
}

/************************************************************************
Set the autoinc column max value. This should only be called once from
ha_innobase::open(). Therefore there's no need for a covering lock. */
UNIV_INTERN
void
ha_innobase::innobase_initialize_autoinc()
/*======================================*/
{
	ulonglong	auto_inc;
	const Field*	field = table->found_next_number_field;

	if (field != NULL) {
		auto_inc = innobase_get_int_col_max_value(field);
	} else {
		/* We have no idea what's been passed in to us as the
		autoinc column. We set it to the 0, effectively disabling
		updates to the table. */
		auto_inc = 0;

		ut_print_timestamp(stderr);
		fprintf(stderr, "  InnoDB: Unable to determine the AUTOINC "
				"column name\n");
	}

	if (srv_force_recovery >= SRV_FORCE_NO_IBUF_MERGE) {
		/* If the recovery level is set so high that writes
		are disabled we force the AUTOINC counter to 0
		value effectively disabling writes to the table.
		Secondly, we avoid reading the table in case the read
		results in failure due to a corrupted table/index.

		We will not return an error to the client, so that the
		tables can be dumped with minimal hassle.  If an error
		were returned in this case, the first attempt to read
		the table would fail and subsequent SELECTs would succeed. */
		auto_inc = 0;
	} else if (field == NULL) {
		/* This is a far more serious error, best to avoid
		opening the table and return failure. */
		my_error(ER_AUTOINC_READ_FAILED, MYF(0));
	} else {
		dict_index_t*	index;
		const char*	col_name;
		ulonglong	read_auto_inc;
		ulint		err;

		update_thd(ha_thd());

		ut_a(prebuilt->trx == thd_to_trx(user_thd));

		col_name = field->field_name;
		index = innobase_get_index(table->s->next_number_index);

		/* Execute SELECT MAX(col_name) FROM TABLE; */
		err = row_search_max_autoinc(index, col_name, &read_auto_inc);

		switch (err) {
		case DB_SUCCESS: {
			ulonglong	col_max_value;

			col_max_value = innobase_get_int_col_max_value(field);

			/* At the this stage we do not know the increment
			nor the offset, so use a default increment of 1. */

			auto_inc = innobase_next_autoinc(
				read_auto_inc, 1, 1, 0, col_max_value);

			break;
		}
		case DB_RECORD_NOT_FOUND:
			ut_print_timestamp(stderr);
			fprintf(stderr, "  InnoDB: MySQL and InnoDB data "
				"dictionaries are out of sync.\n"
				"InnoDB: Unable to find the AUTOINC column "
				"%s in the InnoDB table %s.\n"
				"InnoDB: We set the next AUTOINC column "
				"value to 0,\n"
				"InnoDB: in effect disabling the AUTOINC "
				"next value generation.\n"
				"InnoDB: You can either set the next "
				"AUTOINC value explicitly using ALTER TABLE\n"
				"InnoDB: or fix the data dictionary by "
				"recreating the table.\n",
				col_name, index->table->name);

			/* This will disable the AUTOINC generation. */
			auto_inc = 0;

			/* We want the open to succeed, so that the user can
			take corrective action. ie. reads should succeed but
			updates should fail. */
			err = DB_SUCCESS;
			break;
		default:
			/* row_search_max_autoinc() should only return
			one of DB_SUCCESS or DB_RECORD_NOT_FOUND. */
			ut_error;
		}
	}

	dict_table_autoinc_initialize(prebuilt->table, auto_inc);
}

/*****************************************************************//**
Creates and opens a handle to a table which already exists in an InnoDB
database.
@return	1 if error, 0 if success */
UNIV_INTERN
int
ha_innobase::open(
/*==============*/
	const char*		name,		/*!< in: table name */
	int			mode,		/*!< in: not used */
	uint			test_if_locked)	/*!< in: not used */
{
	dict_table_t*		ib_table;
	char			norm_name[1000];
	THD*			thd;
	char*			is_part = NULL;
	ibool			par_case_name_set = FALSE;
	char			par_case_name[MAX_FULL_NAME_LEN + 1];
	dict_err_ignore_t	ignore_err = DICT_ERR_IGNORE_NONE;

	DBUG_ENTER("ha_innobase::open");

	UT_NOT_USED(mode);
	UT_NOT_USED(test_if_locked);

	thd = ha_thd();

	/* Under some cases MySQL seems to call this function while
	holding btr_search_latch. This breaks the latching order as
	we acquire dict_sys->mutex below and leads to a deadlock. */
	if (thd != NULL) {
		innobase_release_temporary_latches(ht, thd);
	}

	normalize_table_name(norm_name, name);

	user_thd = NULL;

	if (!(share=get_share(name))) {

		DBUG_RETURN(1);
	}

	/* Will be allocated if it is needed in ::update_row() */
	upd_buf = NULL;
	upd_buf_size = 0;

	/* We look for pattern #P# to see if the table is partitioned
	MySQL table. */
#ifdef __WIN__
	is_part = strstr(norm_name, "#p#");
#else
	is_part = strstr(norm_name, "#P#");
#endif /* __WIN__ */

	/* Check whether FOREIGN_KEY_CHECKS is set to 0. If so, the table
	can be opened even if some FK indexes are missing. If not, the table
	can't be opened in the same situation */
	if (thd_test_options(thd, OPTION_NO_FOREIGN_KEY_CHECKS)) {
		ignore_err = DICT_ERR_IGNORE_FK_NOKEY;
	}

	/* Get pointer to a table object in InnoDB dictionary cache */
	ib_table = dict_table_get(norm_name, TRUE, ignore_err);

	if (NULL == ib_table) {
		if (is_part) {
			/* MySQL partition engine hard codes the file name
			separator as "#P#". The text case is fixed even if
			lower_case_table_names is set to 1 or 2. This is true
			for sub-partition names as well. InnoDB always
			normalises file names to lower case on Windows, this
			can potentially cause problems when copying/moving
			tables between platforms.

			1) If boot against an installation from Windows
			platform, then its partition table name could
			be all be in lower case in system tables. So we
			will need to check lower case name when load table.

			2) If  we boot an installation from other case
			sensitive platform in Windows, we might need to
			check the existence of table name without lowering
			case them in the system table. */
			if (innobase_get_lower_case_table_names() == 1) {

				if (!par_case_name_set) {
#ifndef __WIN__
					/* Check for the table using lower
					case name, including the partition
					separator "P" */
					memcpy(par_case_name, norm_name,
					       strlen(norm_name));
					par_case_name[strlen(norm_name)] = 0;
					innobase_casedn_str(par_case_name);
#else
					/* On Windows platfrom, check
					whether there exists table name in
					system table whose name is
					not being normalized to lower case */
					normalize_table_name_low(
						par_case_name, name, FALSE);
#endif
					par_case_name_set = TRUE;
				}

				ib_table = dict_table_get(
					par_case_name, FALSE, ignore_err);
			}
			if (ib_table) {
#ifndef __WIN__
				sql_print_warning("Partition table %s opened "
						  "after converting to lower "
						  "case. The table may have "
						  "been moved from a case "
						  "in-sensitive file system. "
						  "Please recreate table in "
						  "the current file system\n",
						  norm_name);
#else
				sql_print_warning("Partition table %s opened "
						  "after skipping the step to "
						  "lower case the table name. "
						  "The table may have been "
						  "moved from a case sensitive "
						  "file system. Please "
						  "recreate table in the "
						  "current file system\n",
						  norm_name);
#endif
				goto table_opened;
			}
		}

		if (is_part) {
			sql_print_error("Failed to open table %s.\n",
					norm_name);
		}

		sql_print_error("Cannot find or open table %s from\n"
				"the internal data dictionary of InnoDB "
				"though the .frm file for the\n"
				"table exists. Maybe you have deleted and "
				"recreated InnoDB data\n"
				"files but have forgotten to delete the "
				"corresponding .frm files\n"
				"of InnoDB tables, or you have moved .frm "
				"files to another database?\n"
				"or, the table contains indexes that this "
				"version of the engine\n"
				"doesn't support.\n"
				"See " REFMAN "innodb-troubleshooting.html\n"
				"how you can resolve the problem.\n",
				norm_name);
		free_share(share);
		my_errno = ENOENT;

		DBUG_RETURN(HA_ERR_NO_SUCH_TABLE);
	}

table_opened:

	if (ib_table->ibd_file_missing && !thd_tablespace_op(thd)) {
		sql_print_error("MySQL is trying to open a table handle but "
				"the .ibd file for\ntable %s does not exist.\n"
				"Have you deleted the .ibd file from the "
				"database directory under\nthe MySQL datadir, "
				"or have you used DISCARD TABLESPACE?\n"
				"See " REFMAN "innodb-troubleshooting.html\n"
				"how you can resolve the problem.\n",
				norm_name);
		free_share(share);
		my_errno = ENOENT;

		dict_table_decrement_handle_count(ib_table, FALSE);
		DBUG_RETURN(HA_ERR_NO_SUCH_TABLE);
	}

	prebuilt = row_create_prebuilt(ib_table, table->s->reclength);

	prebuilt->default_rec = table->s->default_values;
	ut_ad(prebuilt->default_rec);

	/* Looks like MySQL-3.23 sometimes has primary key number != 0 */

	primary_key = table->s->primary_key;
	key_used_on_scan = primary_key;

	if (!innobase_build_index_translation(table, ib_table, share)) {
		  sql_print_error("Build InnoDB index translation table for"
				  " Table %s failed", name);
	}

	/* Allocate a buffer for a 'row reference'. A row reference is
	a string of bytes of length ref_length which uniquely specifies
	a row in our table. Note that MySQL may also compare two row
	references for equality by doing a simple memcmp on the strings
	of length ref_length! */

	if (!row_table_got_default_clust_index(ib_table)) {

		prebuilt->clust_index_was_generated = FALSE;

		if (UNIV_UNLIKELY(primary_key >= MAX_KEY)) {
			sql_print_error("Table %s has a primary key in "
					"InnoDB data dictionary, but not "
					"in MySQL!", name);

			/* This mismatch could cause further problems
			if not attended, bring this to the user's attention
			by printing a warning in addition to log a message
			in the errorlog */
			push_warning_printf(thd, MYSQL_ERROR::WARN_LEVEL_WARN,
					    ER_NO_SUCH_INDEX,
					    "InnoDB: Table %s has a "
					    "primary key in InnoDB data "
					    "dictionary, but not in "
					    "MySQL!", name);

			/* If primary_key >= MAX_KEY, its (primary_key)
			value could be out of bound if continue to index
			into key_info[] array. Find InnoDB primary index,
			and assign its key_length to ref_length.
			In addition, since MySQL indexes are sorted starting
			with primary index, unique index etc., initialize
			ref_length to the first index key length in
			case we fail to find InnoDB cluster index.

			Please note, this will not resolve the primary
			index mismatch problem, other side effects are
			possible if users continue to use the table.
			However, we allow this table to be opened so
			that user can adopt necessary measures for the
			mismatch while still being accessible to the table
			date. */
			ref_length = table->key_info[0].key_length;

			/* Find correspoinding cluster index
			key length in MySQL's key_info[] array */
			for (ulint i = 0; i < table->s->keys; i++) {
				dict_index_t*	index;
				index = innobase_get_index(i);
				if (dict_index_is_clust(index)) {
					ref_length =
						 table->key_info[i].key_length;
				}
			}
		} else {
			/* MySQL allocates the buffer for ref.
			key_info->key_length includes space for all key
			columns + one byte for each column that may be
			NULL. ref_length must be as exact as possible to
			save space, because all row reference buffers are
			allocated based on ref_length. */

			ref_length = table->key_info[primary_key].key_length;
		}
	} else {
		if (primary_key != MAX_KEY) {
			sql_print_error(
				"Table %s has no primary key in InnoDB data "
				"dictionary, but has one in MySQL! If you "
				"created the table with a MySQL version < "
				"3.23.54 and did not define a primary key, "
				"but defined a unique key with all non-NULL "
				"columns, then MySQL internally treats that "
				"key as the primary key. You can fix this "
				"error by dump + DROP + CREATE + reimport "
				"of the table.", name);

			/* This mismatch could cause further problems
			if not attended, bring this to the user attention
			by printing a warning in addition to log a message
			in the errorlog */
			push_warning_printf(thd, MYSQL_ERROR::WARN_LEVEL_WARN,
					    ER_NO_SUCH_INDEX,
					    "InnoDB: Table %s has no "
					    "primary key in InnoDB data "
					    "dictionary, but has one in "
					    "MySQL!", name);
		}

		prebuilt->clust_index_was_generated = TRUE;

		ref_length = DATA_ROW_ID_LEN;

		/* If we automatically created the clustered index, then
		MySQL does not know about it, and MySQL must NOT be aware
		of the index used on scan, to make it avoid checking if we
		update the column of the index. That is why we assert below
		that key_used_on_scan is the undefined value MAX_KEY.
		The column is the row id in the automatical generation case,
		and it will never be updated anyway. */

		if (key_used_on_scan != MAX_KEY) {
			sql_print_warning(
				"Table %s key_used_on_scan is %lu even "
				"though there is no primary key inside "
				"InnoDB.", name, (ulong) key_used_on_scan);
		}
	}

	/* Index block size in InnoDB: used by MySQL in query optimization */
	stats.block_size = 16 * 1024;

	/* Init table lock structure */
	thr_lock_data_init(&share->lock,&lock,(void*) 0);

	if (prebuilt->table) {
		/* We update the highest file format in the system table
		space, if this table has higher file format setting. */

		trx_sys_file_format_max_upgrade(
			(const char**) &innobase_file_format_max,
			dict_table_get_format(prebuilt->table));
	}

	/* Only if the table has an AUTOINC column. */
	if (prebuilt->table != NULL && table->found_next_number_field != NULL) {
		dict_table_autoinc_lock(prebuilt->table);

		/* Since a table can already be "open" in InnoDB's internal
		data dictionary, we only init the autoinc counter once, the
		first time the table is loaded. We can safely reuse the
		autoinc value from a previous MySQL open. */
		if (dict_table_autoinc_read(prebuilt->table) == 0) {

			innobase_initialize_autoinc();
		}

		dict_table_autoinc_unlock(prebuilt->table);
	}

	info(HA_STATUS_NO_LOCK | HA_STATUS_VARIABLE | HA_STATUS_CONST);

	DBUG_RETURN(0);
}

UNIV_INTERN
handler*
ha_innobase::clone(
/*===============*/
	const char*	name,		/*!< in: table name */
	MEM_ROOT*	mem_root)	/*!< in: memory context */
{
	ha_innobase* new_handler;

	DBUG_ENTER("ha_innobase::clone");

	new_handler = static_cast<ha_innobase*>(handler::clone(name,
							       mem_root));
	if (new_handler) {
		DBUG_ASSERT(new_handler->prebuilt != NULL);
		DBUG_ASSERT(new_handler->user_thd == user_thd);
		DBUG_ASSERT(new_handler->prebuilt->trx == prebuilt->trx);

		new_handler->prebuilt->select_lock_type
			= prebuilt->select_lock_type;
	}

	DBUG_RETURN(new_handler);
}

UNIV_INTERN
uint
ha_innobase::max_supported_key_part_length() const
{
	/* A table format specific index column length check will be performed
	at ha_innobase::add_index() and row_create_index_for_mysql() */
	return(innobase_large_prefix
		? REC_VERSION_56_MAX_INDEX_COL_LEN
		: REC_ANTELOPE_MAX_INDEX_COL_LEN - 1);
}

/******************************************************************//**
Closes a handle to an InnoDB table.
@return	0 */
UNIV_INTERN
int
ha_innobase::close(void)
/*====================*/
{
	THD*	thd;

	DBUG_ENTER("ha_innobase::close");

	thd = ha_thd();
	if (thd != NULL) {
		innobase_release_temporary_latches(ht, thd);
	}

	row_prebuilt_free(prebuilt, FALSE);

	if (upd_buf != NULL) {
		ut_ad(upd_buf_size != 0);
		my_free(upd_buf);
		upd_buf = NULL;
		upd_buf_size = 0;
	}

	free_share(share);

	/* Tell InnoDB server that there might be work for
	utility threads: */

	srv_active_wake_master_thread();

	DBUG_RETURN(0);
}

/* The following accessor functions should really be inside MySQL code! */

/**************************************************************//**
Gets field offset for a field in a table.
@return	offset */
static inline
uint
get_field_offset(
/*=============*/
	TABLE*	table,	/*!< in: MySQL table object */
	Field*	field)	/*!< in: MySQL field object */
{
	return((uint) (field->ptr - table->record[0]));
}

/**************************************************************//**
Checks if a field in a record is SQL NULL. Uses the record format
information in table to track the null bit in record.
@return	1 if NULL, 0 otherwise */
static inline
uint
field_in_record_is_null(
/*====================*/
	TABLE*	table,	/*!< in: MySQL table object */
	Field*	field,	/*!< in: MySQL field object */
	char*	record)	/*!< in: a row in MySQL format */
{
	int	null_offset;

	if (!field->null_ptr) {

		return(0);
	}

	null_offset = (uint) ((char*) field->null_ptr
					- (char*) table->record[0]);

	if (record[null_offset] & field->null_bit) {

		return(1);
	}

	return(0);
}

/*************************************************************//**
InnoDB uses this function to compare two data fields for which the data type
is such that we must use MySQL code to compare them. NOTE that the prototype
of this function is in rem0cmp.c in InnoDB source code! If you change this
function, remember to update the prototype there!
@return	1, 0, -1, if a is greater, equal, less than b, respectively */
extern "C" UNIV_INTERN
int
innobase_mysql_cmp(
/*===============*/
	int		mysql_type,	/*!< in: MySQL type */
	uint		charset_number,	/*!< in: number of the charset */
	const unsigned char* a,		/*!< in: data field */
	unsigned int	a_length,	/*!< in: data field length,
					not UNIV_SQL_NULL */
	const unsigned char* b,		/*!< in: data field */
	unsigned int	b_length)	/*!< in: data field length,
					not UNIV_SQL_NULL */
{
	CHARSET_INFO*		charset;
	enum_field_types	mysql_tp;
	int			ret;

	DBUG_ASSERT(a_length != UNIV_SQL_NULL);
	DBUG_ASSERT(b_length != UNIV_SQL_NULL);

	mysql_tp = (enum_field_types) mysql_type;

	switch (mysql_tp) {

	case MYSQL_TYPE_BIT:
	case MYSQL_TYPE_STRING:
	case MYSQL_TYPE_VAR_STRING:
	case MYSQL_TYPE_TINY_BLOB:
	case MYSQL_TYPE_MEDIUM_BLOB:
	case MYSQL_TYPE_BLOB:
	case MYSQL_TYPE_LONG_BLOB:
	case MYSQL_TYPE_VARCHAR:
		/* Use the charset number to pick the right charset struct for
		the comparison. Since the MySQL function get_charset may be
		slow before Bar removes the mutex operation there, we first
		look at 2 common charsets directly. */

		if (charset_number == default_charset_info->number) {
			charset = default_charset_info;
		} else if (charset_number == my_charset_latin1.number) {
			charset = &my_charset_latin1;
		} else {
			charset = get_charset(charset_number, MYF(MY_WME));

			if (charset == NULL) {
			  sql_print_error("InnoDB needs charset %lu for doing "
					  "a comparison, but MySQL cannot "
					  "find that charset.",
					  (ulong) charset_number);
				ut_a(0);
			}
		}

		/* Starting from 4.1.3, we use strnncollsp() in comparisons of
		non-latin1_swedish_ci strings. NOTE that the collation order
		changes then: 'b\0\0...' is ordered BEFORE 'b  ...'. Users
		having indexes on such data need to rebuild their tables! */

		ret = charset->coll->strnncollsp(charset,
				  a, a_length,
						 b, b_length, 0);
		if (ret < 0) {
			return(-1);
		} else if (ret > 0) {
			return(1);
		} else {
			return(0);
		}
	default:
		ut_error;
	}

	return(0);
}

/**************************************************************//**
Converts a MySQL type to an InnoDB type. Note that this function returns
the 'mtype' of InnoDB. InnoDB differentiates between MySQL's old <= 4.1
VARCHAR and the new true VARCHAR in >= 5.0.3 by the 'prtype'.
@return	DATA_BINARY, DATA_VARCHAR, ... */
extern "C" UNIV_INTERN
ulint
get_innobase_type_from_mysql_type(
/*==============================*/
	ulint*		unsigned_flag,	/*!< out: DATA_UNSIGNED if an
					'unsigned type';
					at least ENUM and SET,
					and unsigned integer
					types are 'unsigned types' */
	const void*	f)		/*!< in: MySQL Field */
{
	const class Field* field = reinterpret_cast<const class Field*>(f);

	/* The following asserts try to check that the MySQL type code fits in
	8 bits: this is used in ibuf and also when DATA_NOT_NULL is ORed to
	the type */

	DBUG_ASSERT((ulint)MYSQL_TYPE_STRING < 256);
	DBUG_ASSERT((ulint)MYSQL_TYPE_VAR_STRING < 256);
	DBUG_ASSERT((ulint)MYSQL_TYPE_DOUBLE < 256);
	DBUG_ASSERT((ulint)MYSQL_TYPE_FLOAT < 256);
	DBUG_ASSERT((ulint)MYSQL_TYPE_DECIMAL < 256);

	if (field->flags & UNSIGNED_FLAG) {

		*unsigned_flag = DATA_UNSIGNED;
	} else {
		*unsigned_flag = 0;
	}

	if (field->real_type() == MYSQL_TYPE_ENUM
		|| field->real_type() == MYSQL_TYPE_SET) {

		/* MySQL has field->type() a string type for these, but the
		data is actually internally stored as an unsigned integer
		code! */

		*unsigned_flag = DATA_UNSIGNED; /* MySQL has its own unsigned
						flag set to zero, even though
						internally this is an unsigned
						integer type */
		return(DATA_INT);
	}

	switch (field->type()) {
		/* NOTE that we only allow string types in DATA_MYSQL and
		DATA_VARMYSQL */
	case MYSQL_TYPE_VAR_STRING: /* old <= 4.1 VARCHAR */
	case MYSQL_TYPE_VARCHAR:    /* new >= 5.0.3 true VARCHAR */
		if (field->binary()) {
			return(DATA_BINARY);
		} else if (strcmp(
				   field->charset()->name,
				   "latin1_swedish_ci") == 0) {
			return(DATA_VARCHAR);
		} else {
			return(DATA_VARMYSQL);
		}
	case MYSQL_TYPE_BIT:
	case MYSQL_TYPE_STRING: if (field->binary()) {

			return(DATA_FIXBINARY);
		} else if (strcmp(
				   field->charset()->name,
				   "latin1_swedish_ci") == 0) {
			return(DATA_CHAR);
		} else {
			return(DATA_MYSQL);
		}
	case MYSQL_TYPE_NEWDECIMAL:
		return(DATA_FIXBINARY);
	case MYSQL_TYPE_LONG:
	case MYSQL_TYPE_LONGLONG:
	case MYSQL_TYPE_TINY:
	case MYSQL_TYPE_SHORT:
	case MYSQL_TYPE_INT24:
	case MYSQL_TYPE_DATE:
	case MYSQL_TYPE_DATETIME:
	case MYSQL_TYPE_YEAR:
	case MYSQL_TYPE_NEWDATE:
	case MYSQL_TYPE_TIME:
	case MYSQL_TYPE_TIMESTAMP:
		return(DATA_INT);
	case MYSQL_TYPE_FLOAT:
		return(DATA_FLOAT);
	case MYSQL_TYPE_DOUBLE:
		return(DATA_DOUBLE);
	case MYSQL_TYPE_DECIMAL:
		return(DATA_DECIMAL);
	case MYSQL_TYPE_GEOMETRY:
	case MYSQL_TYPE_TINY_BLOB:
	case MYSQL_TYPE_MEDIUM_BLOB:
	case MYSQL_TYPE_BLOB:
	case MYSQL_TYPE_LONG_BLOB:
		return(DATA_BLOB);
	case MYSQL_TYPE_NULL:
		/* MySQL currently accepts "NULL" datatype, but will
		reject such datatype in the next release. We will cope
		with it and not trigger assertion failure in 5.1 */
		break;
	default:
		ut_error;
	}

	return(0);
}

/*******************************************************************//**
Writes an unsigned integer value < 64k to 2 bytes, in the little-endian
storage format. */
static inline
void
innobase_write_to_2_little_endian(
/*==============================*/
	byte*	buf,	/*!< in: where to store */
	ulint	val)	/*!< in: value to write, must be < 64k */
{
	ut_a(val < 256 * 256);

	buf[0] = (byte)(val & 0xFF);
	buf[1] = (byte)(val / 256);
}

/*******************************************************************//**
Reads an unsigned integer value < 64k from 2 bytes, in the little-endian
storage format.
@return	value */
static inline
uint
innobase_read_from_2_little_endian(
/*===============================*/
	const uchar*	buf)	/*!< in: from where to read */
{
	return (uint) ((ulint)(buf[0]) + 256 * ((ulint)(buf[1])));
}

/*******************************************************************//**
Stores a key value for a row to a buffer.
@return	key value length as stored in buff */
UNIV_INTERN
uint
ha_innobase::store_key_val_for_row(
/*===============================*/
	uint		keynr,	/*!< in: key number */
	char*		buff,	/*!< in/out: buffer for the key value (in MySQL
				format) */
	uint		buff_len,/*!< in: buffer length */
	const uchar*	record)/*!< in: row in MySQL format */
{
	KEY*		key_info	= table->key_info + keynr;
	KEY_PART_INFO*	key_part	= key_info->key_part;
	KEY_PART_INFO*	end		= key_part + key_info->key_parts;
	char*		buff_start	= buff;
	enum_field_types mysql_type;
	Field*		field;
	ibool		is_null;

	DBUG_ENTER("store_key_val_for_row");

	/* The format for storing a key field in MySQL is the following:

	1. If the column can be NULL, then in the first byte we put 1 if the
	field value is NULL, 0 otherwise.

	2. If the column is of a BLOB type (it must be a column prefix field
	in this case), then we put the length of the data in the field to the
	next 2 bytes, in the little-endian format. If the field is SQL NULL,
	then these 2 bytes are set to 0. Note that the length of data in the
	field is <= column prefix length.

	3. In a column prefix field, prefix_len next bytes are reserved for
	data. In a normal field the max field length next bytes are reserved
	for data. For a VARCHAR(n) the max field length is n. If the stored
	value is the SQL NULL then these data bytes are set to 0.

	4. We always use a 2 byte length for a true >= 5.0.3 VARCHAR. Note that
	in the MySQL row format, the length is stored in 1 or 2 bytes,
	depending on the maximum allowed length. But in the MySQL key value
	format, the length always takes 2 bytes.

	We have to zero-fill the buffer so that MySQL is able to use a
	simple memcmp to compare two key values to determine if they are
	equal. MySQL does this to compare contents of two 'ref' values. */

	bzero(buff, buff_len);

	for (; key_part != end; key_part++) {
		is_null = FALSE;

		if (key_part->null_bit) {
			if (record[key_part->null_offset]
						& key_part->null_bit) {
				*buff = 1;
				is_null = TRUE;
			} else {
				*buff = 0;
			}
			buff++;
		}

		field = key_part->field;
		mysql_type = field->type();

		if (mysql_type == MYSQL_TYPE_VARCHAR) {
						/* >= 5.0.3 true VARCHAR */
			ulint		lenlen;
			ulint		len;
			const byte*	data;
			ulint		key_len;
			ulint		true_len;
			CHARSET_INFO*	cs;
			int		error=0;

			key_len = key_part->length;

			if (is_null) {
				buff += key_len + 2;

				continue;
			}
			cs = field->charset();

			lenlen = (ulint)
				(((Field_varstring*)field)->length_bytes);

			data = row_mysql_read_true_varchar(&len,
				(byte*) (record
				+ (ulint)get_field_offset(table, field)),
				lenlen);

			true_len = len;

			/* For multi byte character sets we need to calculate
			the true length of the key */

			if (len > 0 && cs->mbmaxlen > 1) {
				true_len = (ulint) cs->cset->well_formed_len(cs,
						(const char *) data,
						(const char *) data + len,
                                                (uint) (key_len /
                                                        cs->mbmaxlen),
						&error);
			}

			/* In a column prefix index, we may need to truncate
			the stored value: */

			if (true_len > key_len) {
				true_len = key_len;
			}

			/* The length in a key value is always stored in 2
			bytes */

			row_mysql_store_true_var_len((byte*)buff, true_len, 2);
			buff += 2;

			memcpy(buff, data, true_len);

			/* Note that we always reserve the maximum possible
			length of the true VARCHAR in the key value, though
			only len first bytes after the 2 length bytes contain
			actual data. The rest of the space was reset to zero
			in the bzero() call above. */

			buff += key_len;

		} else if (mysql_type == MYSQL_TYPE_TINY_BLOB
			|| mysql_type == MYSQL_TYPE_MEDIUM_BLOB
			|| mysql_type == MYSQL_TYPE_BLOB
			|| mysql_type == MYSQL_TYPE_LONG_BLOB
			/* MYSQL_TYPE_GEOMETRY data is treated
			as BLOB data in innodb. */
			|| mysql_type == MYSQL_TYPE_GEOMETRY) {

			CHARSET_INFO*	cs;
			ulint		key_len;
			ulint		true_len;
			int		error=0;
			ulint		blob_len;
			const byte*	blob_data;

			ut_a(key_part->key_part_flag & HA_PART_KEY_SEG);

			key_len = key_part->length;

			if (is_null) {
				buff += key_len + 2;

				continue;
			}

			cs = field->charset();

			blob_data = row_mysql_read_blob_ref(&blob_len,
				(byte*) (record
				+ (ulint)get_field_offset(table, field)),
					(ulint) field->pack_length());

			true_len = blob_len;

			ut_a(get_field_offset(table, field)
				== key_part->offset);

			/* For multi byte character sets we need to calculate
			the true length of the key */

			if (blob_len > 0 && cs->mbmaxlen > 1) {
				true_len = (ulint) cs->cset->well_formed_len(cs,
						(const char *) blob_data,
						(const char *) blob_data
							+ blob_len,
                                                (uint) (key_len /
                                                        cs->mbmaxlen),
						&error);
			}

			/* All indexes on BLOB and TEXT are column prefix
			indexes, and we may need to truncate the data to be
			stored in the key value: */

			if (true_len > key_len) {
				true_len = key_len;
			}

			/* MySQL reserves 2 bytes for the length and the
			storage of the number is little-endian */

			innobase_write_to_2_little_endian(
					(byte*)buff, true_len);
			buff += 2;

			memcpy(buff, blob_data, true_len);

			/* Note that we always reserve the maximum possible
			length of the BLOB prefix in the key value. */

			buff += key_len;
		} else {
			/* Here we handle all other data types except the
			true VARCHAR, BLOB and TEXT. Note that the column
			value we store may be also in a column prefix
			index. */

			CHARSET_INFO*		cs;
			ulint			true_len;
			ulint			key_len;
			const uchar*		src_start;
			int			error=0;
			enum_field_types	real_type;

			key_len = key_part->length;

			if (is_null) {
				 buff += key_len;

				 continue;
			}

			src_start = record + key_part->offset;
			real_type = field->real_type();
			true_len = key_len;

			/* Character set for the field is defined only
			to fields whose type is string and real field
			type is not enum or set. For these fields check
			if character set is multi byte. */

			if (real_type != MYSQL_TYPE_ENUM
				&& real_type != MYSQL_TYPE_SET
				&& ( mysql_type == MYSQL_TYPE_VAR_STRING
					|| mysql_type == MYSQL_TYPE_STRING)) {

				cs = field->charset();

				/* For multi byte character sets we need to
				calculate the true length of the key */

				if (key_len > 0 && cs->mbmaxlen > 1) {

					true_len = (ulint)
						cs->cset->well_formed_len(cs,
							(const char *)src_start,
							(const char *)src_start
								+ key_len,
                                                        (uint) (key_len /
                                                                cs->mbmaxlen),
							&error);
				}
			}

			memcpy(buff, src_start, true_len);
			buff += true_len;

			/* Pad the unused space with spaces. */

			if (true_len < key_len) {
				ulint	pad_len = key_len - true_len;
				ut_a(!(pad_len % cs->mbminlen));

				cs->cset->fill(cs, buff, pad_len,
					       0x20 /* space */);
				buff += pad_len;
			}
		}
	}

	ut_a(buff <= buff_start + buff_len);

	DBUG_RETURN((uint)(buff - buff_start));
}

/**************************************************************//**
Builds a 'template' to the prebuilt struct. The template is used in fast
retrieval of just those column values MySQL needs in its processing. */
static
void
build_template(
/*===========*/
	row_prebuilt_t*	prebuilt,	/*!< in/out: prebuilt struct */
	THD*		thd,		/*!< in: current user thread, used
					only if templ_type is
					ROW_MYSQL_REC_FIELDS */
	TABLE*		table,		/*!< in: MySQL table */
	uint		templ_type)	/*!< in: ROW_MYSQL_WHOLE_ROW or
					ROW_MYSQL_REC_FIELDS */
{
	dict_index_t*	index;
	dict_index_t*	clust_index;
	mysql_row_templ_t* templ;
	Field*		field;
	ulint		n_fields;
	ulint		n_requested_fields	= 0;
	ibool		fetch_all_in_key	= FALSE;
	ibool		fetch_primary_key_cols	= FALSE;
	ulint		i;
	/* byte offset of the end of last requested column */
	ulint		mysql_prefix_len	= 0;

	if (prebuilt->select_lock_type == LOCK_X) {
		/* We always retrieve the whole clustered index record if we
		use exclusive row level locks, for example, if the read is
		done in an UPDATE statement. */

		templ_type = ROW_MYSQL_WHOLE_ROW;
	}

	if (templ_type == ROW_MYSQL_REC_FIELDS) {
		if (prebuilt->hint_need_to_fetch_extra_cols
			== ROW_RETRIEVE_ALL_COLS) {

			/* We know we must at least fetch all columns in the
			key, or all columns in the table */

			if (prebuilt->read_just_key) {
				/* MySQL has instructed us that it is enough
				to fetch the columns in the key; looks like
				MySQL can set this flag also when there is
				only a prefix of the column in the key: in
				that case we retrieve the whole column from
				the clustered index */

				fetch_all_in_key = TRUE;
			} else {
				templ_type = ROW_MYSQL_WHOLE_ROW;
			}
		} else if (prebuilt->hint_need_to_fetch_extra_cols
			== ROW_RETRIEVE_PRIMARY_KEY) {
			/* We must at least fetch all primary key cols. Note
			   that if the clustered index was internally generated
			   by InnoDB on the row id (no primary key was
			   defined), then row_search_for_mysql() will always
			   retrieve the row id to a special buffer in the
			   prebuilt struct. */

			fetch_primary_key_cols = TRUE;
		}
	}

	clust_index = dict_table_get_first_index(prebuilt->table);

	if (templ_type == ROW_MYSQL_REC_FIELDS) {
		index = prebuilt->index;
	} else {
		index = clust_index;
	}

	if (index == clust_index) {
		prebuilt->need_to_access_clustered = TRUE;
	} else {
		prebuilt->need_to_access_clustered = FALSE;
		/* Below we check column by column if we need to access
		the clustered index */
	}

	n_fields = (ulint)table->s->fields; /* number of columns */

	if (!prebuilt->mysql_template) {
		prebuilt->mysql_template = (mysql_row_templ_t*)
			mem_alloc(n_fields * sizeof(mysql_row_templ_t));
	}

	prebuilt->template_type = templ_type;
	prebuilt->null_bitmap_len = table->s->null_bytes;

	prebuilt->templ_contains_blob = FALSE;

	/* Note that in InnoDB, i is the column number. MySQL calls columns
	'fields'. */
	for (i = 0; i < n_fields; i++) {
		const dict_col_t* col = &index->table->cols[i];
		templ = prebuilt->mysql_template + n_requested_fields;
		field = table->field[i];

		if (UNIV_LIKELY(templ_type == ROW_MYSQL_REC_FIELDS)) {
			/* Decide which columns we should fetch
			and which we can skip. */
			register const ibool	index_contains_field =
				dict_index_contains_col_or_prefix(index, i);

			if (!index_contains_field && prebuilt->read_just_key) {
				/* If this is a 'key read', we do not need
				columns that are not in the key */

				goto skip_field;
			}

			if (index_contains_field && fetch_all_in_key) {
				/* This field is needed in the query */

				goto include_field;
			}

			if (bitmap_is_set(table->read_set, i) ||
			    bitmap_is_set(table->write_set, i)) {
				/* This field is needed in the query */

				goto include_field;
			}

			if (fetch_primary_key_cols
				&& dict_table_col_in_clustered_key(
					index->table, i)) {
				/* This field is needed in the query */

				goto include_field;
			}

			/* This field is not needed in the query, skip it */

			goto skip_field;
		}
include_field:
		n_requested_fields++;

		templ->col_no = i;
		templ->clust_rec_field_no = dict_col_get_clust_pos(
			col, clust_index);
		ut_ad(templ->clust_rec_field_no != ULINT_UNDEFINED);

		if (index == clust_index) {
			templ->rec_field_no = templ->clust_rec_field_no;
		} else {
			templ->rec_field_no = dict_index_get_nth_col_pos(
								index, i);
			if (templ->rec_field_no == ULINT_UNDEFINED) {
				prebuilt->need_to_access_clustered = TRUE;
			}
		}

		if (field->null_ptr) {
			templ->mysql_null_byte_offset =
				(ulint) ((char*) field->null_ptr
					- (char*) table->record[0]);

			templ->mysql_null_bit_mask = (ulint) field->null_bit;
		} else {
			templ->mysql_null_bit_mask = 0;
		}

		templ->mysql_col_offset = (ulint)
					get_field_offset(table, field);

		templ->mysql_col_len = (ulint) field->pack_length();
		if (mysql_prefix_len < templ->mysql_col_offset
				+ templ->mysql_col_len) {
			mysql_prefix_len = templ->mysql_col_offset
				+ templ->mysql_col_len;
		}
		templ->type = col->mtype;
		templ->mysql_type = (ulint)field->type();

		if (templ->mysql_type == DATA_MYSQL_TRUE_VARCHAR) {
			templ->mysql_length_bytes = (ulint)
				(((Field_varstring*)field)->length_bytes);
		}

		templ->charset = dtype_get_charset_coll(col->prtype);
		templ->mbminlen = dict_col_get_mbminlen(col);
		templ->mbmaxlen = dict_col_get_mbmaxlen(col);
		templ->is_unsigned = col->prtype & DATA_UNSIGNED;
		if (templ->type == DATA_BLOB) {
			prebuilt->templ_contains_blob = TRUE;
		}
skip_field:
		;
	}

	prebuilt->n_template = n_requested_fields;
	prebuilt->mysql_prefix_len = mysql_prefix_len;

	if (index != clust_index && prebuilt->need_to_access_clustered) {
		/* Change rec_field_no's to correspond to the clustered index
		record */
		for (i = 0; i < n_requested_fields; i++) {
			templ = prebuilt->mysql_template + i;

			templ->rec_field_no = templ->clust_rec_field_no;
		}
	}
}

/********************************************************************//**
This special handling is really to overcome the limitations of MySQL's
binlogging. We need to eliminate the non-determinism that will arise in
INSERT ... SELECT type of statements, since MySQL binlog only stores the
min value of the autoinc interval. Once that is fixed we can get rid of
the special lock handling.
@return	DB_SUCCESS if all OK else error code */
UNIV_INTERN
ulint
ha_innobase::innobase_lock_autoinc(void)
/*====================================*/
{
	ulint		error = DB_SUCCESS;

	switch (innobase_autoinc_lock_mode) {
	case AUTOINC_NO_LOCKING:
		/* Acquire only the AUTOINC mutex. */
		dict_table_autoinc_lock(prebuilt->table);
		break;

	case AUTOINC_NEW_STYLE_LOCKING:
		/* For simple (single/multi) row INSERTs, we fallback to the
		old style only if another transaction has already acquired
		the AUTOINC lock on behalf of a LOAD FILE or INSERT ... SELECT
		etc. type of statement. */
		if (thd_sql_command(user_thd) == SQLCOM_INSERT
		    || thd_sql_command(user_thd) == SQLCOM_REPLACE) {
			dict_table_t*	table = prebuilt->table;

			/* Acquire the AUTOINC mutex. */
			dict_table_autoinc_lock(table);

			/* We need to check that another transaction isn't
			already holding the AUTOINC lock on the table. */
			if (table->n_waiting_or_granted_auto_inc_locks) {
				/* Release the mutex to avoid deadlocks. */
				dict_table_autoinc_unlock(table);
			} else {
				break;
			}
		}
		/* Fall through to old style locking. */

	case AUTOINC_OLD_STYLE_LOCKING:
		error = row_lock_table_autoinc_for_mysql(prebuilt);

		if (error == DB_SUCCESS) {

			/* Acquire the AUTOINC mutex. */
			dict_table_autoinc_lock(prebuilt->table);
		}
		break;

	default:
		ut_error;
	}

	return(ulong(error));
}

/********************************************************************//**
Reset the autoinc value in the table.
@return	DB_SUCCESS if all went well else error code */
UNIV_INTERN
ulint
ha_innobase::innobase_reset_autoinc(
/*================================*/
	ulonglong	autoinc)	/*!< in: value to store */
{
	ulint		error;

	error = innobase_lock_autoinc();

	if (error == DB_SUCCESS) {

		dict_table_autoinc_initialize(prebuilt->table, autoinc);

		dict_table_autoinc_unlock(prebuilt->table);
	}

	return(ulong(error));
}

/********************************************************************//**
Store the autoinc value in the table. The autoinc value is only set if
it's greater than the existing autoinc value in the table.
@return	DB_SUCCESS if all went well else error code */
UNIV_INTERN
ulint
ha_innobase::innobase_set_max_autoinc(
/*==================================*/
	ulonglong	auto_inc)	/*!< in: value to store */
{
	ulint		error;

	error = innobase_lock_autoinc();

	if (error == DB_SUCCESS) {

		dict_table_autoinc_update_if_greater(prebuilt->table, auto_inc);

		dict_table_autoinc_unlock(prebuilt->table);
	}

	return(ulong(error));
}

/********************************************************************//**
Stores a row in an InnoDB database, to the table specified in this
handle.
@return	error code */
UNIV_INTERN
int
ha_innobase::write_row(
/*===================*/
	uchar*	record)	/*!< in: a row in MySQL format */
{
	ulint		error = 0;
        int             error_result= 0;
	ibool		auto_inc_used= FALSE;
	ulint		sql_command;
	trx_t*		trx = thd_to_trx(user_thd);

	DBUG_ENTER("ha_innobase::write_row");

	if (prebuilt->trx != trx) {
	  sql_print_error("The transaction object for the table handle is at "
			  "%p, but for the current thread it is at %p",
			  (const void*) prebuilt->trx, (const void*) trx);

		fputs("InnoDB: Dump of 200 bytes around prebuilt: ", stderr);
		ut_print_buf(stderr, ((const byte*)prebuilt) - 100, 200);
		fputs("\n"
			"InnoDB: Dump of 200 bytes around ha_data: ",
			stderr);
		ut_print_buf(stderr, ((const byte*) trx) - 100, 200);
		putc('\n', stderr);
		ut_error;
	}

	ha_statistic_increment(&SSV::ha_write_count);

	if (table->timestamp_field_type & TIMESTAMP_AUTO_SET_ON_INSERT)
		table->timestamp_field->set_time();

	sql_command = thd_sql_command(user_thd);

	if ((sql_command == SQLCOM_ALTER_TABLE
	     || sql_command == SQLCOM_OPTIMIZE
	     || sql_command == SQLCOM_CREATE_INDEX
	     || sql_command == SQLCOM_DROP_INDEX)
	    && num_write_row >= 10000) {
		/* ALTER TABLE is COMMITted at every 10000 copied rows.
		The IX table lock for the original table has to be re-issued.
		As this method will be called on a temporary table where the
		contents of the original table is being copied to, it is
		a bit tricky to determine the source table.  The cursor
		position in the source table need not be adjusted after the
		intermediate COMMIT, since writes by other transactions are
		being blocked by a MySQL table lock TL_WRITE_ALLOW_READ. */

		dict_table_t*	src_table;
		enum lock_mode	mode;

		num_write_row = 0;

		/* Commit the transaction.  This will release the table
		locks, so they have to be acquired again. */

		/* Altering an InnoDB table */
		/* Get the source table. */
		src_table = lock_get_src_table(
				prebuilt->trx, prebuilt->table, &mode);
		if (!src_table) {
no_commit:
			/* Unknown situation: do not commit */
			/*
			ut_print_timestamp(stderr);
			fprintf(stderr,
				"  InnoDB: ALTER TABLE is holding lock"
				" on %lu tables!\n",
				prebuilt->trx->mysql_n_tables_locked);
			*/
			;
		} else if (src_table == prebuilt->table) {
			/* Source table is not in InnoDB format:
			no need to re-acquire locks on it. */

			/* Altering to InnoDB format */
			innobase_commit(ht, user_thd, 1);
			/* Note that this transaction is still active. */
			trx_register_for_2pc(prebuilt->trx);
			/* We will need an IX lock on the destination table. */
			prebuilt->sql_stat_start = TRUE;
		} else {
			/* Ensure that there are no other table locks than
			LOCK_IX and LOCK_AUTO_INC on the destination table. */

			if (!lock_is_table_exclusive(prebuilt->table,
							prebuilt->trx)) {
				goto no_commit;
			}

			/* Commit the transaction.  This will release the table
			locks, so they have to be acquired again. */
			innobase_commit(ht, user_thd, 1);
			/* Note that this transaction is still active. */
			trx_register_for_2pc(prebuilt->trx);
			/* Re-acquire the table lock on the source table. */
			row_lock_table_for_mysql(prebuilt, src_table, mode);
			/* We will need an IX lock on the destination table. */
			prebuilt->sql_stat_start = TRUE;
		}
	}

	num_write_row++;

	/* This is the case where the table has an auto-increment column */
	if (table->next_number_field && record == table->record[0]) {

		/* Reset the error code before calling
		innobase_get_auto_increment(). */
		prebuilt->autoinc_error = DB_SUCCESS;

		if ((error = update_auto_increment())) {
			/* We don't want to mask autoinc overflow errors. */

			/* Handle the case where the AUTOINC sub-system
			failed during initialization. */
			if (prebuilt->autoinc_error == DB_UNSUPPORTED) {
				error_result = ER_AUTOINC_READ_FAILED;
				/* Set the error message to report too. */
				my_error(ER_AUTOINC_READ_FAILED, MYF(0));
				goto func_exit;
			} else if (prebuilt->autoinc_error != DB_SUCCESS) {
				error = (int) prebuilt->autoinc_error;
				goto report_error;
			}

			/* MySQL errors are passed straight back. */
			error_result = (int) error;
			goto func_exit;
		}

		auto_inc_used = TRUE;
	}

	if (prebuilt->mysql_template == NULL
	    || prebuilt->template_type != ROW_MYSQL_WHOLE_ROW) {

		/* Build the template used in converting quickly between
		the two database formats */

		build_template(prebuilt, NULL, table, ROW_MYSQL_WHOLE_ROW);
	}

	innodb_srv_conc_enter_innodb(prebuilt->trx);

	error = row_insert_for_mysql((byte*) record, prebuilt);

	/* Handle duplicate key errors */
	if (auto_inc_used) {
		ulint		err;
		ulonglong	auto_inc;
		ulonglong	col_max_value;

		/* Note the number of rows processed for this statement, used
		by get_auto_increment() to determine the number of AUTO-INC
		values to reserve. This is only useful for a mult-value INSERT
		and is a statement level counter.*/
		if (trx->n_autoinc_rows > 0) {
			--trx->n_autoinc_rows;
		}

		/* We need the upper limit of the col type to check for
		whether we update the table autoinc counter or not. */
		col_max_value = innobase_get_int_col_max_value(
			table->next_number_field);

		/* Get the value that MySQL attempted to store in the table.*/
		auto_inc = table->next_number_field->val_int();

		switch (error) {
		case DB_DUPLICATE_KEY:

			/* A REPLACE command and LOAD DATA INFILE REPLACE
			handle a duplicate key error themselves, but we
			must update the autoinc counter if we are performing
			those statements. */

			switch (sql_command) {
			case SQLCOM_LOAD:
				if (trx->duplicates) {

					goto set_max_autoinc;
				}
				break;

			case SQLCOM_REPLACE:
			case SQLCOM_INSERT_SELECT:
			case SQLCOM_REPLACE_SELECT:
				goto set_max_autoinc;

			default:
				break;
			}

			break;

		case DB_SUCCESS:
			/* If the actual value inserted is greater than
			the upper limit of the interval, then we try and
			update the table upper limit. Note: last_value
			will be 0 if get_auto_increment() was not called.*/

			if (auto_inc >= prebuilt->autoinc_last_value) {
set_max_autoinc:
				/* This should filter out the negative
				values set explicitly by the user. */
				if (auto_inc <= col_max_value) {
					ut_a(prebuilt->autoinc_increment > 0);

					ulonglong	offset;
					ulonglong	increment;

					offset = prebuilt->autoinc_offset;
					increment = prebuilt->autoinc_increment;

					auto_inc = innobase_next_autoinc(
						auto_inc,
						1, increment, offset,
						col_max_value);

					err = innobase_set_max_autoinc(
						auto_inc);

					if (err != DB_SUCCESS) {
						error = err;
					}
				}
			}
			break;
		}
	}

	innodb_srv_conc_exit_innodb(prebuilt->trx);

report_error:
	error_result = convert_error_code_to_mysql((int) error,
						   prebuilt->table->flags,
						   user_thd);

func_exit:
	innobase_active_small();

	DBUG_RETURN(error_result);
}

/**********************************************************************//**
Checks which fields have changed in a row and stores information
of them to an update vector.
@return	error number or 0 */
static
int
calc_row_difference(
/*================*/
	upd_t*		uvect,		/*!< in/out: update vector */
	uchar*		old_row,	/*!< in: old row in MySQL format */
	uchar*		new_row,	/*!< in: new row in MySQL format */
	TABLE*		table,		/*!< in: table in MySQL data
					dictionary */
	uchar*		upd_buff,	/*!< in: buffer to use */
	ulint		buff_len,	/*!< in: buffer length */
	row_prebuilt_t*	prebuilt,	/*!< in: InnoDB prebuilt struct */
	THD*		thd)		/*!< in: user thread */
{
	uchar*		original_upd_buff = upd_buff;
	Field*		field;
	enum_field_types field_mysql_type;
	uint		n_fields;
	ulint		o_len;
	ulint		n_len;
	ulint		col_pack_len;
	const byte*	new_mysql_row_col;
	const byte*	o_ptr;
	const byte*	n_ptr;
	byte*		buf;
	upd_field_t*	ufield;
	ulint		col_type;
	ulint		n_changed = 0;
	dfield_t	dfield;
	dict_index_t*	clust_index;
	uint		i;

	n_fields = table->s->fields;
	clust_index = dict_table_get_first_index(prebuilt->table);

	/* We use upd_buff to convert changed fields */
	buf = (byte*) upd_buff;

	for (i = 0; i < n_fields; i++) {
		field = table->field[i];

		o_ptr = (const byte*) old_row + get_field_offset(table, field);
		n_ptr = (const byte*) new_row + get_field_offset(table, field);

		/* Use new_mysql_row_col and col_pack_len save the values */

		new_mysql_row_col = n_ptr;
		col_pack_len = field->pack_length();

		o_len = col_pack_len;
		n_len = col_pack_len;

		/* We use o_ptr and n_ptr to dig up the actual data for
		comparison. */

		field_mysql_type = field->type();

		col_type = prebuilt->table->cols[i].mtype;

		switch (col_type) {

		case DATA_BLOB:
			o_ptr = row_mysql_read_blob_ref(&o_len, o_ptr, o_len);
			n_ptr = row_mysql_read_blob_ref(&n_len, n_ptr, n_len);

			break;

		case DATA_VARCHAR:
		case DATA_BINARY:
		case DATA_VARMYSQL:
			if (field_mysql_type == MYSQL_TYPE_VARCHAR) {
				/* This is a >= 5.0.3 type true VARCHAR where
				the real payload data length is stored in
				1 or 2 bytes */

				o_ptr = row_mysql_read_true_varchar(
					&o_len, o_ptr,
					(ulint)
					(((Field_varstring*)field)->length_bytes));

				n_ptr = row_mysql_read_true_varchar(
					&n_len, n_ptr,
					(ulint)
					(((Field_varstring*)field)->length_bytes));
			}

			break;
		default:
			;
		}

		if (field->null_ptr) {
			if (field_in_record_is_null(table, field,
							(char*) old_row)) {
				o_len = UNIV_SQL_NULL;
			}

			if (field_in_record_is_null(table, field,
							(char*) new_row)) {
				n_len = UNIV_SQL_NULL;
			}
		}

		if (o_len != n_len || (o_len != UNIV_SQL_NULL &&
					0 != memcmp(o_ptr, n_ptr, o_len))) {
			/* The field has changed */

			ufield = uvect->fields + n_changed;
			UNIV_MEM_INVALID(ufield, sizeof *ufield);

			/* Let us use a dummy dfield to make the conversion
			from the MySQL column format to the InnoDB format */

			if (n_len != UNIV_SQL_NULL) {
				dict_col_copy_type(prebuilt->table->cols + i,
						   dfield_get_type(&dfield));

				buf = row_mysql_store_col_in_innobase_format(
					&dfield,
					(byte*)buf,
					TRUE,
					new_mysql_row_col,
					col_pack_len,
					dict_table_is_comp(prebuilt->table));
				dfield_copy(&ufield->new_val, &dfield);
			} else {
				dfield_set_null(&ufield->new_val);
			}

			ufield->exp = NULL;
			ufield->orig_len = 0;
			ufield->field_no = dict_col_get_clust_pos(
				&prebuilt->table->cols[i], clust_index);
			n_changed++;
		}
	}

	uvect->n_fields = n_changed;
	uvect->info_bits = 0;

	ut_a(buf <= (byte*)original_upd_buff + buff_len);

	return(0);
}

/**********************************************************************//**
Updates a row given as a parameter to a new value. Note that we are given
whole rows, not just the fields which are updated: this incurs some
overhead for CPU when we check which fields are actually updated.
TODO: currently InnoDB does not prevent the 'Halloween problem':
in a searched update a single row can get updated several times
if its index columns are updated!
@return	error number or 0 */
UNIV_INTERN
int
ha_innobase::update_row(
/*====================*/
	const uchar*	old_row,	/*!< in: old row in MySQL format */
	uchar*		new_row)	/*!< in: new row in MySQL format */
{
	upd_t*		uvect;
	int		error = 0;
	trx_t*		trx = thd_to_trx(user_thd);

	DBUG_ENTER("ha_innobase::update_row");

	ut_a(prebuilt->trx == trx);

	if (upd_buf == NULL) {
		ut_ad(upd_buf_size == 0);

		/* Create a buffer for packing the fields of a record. Why
		table->reclength did not work here? Obviously, because char
		fields when packed actually became 1 byte longer, when we also
		stored the string length as the first byte. */

		upd_buf_size = table->s->reclength + table->s->max_key_length
			+ MAX_REF_PARTS * 3;
		upd_buf = (uchar*) my_malloc(upd_buf_size, MYF(MY_WME));
		if (upd_buf == NULL) {
			upd_buf_size = 0;
			DBUG_RETURN(HA_ERR_OUT_OF_MEM);
		}
	}

	ha_statistic_increment(&SSV::ha_update_count);

	if (table->timestamp_field_type & TIMESTAMP_AUTO_SET_ON_UPDATE)
		table->timestamp_field->set_time();

	if (prebuilt->upd_node) {
		uvect = prebuilt->upd_node->update;
	} else {
		uvect = row_get_prebuilt_update_vector(prebuilt);
	}

	/* Build an update vector from the modified fields in the rows
	(uses upd_buf of the handle) */

	calc_row_difference(uvect, (uchar*) old_row, new_row, table,
			    upd_buf, upd_buf_size, prebuilt, user_thd);

	/* This is not a delete */
	prebuilt->upd_node->is_delete = FALSE;

	ut_a(prebuilt->template_type == ROW_MYSQL_WHOLE_ROW);

	innodb_srv_conc_enter_innodb(trx);

	error = row_update_for_mysql((byte*) old_row, prebuilt);

	/* We need to do some special AUTOINC handling for the following case:

	INSERT INTO t (c1,c2) VALUES(x,y) ON DUPLICATE KEY UPDATE ...

	We need to use the AUTOINC counter that was actually used by
	MySQL in the UPDATE statement, which can be different from the
	value used in the INSERT statement.*/

	if (error == DB_SUCCESS
	    && table->next_number_field
	    && new_row == table->record[0]
	    && thd_sql_command(user_thd) == SQLCOM_INSERT
	    && trx->duplicates)  {

		ulonglong	auto_inc;
		ulonglong	col_max_value;

		auto_inc = table->next_number_field->val_int();

		/* We need the upper limit of the col type to check for
		whether we update the table autoinc counter or not. */
		col_max_value = innobase_get_int_col_max_value(
			table->next_number_field);

		if (auto_inc <= col_max_value && auto_inc != 0) {

			ulonglong	offset;
			ulonglong	increment;

			offset = prebuilt->autoinc_offset;
			increment = prebuilt->autoinc_increment;

			auto_inc = innobase_next_autoinc(
				auto_inc, 1, increment, offset, col_max_value);

			error = innobase_set_max_autoinc(auto_inc);
		}
	}

	innodb_srv_conc_exit_innodb(trx);

	error = convert_error_code_to_mysql(error,
					    prebuilt->table->flags, user_thd);

	if (error == 0 /* success */
	    && uvect->n_fields == 0 /* no columns were updated */) {

		/* This is the same as success, but instructs
		MySQL that the row is not really updated and it
		should not increase the count of updated rows.
		This is fix for http://bugs.mysql.com/29157 */
		error = HA_ERR_RECORD_IS_THE_SAME;
	}

	/* Tell InnoDB server that there might be work for
	utility threads: */

	innobase_active_small();

	DBUG_RETURN(error);
}

/**********************************************************************//**
Deletes a row given as the parameter.
@return	error number or 0 */
UNIV_INTERN
int
ha_innobase::delete_row(
/*====================*/
	const uchar*	record)	/*!< in: a row in MySQL format */
{
	int		error = 0;
	trx_t*		trx = thd_to_trx(user_thd);

	DBUG_ENTER("ha_innobase::delete_row");

	ut_a(prebuilt->trx == trx);

	ha_statistic_increment(&SSV::ha_delete_count);

	if (!prebuilt->upd_node) {
		row_get_prebuilt_update_vector(prebuilt);
	}

	/* This is a delete */

	prebuilt->upd_node->is_delete = TRUE;

	innodb_srv_conc_enter_innodb(trx);

	error = row_update_for_mysql((byte*) record, prebuilt);

	innodb_srv_conc_exit_innodb(trx);

	error = convert_error_code_to_mysql(
		error, prebuilt->table->flags, user_thd);

	/* Tell the InnoDB server that there might be work for
	utility threads: */

	innobase_active_small();

	DBUG_RETURN(error);
}

/**********************************************************************//**
Removes a new lock set on a row, if it was not read optimistically. This can
be called after a row has been read in the processing of an UPDATE or a DELETE
query, if the option innodb_locks_unsafe_for_binlog is set. */
UNIV_INTERN
void
ha_innobase::unlock_row(void)
/*=========================*/
{
	DBUG_ENTER("ha_innobase::unlock_row");

	ut_ad(prebuilt->trx->conc_state == TRX_ACTIVE);

	/* Consistent read does not take any locks, thus there is
	nothing to unlock. */

	if (prebuilt->select_lock_type == LOCK_NONE) {
		DBUG_VOID_RETURN;
	}

	switch (prebuilt->row_read_type) {
	case ROW_READ_WITH_LOCKS:
		if (!srv_locks_unsafe_for_binlog
		    && prebuilt->trx->isolation_level
		    > TRX_ISO_READ_COMMITTED) {
			break;
		}
		/* fall through */
	case ROW_READ_TRY_SEMI_CONSISTENT:
		row_unlock_for_mysql(prebuilt, FALSE);
		break;
	case ROW_READ_DID_SEMI_CONSISTENT:
		prebuilt->row_read_type = ROW_READ_TRY_SEMI_CONSISTENT;
		break;
	}

	DBUG_VOID_RETURN;
}

/* See handler.h and row0mysql.h for docs on this function. */
UNIV_INTERN
bool
ha_innobase::was_semi_consistent_read(void)
/*=======================================*/
{
	return(prebuilt->row_read_type == ROW_READ_DID_SEMI_CONSISTENT);
}

/* See handler.h and row0mysql.h for docs on this function. */
UNIV_INTERN
void
ha_innobase::try_semi_consistent_read(bool yes)
/*===========================================*/
{
	ut_a(prebuilt->trx == thd_to_trx(ha_thd()));

	/* Row read type is set to semi consistent read if this was
	requested by the MySQL and either innodb_locks_unsafe_for_binlog
	option is used or this session is using READ COMMITTED isolation
	level. */

	if (yes
	    && (srv_locks_unsafe_for_binlog
		|| prebuilt->trx->isolation_level <= TRX_ISO_READ_COMMITTED)) {
		prebuilt->row_read_type = ROW_READ_TRY_SEMI_CONSISTENT;
	} else {
		prebuilt->row_read_type = ROW_READ_WITH_LOCKS;
	}
}

/******************************************************************//**
Initializes a handle to use an index.
@return	0 or error number */
UNIV_INTERN
int
ha_innobase::index_init(
/*====================*/
	uint	keynr,	/*!< in: key (index) number */
	bool sorted)	/*!< in: 1 if result MUST be sorted according to index */
{
	DBUG_ENTER("index_init");

	DBUG_RETURN(change_active_index(keynr));
}

/******************************************************************//**
Currently does nothing.
@return	0 */
UNIV_INTERN
int
ha_innobase::index_end(void)
/*========================*/
{
	int	error	= 0;
	DBUG_ENTER("index_end");
	active_index=MAX_KEY;
	DBUG_RETURN(error);
}

/*********************************************************************//**
Converts a search mode flag understood by MySQL to a flag understood
by InnoDB. */
static inline
ulint
convert_search_mode_to_innobase(
/*============================*/
	enum ha_rkey_function	find_flag)
{
	switch (find_flag) {
	case HA_READ_KEY_EXACT:
		/* this does not require the index to be UNIQUE */
		return(PAGE_CUR_GE);
	case HA_READ_KEY_OR_NEXT:
		return(PAGE_CUR_GE);
	case HA_READ_KEY_OR_PREV:
		return(PAGE_CUR_LE);
	case HA_READ_AFTER_KEY:	
		return(PAGE_CUR_G);
	case HA_READ_BEFORE_KEY:
		return(PAGE_CUR_L);
	case HA_READ_PREFIX:
		return(PAGE_CUR_GE);
	case HA_READ_PREFIX_LAST:
		return(PAGE_CUR_LE);
	case HA_READ_PREFIX_LAST_OR_PREV:
		return(PAGE_CUR_LE);
		/* In MySQL-4.0 HA_READ_PREFIX and HA_READ_PREFIX_LAST always
		pass a complete-field prefix of a key value as the search
		tuple. I.e., it is not allowed that the last field would
		just contain n first bytes of the full field value.
		MySQL uses a 'padding' trick to convert LIKE 'abc%'
		type queries so that it can use as a search tuple
		a complete-field-prefix of a key value. Thus, the InnoDB
		search mode PAGE_CUR_LE_OR_EXTENDS is never used.
		TODO: when/if MySQL starts to use also partial-field
		prefixes, we have to deal with stripping of spaces
		and comparison of non-latin1 char type fields in
		innobase_mysql_cmp() to get PAGE_CUR_LE_OR_EXTENDS to
		work correctly. */
	case HA_READ_MBR_CONTAIN:
	case HA_READ_MBR_INTERSECT:
	case HA_READ_MBR_WITHIN:
	case HA_READ_MBR_DISJOINT:
	case HA_READ_MBR_EQUAL:
		return(PAGE_CUR_UNSUPP);
	/* do not use "default:" in order to produce a gcc warning:
	enumeration value '...' not handled in switch
	(if -Wswitch or -Wall is used) */
	}

	my_error(ER_CHECK_NOT_IMPLEMENTED, MYF(0), "this functionality");

	return(PAGE_CUR_UNSUPP);
}

/*
   BACKGROUND INFO: HOW A SELECT SQL QUERY IS EXECUTED
   ---------------------------------------------------
The following does not cover all the details, but explains how we determine
the start of a new SQL statement, and what is associated with it.

For each table in the database the MySQL interpreter may have several
table handle instances in use, also in a single SQL query. For each table
handle instance there is an InnoDB  'prebuilt' struct which contains most
of the InnoDB data associated with this table handle instance.

  A) if the user has not explicitly set any MySQL table level locks:

  1) MySQL calls ::external_lock to set an 'intention' table level lock on
the table of the handle instance. There we set
prebuilt->sql_stat_start = TRUE. The flag sql_stat_start should be set
true if we are taking this table handle instance to use in a new SQL
statement issued by the user. We also increment trx->n_mysql_tables_in_use.

  2) If prebuilt->sql_stat_start == TRUE we 'pre-compile' the MySQL search
instructions to prebuilt->template of the table handle instance in
::index_read. The template is used to save CPU time in large joins.

  3) In row_search_for_mysql, if prebuilt->sql_stat_start is true, we
allocate a new consistent read view for the trx if it does not yet have one,
or in the case of a locking read, set an InnoDB 'intention' table level
lock on the table.

  4) We do the SELECT. MySQL may repeatedly call ::index_read for the
same table handle instance, if it is a join.

  5) When the SELECT ends, MySQL removes its intention table level locks
in ::external_lock. When trx->n_mysql_tables_in_use drops to zero,
 (a) we execute a COMMIT there if the autocommit is on,
 (b) we also release possible 'SQL statement level resources' InnoDB may
have for this SQL statement. The MySQL interpreter does NOT execute
autocommit for pure read transactions, though it should. That is why the
table handler in that case has to execute the COMMIT in ::external_lock.

  B) If the user has explicitly set MySQL table level locks, then MySQL
does NOT call ::external_lock at the start of the statement. To determine
when we are at the start of a new SQL statement we at the start of
::index_read also compare the query id to the latest query id where the
table handle instance was used. If it has changed, we know we are at the
start of a new SQL statement. Since the query id can theoretically
overwrap, we use this test only as a secondary way of determining the
start of a new SQL statement. */


/**********************************************************************//**
Positions an index cursor to the index specified in the handle. Fetches the
row if any.
@return	0, HA_ERR_KEY_NOT_FOUND, or error number */
UNIV_INTERN
int
ha_innobase::index_read(
/*====================*/
	uchar*		buf,		/*!< in/out: buffer for the returned
					row */
	const uchar*	key_ptr,	/*!< in: key value; if this is NULL
					we position the cursor at the
					start or end of index; this can
					also contain an InnoDB row id, in
					which case key_len is the InnoDB
					row id length; the key value can
					also be a prefix of a full key value,
					and the last column can be a prefix
					of a full column */
	uint			key_len,/*!< in: key value length */
	enum ha_rkey_function find_flag)/*!< in: search flags from my_base.h */
{
	ulint		mode;
	dict_index_t*	index;
	ulint		match_mode	= 0;
	int		error;
	ulint		ret;

	DBUG_ENTER("index_read");
	DEBUG_SYNC_C("ha_innobase_index_read_begin");

	ut_a(prebuilt->trx == thd_to_trx(user_thd));
	ut_ad(key_len != 0 || find_flag != HA_READ_KEY_EXACT);

	ha_statistic_increment(&SSV::ha_read_key_count);

	index = prebuilt->index;

	if (UNIV_UNLIKELY(index == NULL) || dict_index_is_corrupted(index)) {
		prebuilt->index_usable = FALSE;
		DBUG_RETURN(HA_ERR_CRASHED);
	}
	if (UNIV_UNLIKELY(!prebuilt->index_usable)) {
		DBUG_RETURN(dict_index_is_corrupted(index)
			    ? HA_ERR_INDEX_CORRUPT
			    : HA_ERR_TABLE_DEF_CHANGED);
	}

	/* Note that if the index for which the search template is built is not
	necessarily prebuilt->index, but can also be the clustered index */

	if (prebuilt->sql_stat_start) {
		build_template(prebuilt, user_thd, table, ROW_MYSQL_REC_FIELDS);
	}

	if (key_ptr) {
		/* Convert the search key value to InnoDB format into
		prebuilt->search_tuple */

		row_sel_convert_mysql_key_to_innobase(
			prebuilt->search_tuple,
			srch_key_val1, sizeof(srch_key_val1),
			index,
			(byte*) key_ptr,
			(ulint) key_len,
			prebuilt->trx);
		DBUG_ASSERT(prebuilt->search_tuple->n_fields > 0);
	} else {
		/* We position the cursor to the last or the first entry
		in the index */

		dtuple_set_n_fields(prebuilt->search_tuple, 0);
	}

	mode = convert_search_mode_to_innobase(find_flag);

	match_mode = 0;

	if (find_flag == HA_READ_KEY_EXACT) {

		match_mode = ROW_SEL_EXACT;

	} else if (find_flag == HA_READ_PREFIX
		   || find_flag == HA_READ_PREFIX_LAST) {

		match_mode = ROW_SEL_EXACT_PREFIX;
	}

	last_match_mode = (uint) match_mode;

	if (mode != PAGE_CUR_UNSUPP) {

		innodb_srv_conc_enter_innodb(prebuilt->trx);

		ret = row_search_for_mysql((byte*) buf, mode, prebuilt,
					   match_mode, 0);

		innodb_srv_conc_exit_innodb(prebuilt->trx);
	} else {

		ret = DB_UNSUPPORTED;
	}

	switch (ret) {
	case DB_SUCCESS:
		error = 0;
		table->status = 0;
		break;
	case DB_RECORD_NOT_FOUND:
		error = HA_ERR_KEY_NOT_FOUND;
		table->status = STATUS_NOT_FOUND;
		break;
	case DB_END_OF_INDEX:
		error = HA_ERR_KEY_NOT_FOUND;
		table->status = STATUS_NOT_FOUND;
		break;
	default:
		error = convert_error_code_to_mysql((int) ret,
						    prebuilt->table->flags,
						    user_thd);
		table->status = STATUS_NOT_FOUND;
		break;
	}

	DBUG_RETURN(error);
}

/*******************************************************************//**
The following functions works like index_read, but it find the last
row with the current key value or prefix.
@return	0, HA_ERR_KEY_NOT_FOUND, or an error code */
UNIV_INTERN
int
ha_innobase::index_read_last(
/*=========================*/
	uchar*		buf,	/*!< out: fetched row */
	const uchar*	key_ptr,/*!< in: key value, or a prefix of a full
				key value */
	uint		key_len)/*!< in: length of the key val or prefix
				in bytes */
{
	return(index_read(buf, key_ptr, key_len, HA_READ_PREFIX_LAST));
}

/********************************************************************//**
Get the index for a handle. Does not change active index.
@return	NULL or index instance. */
UNIV_INTERN
dict_index_t*
ha_innobase::innobase_get_index(
/*============================*/
	uint		keynr)	/*!< in: use this index; MAX_KEY means always
				clustered index, even if it was internally
				generated by InnoDB */
{
	KEY*		key = 0;
	dict_index_t*	index = 0;

	DBUG_ENTER("innobase_get_index");

	if (keynr != MAX_KEY && table->s->keys > 0) {
		key = table->key_info + keynr;

		index = innobase_index_lookup(share, keynr);

		if (index) {
			ut_a(ut_strcmp(index->name, key->name) == 0);
		} else {
			/* Can't find index with keynr in the translation
			table. Only print message if the index translation
			table exists */
			if (share->idx_trans_tbl.index_mapping) {
				sql_print_warning("InnoDB could not find "
						  "index %s key no %u for "
						  "table %s through its "
						  "index translation table",
						  key ? key->name : "NULL",
						  keynr,
						  prebuilt->table->name);
			}

			index = dict_table_get_index_on_name(prebuilt->table,
							     key->name);
		}
	} else {
		index = dict_table_get_first_index(prebuilt->table);
	}

	if (!index) {
		sql_print_error(
			"Innodb could not find key n:o %u with name %s "
			"from dict cache for table %s",
			keynr, key ? key->name : "NULL",
			prebuilt->table->name);
	}

	DBUG_RETURN(index);
}

/********************************************************************//**
Changes the active index of a handle.
@return	0 or error code */
UNIV_INTERN
int
ha_innobase::change_active_index(
/*=============================*/
	uint	keynr)	/*!< in: use this index; MAX_KEY means always clustered
			index, even if it was internally generated by
			InnoDB */
{
	DBUG_ENTER("change_active_index");

	ut_ad(user_thd == ha_thd());
	ut_a(prebuilt->trx == thd_to_trx(user_thd));

	active_index = keynr;

	prebuilt->index = innobase_get_index(keynr);

	if (UNIV_UNLIKELY(!prebuilt->index)) {
		sql_print_warning("InnoDB: change_active_index(%u) failed",
				  keynr);
		prebuilt->index_usable = FALSE;
		DBUG_RETURN(1);
	}

	prebuilt->index_usable = row_merge_is_index_usable(prebuilt->trx,
							   prebuilt->index);

	if (UNIV_UNLIKELY(!prebuilt->index_usable)) {
		if (dict_index_is_corrupted(prebuilt->index)) {
			char	index_name[MAX_FULL_NAME_LEN + 1];
			char	table_name[MAX_FULL_NAME_LEN + 1];

			innobase_format_name(
				index_name, sizeof index_name,
				prebuilt->index->name, TRUE);

			innobase_format_name(
				table_name, sizeof table_name,
				prebuilt->index->table->name, FALSE);

			push_warning_printf(
				user_thd, MYSQL_ERROR::WARN_LEVEL_WARN,
				HA_ERR_INDEX_CORRUPT,
				"InnoDB: Index %s for table %s is"
				" marked as corrupted",
				index_name, table_name);
			DBUG_RETURN(HA_ERR_INDEX_CORRUPT);
		} else {
			push_warning_printf(
				user_thd, MYSQL_ERROR::WARN_LEVEL_WARN,
				HA_ERR_TABLE_DEF_CHANGED,
				"InnoDB: insufficient history for index %u",
				keynr);
		}

		/* The caller seems to ignore this.  Thus, we must check
		this again in row_search_for_mysql(). */
		DBUG_RETURN(HA_ERR_TABLE_DEF_CHANGED);
	}

	ut_a(prebuilt->search_tuple != 0);

	dtuple_set_n_fields(prebuilt->search_tuple, prebuilt->index->n_fields);

	dict_index_copy_types(prebuilt->search_tuple, prebuilt->index,
			      prebuilt->index->n_fields);

	/* MySQL changes the active index for a handle also during some
	queries, for example SELECT MAX(a), SUM(a) first retrieves the MAX()
	and then calculates the sum. Previously we played safe and used
	the flag ROW_MYSQL_WHOLE_ROW below, but that caused unnecessary
	copying. Starting from MySQL-4.1 we use a more efficient flag here. */

	build_template(prebuilt, user_thd, table, ROW_MYSQL_REC_FIELDS);

	DBUG_RETURN(0);
}

/**********************************************************************//**
Positions an index cursor to the index specified in keynr. Fetches the
row if any.
??? This is only used to read whole keys ???
@return	error number or 0 */
UNIV_INTERN
int
ha_innobase::index_read_idx(
/*========================*/
	uchar*		buf,		/*!< in/out: buffer for the returned
					row */
	uint		keynr,		/*!< in: use this index */
	const uchar*	key,		/*!< in: key value; if this is NULL
					we position the cursor at the
					start or end of index */
	uint		key_len,	/*!< in: key value length */
	enum ha_rkey_function find_flag)/*!< in: search flags from my_base.h */
{
	if (change_active_index(keynr)) {

		return(1);
	}

	return(index_read(buf, key, key_len, find_flag));
}

/***********************************************************************//**
Reads the next or previous row from a cursor, which must have previously been
positioned using index_read.
@return	0, HA_ERR_END_OF_FILE, or error number */
UNIV_INTERN
int
ha_innobase::general_fetch(
/*=======================*/
	uchar*	buf,		/*!< in/out: buffer for next row in MySQL
				format */
	uint	direction,	/*!< in: ROW_SEL_NEXT or ROW_SEL_PREV */
	uint	match_mode)	/*!< in: 0, ROW_SEL_EXACT, or
				ROW_SEL_EXACT_PREFIX */
{
	ulint		ret;
	int		error	= 0;

	DBUG_ENTER("general_fetch");

	ut_a(prebuilt->trx == thd_to_trx(user_thd));

	innodb_srv_conc_enter_innodb(prebuilt->trx);

	ret = row_search_for_mysql(
		(byte*)buf, 0, prebuilt, match_mode, direction);

	innodb_srv_conc_exit_innodb(prebuilt->trx);

	switch (ret) {
	case DB_SUCCESS:
		error = 0;
		table->status = 0;
		break;
	case DB_RECORD_NOT_FOUND:
		error = HA_ERR_END_OF_FILE;
		table->status = STATUS_NOT_FOUND;
		break;
	case DB_END_OF_INDEX:
		error = HA_ERR_END_OF_FILE;
		table->status = STATUS_NOT_FOUND;
		break;
	default:
		error = convert_error_code_to_mysql(
			(int) ret, prebuilt->table->flags, user_thd);
		table->status = STATUS_NOT_FOUND;
		break;
	}

	DBUG_RETURN(error);
}

/***********************************************************************//**
Reads the next row from a cursor, which must have previously been
positioned using index_read.
@return	0, HA_ERR_END_OF_FILE, or error number */
UNIV_INTERN
int
ha_innobase::index_next(
/*====================*/
	uchar*		buf)	/*!< in/out: buffer for next row in MySQL
				format */
{
	ha_statistic_increment(&SSV::ha_read_next_count);

	return(general_fetch(buf, ROW_SEL_NEXT, 0));
}

/*******************************************************************//**
Reads the next row matching to the key value given as the parameter.
@return	0, HA_ERR_END_OF_FILE, or error number */
UNIV_INTERN
int
ha_innobase::index_next_same(
/*=========================*/
	uchar*		buf,	/*!< in/out: buffer for the row */
	const uchar*	key,	/*!< in: key value */
	uint		keylen)	/*!< in: key value length */
{
	ha_statistic_increment(&SSV::ha_read_next_count);

	return(general_fetch(buf, ROW_SEL_NEXT, last_match_mode));
}

/***********************************************************************//**
Reads the previous row from a cursor, which must have previously been
positioned using index_read.
@return	0, HA_ERR_END_OF_FILE, or error number */
UNIV_INTERN
int
ha_innobase::index_prev(
/*====================*/
	uchar*	buf)	/*!< in/out: buffer for previous row in MySQL format */
{
	ha_statistic_increment(&SSV::ha_read_prev_count);

	return(general_fetch(buf, ROW_SEL_PREV, 0));
}

/********************************************************************//**
Positions a cursor on the first record in an index and reads the
corresponding row to buf.
@return	0, HA_ERR_END_OF_FILE, or error code */
UNIV_INTERN
int
ha_innobase::index_first(
/*=====================*/
	uchar*	buf)	/*!< in/out: buffer for the row */
{
	int	error;

	DBUG_ENTER("index_first");
	ha_statistic_increment(&SSV::ha_read_first_count);

	error = index_read(buf, NULL, 0, HA_READ_AFTER_KEY);

	/* MySQL does not seem to allow this to return HA_ERR_KEY_NOT_FOUND */

	if (error == HA_ERR_KEY_NOT_FOUND) {
		error = HA_ERR_END_OF_FILE;
	}

	DBUG_RETURN(error);
}

/********************************************************************//**
Positions a cursor on the last record in an index and reads the
corresponding row to buf.
@return	0, HA_ERR_END_OF_FILE, or error code */
UNIV_INTERN
int
ha_innobase::index_last(
/*====================*/
	uchar*	buf)	/*!< in/out: buffer for the row */
{
	int	error;

	DBUG_ENTER("index_last");
	ha_statistic_increment(&SSV::ha_read_last_count);

	error = index_read(buf, NULL, 0, HA_READ_BEFORE_KEY);

	/* MySQL does not seem to allow this to return HA_ERR_KEY_NOT_FOUND */

	if (error == HA_ERR_KEY_NOT_FOUND) {
		error = HA_ERR_END_OF_FILE;
	}

	DBUG_RETURN(error);
}

/****************************************************************//**
Initialize a table scan.
@return	0 or error number */
UNIV_INTERN
int
ha_innobase::rnd_init(
/*==================*/
	bool	scan)	/*!< in: TRUE if table/index scan FALSE otherwise */
{
	int	err;

	/* Store the active index value so that we can restore the original
	value after a scan */

	if (prebuilt->clust_index_was_generated) {
		err = change_active_index(MAX_KEY);
	} else {
		err = change_active_index(primary_key);
	}

	/* Don't use semi-consistent read in random row reads (by position).
	This means we must disable semi_consistent_read if scan is false */

	if (!scan) {
		try_semi_consistent_read(0);
	}

	start_of_scan = 1;

	return(err);
}

/*****************************************************************//**
Ends a table scan.
@return	0 or error number */
UNIV_INTERN
int
ha_innobase::rnd_end(void)
/*======================*/
{
	return(index_end());
}

/*****************************************************************//**
Reads the next row in a table scan (also used to read the FIRST row
in a table scan).
@return	0, HA_ERR_END_OF_FILE, or error number */
UNIV_INTERN
int
ha_innobase::rnd_next(
/*==================*/
	uchar*	buf)	/*!< in/out: returns the row in this buffer,
			in MySQL format */
{
	int	error;

	DBUG_ENTER("rnd_next");
	ha_statistic_increment(&SSV::ha_read_rnd_next_count);

	if (start_of_scan) {
		error = index_first(buf);

		if (error == HA_ERR_KEY_NOT_FOUND) {
			error = HA_ERR_END_OF_FILE;
		}

		start_of_scan = 0;
	} else {
		error = general_fetch(buf, ROW_SEL_NEXT, 0);
	}

	DBUG_RETURN(error);
}

/**********************************************************************//**
Fetches a row from the table based on a row reference.
@return	0, HA_ERR_KEY_NOT_FOUND, or error code */
UNIV_INTERN
int
ha_innobase::rnd_pos(
/*=================*/
	uchar*	buf,	/*!< in/out: buffer for the row */
	uchar*	pos)	/*!< in: primary key value of the row in the
			MySQL format, or the row id if the clustered
			index was internally generated by InnoDB; the
			length of data in pos has to be ref_length */
{
	int		error;
	uint		keynr	= active_index;
	DBUG_ENTER("rnd_pos");
	DBUG_DUMP("key", pos, ref_length);

	ha_statistic_increment(&SSV::ha_read_rnd_count);

	ut_a(prebuilt->trx == thd_to_trx(ha_thd()));

	if (prebuilt->clust_index_was_generated) {
		/* No primary key was defined for the table and we
		generated the clustered index from the row id: the
		row reference is the row id, not any key value
		that MySQL knows of */

		error = change_active_index(MAX_KEY);
	} else {
		error = change_active_index(primary_key);
	}

	if (error) {
		DBUG_PRINT("error", ("Got error: %d", error));
		DBUG_RETURN(error);
	}

	/* Note that we assume the length of the row reference is fixed
	for the table, and it is == ref_length */

	error = index_read(buf, pos, ref_length, HA_READ_KEY_EXACT);

	if (error) {
		DBUG_PRINT("error", ("Got error: %d", error));
	}

	change_active_index(keynr);

	DBUG_RETURN(error);
}

/*********************************************************************//**
Stores a reference to the current row to 'ref' field of the handle. Note
that in the case where we have generated the clustered index for the
table, the function parameter is illogical: we MUST ASSUME that 'record'
is the current 'position' of the handle, because if row ref is actually
the row id internally generated in InnoDB, then 'record' does not contain
it. We just guess that the row id must be for the record where the handle
was positioned the last time. */
UNIV_INTERN
void
ha_innobase::position(
/*==================*/
	const uchar*	record)	/*!< in: row in MySQL format */
{
	uint		len;

	ut_a(prebuilt->trx == thd_to_trx(ha_thd()));

	if (prebuilt->clust_index_was_generated) {
		/* No primary key was defined for the table and we
		generated the clustered index from row id: the
		row reference will be the row id, not any key value
		that MySQL knows of */

		len = DATA_ROW_ID_LEN;

		memcpy(ref, prebuilt->row_id, len);
	} else {
		len = store_key_val_for_row(primary_key, (char*)ref,
							 ref_length, record);
	}

	/* We assume that the 'ref' value len is always fixed for the same
	table. */

	if (len != ref_length) {
	  sql_print_error("Stored ref len is %lu, but table ref len is %lu",
			  (ulong) len, (ulong) ref_length);
	}
}

/* limit innodb monitor access to users with PROCESS privilege.
See http://bugs.mysql.com/32710 for expl. why we choose PROCESS. */
#define IS_MAGIC_TABLE_AND_USER_DENIED_ACCESS(table_name, thd) \
	(row_is_magic_monitor_table(table_name) \
	 && check_global_access(thd, PROCESS_ACL))

/*****************************************************************//**
Creates a table definition to an InnoDB database. */
static
int
create_table_def(
/*=============*/
	trx_t*		trx,		/*!< in: InnoDB transaction handle */
	TABLE*		form,		/*!< in: information on table
					columns and indexes */
	const char*	table_name,	/*!< in: table name */
	const char*	path_of_temp_table,/*!< in: if this is a table explicitly
					created by the user with the
					TEMPORARY keyword, then this
					parameter is the dir path where the
					table should be placed if we create
					an .ibd file for it (no .ibd extension
					in the path, though); otherwise this
					is NULL */
	ulint		flags)		/*!< in: table flags */
{
	Field*		field;
	dict_table_t*	table;
	ulint		n_cols;
	int		error;
	ulint		col_type;
	ulint		col_len;
	ulint		nulls_allowed;
	ulint		unsigned_type;
	ulint		binary_type;
	ulint		long_true_varchar;
	ulint		charset_no;
	ulint		i;

	DBUG_ENTER("create_table_def");
	DBUG_PRINT("enter", ("table_name: %s", table_name));

	ut_a(trx->mysql_thd != NULL);

	/* MySQL does the name length check. But we do additional check
	on the name length here */
	if (strlen(table_name) > MAX_FULL_NAME_LEN) {
		push_warning_printf(
			(THD*) trx->mysql_thd, MYSQL_ERROR::WARN_LEVEL_WARN,
			ER_TABLE_NAME,
			"InnoDB: Table Name or Database Name is too long");

		DBUG_RETURN(ER_TABLE_NAME);
	}

	n_cols = form->s->fields;

	/* We pass 0 as the space id, and determine at a lower level the space
	id where to store the table */

	table = dict_mem_table_create(table_name, 0, n_cols, flags);

	if (path_of_temp_table) {
		table->dir_path_of_temp_table =
			mem_heap_strdup(table->heap, path_of_temp_table);
	}

	for (i = 0; i < n_cols; i++) {
		field = form->field[i];

		col_type = get_innobase_type_from_mysql_type(&unsigned_type,
							     field);

		if (!col_type) {
			push_warning_printf(
				(THD*) trx->mysql_thd,
				MYSQL_ERROR::WARN_LEVEL_WARN,
				ER_CANT_CREATE_TABLE,
				"Error creating table '%s' with "
				"column '%s'. Please check its "
				"column type and try to re-create "
				"the table with an appropriate "
				"column type.",
				table->name, (char*) field->field_name);
			goto err_col;
		}

		if (field->null_ptr) {
			nulls_allowed = 0;
		} else {
			nulls_allowed = DATA_NOT_NULL;
		}

		if (field->binary()) {
			binary_type = DATA_BINARY_TYPE;
		} else {
			binary_type = 0;
		}

		charset_no = 0;

		if (dtype_is_string_type(col_type)) {

			charset_no = (ulint)field->charset()->number;

			if (UNIV_UNLIKELY(charset_no >= 256)) {
				/* in data0type.h we assume that the
				number fits in one byte in prtype */
				push_warning_printf(
					(THD*) trx->mysql_thd,
					MYSQL_ERROR::WARN_LEVEL_WARN,
					ER_CANT_CREATE_TABLE,
					"In InnoDB, charset-collation codes"
					" must be below 256."
					" Unsupported code %lu.",
					(ulong) charset_no);
				DBUG_RETURN(ER_CANT_CREATE_TABLE);
			}
		}

		ut_a(field->type() < 256); /* we assume in dtype_form_prtype()
					   that this fits in one byte */
		col_len = field->pack_length();

		/* The MySQL pack length contains 1 or 2 bytes length field
		for a true VARCHAR. Let us subtract that, so that the InnoDB
		column length in the InnoDB data dictionary is the real
		maximum byte length of the actual data. */

		long_true_varchar = 0;

		if (field->type() == MYSQL_TYPE_VARCHAR) {
			col_len -= ((Field_varstring*)field)->length_bytes;

			if (((Field_varstring*)field)->length_bytes == 2) {
				long_true_varchar = DATA_LONG_TRUE_VARCHAR;
			}
		}

		/* First check whether the column to be added has a
		system reserved name. */
		if (dict_col_name_is_reserved(field->field_name)){
			my_error(ER_WRONG_COLUMN_NAME, MYF(0),
				 field->field_name);
err_col:
			dict_mem_table_free(table);
			trx_commit_for_mysql(trx);

			error = DB_ERROR;
			goto error_ret;
		}

		dict_mem_table_add_col(table, table->heap,
			(char*) field->field_name,
			col_type,
			dtype_form_prtype(
				(ulint)field->type()
				| nulls_allowed | unsigned_type
				| binary_type | long_true_varchar,
				charset_no),
			col_len);
	}

	error = row_create_table_for_mysql(table, trx);

	if (error == DB_DUPLICATE_KEY) {
		char buf[100];
		char* buf_end = innobase_convert_identifier(
			buf, sizeof buf - 1, table_name, strlen(table_name),
			trx->mysql_thd, TRUE);

		*buf_end = '\0';
		my_error(ER_TABLE_EXISTS_ERROR, MYF(0), buf);
	}

error_ret:
	error = convert_error_code_to_mysql(error, flags, NULL);

	DBUG_RETURN(error);
}

/*****************************************************************//**
Creates an index in an InnoDB database. */
static
int
create_index(
/*=========*/
	trx_t*		trx,		/*!< in: InnoDB transaction handle */
	TABLE*		form,		/*!< in: information on table
					columns and indexes */
	ulint		flags,		/*!< in: InnoDB table flags */
	const char*	table_name,	/*!< in: table name */
	uint		key_num)	/*!< in: index number */
{
	Field*		field;
	dict_index_t*	index;
	int		error;
	ulint		n_fields;
	KEY*		key;
	KEY_PART_INFO*	key_part;
	ulint		ind_type;
	ulint		col_type;
	ulint		prefix_len;
	ulint		is_unsigned;
	ulint		i;
	ulint		j;
	ulint*		field_lengths;

	DBUG_ENTER("create_index");

	key = form->key_info + key_num;

	n_fields = key->key_parts;

	/* Assert that "GEN_CLUST_INDEX" cannot be used as non-primary index */
	ut_a(innobase_strcasecmp(key->name, innobase_index_reserve_name) != 0);

	ind_type = 0;

	if (key_num == form->s->primary_key) {
		ind_type = ind_type | DICT_CLUSTERED;
	}

	if (key->flags & HA_NOSAME ) {
		ind_type = ind_type | DICT_UNIQUE;
	}

	/* We pass 0 as the space id, and determine at a lower level the space
	id where to store the table */

	index = dict_mem_index_create(table_name, key->name, 0,
				      ind_type, n_fields);

	field_lengths = (ulint*) my_malloc(sizeof(ulint) * n_fields,
		MYF(MY_FAE));

	for (i = 0; i < n_fields; i++) {
		key_part = key->key_part + i;

		/* (The flag HA_PART_KEY_SEG denotes in MySQL a column prefix
		field in an index: we only store a specified number of first
		bytes of the column to the index field.) The flag does not
		seem to be properly set by MySQL. Let us fall back on testing
		the length of the key part versus the column. */

		field = NULL;
		for (j = 0; j < form->s->fields; j++) {

			field = form->field[j];

			if (0 == innobase_strcasecmp(
					field->field_name,
					key_part->field->field_name)) {
				/* Found the corresponding column */

				break;
			}
		}

		ut_a(j < form->s->fields);

		col_type = get_innobase_type_from_mysql_type(
					&is_unsigned, key_part->field);

		if (DATA_BLOB == col_type
			|| (key_part->length < field->pack_length()
				&& field->type() != MYSQL_TYPE_VARCHAR)
			|| (field->type() == MYSQL_TYPE_VARCHAR
				&& key_part->length < field->pack_length()
				- ((Field_varstring*)field)->length_bytes)) {

			prefix_len = key_part->length;

			if (col_type == DATA_INT
				|| col_type == DATA_FLOAT
				|| col_type == DATA_DOUBLE
				|| col_type == DATA_DECIMAL) {
				sql_print_error(
					"MySQL is trying to create a column "
					"prefix index field, on an "
					"inappropriate data type. Table "
					"name %s, column name %s.",
					table_name,
					key_part->field->field_name);

				prefix_len = 0;
			}
		} else {
			prefix_len = 0;
		}

		field_lengths[i] = key_part->length;

		dict_mem_index_add_field(index,
			(char*) key_part->field->field_name, prefix_len);
	}

	/* Even though we've defined max_supported_key_part_length, we
	still do our own checking using field_lengths to be absolutely
	sure we don't create too long indexes. */
	error = row_create_index_for_mysql(index, trx, field_lengths);

	error = convert_error_code_to_mysql(error, flags, NULL);

	my_free(field_lengths);

	DBUG_RETURN(error);
}

/*****************************************************************//**
Creates an index to an InnoDB table when the user has defined no
primary index. */
static
int
create_clustered_index_when_no_primary(
/*===================================*/
	trx_t*		trx,		/*!< in: InnoDB transaction handle */
	ulint		flags,		/*!< in: InnoDB table flags */
	const char*	table_name)	/*!< in: table name */
{
	dict_index_t*	index;
	int		error;

	/* We pass 0 as the space id, and determine at a lower level the space
	id where to store the table */
	index = dict_mem_index_create(table_name,
				      innobase_index_reserve_name,
				      0, DICT_CLUSTERED, 0);

	error = row_create_index_for_mysql(index, trx, NULL);

	error = convert_error_code_to_mysql(error, flags, NULL);

	return(error);
}

/*****************************************************************//**
Return a display name for the row format
@return row format name */
UNIV_INTERN
const char*
get_row_format_name(
/*================*/
	enum row_type	row_format)		/*!< in: Row Format */
{
	switch (row_format) {
	case ROW_TYPE_COMPACT:
		return("COMPACT");
	case ROW_TYPE_COMPRESSED:
		return("COMPRESSED");
	case ROW_TYPE_DYNAMIC:
		return("DYNAMIC");
	case ROW_TYPE_REDUNDANT:
		return("REDUNDANT");
	case ROW_TYPE_DEFAULT:
		return("DEFAULT");
	case ROW_TYPE_FIXED:
		return("FIXED");
	case ROW_TYPE_PAGE:
	case ROW_TYPE_NOT_USED:
		break;
	}
	return("NOT USED");
}

/** If file-per-table is missing, issue warning and set ret false */
#define CHECK_ERROR_ROW_TYPE_NEEDS_FILE_PER_TABLE		\
	if (!srv_file_per_table) {				\
		push_warning_printf(				\
			thd, MYSQL_ERROR::WARN_LEVEL_WARN,	\
			ER_ILLEGAL_HA_CREATE_OPTION,		\
			"InnoDB: ROW_FORMAT=%s requires"	\
			" innodb_file_per_table.",		\
			get_row_format_name(row_format));	\
		ret = FALSE;					\
	}

/** If file-format is Antelope, issue warning and set ret false */
#define CHECK_ERROR_ROW_TYPE_NEEDS_GT_ANTELOPE			\
	if (srv_file_format < DICT_TF_FORMAT_ZIP) {		\
		push_warning_printf(				\
			thd, MYSQL_ERROR::WARN_LEVEL_WARN,	\
			ER_ILLEGAL_HA_CREATE_OPTION,		\
			"InnoDB: ROW_FORMAT=%s requires"	\
			" innodb_file_format > Antelope.",	\
			get_row_format_name(row_format));	\
		ret = FALSE;					\
	}


/*****************************************************************//**
Validates the create options. We may build on this function
in future. For now, it checks two specifiers:
KEY_BLOCK_SIZE and ROW_FORMAT
If innodb_strict_mode is not set then this function is a no-op
@return	TRUE if valid. */
static
ibool
create_options_are_valid(
/*=====================*/
	THD*		thd,		/*!< in: connection thread. */
	TABLE*		form,		/*!< in: information on table
					columns and indexes */
	HA_CREATE_INFO*	create_info)	/*!< in: create info. */
{
	ibool	kbs_specified	= FALSE;
	ibool	ret		= TRUE;
	enum row_type	row_format	= form->s->row_type;

	ut_ad(thd != NULL);

	/* If innodb_strict_mode is not set don't do any validation. */
	if (!(THDVAR(thd, strict_mode))) {
		return(TRUE);
	}

	ut_ad(form != NULL);
	ut_ad(create_info != NULL);

	/* First check if a non-zero KEY_BLOCK_SIZE was specified. */
	if (create_info->key_block_size) {
		kbs_specified = TRUE;
		switch (create_info->key_block_size) {
		case 1:
		case 2:
		case 4:
		case 8:
		case 16:
			/* Valid KEY_BLOCK_SIZE, check its dependencies. */
			if (!srv_file_per_table) {
				push_warning(
					thd, MYSQL_ERROR::WARN_LEVEL_WARN,
					ER_ILLEGAL_HA_CREATE_OPTION,
					"InnoDB: KEY_BLOCK_SIZE requires"
					" innodb_file_per_table.");
				ret = FALSE;
			}
			if (srv_file_format < DICT_TF_FORMAT_ZIP) {
				push_warning(
					thd, MYSQL_ERROR::WARN_LEVEL_WARN,
					ER_ILLEGAL_HA_CREATE_OPTION,
					"InnoDB: KEY_BLOCK_SIZE requires"
					" innodb_file_format > Antelope.");
					ret = FALSE;
			}
			break;
		default:
			push_warning_printf(
				thd, MYSQL_ERROR::WARN_LEVEL_WARN,
				ER_ILLEGAL_HA_CREATE_OPTION,
				"InnoDB: invalid KEY_BLOCK_SIZE = %lu."
				" Valid values are [1, 2, 4, 8, 16]",
				create_info->key_block_size);
			ret = FALSE;
			break;
		}
	}
	
	/* Check for a valid Innodb ROW_FORMAT specifier and
	other incompatibilities. */
	switch (row_format) {
	case ROW_TYPE_COMPRESSED:
		CHECK_ERROR_ROW_TYPE_NEEDS_FILE_PER_TABLE;
		CHECK_ERROR_ROW_TYPE_NEEDS_GT_ANTELOPE;
		break;
	case ROW_TYPE_DYNAMIC:
		CHECK_ERROR_ROW_TYPE_NEEDS_FILE_PER_TABLE;
		CHECK_ERROR_ROW_TYPE_NEEDS_GT_ANTELOPE;
		/* fall through since dynamic also shuns KBS */
	case ROW_TYPE_COMPACT:
	case ROW_TYPE_REDUNDANT:
		if (kbs_specified) {
			push_warning_printf(
				thd, MYSQL_ERROR::WARN_LEVEL_WARN,
				ER_ILLEGAL_HA_CREATE_OPTION,
				"InnoDB: cannot specify ROW_FORMAT = %s"
				" with KEY_BLOCK_SIZE.",
				get_row_format_name(row_format));
			ret = FALSE;
		}
		break;
	case ROW_TYPE_DEFAULT:
		break;
	case ROW_TYPE_FIXED:
	case ROW_TYPE_PAGE:
	case ROW_TYPE_NOT_USED:
		push_warning(
			thd, MYSQL_ERROR::WARN_LEVEL_WARN,
			ER_ILLEGAL_HA_CREATE_OPTION,		\
			"InnoDB: invalid ROW_FORMAT specifier.");
		ret = FALSE;
		break;
	}

	return(ret);
}

/*****************************************************************//**
Update create_info.  Used in SHOW CREATE TABLE et al. */
UNIV_INTERN
void
ha_innobase::update_create_info(
/*============================*/
	HA_CREATE_INFO* create_info)	/*!< in/out: create info */
{
  if (!(create_info->used_fields & HA_CREATE_USED_AUTO)) {
    ha_innobase::info(HA_STATUS_AUTO);
    create_info->auto_increment_value = stats.auto_increment_value;
  }
}

/*****************************************************************//**
Creates a new table to an InnoDB database.
@return	error number */
UNIV_INTERN
int
ha_innobase::create(
/*================*/
	const char*	name,		/*!< in: table name */
	TABLE*		form,		/*!< in: information on table
					columns and indexes */
	HA_CREATE_INFO*	create_info)	/*!< in: more information of the
					created table, contains also the
					create statement string */
{
	int		error;
	dict_table_t*	innobase_table;
	trx_t*		parent_trx;
	trx_t*		trx;
	int		primary_key_no;
	uint		i;
	char		name2[FN_REFLEN];
	char		norm_name[FN_REFLEN];
	THD*		thd = ha_thd();
	ib_int64_t	auto_inc_value;
	ulint		flags;
	/* Cache the value of innodb_file_format, in case it is
	modified by another thread while the table is being created. */
	const ulint	file_format = srv_file_format;
	const char*	stmt;
	size_t		stmt_len;
	enum row_type	row_format;

	DBUG_ENTER("ha_innobase::create");

	DBUG_ASSERT(thd != NULL);
	DBUG_ASSERT(create_info != NULL);

#ifdef __WIN__
	/* Names passed in from server are in two formats:
	1. <database_name>/<table_name>: for normal table creation
	2. full path: for temp table creation, or sym link

	When srv_file_per_table is on and mysqld_embedded is off,
	check for full path pattern, i.e.
	X:\dir\...,		X is a driver letter, or
	\\dir1\dir2\...,	UNC path
	returns error if it is in full path format, but not creating a temp.
	table. Currently InnoDB does not support symbolic link on Windows. */

	if (srv_file_per_table
	    && !mysqld_embedded
	    && (!create_info->options & HA_LEX_CREATE_TMP_TABLE)) {

		if ((name[1] == ':')
		    || (name[0] == '\\' && name[1] == '\\')) {
			sql_print_error("Cannot create table %s\n", name);
			DBUG_RETURN(HA_ERR_GENERIC);
		}
	}
#endif

	if (form->s->fields > 1000) {
		/* The limit probably should be REC_MAX_N_FIELDS - 3 = 1020,
		but we play safe here */

		DBUG_RETURN(HA_ERR_TO_BIG_ROW);
	}

	ut_a(strlen(name) < sizeof(name2));

	strcpy(name2, name);

	normalize_table_name(norm_name, name2);

	/* Create the table definition in InnoDB */

	flags = 0;

	/* Validate create options if innodb_strict_mode is set. */
	if (!create_options_are_valid(thd, form, create_info)) {
		DBUG_RETURN(ER_ILLEGAL_HA_CREATE_OPTION);
	}

	if (create_info->key_block_size) {
		/* Determine the page_zip.ssize corresponding to the
		requested page size (key_block_size) in kilobytes. */

		ulint	ssize, ksize;
		ulint	key_block_size = create_info->key_block_size;

		/*  Set 'flags' to the correct key_block_size.
		It will be zero if key_block_size is an invalid number.*/
		for (ssize = ksize = 1; ssize <= DICT_TF_ZSSIZE_MAX;
		     ssize++, ksize <<= 1) {
			if (key_block_size == ksize) {
				flags = ssize << DICT_TF_ZSSIZE_SHIFT
					| DICT_TF_COMPACT
					| DICT_TF_FORMAT_ZIP
					  << DICT_TF_FORMAT_SHIFT;
				break;
			}
		}

		if (!srv_file_per_table) {
			push_warning(
				thd, MYSQL_ERROR::WARN_LEVEL_WARN,
				ER_ILLEGAL_HA_CREATE_OPTION,
				"InnoDB: KEY_BLOCK_SIZE requires"
				" innodb_file_per_table.");
			flags = 0;
		}

		if (file_format < DICT_TF_FORMAT_ZIP) {
			push_warning(
				thd, MYSQL_ERROR::WARN_LEVEL_WARN,
				ER_ILLEGAL_HA_CREATE_OPTION,
				"InnoDB: KEY_BLOCK_SIZE requires"
				" innodb_file_format > Antelope.");
			flags = 0;
		}

		if (!flags) {
			push_warning_printf(
				thd, MYSQL_ERROR::WARN_LEVEL_WARN,
				ER_ILLEGAL_HA_CREATE_OPTION,
				"InnoDB: ignoring KEY_BLOCK_SIZE=%lu.",
				create_info->key_block_size);
		}
	}

	row_format = form->s->row_type;

	if (flags) {
		/* if ROW_FORMAT is set to default,
		automatically change it to COMPRESSED.*/
		if (row_format == ROW_TYPE_DEFAULT) {
			row_format = ROW_TYPE_COMPRESSED;
		} else if (row_format != ROW_TYPE_COMPRESSED) {
			/* ROW_FORMAT other than COMPRESSED
			ignores KEY_BLOCK_SIZE.  It does not
			make sense to reject conflicting
			KEY_BLOCK_SIZE and ROW_FORMAT, because
			such combinations can be obtained
			with ALTER TABLE anyway. */
			push_warning_printf(
				thd, MYSQL_ERROR::WARN_LEVEL_WARN,
				ER_ILLEGAL_HA_CREATE_OPTION,
				"InnoDB: ignoring KEY_BLOCK_SIZE=%lu"
				" unless ROW_FORMAT=COMPRESSED.",
				create_info->key_block_size);
			flags = 0;
		}
	} else {
		/* flags == 0 means no KEY_BLOCK_SIZE.*/
		if (row_format == ROW_TYPE_COMPRESSED) {
			/* ROW_FORMAT=COMPRESSED without
			KEY_BLOCK_SIZE implies half the
			maximum KEY_BLOCK_SIZE. */
			flags = (DICT_TF_ZSSIZE_MAX - 1)
				<< DICT_TF_ZSSIZE_SHIFT
				| DICT_TF_COMPACT
				| DICT_TF_FORMAT_ZIP
				<< DICT_TF_FORMAT_SHIFT;
#if DICT_TF_ZSSIZE_MAX < 1
# error "DICT_TF_ZSSIZE_MAX < 1"
#endif
		}
	}

	switch (row_format) {
	case ROW_TYPE_REDUNDANT:
		break;
	case ROW_TYPE_COMPRESSED:
	case ROW_TYPE_DYNAMIC:
		if (!srv_file_per_table) {
			push_warning_printf(
				thd, MYSQL_ERROR::WARN_LEVEL_WARN,
				ER_ILLEGAL_HA_CREATE_OPTION,
				"InnoDB: ROW_FORMAT=%s requires"
				" innodb_file_per_table.",
				get_row_format_name(row_format));
		} else if (file_format < DICT_TF_FORMAT_ZIP) {
			push_warning_printf(
				thd, MYSQL_ERROR::WARN_LEVEL_WARN,
				ER_ILLEGAL_HA_CREATE_OPTION,
				"InnoDB: ROW_FORMAT=%s requires"
				" innodb_file_format > Antelope.",
				get_row_format_name(row_format));
		} else {
			flags |= DICT_TF_COMPACT
			         | (DICT_TF_FORMAT_ZIP
			            << DICT_TF_FORMAT_SHIFT);
			break;
		}

		/* fall through */
	case ROW_TYPE_NOT_USED:
	case ROW_TYPE_FIXED:
	case ROW_TYPE_PAGE:
		push_warning(
			thd, MYSQL_ERROR::WARN_LEVEL_WARN,
			ER_ILLEGAL_HA_CREATE_OPTION,
			"InnoDB: assuming ROW_FORMAT=COMPACT.");
	case ROW_TYPE_DEFAULT:
	case ROW_TYPE_COMPACT:
		flags = DICT_TF_COMPACT;
		break;
	}

	/* Look for a primary key */

	primary_key_no= (form->s->primary_key != MAX_KEY ?
			 (int) form->s->primary_key :
			 -1);

	/* Our function innobase_get_mysql_key_number_for_index assumes
	the primary key is always number 0, if it exists */

	ut_a(primary_key_no == -1 || primary_key_no == 0);

	/* Check for name conflicts (with reserved name) for
	any user indices to be created. */
	if (innobase_index_name_is_reserved(thd, form->key_info,
					    form->s->keys)) {
		DBUG_RETURN(-1);
	}

	if (IS_MAGIC_TABLE_AND_USER_DENIED_ACCESS(norm_name, thd)) {
		DBUG_RETURN(HA_ERR_GENERIC);
	}

	if (create_info->options & HA_LEX_CREATE_TMP_TABLE) {
		flags |= DICT_TF2_TEMPORARY << DICT_TF2_SHIFT;
	}

	/* Get the transaction associated with the current thd, or create one
	if not yet created */

	parent_trx = check_trx_exists(thd);

	/* In case MySQL calls this in the middle of a SELECT query, release
	possible adaptive hash latch to avoid deadlocks of threads */

	trx_search_latch_release_if_reserved(parent_trx);

	trx = innobase_trx_allocate(thd);

	/* Latch the InnoDB data dictionary exclusively so that no deadlocks
	or lock waits can happen in it during a table create operation.
	Drop table etc. do this latching in row0mysql.c. */

	row_mysql_lock_data_dictionary(trx);

	error = create_table_def(trx, form, norm_name,
		create_info->options & HA_LEX_CREATE_TMP_TABLE ? name2 : NULL,
		flags);

	if (error) {
		goto cleanup;
	}


	/* Create the keys */

	if (form->s->keys == 0 || primary_key_no == -1) {
		/* Create an index which is used as the clustered index;
		order the rows by their row id which is internally generated
		by InnoDB */

		error = create_clustered_index_when_no_primary(
			trx, flags, norm_name);
		if (error) {
			goto cleanup;
		}
	}

	if (primary_key_no != -1) {
		/* In InnoDB the clustered index must always be created
		first */
		if ((error = create_index(trx, form, flags, norm_name,
					  (uint) primary_key_no))) {
			goto cleanup;
		}
	}

	for (i = 0; i < form->s->keys; i++) {

		if (i != (uint) primary_key_no) {

			if ((error = create_index(trx, form, flags,
						  norm_name, i))) {
				goto cleanup;
			}
		}
	}

	stmt = innobase_get_stmt(thd, &stmt_len);

	if (stmt) {
		error = row_table_add_foreign_constraints(
			trx, stmt, stmt_len, norm_name,
			create_info->options & HA_LEX_CREATE_TMP_TABLE);

		switch (error) {

		case DB_PARENT_NO_INDEX:
			push_warning_printf(
				thd, MYSQL_ERROR::WARN_LEVEL_WARN,
				HA_ERR_CANNOT_ADD_FOREIGN,
				"Create table '%s' with foreign key constraint"
				" failed. There is no index in the referenced"
				" table where the referenced columns appear"
				" as the first columns.\n", norm_name);
			break;

		case DB_CHILD_NO_INDEX:
			push_warning_printf(
				thd, MYSQL_ERROR::WARN_LEVEL_WARN,
				HA_ERR_CANNOT_ADD_FOREIGN,
				"Create table '%s' with foreign key constraint"
				" failed. There is no index in the referencing"
				" table where referencing columns appear"
				" as the first columns.\n", norm_name);
			break;
                }

		error = convert_error_code_to_mysql(error, flags, NULL);

		if (error) {
			goto cleanup;
		}
	}

	innobase_commit_low(trx);

	row_mysql_unlock_data_dictionary(trx);

	/* Flush the log to reduce probability that the .frm files and
	the InnoDB data dictionary get out-of-sync if the user runs
	with innodb_flush_log_at_trx_commit = 0 */

	log_buffer_flush_to_disk();

	innobase_table = dict_table_get(norm_name, FALSE,
					DICT_ERR_IGNORE_NONE);

	DBUG_ASSERT(innobase_table != 0);

	if (innobase_table) {
		/* We update the highest file format in the system table
		space, if this table has higher file format setting. */

		trx_sys_file_format_max_upgrade(
			(const char**) &innobase_file_format_max,
			dict_table_get_format(innobase_table));
	}

	/* Note: We can't call update_thd() as prebuilt will not be
	setup at this stage and so we use thd. */

	/* We need to copy the AUTOINC value from the old table if
	this is an ALTER|OPTIMIZE TABLE or CREATE INDEX because CREATE INDEX
	does a table copy too. If query was one of :

		CREATE TABLE ...AUTO_INCREMENT = x; or
		ALTER TABLE...AUTO_INCREMENT = x;   or
		OPTIMIZE TABLE t; or
		CREATE INDEX x on t(...);

	Find out a table definition from the dictionary and get
	the current value of the auto increment field. Set a new
	value to the auto increment field if the value is greater
	than the maximum value in the column. */

	if (((create_info->used_fields & HA_CREATE_USED_AUTO)
	    || thd_sql_command(thd) == SQLCOM_ALTER_TABLE
	    || thd_sql_command(thd) == SQLCOM_OPTIMIZE
	    || thd_sql_command(thd) == SQLCOM_CREATE_INDEX)
	    && create_info->auto_increment_value > 0) {

		auto_inc_value = create_info->auto_increment_value;

		dict_table_autoinc_lock(innobase_table);
		dict_table_autoinc_initialize(innobase_table, auto_inc_value);
		dict_table_autoinc_unlock(innobase_table);
	}

	/* Tell the InnoDB server that there might be work for
	utility threads: */

	srv_active_wake_master_thread();

	trx_free_for_mysql(trx);

	DBUG_RETURN(0);

cleanup:
	innobase_commit_low(trx);

	row_mysql_unlock_data_dictionary(trx);

	trx_free_for_mysql(trx);

	DBUG_RETURN(error);
}

/*****************************************************************//**
Discards or imports an InnoDB tablespace.
@return	0 == success, -1 == error */
UNIV_INTERN
int
ha_innobase::discard_or_import_tablespace(
/*======================================*/
	my_bool discard)	/*!< in: TRUE if discard, else import */
{
	dict_table_t*	dict_table;
	trx_t*		trx;
	int		err;

	DBUG_ENTER("ha_innobase::discard_or_import_tablespace");

	ut_a(prebuilt->trx);
	ut_a(prebuilt->trx->magic_n == TRX_MAGIC_N);
	ut_a(prebuilt->trx == thd_to_trx(ha_thd()));

	dict_table = prebuilt->table;
	trx = prebuilt->trx;

	if (discard) {
		err = row_discard_tablespace_for_mysql(dict_table->name, trx);
	} else {
		err = row_import_tablespace_for_mysql(dict_table->name, trx);
	}

	err = convert_error_code_to_mysql(err, dict_table->flags, NULL);

	DBUG_RETURN(err);
}

/*****************************************************************//**
Deletes all rows of an InnoDB table.
@return	error number */
UNIV_INTERN
int
ha_innobase::truncate(void)
/*==============================*/
{
	int		error;

	DBUG_ENTER("ha_innobase::truncate");

	/* Get the transaction associated with the current thd, or create one
	if not yet created, and update prebuilt->trx */

	update_thd(ha_thd());

	/* Truncate the table in InnoDB */

	error = row_truncate_table_for_mysql(prebuilt->table, prebuilt->trx);

	error = convert_error_code_to_mysql(error, prebuilt->table->flags,
					    NULL);

	DBUG_RETURN(error);
}

/*****************************************************************//**
Drops a table from an InnoDB database. Before calling this function,
MySQL calls innobase_commit to commit the transaction of the current user.
Then the current user cannot have locks set on the table. Drop table
operation inside InnoDB will remove all locks any user has on the table
inside InnoDB.
@return	error number */
UNIV_INTERN
int
ha_innobase::delete_table(
/*======================*/
	const char*	name)	/*!< in: table name */
{
	ulint	name_len;
	int	error;
	trx_t*	parent_trx;
	trx_t*	trx;
	THD	*thd = ha_thd();
	char	norm_name[1000];

	DBUG_ENTER("ha_innobase::delete_table");

	DBUG_EXECUTE_IF(
		"test_normalize_table_name_low",
		test_normalize_table_name_low();
	);

	/* Strangely, MySQL passes the table name without the '.frm'
	extension, in contrast to ::create */
	normalize_table_name(norm_name, name);

	if (IS_MAGIC_TABLE_AND_USER_DENIED_ACCESS(norm_name, thd)) {
		DBUG_RETURN(HA_ERR_GENERIC);
	}

	/* Get the transaction associated with the current thd, or create one
	if not yet created */

	parent_trx = check_trx_exists(thd);

	/* In case MySQL calls this in the middle of a SELECT query, release
	possible adaptive hash latch to avoid deadlocks of threads */

	trx_search_latch_release_if_reserved(parent_trx);

	trx = innobase_trx_allocate(thd);

	name_len = strlen(name);

	ut_a(name_len < 1000);

	/* Drop the table in InnoDB */

	error = row_drop_table_for_mysql(norm_name, trx,
					 thd_sql_command(thd)
					 == SQLCOM_DROP_DB);

	/* Flush the log to reduce probability that the .frm files and
	the InnoDB data dictionary get out-of-sync if the user runs
	with innodb_flush_log_at_trx_commit = 0 */

	log_buffer_flush_to_disk();

	/* Tell the InnoDB server that there might be work for
	utility threads: */

	srv_active_wake_master_thread();

	innobase_commit_low(trx);

	trx_free_for_mysql(trx);

	error = convert_error_code_to_mysql(error, 0, NULL);

	DBUG_RETURN(error);
}

/*****************************************************************//**
Removes all tables in the named database inside InnoDB. */
static
void
innobase_drop_database(
/*===================*/
	handlerton *hton, /*!< in: handlerton of Innodb */
	char*	path)	/*!< in: database path; inside InnoDB the name
			of the last directory in the path is used as
			the database name: for example, in 'mysql/data/test'
			the database name is 'test' */
{
	ulint	len		= 0;
	trx_t*	trx;
	char*	ptr;
	char*	namebuf;
	THD*	thd		= current_thd;

	/* Get the transaction associated with the current thd, or create one
	if not yet created */

	DBUG_ASSERT(hton == innodb_hton_ptr);

	/* In the Windows plugin, thd = current_thd is always NULL */
	if (thd) {
		trx_t*	parent_trx = check_trx_exists(thd);

		/* In case MySQL calls this in the middle of a SELECT
		query, release possible adaptive hash latch to avoid
		deadlocks of threads */

		trx_search_latch_release_if_reserved(parent_trx);
	}

	ptr = strend(path) - 2;

	while (ptr >= path && *ptr != '\\' && *ptr != '/') {
		ptr--;
		len++;
	}

	ptr++;
	namebuf = (char*) my_malloc((uint) len + 2, MYF(0));

	memcpy(namebuf, ptr, len);
	namebuf[len] = '/';
	namebuf[len + 1] = '\0';
#ifdef	__WIN__
	innobase_casedn_str(namebuf);
#endif
#if defined __WIN__ && !defined MYSQL_SERVER
	/* In the Windows plugin, thd = current_thd is always NULL */
	trx = trx_allocate_for_mysql();
	trx->mysql_thd = NULL;
#else
	trx = innobase_trx_allocate(thd);
#endif
	row_drop_database_for_mysql(namebuf, trx);
	my_free(namebuf);

	/* Flush the log to reduce probability that the .frm files and
	the InnoDB data dictionary get out-of-sync if the user runs
	with innodb_flush_log_at_trx_commit = 0 */

	log_buffer_flush_to_disk();

	/* Tell the InnoDB server that there might be work for
	utility threads: */

	srv_active_wake_master_thread();

	innobase_commit_low(trx);
	trx_free_for_mysql(trx);
}
/*********************************************************************//**
Renames an InnoDB table.
@return	0 or error code */
static
int
innobase_rename_table(
/*==================*/
	trx_t*		trx,	/*!< in: transaction */
	const char*	from,	/*!< in: old name of the table */
	const char*	to,	/*!< in: new name of the table */
	ibool		lock_and_commit)
				/*!< in: TRUE=lock data dictionary and commit */
{
	int	error;
	char*	norm_to;
	char*	norm_from;

	// Magic number 64 arbitrary
	norm_to = (char*) my_malloc(strlen(to) + 64, MYF(0));
	norm_from = (char*) my_malloc(strlen(from) + 64, MYF(0));

	normalize_table_name(norm_to, to);
	normalize_table_name(norm_from, from);

	DEBUG_SYNC_C("innodb_rename_table_ready");

	/* Serialize data dictionary operations with dictionary mutex:
	no deadlocks can occur then in these operations.  Start the
	transaction first to avoid a possible deadlock in the server. */

	trx_start_if_not_started(trx);
	if (lock_and_commit) {
		row_mysql_lock_data_dictionary(trx);
	}

	/* Flag this transaction as a dictionary operation, so that
	the data dictionary will be locked in crash recovery. */
	trx_set_dict_operation(trx, TRX_DICT_OP_INDEX);

	error = row_rename_table_for_mysql(
		norm_from, norm_to, trx, lock_and_commit);

	if (error != DB_SUCCESS) {
		FILE* ef = dict_foreign_err_file;

		fputs("InnoDB: Renaming table ", ef);
		ut_print_name(ef, trx, TRUE, norm_from);
		fputs(" to ", ef);
		ut_print_name(ef, trx, TRUE, norm_to);
		fputs(" failed!\n", ef);
	}

	if (lock_and_commit) {
		row_mysql_unlock_data_dictionary(trx);

		/* Flush the log to reduce probability that the .frm
		files and the InnoDB data dictionary get out-of-sync
		if the user runs with innodb_flush_log_at_trx_commit = 0 */

		log_buffer_flush_to_disk();
	}

	my_free(norm_to);
	my_free(norm_from);

	return error;
}
/*********************************************************************//**
Renames an InnoDB table.
@return	0 or error code */
UNIV_INTERN
int
ha_innobase::rename_table(
/*======================*/
	const char*	from,	/*!< in: old name of the table */
	const char*	to)	/*!< in: new name of the table */
{
	trx_t*	trx;
	int	error;
	trx_t*	parent_trx;
	THD*	thd		= ha_thd();

	DBUG_ENTER("ha_innobase::rename_table");

	/* Get the transaction associated with the current thd, or create one
	if not yet created */

	parent_trx = check_trx_exists(thd);

	/* In case MySQL calls this in the middle of a SELECT query, release
	possible adaptive hash latch to avoid deadlocks of threads */

	trx_search_latch_release_if_reserved(parent_trx);

	trx = innobase_trx_allocate(thd);

	error = innobase_rename_table(trx, from, to, TRUE);

	DEBUG_SYNC(thd, "after_innobase_rename_table");

	/* Tell the InnoDB server that there might be work for
	utility threads: */

	srv_active_wake_master_thread();

	innobase_commit_low(trx);
	trx_free_for_mysql(trx);

	/* Add a special case to handle the Duplicated Key error
	and return DB_ERROR instead.
	This is to avoid a possible SIGSEGV error from mysql error
	handling code. Currently, mysql handles the Duplicated Key
	error by re-entering the storage layer and getting dup key
	info by calling get_dup_key(). This operation requires a valid
	table handle ('row_prebuilt_t' structure) which could no
	longer be available in the error handling stage. The suggested
	solution is to report a 'table exists' error message (since
	the dup key error here is due to an existing table whose name
	is the one we are trying to rename to) and return the generic
	error code. */
	if (error == (int) DB_DUPLICATE_KEY) {
		my_error(ER_TABLE_EXISTS_ERROR, MYF(0), to);

		error = DB_ERROR;
	}

	error = convert_error_code_to_mysql(error, 0, NULL);

	DBUG_RETURN(error);
}

/*********************************************************************//**
Estimates the number of index records in a range.
@return	estimated number of rows */
UNIV_INTERN
ha_rows
ha_innobase::records_in_range(
/*==========================*/
	uint			keynr,		/*!< in: index number */
	key_range		*min_key,	/*!< in: start key value of the
						   range, may also be 0 */
	key_range		*max_key)	/*!< in: range end key val, may
						   also be 0 */
{
	KEY*		key;
	dict_index_t*	index;
	dtuple_t*	range_start;
	dtuple_t*	range_end;
	ib_int64_t	n_rows;
	ulint		mode1;
	ulint		mode2;
	mem_heap_t*	heap;

	DBUG_ENTER("records_in_range");

	ut_a(prebuilt->trx == thd_to_trx(ha_thd()));

	prebuilt->trx->op_info = (char*)"estimating records in index range";

	/* In case MySQL calls this in the middle of a SELECT query, release
	possible adaptive hash latch to avoid deadlocks of threads */

	trx_search_latch_release_if_reserved(prebuilt->trx);

	active_index = keynr;

	key = table->key_info + active_index;

	index = innobase_get_index(keynr);

	/* There exists possibility of not being able to find requested
	index due to inconsistency between MySQL and InoDB dictionary info.
	Necessary message should have been printed in innobase_get_index() */
	if (UNIV_UNLIKELY(!index)) {
		n_rows = HA_POS_ERROR;
		goto func_exit;
	}
	if (dict_index_is_corrupted(index)) {
		n_rows = HA_ERR_INDEX_CORRUPT;
		goto func_exit;
	}
	if (UNIV_UNLIKELY(!row_merge_is_index_usable(prebuilt->trx, index))) {
		n_rows = HA_ERR_TABLE_DEF_CHANGED;
		goto func_exit;
	}

	heap = mem_heap_create(2 * (key->key_parts * sizeof(dfield_t)
				    + sizeof(dtuple_t)));

<<<<<<< HEAD
	range_start = dtuple_create(heap, key->key_parts);
=======
	if (prebuilt->table->ibd_file_missing) {
		n_rows = HA_POS_ERROR;
		goto func_exit;
	}

	range_start = dtuple_create_for_mysql(&heap1, key->key_parts);
>>>>>>> 1fbe6c50
	dict_index_copy_types(range_start, index, key->key_parts);

	range_end = dtuple_create(heap, key->key_parts);
	dict_index_copy_types(range_end, index, key->key_parts);

	row_sel_convert_mysql_key_to_innobase(
				range_start,
				srch_key_val1, sizeof(srch_key_val1),
				index,
				(byte*) (min_key ? min_key->key :
					 (const uchar*) 0),
				(ulint) (min_key ? min_key->length : 0),
				prebuilt->trx);
	DBUG_ASSERT(min_key
		    ? range_start->n_fields > 0
		    : range_start->n_fields == 0);

	row_sel_convert_mysql_key_to_innobase(
				range_end,
				srch_key_val2, sizeof(srch_key_val2),
				index,
				(byte*) (max_key ? max_key->key :
					 (const uchar*) 0),
				(ulint) (max_key ? max_key->length : 0),
				prebuilt->trx);
	DBUG_ASSERT(max_key
		    ? range_end->n_fields > 0
		    : range_end->n_fields == 0);

	mode1 = convert_search_mode_to_innobase(min_key ? min_key->flag :
						HA_READ_KEY_EXACT);
	mode2 = convert_search_mode_to_innobase(max_key ? max_key->flag :
						HA_READ_KEY_EXACT);

	if (mode1 != PAGE_CUR_UNSUPP && mode2 != PAGE_CUR_UNSUPP) {

		n_rows = btr_estimate_n_rows_in_range(index, range_start,
						      mode1, range_end,
						      mode2);
	} else {

		n_rows = HA_POS_ERROR;
	}

	mem_heap_free(heap);

func_exit:

func_exit:

	prebuilt->trx->op_info = (char*)"";

	/* The MySQL optimizer seems to believe an estimate of 0 rows is
	always accurate and may return the result 'Empty set' based on that.
	The accuracy is not guaranteed, and even if it were, for a locking
	read we should anyway perform the search to set the next-key lock.
	Add 1 to the value to make sure MySQL does not make the assumption! */

	if (n_rows == 0) {
		n_rows = 1;
	}

	DBUG_RETURN((ha_rows) n_rows);
}

/*********************************************************************//**
Gives an UPPER BOUND to the number of rows in a table. This is used in
filesort.cc.
@return	upper bound of rows */
UNIV_INTERN
ha_rows
ha_innobase::estimate_rows_upper_bound(void)
/*======================================*/
{
	dict_index_t*	index;
	ulonglong	estimate;
	ulonglong	local_data_file_length;
	ulint		stat_n_leaf_pages;

	DBUG_ENTER("estimate_rows_upper_bound");

	/* We do not know if MySQL can call this function before calling
	external_lock(). To be safe, update the thd of the current table
	handle. */

	update_thd(ha_thd());

	prebuilt->trx->op_info = (char*)
				 "calculating upper bound for table rows";

	/* In case MySQL calls this in the middle of a SELECT query, release
	possible adaptive hash latch to avoid deadlocks of threads */

	trx_search_latch_release_if_reserved(prebuilt->trx);

	index = dict_table_get_first_index(prebuilt->table);

	stat_n_leaf_pages = index->stat_n_leaf_pages;

	ut_a(stat_n_leaf_pages > 0);

	local_data_file_length =
		((ulonglong) stat_n_leaf_pages) * UNIV_PAGE_SIZE;


	/* Calculate a minimum length for a clustered index record and from
	that an upper bound for the number of rows. Since we only calculate
	new statistics in row0mysql.c when a table has grown by a threshold
	factor, we must add a safety factor 2 in front of the formula below. */

	estimate = 2 * local_data_file_length /
					 dict_index_calc_min_rec_len(index);

	prebuilt->trx->op_info = (char*)"";

	DBUG_RETURN((ha_rows) estimate);
}

/*********************************************************************//**
How many seeks it will take to read through the table. This is to be
comparable to the number returned by records_in_range so that we can
decide if we should scan the table or use keys.
@return	estimated time measured in disk seeks */
UNIV_INTERN
double
ha_innobase::scan_time()
/*====================*/
{
	/* Since MySQL seems to favor table scans too much over index
	searches, we pretend that a sequential read takes the same time
	as a random disk read, that is, we do not divide the following
	by 10, which would be physically realistic. */

	return((double) (prebuilt->table->stat_clustered_index_size));
}

/******************************************************************//**
Calculate the time it takes to read a set of ranges through an index
This enables us to optimise reads for clustered indexes.
@return	estimated time measured in disk seeks */
UNIV_INTERN
double
ha_innobase::read_time(
/*===================*/
	uint	index,	/*!< in: key number */
	uint	ranges,	/*!< in: how many ranges */
	ha_rows rows)	/*!< in: estimated number of rows in the ranges */
{
	ha_rows total_rows;
	double	time_for_scan;

	if (index != table->s->primary_key) {
		/* Not clustered */
		return(handler::read_time(index, ranges, rows));
	}

	if (rows <= 2) {

		return((double) rows);
	}

	/* Assume that the read time is proportional to the scan time for all
	rows + at most one seek per range. */

	time_for_scan = scan_time();

	if ((total_rows = estimate_rows_upper_bound()) < rows) {

		return(time_for_scan);
	}

	return(ranges + (double) rows / (double) total_rows * time_for_scan);
}

/*********************************************************************//**
Calculates the key number used inside MySQL for an Innobase index. We will
first check the "index translation table" for a match of the index to get
the index number. If there does not exist an "index translation table",
or not able to find the index in the translation table, then we will fall back
to the traditional way of looping through dict_index_t list to find a
match. In this case, we have to take into account if we generated a
default clustered index for the table
@return the key number used inside MySQL */
static
unsigned int
innobase_get_mysql_key_number_for_index(
/*====================================*/
	INNOBASE_SHARE*		share,	/*!< in: share structure for index
					translation table. */
	const TABLE*		table,	/*!< in: table in MySQL data
					dictionary */
	dict_table_t*		ib_table,/*!< in: table in Innodb data
					dictionary */
        const dict_index_t*     index)	/*!< in: index */
{
	const dict_index_t*	ind;
	unsigned int		i;

        ut_a(index);

	/* If index does not belong to the table of share structure. Search
	index->table instead */
	if (index->table != ib_table) {
		i = 0;
		ind = dict_table_get_first_index(index->table);

		while (index != ind) {
			ind = dict_table_get_next_index(ind);
			i++;
		}

		if (row_table_got_default_clust_index(index->table)) {
			ut_a(i > 0);
			i--;
		}

		return(i);
	}

	/* If index translation table exists, we will first check
	the index through index translation table for a match. */
        if (share->idx_trans_tbl.index_mapping) {
		for (i = 0; i < share->idx_trans_tbl.index_count; i++) {
			if (share->idx_trans_tbl.index_mapping[i] == index) {
				return(i);
			}
		}

		/* If index_count in translation table is set to 0, it
		is possible we are in the process of rebuilding table,
		do not spit error in this case */
		if (share->idx_trans_tbl.index_count) {
			/* Print an error message if we cannot find the index
			** in the "index translation table". */
			sql_print_error("Cannot find index %s in InnoDB index "
					"translation table.", index->name);
		}
	}

	/* If we do not have an "index translation table", or not able
	to find the index in the translation table, we'll directly find
	matching index with information from mysql TABLE structure and
	InnoDB dict_index_t list */
	for (i = 0; i < table->s->keys; i++) {
		ind = dict_table_get_index_on_name(
			ib_table, table->key_info[i].name);

		if (index == ind) {
			return(i);
		}
        }

	ut_error;

        return(0);
}

/*********************************************************************//**
Calculate Record Per Key value. Need to exclude the NULL value if
innodb_stats_method is set to "nulls_ignored"
@return estimated record per key value */
static
ha_rows
innodb_rec_per_key(
/*===============*/
	dict_index_t*	index,		/*!< in: dict_index_t structure */
	ulint		i,		/*!< in: the column we are
					calculating rec per key */
	ha_rows		records)	/*!< in: estimated total records */
{
	ha_rows		rec_per_key;

	ut_ad(i < dict_index_get_n_unique(index));

	/* Note the stat_n_diff_key_vals[] stores the diff value with
	n-prefix indexing, so it is always stat_n_diff_key_vals[i + 1] */
	if (index->stat_n_diff_key_vals[i + 1] == 0) {

		rec_per_key = records;
	} else if (srv_innodb_stats_method == SRV_STATS_NULLS_IGNORED) {
		ib_int64_t	num_null;

		/* Number of rows with NULL value in this
		field */
		num_null = records - index->stat_n_non_null_key_vals[i];

		/* In theory, index->stat_n_non_null_key_vals[i]
		should always be less than the number of records.
		Since this is statistics value, the value could
		have slight discrepancy. But we will make sure
		the number of null values is not a negative number. */
		num_null = (num_null < 0) ? 0 : num_null;

		/* If the number of NULL values is the same as or
		large than that of the distinct values, we could
		consider that the table consists mostly of NULL value. 
		Set rec_per_key to 1. */
		if (index->stat_n_diff_key_vals[i + 1] <= num_null) {
			rec_per_key = 1;
		} else {
			/* Need to exclude rows with NULL values from
			rec_per_key calculation */
			rec_per_key = (ha_rows)(
				(records - num_null)
				/ (index->stat_n_diff_key_vals[i + 1]
				   - num_null));
		}
	} else {
		rec_per_key = (ha_rows)
			 (records / index->stat_n_diff_key_vals[i + 1]);
	}

	return(rec_per_key);
}

/*********************************************************************//**
Returns statistics information of the table to the MySQL interpreter,
in various fields of the handle object. */
UNIV_INTERN
int
ha_innobase::info_low(
/*==================*/
	uint	flag,			/*!< in: what information MySQL
					requests */
	bool	called_from_analyze)	/* in: TRUE if called from
					::analyze() */
{
	dict_table_t*	ib_table;
	dict_index_t*	index;
	ha_rows		rec_per_key;
	ib_int64_t	n_rows;
	char		path[FN_REFLEN];
	os_file_stat_t	stat_info;

	DBUG_ENTER("info");

	/* If we are forcing recovery at a high level, we will suppress
	statistics calculation on tables, because that may crash the
	server if an index is badly corrupted. */

	/* We do not know if MySQL can call this function before calling
	external_lock(). To be safe, update the thd of the current table
	handle. */

	update_thd(ha_thd());

	/* In case MySQL calls this in the middle of a SELECT query, release
	possible adaptive hash latch to avoid deadlocks of threads */

	prebuilt->trx->op_info = (char*)"returning various info to MySQL";

	trx_search_latch_release_if_reserved(prebuilt->trx);

	ib_table = prebuilt->table;

	if (flag & HA_STATUS_TIME) {
		if (called_from_analyze || innobase_stats_on_metadata) {
			/* In sql_show we call with this flag: update
			then statistics so that they are up-to-date */

			prebuilt->trx->op_info = "updating table statistics";

			DEBUG_SYNC_C("info_before_stats_update");

			dict_update_statistics(
				ib_table,
				FALSE, /* update even if initialized */
				FALSE /* update even if not changed too much */);

			prebuilt->trx->op_info = "returning various info to MySQL";
		}

		my_snprintf(path, sizeof(path), "%s/%s%s",
				mysql_data_home, ib_table->name, reg_ext);

		unpack_filename(path,path);

		/* Note that we do not know the access time of the table,
		nor the CHECK TABLE time, nor the UPDATE or INSERT time. */

		if (os_file_get_status(path,&stat_info)) {
			stats.create_time = (ulong) stat_info.ctime;
		}
	}

	if (flag & HA_STATUS_VARIABLE) {

		ulint	page_size;

		dict_table_stats_lock(ib_table, RW_S_LATCH);

		n_rows = ib_table->stat_n_rows;

		/* Because we do not protect stat_n_rows by any mutex in a
		delete, it is theoretically possible that the value can be
		smaller than zero! TODO: fix this race.

		The MySQL optimizer seems to assume in a left join that n_rows
		is an accurate estimate if it is zero. Of course, it is not,
		since we do not have any locks on the rows yet at this phase.
		Since SHOW TABLE STATUS seems to call this function with the
		HA_STATUS_TIME flag set, while the left join optimizer does not
		set that flag, we add one to a zero value if the flag is not
		set. That way SHOW TABLE STATUS will show the best estimate,
		while the optimizer never sees the table empty. */

		if (n_rows < 0) {
			n_rows = 0;
		}

		if (n_rows == 0 && !(flag & HA_STATUS_TIME)) {
			n_rows++;
		}

		/* Fix bug#40386: Not flushing query cache after truncate.
		n_rows can not be 0 unless the table is empty, set to 1
		instead. The original problem of bug#29507 is actually
		fixed in the server code. */
		if (thd_sql_command(user_thd) == SQLCOM_TRUNCATE) {

			n_rows = 1;

			/* We need to reset the prebuilt value too, otherwise
			checks for values greater than the last value written
			to the table will fail and the autoinc counter will
			not be updated. This will force write_row() into
			attempting an update of the table's AUTOINC counter. */

			prebuilt->autoinc_last_value = 0;
		}

		page_size = dict_table_zip_size(ib_table);
		if (page_size == 0) {
			page_size = UNIV_PAGE_SIZE;
		}

		stats.records = (ha_rows)n_rows;
		stats.deleted = 0;
		stats.data_file_length
			= ((ulonglong) ib_table->stat_clustered_index_size)
			* page_size;
		stats.index_file_length =
			((ulonglong) ib_table->stat_sum_of_other_index_sizes)
			* page_size;

		dict_table_stats_unlock(ib_table, RW_S_LATCH);

		/* Since fsp_get_available_space_in_free_extents() is
		acquiring latches inside InnoDB, we do not call it if we
		are asked by MySQL to avoid locking. Another reason to
		avoid the call is that it uses quite a lot of CPU.
		See Bug#38185. */
		if (flag & HA_STATUS_NO_LOCK
		    || !(flag & HA_STATUS_VARIABLE_EXTRA)) {
			/* We do not update delete_length if no
			locking is requested so the "old" value can
			remain. delete_length is initialized to 0 in
			the ha_statistics' constructor. Also we only
			need delete_length to be set when
			HA_STATUS_VARIABLE_EXTRA is set */
		} else if (UNIV_UNLIKELY
			   (srv_force_recovery >= SRV_FORCE_NO_IBUF_MERGE)) {
			/* Avoid accessing the tablespace if
			innodb_crash_recovery is set to a high value. */
			stats.delete_length = 0;
		} else {
			ullint	avail_space;

			avail_space = fsp_get_available_space_in_free_extents(
				ib_table->space);

			if (avail_space == ULLINT_UNDEFINED) {
				THD*	thd;

				thd = ha_thd();

				push_warning_printf(
					thd,
					MYSQL_ERROR::WARN_LEVEL_WARN,
					ER_CANT_GET_STAT,
					"InnoDB: Trying to get the free "
					"space for table %s but its "
					"tablespace has been discarded or "
					"the .ibd file is missing. Setting "
					"the free space to zero.",
					ib_table->name);

				stats.delete_length = 0;
			} else {
				stats.delete_length = avail_space * 1024;
			}
		}

		stats.check_time = 0;

		if (stats.records == 0) {
			stats.mean_rec_length = 0;
		} else {
			stats.mean_rec_length = (ulong) (stats.data_file_length / stats.records);
		}
	}

	if (flag & HA_STATUS_CONST) {
		ulong	i;
		/* Verify the number of index in InnoDB and MySQL
		matches up. If prebuilt->clust_index_was_generated
		holds, InnoDB defines GEN_CLUST_INDEX internally */
		ulint	num_innodb_index = UT_LIST_GET_LEN(ib_table->indexes)
					- prebuilt->clust_index_was_generated;

		if (table->s->keys != num_innodb_index) {
			sql_print_error("Table %s contains %lu "
					"indexes inside InnoDB, which "
					"is different from the number of "
					"indexes %u defined in the MySQL ",
					ib_table->name, num_innodb_index,
					table->s->keys);
		}

		dict_table_stats_lock(ib_table, RW_S_LATCH);

		for (i = 0; i < table->s->keys; i++) {
			ulong	j;
			/* We could get index quickly through internal
			index mapping with the index translation table.
			The identity of index (match up index name with
			that of table->key_info[i]) is already verified in
			innobase_get_index().  */
			index = innobase_get_index(i);

			if (index == NULL) {
				sql_print_error("Table %s contains fewer "
						"indexes inside InnoDB than "
						"are defined in the MySQL "
						".frm file. Have you mixed up "
						".frm files from different "
						"installations? See "
						REFMAN
						"innodb-troubleshooting.html\n",
						ib_table->name);
				break;
			}

			for (j = 0; j < table->key_info[i].key_parts; j++) {

				if (j + 1 > index->n_uniq) {
					sql_print_error(
"Index %s of %s has %lu columns unique inside InnoDB, but MySQL is asking "
"statistics for %lu columns. Have you mixed up .frm files from different "
"installations? "
"See " REFMAN "innodb-troubleshooting.html\n",
							index->name,
							ib_table->name,
							(unsigned long)
							index->n_uniq, j + 1);
					break;
				}

				rec_per_key = innodb_rec_per_key(
					index, j, stats.records);

				/* Since MySQL seems to favor table scans
				too much over index searches, we pretend
				index selectivity is 2 times better than
				our estimate: */

				rec_per_key = rec_per_key / 2;

				if (rec_per_key == 0) {
					rec_per_key = 1;
				}

				table->key_info[i].rec_per_key[j]=
				  rec_per_key >= ~(ulong) 0 ? ~(ulong) 0 :
				  (ulong) rec_per_key;
			}
		}

		dict_table_stats_unlock(ib_table, RW_S_LATCH);
	}

	if (srv_force_recovery >= SRV_FORCE_NO_IBUF_MERGE) {

		goto func_exit;
	}

	if (flag & HA_STATUS_ERRKEY) {
		const dict_index_t*	err_index;

		ut_a(prebuilt->trx);
		ut_a(prebuilt->trx->magic_n == TRX_MAGIC_N);

		err_index = trx_get_error_info(prebuilt->trx);

		if (err_index) {
			errkey = innobase_get_mysql_key_number_for_index(
					share, table, ib_table, err_index);
		} else {
			errkey = (unsigned int) prebuilt->trx->error_key_num;
		}
	}

	if ((flag & HA_STATUS_AUTO) && table->found_next_number_field) {
		stats.auto_increment_value = innobase_peek_autoinc();
	}

func_exit:
	prebuilt->trx->op_info = (char*)"";

	DBUG_RETURN(0);
}

/*********************************************************************//**
Returns statistics information of the table to the MySQL interpreter,
in various fields of the handle object. */
UNIV_INTERN
int
ha_innobase::info(
/*==============*/
	uint	flag)	/*!< in: what information MySQL requests */
{
	return(info_low(flag, false /* not called from analyze */));
}

/**********************************************************************//**
Updates index cardinalities of the table, based on 8 random dives into
each index tree. This does NOT calculate exact statistics on the table.
@return	returns always 0 (success) */
UNIV_INTERN
int
ha_innobase::analyze(
/*=================*/
	THD*		thd,		/*!< in: connection thread handle */
	HA_CHECK_OPT*	check_opt)	/*!< in: currently ignored */
{
	/* Simply call ::info() with all the flags */
	info_low(HA_STATUS_TIME | HA_STATUS_CONST | HA_STATUS_VARIABLE,
		 true /* called from analyze */);

	return(0);
}

/**********************************************************************//**
This is mapped to "ALTER TABLE tablename ENGINE=InnoDB", which rebuilds
the table in MySQL. */
UNIV_INTERN
int
ha_innobase::optimize(
/*==================*/
	THD*		thd,		/*!< in: connection thread handle */
	HA_CHECK_OPT*	check_opt)	/*!< in: currently ignored */
{
	return(HA_ADMIN_TRY_ALTER);
}

/*******************************************************************//**
Tries to check that an InnoDB table is not corrupted. If corruption is
noticed, prints to stderr information about it. In case of corruption
may also assert a failure and crash the server.
@return	HA_ADMIN_CORRUPT or HA_ADMIN_OK */
UNIV_INTERN
int
ha_innobase::check(
/*===============*/
	THD*		thd,		/*!< in: user thread handle */
	HA_CHECK_OPT*	check_opt)	/*!< in: check options, currently
					ignored */
{
	dict_index_t*	index;
	ulint		n_rows;
	ulint		n_rows_in_table	= ULINT_UNDEFINED;
	ibool		is_ok		= TRUE;
	ulint		old_isolation_level;
	ibool		table_corrupted;

	DBUG_ENTER("ha_innobase::check");
	DBUG_ASSERT(thd == ha_thd());
	ut_a(prebuilt->trx);
	ut_a(prebuilt->trx->magic_n == TRX_MAGIC_N);
	ut_a(prebuilt->trx == thd_to_trx(thd));

	if (prebuilt->mysql_template == NULL) {
		/* Build the template; we will use a dummy template
		in index scans done in checking */

		build_template(prebuilt, NULL, table, ROW_MYSQL_WHOLE_ROW);
	}

	if (prebuilt->table->ibd_file_missing) {
		sql_print_error("InnoDB: Error:\n"
			"InnoDB: MySQL is trying to use a table handle"
			" but the .ibd file for\n"
			"InnoDB: table %s does not exist.\n"
			"InnoDB: Have you deleted the .ibd file"
			" from the database directory under\n"
			"InnoDB: the MySQL datadir, or have you"
			" used DISCARD TABLESPACE?\n"
			"InnoDB: Please refer to\n"
			"InnoDB: " REFMAN "innodb-troubleshooting.html\n"
			"InnoDB: how you can resolve the problem.\n",
			prebuilt->table->name);
		DBUG_RETURN(HA_ADMIN_CORRUPT);
	}

	prebuilt->trx->op_info = "checking table";

	old_isolation_level = prebuilt->trx->isolation_level;

	/* We must run the index record counts at an isolation level
	>= READ COMMITTED, because a dirty read can see a wrong number
	of records in some index; to play safe, we use always
	REPEATABLE READ here */

	prebuilt->trx->isolation_level = TRX_ISO_REPEATABLE_READ;

	/* Check whether the table is already marked as corrupted
	before running the check table */
	table_corrupted = prebuilt->table->corrupted;

	/* Reset table->corrupted bit so that check table can proceed to
	do additional check */
	prebuilt->table->corrupted = FALSE;

	/* Enlarge the fatal lock wait timeout during CHECK TABLE. */
	mutex_enter(&kernel_mutex);
	srv_fatal_semaphore_wait_threshold += SRV_SEMAPHORE_WAIT_EXTENSION;
	mutex_exit(&kernel_mutex);

	for (index = dict_table_get_first_index(prebuilt->table);
	     index != NULL;
	     index = dict_table_get_next_index(index)) {
		char	index_name[MAX_FULL_NAME_LEN + 1];
#if 0
		fputs("Validating index ", stderr);
		ut_print_name(stderr, trx, FALSE, index->name);
		putc('\n', stderr);
#endif

		/* If this is an index being created, break */
		if (*index->name == TEMP_INDEX_PREFIX) {
			break;
		}  else if (!btr_validate_index(index, prebuilt->trx)) {
			is_ok = FALSE;

			innobase_format_name(
				index_name, sizeof index_name,
				prebuilt->index->name, TRUE);

			push_warning_printf(thd, MYSQL_ERROR::WARN_LEVEL_WARN,
					    ER_NOT_KEYFILE,
					    "InnoDB: The B-tree of"
					    " index %s is corrupted.",
					    index_name);
			continue;
		}

		/* Instead of invoking change_active_index(), set up
		a dummy template for non-locking reads, disabling
		access to the clustered index. */
		prebuilt->index = index;

		prebuilt->index_usable = row_merge_is_index_usable(
			prebuilt->trx, prebuilt->index);

		if (UNIV_UNLIKELY(!prebuilt->index_usable)) {
			innobase_format_name(
				index_name, sizeof index_name,
				prebuilt->index->name, TRUE);

			if (dict_index_is_corrupted(prebuilt->index)) {
				push_warning_printf(
					user_thd, MYSQL_ERROR::WARN_LEVEL_WARN,
					HA_ERR_INDEX_CORRUPT,
					"InnoDB: Index %s is marked as"
					" corrupted",
					index_name);
				is_ok = FALSE;
			} else {
				push_warning_printf(
					thd, MYSQL_ERROR::WARN_LEVEL_WARN,
					HA_ERR_TABLE_DEF_CHANGED,
					"InnoDB: Insufficient history for"
					" index %s",
					index_name);
			}
			continue;
		}

		prebuilt->sql_stat_start = TRUE;
		prebuilt->template_type = ROW_MYSQL_DUMMY_TEMPLATE;
		prebuilt->n_template = 0;
		prebuilt->need_to_access_clustered = FALSE;

		dtuple_set_n_fields(prebuilt->search_tuple, 0);

		prebuilt->select_lock_type = LOCK_NONE;

		if (!row_check_index_for_mysql(prebuilt, index, &n_rows)) {
			innobase_format_name(
				index_name, sizeof index_name,
				index->name, TRUE);

			push_warning_printf(thd, MYSQL_ERROR::WARN_LEVEL_WARN,
					    ER_NOT_KEYFILE,
					    "InnoDB: The B-tree of"
					    " index %s is corrupted.",
					    index_name);
			is_ok = FALSE;
			row_mysql_lock_data_dictionary(prebuilt->trx);
			dict_set_corrupted(index);
			row_mysql_unlock_data_dictionary(prebuilt->trx);
		}

		if (thd_killed(user_thd)) {
			break;
		}

#if 0
		fprintf(stderr, "%lu entries in index %s\n", n_rows,
			index->name);
#endif

		if (index == dict_table_get_first_index(prebuilt->table)) {
			n_rows_in_table = n_rows;
		} else if (n_rows != n_rows_in_table) {
			push_warning_printf(thd, MYSQL_ERROR::WARN_LEVEL_WARN,
					    ER_NOT_KEYFILE,
					    "InnoDB: Index '%-.200s'"
					    " contains %lu entries,"
					    " should be %lu.",
					    index->name,
					    (ulong) n_rows,
					    (ulong) n_rows_in_table);
			is_ok = FALSE;
			row_mysql_lock_data_dictionary(prebuilt->trx);
			dict_set_corrupted(index);
			row_mysql_unlock_data_dictionary(prebuilt->trx);
		}
	}

	if (table_corrupted) {
		/* If some previous operation has marked the table as
		corrupted in memory, and has not propagated such to
		clustered index, we will do so here */
		index = dict_table_get_first_index(prebuilt->table);

		if (!dict_index_is_corrupted(index)) {
			mutex_enter(&dict_sys->mutex);
			dict_set_corrupted(index);
			mutex_exit(&dict_sys->mutex);
		}
		prebuilt->table->corrupted = TRUE;
	}

	/* Restore the original isolation level */
	prebuilt->trx->isolation_level = old_isolation_level;

	/* We validate also the whole adaptive hash index for all tables
	at every CHECK TABLE */

	if (!btr_search_validate()) {
		push_warning(thd, MYSQL_ERROR::WARN_LEVEL_WARN,
			     ER_NOT_KEYFILE,
			     "InnoDB: The adaptive hash index is corrupted.");
		is_ok = FALSE;
	}

	/* Restore the fatal lock wait timeout after CHECK TABLE. */
	mutex_enter(&kernel_mutex);
	srv_fatal_semaphore_wait_threshold -= SRV_SEMAPHORE_WAIT_EXTENSION;
	mutex_exit(&kernel_mutex);

	prebuilt->trx->op_info = "";
	if (thd_killed(user_thd)) {
		my_error(ER_QUERY_INTERRUPTED, MYF(0));
	}

	DBUG_RETURN(is_ok ? HA_ADMIN_OK : HA_ADMIN_CORRUPT);
}

/*************************************************************//**
Adds information about free space in the InnoDB tablespace to a table comment
which is printed out when a user calls SHOW TABLE STATUS. Adds also info on
foreign keys.
@return	table comment + InnoDB free space + info on foreign keys */
UNIV_INTERN
char*
ha_innobase::update_table_comment(
/*==============================*/
	const char*	comment)/*!< in: table comment defined by user */
{
	uint	length = (uint) strlen(comment);
	char*	str;
	long	flen;

	/* We do not know if MySQL can call this function before calling
	external_lock(). To be safe, update the thd of the current table
	handle. */

	if (length > 64000 - 3) {
		return((char*)comment); /* string too long */
	}

	update_thd(ha_thd());

	prebuilt->trx->op_info = (char*)"returning table comment";

	/* In case MySQL calls this in the middle of a SELECT query, release
	possible adaptive hash latch to avoid deadlocks of threads */

	trx_search_latch_release_if_reserved(prebuilt->trx);
	str = NULL;

	/* output the data to a temporary file */

	mutex_enter(&srv_dict_tmpfile_mutex);
	rewind(srv_dict_tmpfile);

	fprintf(srv_dict_tmpfile, "InnoDB free: %llu kB",
		fsp_get_available_space_in_free_extents(
			prebuilt->table->space));

	dict_print_info_on_foreign_keys(FALSE, srv_dict_tmpfile,
				prebuilt->trx, prebuilt->table);
	flen = ftell(srv_dict_tmpfile);
	if (flen < 0) {
		flen = 0;
	} else if (length + flen + 3 > 64000) {
		flen = 64000 - 3 - length;
	}

	/* allocate buffer for the full string, and
	read the contents of the temporary file */

	str = (char*) my_malloc(length + flen + 3, MYF(0));

	if (str) {
		char* pos	= str + length;
		if (length) {
			memcpy(str, comment, length);
			*pos++ = ';';
			*pos++ = ' ';
		}
		rewind(srv_dict_tmpfile);
		flen = (uint) fread(pos, 1, flen, srv_dict_tmpfile);
		pos[flen] = 0;
	}

	mutex_exit(&srv_dict_tmpfile_mutex);

	prebuilt->trx->op_info = (char*)"";

	return(str ? str : (char*) comment);
}

/*******************************************************************//**
Gets the foreign key create info for a table stored in InnoDB.
@return own: character string in the form which can be inserted to the
CREATE TABLE statement, MUST be freed with
ha_innobase::free_foreign_key_create_info */
UNIV_INTERN
char*
ha_innobase::get_foreign_key_create_info(void)
/*==========================================*/
{
	char*	str	= 0;
	long	flen;

	ut_a(prebuilt != NULL);

	/* We do not know if MySQL can call this function before calling
	external_lock(). To be safe, update the thd of the current table
	handle. */

	update_thd(ha_thd());

	prebuilt->trx->op_info = (char*)"getting info on foreign keys";

	/* In case MySQL calls this in the middle of a SELECT query,
	release possible adaptive hash latch to avoid
	deadlocks of threads */

	trx_search_latch_release_if_reserved(prebuilt->trx);

	mutex_enter(&srv_dict_tmpfile_mutex);
	rewind(srv_dict_tmpfile);

	/* output the data to a temporary file */
	dict_print_info_on_foreign_keys(TRUE, srv_dict_tmpfile,
				prebuilt->trx, prebuilt->table);
	prebuilt->trx->op_info = (char*)"";

	flen = ftell(srv_dict_tmpfile);
	if (flen < 0) {
		flen = 0;
	}

	/* allocate buffer for the string, and
	read the contents of the temporary file */

	str = (char*) my_malloc(flen + 1, MYF(0));

	if (str) {
		rewind(srv_dict_tmpfile);
		flen = (uint) fread(str, 1, flen, srv_dict_tmpfile);
		str[flen] = 0;
	}

	mutex_exit(&srv_dict_tmpfile_mutex);

	return(str);
}


/***********************************************************************//**
Maps a InnoDB foreign key constraint to a equivalent MySQL foreign key info.
@return pointer to foreign key info */
static
FOREIGN_KEY_INFO*
get_foreign_key_info(
/*=================*/
	THD*			thd,		/*!< in: user thread handle */
	dict_foreign_t*		foreign)	/*!< in: foreign key constraint */
{
	FOREIGN_KEY_INFO	f_key_info;
	FOREIGN_KEY_INFO*	pf_key_info;
	uint			i = 0;
	ulint			len;
	char			tmp_buff[NAME_LEN+1];
	char			name_buff[NAME_LEN+1];
	const char*		ptr;
	LEX_STRING*		referenced_key_name;
	LEX_STRING*		name = NULL;

	ptr = dict_remove_db_name(foreign->id);
	f_key_info.foreign_id = thd_make_lex_string(thd, 0, ptr,
						    (uint) strlen(ptr), 1);

	/* Name format: database name, '/', table name, '\0' */

	/* Referenced (parent) database name */
	len = dict_get_db_name_len(foreign->referenced_table_name);
	ut_a(len < sizeof(tmp_buff));
	ut_memcpy(tmp_buff, foreign->referenced_table_name, len);
	tmp_buff[len] = 0;

	len = filename_to_tablename(tmp_buff, name_buff, sizeof(name_buff));
	f_key_info.referenced_db = thd_make_lex_string(thd, 0, name_buff, len, 1);

	/* Referenced (parent) table name */
	ptr = dict_remove_db_name(foreign->referenced_table_name);
	len = filename_to_tablename(ptr, name_buff, sizeof(name_buff));
	f_key_info.referenced_table = thd_make_lex_string(thd, 0, name_buff, len, 1);

	/* Dependent (child) database name */
	len = dict_get_db_name_len(foreign->foreign_table_name);
	ut_a(len < sizeof(tmp_buff));
	ut_memcpy(tmp_buff, foreign->foreign_table_name, len);
	tmp_buff[len] = 0;

	len = filename_to_tablename(tmp_buff, name_buff, sizeof(name_buff));
	f_key_info.foreign_db = thd_make_lex_string(thd, 0, name_buff, len, 1);

	/* Dependent (child) table name */
	ptr = dict_remove_db_name(foreign->foreign_table_name);
	len = filename_to_tablename(ptr, name_buff, sizeof(name_buff));
	f_key_info.foreign_table = thd_make_lex_string(thd, 0, name_buff, len, 1);

	do {
		ptr = foreign->foreign_col_names[i];
		name = thd_make_lex_string(thd, name, ptr,
					   (uint) strlen(ptr), 1);
		f_key_info.foreign_fields.push_back(name);
		ptr = foreign->referenced_col_names[i];
		name = thd_make_lex_string(thd, name, ptr,
					   (uint) strlen(ptr), 1);
		f_key_info.referenced_fields.push_back(name);
	} while (++i < foreign->n_fields);

	if (foreign->type & DICT_FOREIGN_ON_DELETE_CASCADE) {
		len = 7;
		ptr = "CASCADE";
	} else if (foreign->type & DICT_FOREIGN_ON_DELETE_SET_NULL) {
		len = 8;
		ptr = "SET NULL";
	} else if (foreign->type & DICT_FOREIGN_ON_DELETE_NO_ACTION) {
		len = 9;
		ptr = "NO ACTION";
	} else {
		len = 8;
		ptr = "RESTRICT";
	}

	f_key_info.delete_method = thd_make_lex_string(thd,
						       f_key_info.delete_method,
						       ptr, len, 1);

	if (foreign->type & DICT_FOREIGN_ON_UPDATE_CASCADE) {
		len = 7;
		ptr = "CASCADE";
	} else if (foreign->type & DICT_FOREIGN_ON_UPDATE_SET_NULL) {
		len = 8;
		ptr = "SET NULL";
	} else if (foreign->type & DICT_FOREIGN_ON_UPDATE_NO_ACTION) {
		len = 9;
		ptr = "NO ACTION";
	} else {
		len = 8;
		ptr = "RESTRICT";
	}

	f_key_info.update_method = thd_make_lex_string(thd,
						       f_key_info.update_method,
						       ptr, len, 1);

	if (foreign->referenced_index && foreign->referenced_index->name) {
		referenced_key_name = thd_make_lex_string(thd,
					f_key_info.referenced_key_name,
					foreign->referenced_index->name,
					 (uint) strlen(foreign->referenced_index->name),
					1);
	} else {
		referenced_key_name = NULL;
	}

	f_key_info.referenced_key_name = referenced_key_name;

	pf_key_info = (FOREIGN_KEY_INFO *) thd_memdup(thd, &f_key_info,
						      sizeof(FOREIGN_KEY_INFO));

	return(pf_key_info);
}

/*******************************************************************//**
Gets the list of foreign keys in this table.
@return always 0, that is, always succeeds */
UNIV_INTERN
int
ha_innobase::get_foreign_key_list(
/*==============================*/
	THD*			thd,		/*!< in: user thread handle */
	List<FOREIGN_KEY_INFO>*	f_key_list)	/*!< out: foreign key list */
{
	FOREIGN_KEY_INFO*	pf_key_info;
	dict_foreign_t*		foreign;

	ut_a(prebuilt != NULL);
	update_thd(ha_thd());

	prebuilt->trx->op_info = "getting list of foreign keys";

	trx_search_latch_release_if_reserved(prebuilt->trx);

	mutex_enter(&(dict_sys->mutex));

	for (foreign = UT_LIST_GET_FIRST(prebuilt->table->foreign_list);
	     foreign != NULL;
	     foreign = UT_LIST_GET_NEXT(foreign_list, foreign)) {
		pf_key_info = get_foreign_key_info(thd, foreign);
		if (pf_key_info) {
			f_key_list->push_back(pf_key_info);
		}
	}

	mutex_exit(&(dict_sys->mutex));

	prebuilt->trx->op_info = "";

	return(0);
}

/*******************************************************************//**
Gets the set of foreign keys where this table is the referenced table.
@return always 0, that is, always succeeds */
UNIV_INTERN
int
ha_innobase::get_parent_foreign_key_list(
/*=====================================*/
	THD*			thd,		/*!< in: user thread handle */
	List<FOREIGN_KEY_INFO>*	f_key_list)	/*!< out: foreign key list */
{
	FOREIGN_KEY_INFO*	pf_key_info;
	dict_foreign_t*		foreign;

	ut_a(prebuilt != NULL);
	update_thd(ha_thd());

	prebuilt->trx->op_info = "getting list of referencing foreign keys";

	trx_search_latch_release_if_reserved(prebuilt->trx);

	mutex_enter(&(dict_sys->mutex));

	for (foreign = UT_LIST_GET_FIRST(prebuilt->table->referenced_list);
	     foreign != NULL;
	     foreign = UT_LIST_GET_NEXT(referenced_list, foreign)) {
		pf_key_info = get_foreign_key_info(thd, foreign);
		if (pf_key_info) {
			f_key_list->push_back(pf_key_info);
		}
	}

	mutex_exit(&(dict_sys->mutex));

	prebuilt->trx->op_info = "";

	return(0);
}

/*****************************************************************//**
Checks if ALTER TABLE may change the storage engine of the table.
Changing storage engines is not allowed for tables for which there
are foreign key constraints (parent or child tables).
@return	TRUE if can switch engines */
UNIV_INTERN
bool
ha_innobase::can_switch_engines(void)
/*=================================*/
{
	bool	can_switch;

	DBUG_ENTER("ha_innobase::can_switch_engines");

	ut_a(prebuilt->trx == thd_to_trx(ha_thd()));

	prebuilt->trx->op_info =
			"determining if there are foreign key constraints";
	row_mysql_lock_data_dictionary(prebuilt->trx);

	can_switch = !UT_LIST_GET_FIRST(prebuilt->table->referenced_list)
			&& !UT_LIST_GET_FIRST(prebuilt->table->foreign_list);

	row_mysql_unlock_data_dictionary(prebuilt->trx);
	prebuilt->trx->op_info = "";

	DBUG_RETURN(can_switch);
}

/*******************************************************************//**
Checks if a table is referenced by a foreign key. The MySQL manual states that
a REPLACE is either equivalent to an INSERT, or DELETE(s) + INSERT. Only a
delete is then allowed internally to resolve a duplicate key conflict in
REPLACE, not an update.
@return	> 0 if referenced by a FOREIGN KEY */
UNIV_INTERN
uint
ha_innobase::referenced_by_foreign_key(void)
/*========================================*/
{
	if (dict_table_is_referenced_by_foreign_key(prebuilt->table)) {

		return(1);
	}

	return(0);
}

/*******************************************************************//**
Frees the foreign key create info for a table stored in InnoDB, if it is
non-NULL. */
UNIV_INTERN
void
ha_innobase::free_foreign_key_create_info(
/*======================================*/
	char*	str)	/*!< in, own: create info string to free */
{
	if (str) {
		my_free(str);
	}
}

/*******************************************************************//**
Tells something additional to the handler about how to do things.
@return	0 or error number */
UNIV_INTERN
int
ha_innobase::extra(
/*===============*/
	enum ha_extra_function operation)
			   /*!< in: HA_EXTRA_FLUSH or some other flag */
{
	/* Warning: since it is not sure that MySQL calls external_lock
	before calling this function, the trx field in prebuilt can be
	obsolete! */

	switch (operation) {
		case HA_EXTRA_FLUSH:
			if (prebuilt->blob_heap) {
				row_mysql_prebuilt_free_blob_heap(prebuilt);
			}
			break;
		case HA_EXTRA_RESET_STATE:
			reset_template(prebuilt);
			thd_to_trx(ha_thd())->duplicates = 0;
			break;
		case HA_EXTRA_NO_KEYREAD:
			prebuilt->read_just_key = 0;
			break;
		case HA_EXTRA_KEYREAD:
			prebuilt->read_just_key = 1;
			break;
		case HA_EXTRA_KEYREAD_PRESERVE_FIELDS:
			prebuilt->keep_other_fields_on_keyread = 1;
			break;

			/* IMPORTANT: prebuilt->trx can be obsolete in
			this method, because it is not sure that MySQL
			calls external_lock before this method with the
			parameters below.  We must not invoke update_thd()
			either, because the calling threads may change.
			CAREFUL HERE, OR MEMORY CORRUPTION MAY OCCUR! */
		case HA_EXTRA_INSERT_WITH_UPDATE:
			thd_to_trx(ha_thd())->duplicates |= TRX_DUP_IGNORE;
			break;
		case HA_EXTRA_NO_IGNORE_DUP_KEY:
			thd_to_trx(ha_thd())->duplicates &= ~TRX_DUP_IGNORE;
			break;
		case HA_EXTRA_WRITE_CAN_REPLACE:
			thd_to_trx(ha_thd())->duplicates |= TRX_DUP_REPLACE;
			break;
		case HA_EXTRA_WRITE_CANNOT_REPLACE:
			thd_to_trx(ha_thd())->duplicates &= ~TRX_DUP_REPLACE;
			break;
		default:/* Do nothing */
			;
	}

	return(0);
}

UNIV_INTERN
int
ha_innobase::reset()
{
	if (prebuilt->blob_heap) {
		row_mysql_prebuilt_free_blob_heap(prebuilt);
	}

	reset_template(prebuilt);

	/* TODO: This should really be reset in reset_template() but for now
	it's safer to do it explicitly here. */

	/* This is a statement level counter. */
	prebuilt->autoinc_last_value = 0;

	return(0);
}

/******************************************************************//**
MySQL calls this function at the start of each SQL statement inside LOCK
TABLES. Inside LOCK TABLES the ::external_lock method does not work to
mark SQL statement borders. Note also a special case: if a temporary table
is created inside LOCK TABLES, MySQL has not called external_lock() at all
on that table.
MySQL-5.0 also calls this before each statement in an execution of a stored
procedure. To make the execution more deterministic for binlogging, MySQL-5.0
locks all tables involved in a stored procedure with full explicit table
locks (thd_in_lock_tables(thd) holds in store_lock()) before executing the
procedure.
@return	0 or error code */
UNIV_INTERN
int
ha_innobase::start_stmt(
/*====================*/
	THD*		thd,	/*!< in: handle to the user thread */
	thr_lock_type	lock_type)
{
	trx_t*		trx;

	update_thd(thd);

	trx = prebuilt->trx;

	/* Here we release the search latch and the InnoDB thread FIFO ticket
	if they were reserved. They should have been released already at the
	end of the previous statement, but because inside LOCK TABLES the
	lock count method does not work to mark the end of a SELECT statement,
	that may not be the case. We MUST release the search latch before an
	INSERT, for example. */

	trx_search_latch_release_if_reserved(trx);
	innodb_srv_conc_force_exit_innodb(trx);

	/* Reset the AUTOINC statement level counter for multi-row INSERTs. */
	trx->n_autoinc_rows = 0;

	prebuilt->sql_stat_start = TRUE;
	prebuilt->hint_need_to_fetch_extra_cols = 0;
	reset_template(prebuilt);

	if (!prebuilt->mysql_has_locked) {
		/* This handle is for a temporary table created inside
		this same LOCK TABLES; since MySQL does NOT call external_lock
		in this case, we must use x-row locks inside InnoDB to be
		prepared for an update of a row */

		prebuilt->select_lock_type = LOCK_X;

	} else if (trx->isolation_level != TRX_ISO_SERIALIZABLE
		   && thd_sql_command(thd) == SQLCOM_SELECT
		   && lock_type == TL_READ) {

		/* For other than temporary tables, we obtain
		no lock for consistent read (plain SELECT). */

		prebuilt->select_lock_type = LOCK_NONE;
	} else {
		/* Not a consistent read: restore the
		select_lock_type value. The value of
		stored_select_lock_type was decided in:
		1) ::store_lock(),
		2) ::external_lock(),
		3) ::init_table_handle_for_HANDLER(), and
		4) ::transactional_table_lock(). */

		prebuilt->select_lock_type = prebuilt->stored_select_lock_type;
	}

	*trx->detailed_error = 0;

	innobase_register_trx(ht, thd, trx);

	return(0);
}

/******************************************************************//**
Maps a MySQL trx isolation level code to the InnoDB isolation level code
@return	InnoDB isolation level */
static inline
ulint
innobase_map_isolation_level(
/*=========================*/
	enum_tx_isolation	iso)	/*!< in: MySQL isolation level code */
{
	switch(iso) {
		case ISO_REPEATABLE_READ: return(TRX_ISO_REPEATABLE_READ);
		case ISO_READ_COMMITTED: return(TRX_ISO_READ_COMMITTED);
		case ISO_SERIALIZABLE: return(TRX_ISO_SERIALIZABLE);
		case ISO_READ_UNCOMMITTED: return(TRX_ISO_READ_UNCOMMITTED);
		default: ut_a(0); return(0);
	}
}

/******************************************************************//**
As MySQL will execute an external lock for every new table it uses when it
starts to process an SQL statement (an exception is when MySQL calls
start_stmt for the handle) we can use this function to store the pointer to
the THD in the handle. We will also use this function to communicate
to InnoDB that a new SQL statement has started and that we must store a
savepoint to our transaction handle, so that we are able to roll back
the SQL statement in case of an error.
@return	0 */
UNIV_INTERN
int
ha_innobase::external_lock(
/*=======================*/
	THD*	thd,		/*!< in: handle to the user thread */
	int	lock_type)	/*!< in: lock type */
{
	trx_t*		trx;

	DBUG_ENTER("ha_innobase::external_lock");
	DBUG_PRINT("enter",("lock_type: %d", lock_type));

	update_thd(thd);

	/* Statement based binlogging does not work in isolation level
	READ UNCOMMITTED and READ COMMITTED since the necessary
	locks cannot be taken. In this case, we print an
	informative error message and return with an error.
	Note: decide_logging_format would give the same error message,
	except it cannot give the extra details. */
	if (lock_type == F_WRLCK
	    && !(table_flags() & HA_BINLOG_STMT_CAPABLE)
	    && thd_binlog_format(thd) == BINLOG_FORMAT_STMT
	    && thd_binlog_filter_ok(thd)
            && thd_sqlcom_can_generate_row_events(thd))
        {
		int skip = 0;
		/* used by test case */
		DBUG_EXECUTE_IF("no_innodb_binlog_errors", skip = 1;);
		if (!skip) {
			my_error(ER_BINLOG_STMT_MODE_AND_ROW_ENGINE, MYF(0),
			         " InnoDB is limited to row-logging when "
			         "transaction isolation level is "
			         "READ COMMITTED or READ UNCOMMITTED.");
			DBUG_RETURN(HA_ERR_LOGGING_IMPOSSIBLE);
		}
	}


	trx = prebuilt->trx;

	prebuilt->sql_stat_start = TRUE;
	prebuilt->hint_need_to_fetch_extra_cols = 0;

	reset_template(prebuilt);

	if (lock_type == F_WRLCK) {

		/* If this is a SELECT, then it is in UPDATE TABLE ...
		or SELECT ... FOR UPDATE */
		prebuilt->select_lock_type = LOCK_X;
		prebuilt->stored_select_lock_type = LOCK_X;
	}

	if (lock_type != F_UNLCK) {
		/* MySQL is setting a new table lock */

		*trx->detailed_error = 0;

		innobase_register_trx(ht, thd, trx);

		if (trx->isolation_level == TRX_ISO_SERIALIZABLE
		    && prebuilt->select_lock_type == LOCK_NONE
		    && thd_test_options(
			    thd, OPTION_NOT_AUTOCOMMIT | OPTION_BEGIN)) {

			/* To get serializable execution, we let InnoDB
			conceptually add 'LOCK IN SHARE MODE' to all SELECTs
			which otherwise would have been consistent reads. An
			exception is consistent reads in the AUTOCOMMIT=1 mode:
			we know that they are read-only transactions, and they
			can be serialized also if performed as consistent
			reads. */

			prebuilt->select_lock_type = LOCK_S;
			prebuilt->stored_select_lock_type = LOCK_S;
		}

		/* Starting from 4.1.9, no InnoDB table lock is taken in LOCK
		TABLES if AUTOCOMMIT=1. It does not make much sense to acquire
		an InnoDB table lock if it is released immediately at the end
		of LOCK TABLES, and InnoDB's table locks in that case cause
		VERY easily deadlocks.

		We do not set InnoDB table locks if user has not explicitly
		requested a table lock. Note that thd_in_lock_tables(thd)
		can hold in some cases, e.g., at the start of a stored
		procedure call (SQLCOM_CALL). */

		if (prebuilt->select_lock_type != LOCK_NONE) {

			if (thd_sql_command(thd) == SQLCOM_LOCK_TABLES
			    && THDVAR(thd, table_locks)
			    && thd_test_options(thd, OPTION_NOT_AUTOCOMMIT)
			    && thd_in_lock_tables(thd)) {

				ulint	error = row_lock_table_for_mysql(
					prebuilt, NULL, 0);

				if (error != DB_SUCCESS) {
					error = convert_error_code_to_mysql(
						(int) error, 0, thd);
					DBUG_RETURN((int) error);
				}
			}

			trx->mysql_n_tables_locked++;
		}

		trx->n_mysql_tables_in_use++;
		prebuilt->mysql_has_locked = TRUE;

		DBUG_RETURN(0);
	}

	/* MySQL is releasing a table lock */

	trx->n_mysql_tables_in_use--;
	prebuilt->mysql_has_locked = FALSE;

	/* Release a possible FIFO ticket and search latch. Since we
	may reserve the kernel mutex, we have to release the search
	system latch first to obey the latching order. */

	trx_search_latch_release_if_reserved(trx);
	innodb_srv_conc_force_exit_innodb(trx);

	/* If the MySQL lock count drops to zero we know that the current SQL
	statement has ended */

	if (trx->n_mysql_tables_in_use == 0) {

		trx->mysql_n_tables_locked = 0;
		prebuilt->used_in_HANDLER = FALSE;

		if (!thd_test_options(
				thd, OPTION_NOT_AUTOCOMMIT | OPTION_BEGIN)) {

			if (trx_is_started(trx)) {
				innobase_commit(ht, thd, TRUE);
			}

		} else if (trx->isolation_level <= TRX_ISO_READ_COMMITTED
			   && trx->global_read_view) {

			/* At low transaction isolation levels we let
			each consistent read set its own snapshot */

			read_view_close_for_mysql(trx);
		}
	}

	DBUG_RETURN(0);
}

/******************************************************************//**
With this function MySQL request a transactional lock to a table when
user issued query LOCK TABLES..WHERE ENGINE = InnoDB.
@return	error code */
UNIV_INTERN
int
ha_innobase::transactional_table_lock(
/*==================================*/
	THD*	thd,		/*!< in: handle to the user thread */
	int	lock_type)	/*!< in: lock type */
{
	trx_t*		trx;

	DBUG_ENTER("ha_innobase::transactional_table_lock");
	DBUG_PRINT("enter",("lock_type: %d", lock_type));

	/* We do not know if MySQL can call this function before calling
	external_lock(). To be safe, update the thd of the current table
	handle. */

	update_thd(thd);

	if (prebuilt->table->ibd_file_missing && !thd_tablespace_op(thd)) {
		ut_print_timestamp(stderr);
		fprintf(stderr,
			"  InnoDB: MySQL is trying to use a table handle"
			" but the .ibd file for\n"
			"InnoDB: table %s does not exist.\n"
			"InnoDB: Have you deleted the .ibd file"
			" from the database directory under\n"
			"InnoDB: the MySQL datadir?"
			"InnoDB: See " REFMAN
			"innodb-troubleshooting.html\n"
			"InnoDB: how you can resolve the problem.\n",
			prebuilt->table->name);
		DBUG_RETURN(HA_ERR_CRASHED);
	}

	trx = prebuilt->trx;

	prebuilt->sql_stat_start = TRUE;
	prebuilt->hint_need_to_fetch_extra_cols = 0;

	reset_template(prebuilt);

	if (lock_type == F_WRLCK) {
		prebuilt->select_lock_type = LOCK_X;
		prebuilt->stored_select_lock_type = LOCK_X;
	} else if (lock_type == F_RDLCK) {
		prebuilt->select_lock_type = LOCK_S;
		prebuilt->stored_select_lock_type = LOCK_S;
	} else {
		ut_print_timestamp(stderr);
		fprintf(stderr, "  InnoDB error:\n"
"MySQL is trying to set transactional table lock with corrupted lock type\n"
"to table %s, lock type %d does not exist.\n",
				prebuilt->table->name, lock_type);
		DBUG_RETURN(HA_ERR_CRASHED);
	}

	/* MySQL is setting a new transactional table lock */

	innobase_register_trx(ht, thd, trx);

	if (THDVAR(thd, table_locks) && thd_in_lock_tables(thd)) {
		ulint	error = DB_SUCCESS;

		error = row_lock_table_for_mysql(prebuilt, NULL, 0);

		if (error != DB_SUCCESS) {
			error = convert_error_code_to_mysql(
				(int) error, prebuilt->table->flags, thd);
			DBUG_RETURN((int) error);
		}

		if (thd_test_options(
			thd, OPTION_NOT_AUTOCOMMIT | OPTION_BEGIN)) {

			/* Store the current undo_no of the transaction
			so that we know where to roll back if we have
			to roll back the next SQL statement */

			trx_mark_sql_stat_end(trx);
		}
	}

	DBUG_RETURN(0);
}

/************************************************************************//**
Here we export InnoDB status variables to MySQL. */
static
void
innodb_export_status(void)
/*======================*/
{
	if (innodb_inited) {
		srv_export_innodb_status();
	}
}

/************************************************************************//**
Implements the SHOW INNODB STATUS command. Sends the output of the InnoDB
Monitor to the client. */
static
bool
innodb_show_status(
/*===============*/
	handlerton*	hton,	/*!< in: the innodb handlerton */
	THD*	thd,	/*!< in: the MySQL query thread of the caller */
	stat_print_fn *stat_print)
{
	trx_t*			trx;
	static const char	truncated_msg[] = "... truncated...\n";
	const long		MAX_STATUS_SIZE = 1048576;
	ulint			trx_list_start = ULINT_UNDEFINED;
	ulint			trx_list_end = ULINT_UNDEFINED;

	DBUG_ENTER("innodb_show_status");
	DBUG_ASSERT(hton == innodb_hton_ptr);

	trx = check_trx_exists(thd);

	trx_search_latch_release_if_reserved(trx);
	innodb_srv_conc_force_exit_innodb(trx);

	/* We let the InnoDB Monitor to output at most MAX_STATUS_SIZE
	bytes of text. */

	long	flen, usable_len;
	char*	str;

	mutex_enter(&srv_monitor_file_mutex);
	rewind(srv_monitor_file);
	srv_printf_innodb_monitor(srv_monitor_file, FALSE,
				  &trx_list_start, &trx_list_end);
	flen = ftell(srv_monitor_file);
	os_file_set_eof(srv_monitor_file);

	if (flen < 0) {
		flen = 0;
	}

	if (flen > MAX_STATUS_SIZE) {
		usable_len = MAX_STATUS_SIZE;
		srv_truncated_status_writes++;
	} else {
		usable_len = flen;
	}

	/* allocate buffer for the string, and
	read the contents of the temporary file */

	if (!(str = (char*) my_malloc(usable_len + 1, MYF(0)))) {
		mutex_exit(&srv_monitor_file_mutex);
		DBUG_RETURN(TRUE);
	}

	rewind(srv_monitor_file);
	if (flen < MAX_STATUS_SIZE) {
		/* Display the entire output. */
		flen = (long) fread(str, 1, flen, srv_monitor_file);
	} else if (trx_list_end < (ulint) flen
			&& trx_list_start < trx_list_end
			&& trx_list_start + (flen - trx_list_end)
			< MAX_STATUS_SIZE - sizeof truncated_msg - 1) {
		/* Omit the beginning of the list of active transactions. */
		long len = (long) fread(str, 1, trx_list_start, srv_monitor_file);
		memcpy(str + len, truncated_msg, sizeof truncated_msg - 1);
		len += sizeof truncated_msg - 1;
		usable_len = (MAX_STATUS_SIZE - 1) - len;
		fseek(srv_monitor_file, flen - usable_len, SEEK_SET);
		len += (long) fread(str + len, 1, usable_len, srv_monitor_file);
		flen = len;
	} else {
		/* Omit the end of the output. */
		flen = (long) fread(str, 1, MAX_STATUS_SIZE - 1, srv_monitor_file);
	}

	mutex_exit(&srv_monitor_file_mutex);

	stat_print(thd, innobase_hton_name, (uint) strlen(innobase_hton_name),
		   STRING_WITH_LEN(""), str, flen);

	my_free(str);

	DBUG_RETURN(FALSE);
}

/************************************************************************//**
Implements the SHOW MUTEX STATUS command.
@return TRUE on failure, FALSE on success. */
static
bool
innodb_mutex_show_status(
/*=====================*/
	handlerton*	hton,		/*!< in: the innodb handlerton */
	THD*		thd,		/*!< in: the MySQL query thread of the
					caller */
	stat_print_fn*	stat_print)	/*!< in: function for printing
					statistics */
{
	char buf1[IO_SIZE], buf2[IO_SIZE];
	mutex_t*	mutex;
	rw_lock_t*	lock;
	ulint		block_mutex_oswait_count = 0;
	ulint		block_lock_oswait_count = 0;
	mutex_t*	block_mutex = NULL;
	rw_lock_t*	block_lock = NULL;
#ifdef UNIV_DEBUG
	ulint	  rw_lock_count= 0;
	ulint	  rw_lock_count_spin_loop= 0;
	ulint	  rw_lock_count_spin_rounds= 0;
	ulint	  rw_lock_count_os_wait= 0;
	ulint	  rw_lock_count_os_yield= 0;
	ulonglong rw_lock_wait_time= 0;
#endif /* UNIV_DEBUG */
	uint	  hton_name_len= (uint) strlen(innobase_hton_name), buf1len, buf2len;
	DBUG_ENTER("innodb_mutex_show_status");
	DBUG_ASSERT(hton == innodb_hton_ptr);

	mutex_enter(&mutex_list_mutex);

	for (mutex = UT_LIST_GET_FIRST(mutex_list); mutex != NULL;
	     mutex = UT_LIST_GET_NEXT(list, mutex)) {
		if (mutex->count_os_wait == 0) {
			continue;
		}

		if (buf_pool_is_block_mutex(mutex)) {
			block_mutex = mutex;
			block_mutex_oswait_count += mutex->count_os_wait;
			continue;
		}
#ifdef UNIV_DEBUG
		if (mutex->mutex_type != 1) {
			if (mutex->count_using > 0) {
				buf1len= my_snprintf(buf1, sizeof(buf1),
					"%s:%s",
					mutex->cmutex_name,
					innobase_basename(mutex->cfile_name));
				buf2len= my_snprintf(buf2, sizeof(buf2),
					"count=%lu, spin_waits=%lu,"
					" spin_rounds=%lu, "
					"os_waits=%lu, os_yields=%lu,"
					" os_wait_times=%lu",
					mutex->count_using,
					mutex->count_spin_loop,
					mutex->count_spin_rounds,
					mutex->count_os_wait,
					mutex->count_os_yield,
					(ulong) (mutex->lspent_time/1000));

				if (stat_print(thd, innobase_hton_name,
						hton_name_len, buf1, buf1len,
						buf2, buf2len)) {
					mutex_exit(&mutex_list_mutex);
					DBUG_RETURN(1);
				}
			}
		} else {
			rw_lock_count += mutex->count_using;
			rw_lock_count_spin_loop += mutex->count_spin_loop;
			rw_lock_count_spin_rounds += mutex->count_spin_rounds;
			rw_lock_count_os_wait += mutex->count_os_wait;
			rw_lock_count_os_yield += mutex->count_os_yield;
			rw_lock_wait_time += mutex->lspent_time;
		}
#else /* UNIV_DEBUG */
		buf1len= (uint) my_snprintf(buf1, sizeof(buf1), "%s:%lu",
				     innobase_basename(mutex->cfile_name),
				     (ulong) mutex->cline);
		buf2len= (uint) my_snprintf(buf2, sizeof(buf2), "os_waits=%lu",
				     (ulong) mutex->count_os_wait);

		if (stat_print(thd, innobase_hton_name,
			       hton_name_len, buf1, buf1len,
			       buf2, buf2len)) {
			mutex_exit(&mutex_list_mutex);
			DBUG_RETURN(1);
		}
#endif /* UNIV_DEBUG */
	}

	if (block_mutex) {
		buf1len = (uint) my_snprintf(buf1, sizeof buf1,
					     "combined %s:%lu",
					     innobase_basename(
						block_mutex->cfile_name),
					     (ulong) block_mutex->cline);
		buf2len = (uint) my_snprintf(buf2, sizeof buf2,
					     "os_waits=%lu",
					     (ulong) block_mutex_oswait_count);

		if (stat_print(thd, innobase_hton_name,
			       hton_name_len, buf1, buf1len,
			       buf2, buf2len)) {
			mutex_exit(&mutex_list_mutex);
			DBUG_RETURN(1);
		}
	}

	mutex_exit(&mutex_list_mutex);

	mutex_enter(&rw_lock_list_mutex);

	for (lock = UT_LIST_GET_FIRST(rw_lock_list); lock != NULL;
	     lock = UT_LIST_GET_NEXT(list, lock)) {
		if (lock->count_os_wait == 0) {
			continue;
		}

		if (buf_pool_is_block_lock(lock)) {
			block_lock = lock;
			block_lock_oswait_count += lock->count_os_wait;
			continue;
		}

		buf1len = my_snprintf(buf1, sizeof buf1, "%s:%lu",
				     innobase_basename(lock->cfile_name),
				     (ulong) lock->cline);
		buf2len = my_snprintf(buf2, sizeof buf2, "os_waits=%lu",
				      (ulong) lock->count_os_wait);

		if (stat_print(thd, innobase_hton_name,
			       hton_name_len, buf1, buf1len,
			       buf2, buf2len)) {
			mutex_exit(&rw_lock_list_mutex);
			DBUG_RETURN(1);
		}
	}

	if (block_lock) {
		buf1len = (uint) my_snprintf(buf1, sizeof buf1,
					     "combined %s:%lu",
					     innobase_basename(
						block_lock->cfile_name),
					     (ulong) block_lock->cline);
		buf2len = (uint) my_snprintf(buf2, sizeof buf2,
					     "os_waits=%lu",
					     (ulong) block_lock_oswait_count);

		if (stat_print(thd, innobase_hton_name,
			       hton_name_len, buf1, buf1len,
			       buf2, buf2len)) {
			mutex_exit(&rw_lock_list_mutex);
			DBUG_RETURN(1);
		}
	}

	mutex_exit(&rw_lock_list_mutex);

#ifdef UNIV_DEBUG
	buf2len = my_snprintf(buf2, sizeof buf2,
			     "count=%lu, spin_waits=%lu, spin_rounds=%lu, "
			     "os_waits=%lu, os_yields=%lu, os_wait_times=%lu",
			      (ulong) rw_lock_count,
			      (ulong) rw_lock_count_spin_loop,
			      (ulong) rw_lock_count_spin_rounds,
			      (ulong) rw_lock_count_os_wait,
			      (ulong) rw_lock_count_os_yield,
			      (ulong) (rw_lock_wait_time / 1000));

	if (stat_print(thd, innobase_hton_name, hton_name_len,
			STRING_WITH_LEN("rw_lock_mutexes"), buf2, buf2len)) {
		DBUG_RETURN(1);
	}
#endif /* UNIV_DEBUG */

	DBUG_RETURN(FALSE);
}

static
bool innobase_show_status(handlerton *hton, THD* thd, 
                          stat_print_fn* stat_print,
                          enum ha_stat_type stat_type)
{
	DBUG_ASSERT(hton == innodb_hton_ptr);

	switch (stat_type) {
	case HA_ENGINE_STATUS:
		return innodb_show_status(hton, thd, stat_print);
	case HA_ENGINE_MUTEX:
		return innodb_mutex_show_status(hton, thd, stat_print);
	default:
		return(FALSE);
	}
}

/************************************************************************//**
 Handling the shared INNOBASE_SHARE structure that is needed to provide table
 locking.
****************************************************************************/

static INNOBASE_SHARE* get_share(const char* table_name)
{
	INNOBASE_SHARE *share;
	mysql_mutex_lock(&innobase_share_mutex);

	ulint	fold = ut_fold_string(table_name);

	HASH_SEARCH(table_name_hash, innobase_open_tables, fold,
		    INNOBASE_SHARE*, share,
		    ut_ad(share->use_count > 0),
		    !strcmp(share->table_name, table_name));

	if (!share) {

		uint length = (uint) strlen(table_name);

		/* TODO: invoke HASH_MIGRATE if innobase_open_tables
		grows too big */

		share = (INNOBASE_SHARE *) my_malloc(sizeof(*share)+length+1,
			MYF(MY_FAE | MY_ZEROFILL));

		share->table_name = (char*) memcpy(share + 1,
						   table_name, length + 1);

		HASH_INSERT(INNOBASE_SHARE, table_name_hash,
			    innobase_open_tables, fold, share);

		thr_lock_init(&share->lock);

		/* Index translation table initialization */
		share->idx_trans_tbl.index_mapping = NULL;
		share->idx_trans_tbl.index_count = 0;
		share->idx_trans_tbl.array_size = 0;
	}

	share->use_count++;
	mysql_mutex_unlock(&innobase_share_mutex);

	return(share);
}

static void free_share(INNOBASE_SHARE* share)
{
	mysql_mutex_lock(&innobase_share_mutex);

#ifdef UNIV_DEBUG
	INNOBASE_SHARE* share2;
	ulint	fold = ut_fold_string(share->table_name);

	HASH_SEARCH(table_name_hash, innobase_open_tables, fold,
		    INNOBASE_SHARE*, share2,
		    ut_ad(share->use_count > 0),
		    !strcmp(share->table_name, share2->table_name));

	ut_a(share2 == share);
#endif /* UNIV_DEBUG */

	if (!--share->use_count) {
		ulint	fold = ut_fold_string(share->table_name);

		HASH_DELETE(INNOBASE_SHARE, table_name_hash,
			    innobase_open_tables, fold, share);
		thr_lock_delete(&share->lock);

		/* Free any memory from index translation table */
		my_free(share->idx_trans_tbl.index_mapping);

		my_free(share);

		/* TODO: invoke HASH_MIGRATE if innobase_open_tables
		shrinks too much */
	}

	mysql_mutex_unlock(&innobase_share_mutex);
}

/*****************************************************************//**
Converts a MySQL table lock stored in the 'lock' field of the handle to
a proper type before storing pointer to the lock into an array of pointers.
MySQL also calls this if it wants to reset some table locks to a not-locked
state during the processing of an SQL query. An example is that during a
SELECT the read lock is released early on the 'const' tables where we only
fetch one row. MySQL does not call this when it releases all locks at the
end of an SQL statement.
@return	pointer to the next element in the 'to' array */
UNIV_INTERN
THR_LOCK_DATA**
ha_innobase::store_lock(
/*====================*/
	THD*			thd,		/*!< in: user thread handle */
	THR_LOCK_DATA**		to,		/*!< in: pointer to an array
						of pointers to lock structs;
						pointer to the 'lock' field
						of current handle is stored
						next to this array */
	enum thr_lock_type	lock_type)	/*!< in: lock type to store in
						'lock'; this may also be
						TL_IGNORE */
{
	trx_t*		trx;

	/* Note that trx in this function is NOT necessarily prebuilt->trx
	because we call update_thd() later, in ::external_lock()! Failure to
	understand this caused a serious memory corruption bug in 5.1.11. */

	trx = check_trx_exists(thd);

	/* NOTE: MySQL can call this function with lock 'type' TL_IGNORE!
	Be careful to ignore TL_IGNORE if we are going to do something with
	only 'real' locks! */

	/* If no MySQL table is in use, we need to set the isolation level
	of the transaction. */

	if (lock_type != TL_IGNORE
	    && trx->n_mysql_tables_in_use == 0) {
		trx->isolation_level = innobase_map_isolation_level(
			(enum_tx_isolation) thd_tx_isolation(thd));

		if (trx->isolation_level <= TRX_ISO_READ_COMMITTED
		    && trx->global_read_view) {

			/* At low transaction isolation levels we let
			each consistent read set its own snapshot */

			read_view_close_for_mysql(trx);
		}
	}

	DBUG_ASSERT(EQ_CURRENT_THD(thd));
	const bool in_lock_tables = thd_in_lock_tables(thd);
	const uint sql_command = thd_sql_command(thd);

	if (sql_command == SQLCOM_DROP_TABLE) {

		/* MySQL calls this function in DROP TABLE though this table
		handle may belong to another thd that is running a query. Let
		us in that case skip any changes to the prebuilt struct. */ 

	} else if ((lock_type == TL_READ && in_lock_tables)
		   || (lock_type == TL_READ_HIGH_PRIORITY && in_lock_tables)
		   || lock_type == TL_READ_WITH_SHARED_LOCKS
		   || lock_type == TL_READ_NO_INSERT
		   || (lock_type != TL_IGNORE
		       && sql_command != SQLCOM_SELECT)) {

		/* The OR cases above are in this order:
		1) MySQL is doing LOCK TABLES ... READ LOCAL, or we
		are processing a stored procedure or function, or
		2) (we do not know when TL_READ_HIGH_PRIORITY is used), or
		3) this is a SELECT ... IN SHARE MODE, or
		4) we are doing a complex SQL statement like
		INSERT INTO ... SELECT ... and the logical logging (MySQL
		binlog) requires the use of a locking read, or
		MySQL is doing LOCK TABLES ... READ.
		5) we let InnoDB do locking reads for all SQL statements that
		are not simple SELECTs; note that select_lock_type in this
		case may get strengthened in ::external_lock() to LOCK_X.
		Note that we MUST use a locking read in all data modifying
		SQL statements, because otherwise the execution would not be
		serializable, and also the results from the update could be
		unexpected if an obsolete consistent read view would be
		used. */

		ulint	isolation_level;

		isolation_level = trx->isolation_level;

		if ((srv_locks_unsafe_for_binlog
		     || isolation_level <= TRX_ISO_READ_COMMITTED)
		    && isolation_level != TRX_ISO_SERIALIZABLE
		    && (lock_type == TL_READ || lock_type == TL_READ_NO_INSERT)
		    && (sql_command == SQLCOM_INSERT_SELECT
			|| sql_command == SQLCOM_REPLACE_SELECT
			|| sql_command == SQLCOM_UPDATE
			|| sql_command == SQLCOM_CREATE_TABLE)) {

			/* If we either have innobase_locks_unsafe_for_binlog
			option set or this session is using READ COMMITTED
			isolation level and isolation level of the transaction
			is not set to serializable and MySQL is doing
			INSERT INTO...SELECT or REPLACE INTO...SELECT
			or UPDATE ... = (SELECT ...) or CREATE  ...
			SELECT... without FOR UPDATE or IN SHARE
			MODE in select, then we use consistent read
			for select. */

			prebuilt->select_lock_type = LOCK_NONE;
			prebuilt->stored_select_lock_type = LOCK_NONE;
		} else if (sql_command == SQLCOM_CHECKSUM) {
			/* Use consistent read for checksum table */

			prebuilt->select_lock_type = LOCK_NONE;
			prebuilt->stored_select_lock_type = LOCK_NONE;
		} else {
			prebuilt->select_lock_type = LOCK_S;
			prebuilt->stored_select_lock_type = LOCK_S;
		}

	} else if (lock_type != TL_IGNORE) {

		/* We set possible LOCK_X value in external_lock, not yet
		here even if this would be SELECT ... FOR UPDATE */

		prebuilt->select_lock_type = LOCK_NONE;
		prebuilt->stored_select_lock_type = LOCK_NONE;
	}

	if (lock_type != TL_IGNORE && lock.type == TL_UNLOCK) {

		/* Starting from 5.0.7, we weaken also the table locks
		set at the start of a MySQL stored procedure call, just like
		we weaken the locks set at the start of an SQL statement.
		MySQL does set in_lock_tables TRUE there, but in reality
		we do not need table locks to make the execution of a
		single transaction stored procedure call deterministic
		(if it does not use a consistent read). */

		if (lock_type == TL_READ
		    && sql_command == SQLCOM_LOCK_TABLES) {
			/* We come here if MySQL is processing LOCK TABLES
			... READ LOCAL. MyISAM under that table lock type
			reads the table as it was at the time the lock was
			granted (new inserts are allowed, but not seen by the
			reader). To get a similar effect on an InnoDB table,
			we must use LOCK TABLES ... READ. We convert the lock
			type here, so that for InnoDB, READ LOCAL is
			equivalent to READ. This will change the InnoDB
			behavior in mysqldump, so that dumps of InnoDB tables
			are consistent with dumps of MyISAM tables. */

			lock_type = TL_READ_NO_INSERT;
		}

		/* If we are not doing a LOCK TABLE, DISCARD/IMPORT
		TABLESPACE or TRUNCATE TABLE then allow multiple
		writers. Note that ALTER TABLE uses a TL_WRITE_ALLOW_READ
		< TL_WRITE_CONCURRENT_INSERT.

		We especially allow multiple writers if MySQL is at the
		start of a stored procedure call (SQLCOM_CALL) or a
		stored function call (MySQL does have in_lock_tables
		TRUE there). */

		if ((lock_type >= TL_WRITE_CONCURRENT_INSERT
		     && lock_type <= TL_WRITE)
		    && !(in_lock_tables
			 && sql_command == SQLCOM_LOCK_TABLES)
		    && !thd_tablespace_op(thd)
		    && sql_command != SQLCOM_TRUNCATE
		    && sql_command != SQLCOM_OPTIMIZE
		    && sql_command != SQLCOM_CREATE_TABLE) {

			lock_type = TL_WRITE_ALLOW_WRITE;
		}

		/* In queries of type INSERT INTO t1 SELECT ... FROM t2 ...
		MySQL would use the lock TL_READ_NO_INSERT on t2, and that
		would conflict with TL_WRITE_ALLOW_WRITE, blocking all inserts
		to t2. Convert the lock to a normal read lock to allow
		concurrent inserts to t2.

		We especially allow concurrent inserts if MySQL is at the
		start of a stored procedure call (SQLCOM_CALL)
		(MySQL does have thd_in_lock_tables() TRUE there). */

		if (lock_type == TL_READ_NO_INSERT
		    && sql_command != SQLCOM_LOCK_TABLES) {

			lock_type = TL_READ;
		}

		lock.type = lock_type;
	}

	*to++= &lock;

	return(to);
}

/*********************************************************************//**
Read the next autoinc value. Acquire the relevant locks before reading
the AUTOINC value. If SUCCESS then the table AUTOINC mutex will be locked
on return and all relevant locks acquired.
@return	DB_SUCCESS or error code */
UNIV_INTERN
ulint
ha_innobase::innobase_get_autoinc(
/*==============================*/
	ulonglong*	value)		/*!< out: autoinc value */
{
 	*value = 0;
 
	prebuilt->autoinc_error = innobase_lock_autoinc();

	if (prebuilt->autoinc_error == DB_SUCCESS) {

		/* Determine the first value of the interval */
		*value = dict_table_autoinc_read(prebuilt->table);

		/* It should have been initialized during open. */
		if (*value == 0) {
			prebuilt->autoinc_error = DB_UNSUPPORTED;
			dict_table_autoinc_unlock(prebuilt->table);
		}
	}

	return(prebuilt->autoinc_error);
}

/*******************************************************************//**
This function reads the global auto-inc counter. It doesn't use the
AUTOINC lock even if the lock mode is set to TRADITIONAL.
@return	the autoinc value */
UNIV_INTERN
ulonglong
ha_innobase::innobase_peek_autoinc(void)
/*====================================*/
{
	ulonglong	auto_inc;
	dict_table_t*	innodb_table;

	ut_a(prebuilt != NULL);
	ut_a(prebuilt->table != NULL);

	innodb_table = prebuilt->table;

	dict_table_autoinc_lock(innodb_table);

	auto_inc = dict_table_autoinc_read(innodb_table);

	if (auto_inc == 0) {
		ut_print_timestamp(stderr);
		fprintf(stderr, "  InnoDB: AUTOINC next value generation "
			"is disabled for '%s'\n", innodb_table->name);
	}

	dict_table_autoinc_unlock(innodb_table);

	return(auto_inc);
}

/*********************************************************************//**
This function initializes the auto-inc counter if it has not been
initialized yet. This function does not change the value of the auto-inc
counter if it already has been initialized. Returns the value of the
auto-inc counter in *first_value, and ULONGLONG_MAX in *nb_reserved_values (as
we have a table-level lock). offset, increment, nb_desired_values are ignored.
*first_value is set to -1 if error (deadlock or lock wait timeout) */
UNIV_INTERN
void
ha_innobase::get_auto_increment(
/*============================*/
        ulonglong	offset,              /*!< in: table autoinc offset */
        ulonglong	increment,           /*!< in: table autoinc increment */
        ulonglong	nb_desired_values,   /*!< in: number of values reqd */
        ulonglong	*first_value,        /*!< out: the autoinc value */
        ulonglong	*nb_reserved_values) /*!< out: count of reserved values */
{
	trx_t*		trx;
	ulint		error;
	ulonglong	autoinc = 0;

	/* Prepare prebuilt->trx in the table handle */
	update_thd(ha_thd());

	error = innobase_get_autoinc(&autoinc);

	if (error != DB_SUCCESS) {
		*first_value = (~(ulonglong) 0);
		return;
	}

	/* This is a hack, since nb_desired_values seems to be accurate only
	for the first call to get_auto_increment() for multi-row INSERT and
	meaningless for other statements e.g, LOAD etc. Subsequent calls to
	this method for the same statement results in different values which
	don't make sense. Therefore we store the value the first time we are
	called and count down from that as rows are written (see write_row()).
	*/

	trx = prebuilt->trx;

	/* Note: We can't rely on *first_value since some MySQL engines,
	in particular the partition engine, don't initialize it to 0 when
	invoking this method. So we are not sure if it's guaranteed to
	be 0 or not. */

	/* We need the upper limit of the col type to check for
	whether we update the table autoinc counter or not. */
	ulonglong	col_max_value = innobase_get_int_col_max_value(
		table->next_number_field);

	/* Called for the first time ? */
	if (trx->n_autoinc_rows == 0) {

		trx->n_autoinc_rows = (ulint) nb_desired_values;

		/* It's possible for nb_desired_values to be 0:
		e.g., INSERT INTO T1(C) SELECT C FROM T2; */
		if (nb_desired_values == 0) {

			trx->n_autoinc_rows = 1;
		}

		set_if_bigger(*first_value, autoinc);
	/* Not in the middle of a mult-row INSERT. */
	} else if (prebuilt->autoinc_last_value == 0) {
		set_if_bigger(*first_value, autoinc);
	/* Check for -ve values. */
	} else if (*first_value > col_max_value && trx->n_autoinc_rows > 0) {
		/* Set to next logical value. */
		ut_a(autoinc > trx->n_autoinc_rows);
		*first_value = (autoinc - trx->n_autoinc_rows) - 1;
	}

	*nb_reserved_values = trx->n_autoinc_rows;

	/* With old style AUTOINC locking we only update the table's
	AUTOINC counter after attempting to insert the row. */
	if (innobase_autoinc_lock_mode != AUTOINC_OLD_STYLE_LOCKING) {
		ulonglong	current;
		ulonglong	next_value;

		current = *first_value > col_max_value ? autoinc : *first_value;

		/* Compute the last value in the interval */
		next_value = innobase_next_autoinc(
			current, *nb_reserved_values, increment, offset,
			col_max_value);

		prebuilt->autoinc_last_value = next_value;

		if (prebuilt->autoinc_last_value < *first_value) {
			*first_value = (~(ulonglong) 0);
		} else {
			/* Update the table autoinc variable */
			dict_table_autoinc_update_if_greater(
				prebuilt->table, prebuilt->autoinc_last_value);
		}
	} else {
		/* This will force write_row() into attempting an update
		of the table's AUTOINC counter. */
		prebuilt->autoinc_last_value = 0;
	}

	/* The increment to be used to increase the AUTOINC value, we use
	this in write_row() and update_row() to increase the autoinc counter
	for columns that are filled by the user. We need the offset and
	the increment. */
	prebuilt->autoinc_offset = offset;
	prebuilt->autoinc_increment = increment;

	dict_table_autoinc_unlock(prebuilt->table);
}

/*******************************************************************//**
Reset the auto-increment counter to the given value, i.e. the next row
inserted will get the given value. This is called e.g. after TRUNCATE
is emulated by doing a 'DELETE FROM t'. HA_ERR_WRONG_COMMAND is
returned by storage engines that don't support this operation.
@return	0 or error code */
UNIV_INTERN
int
ha_innobase::reset_auto_increment(
/*==============================*/
	ulonglong	value)		/*!< in: new value for table autoinc */
{
	DBUG_ENTER("ha_innobase::reset_auto_increment");

	int	error;

	update_thd(ha_thd());

	error = row_lock_table_autoinc_for_mysql(prebuilt);

	if (error != DB_SUCCESS) {
		error = convert_error_code_to_mysql(error,
						    prebuilt->table->flags,
						    user_thd);

		DBUG_RETURN(error);
	}

	/* The next value can never be 0. */
	if (value == 0) {
		value = 1;
	}

	innobase_reset_autoinc(value);

	DBUG_RETURN(0);
}

/* See comment in handler.cc */
UNIV_INTERN
bool
ha_innobase::get_error_message(int error, String *buf)
{
	trx_t*	trx = check_trx_exists(ha_thd());

	buf->copy(trx->detailed_error, (uint) strlen(trx->detailed_error),
		system_charset_info);

	return(FALSE);
}

/*******************************************************************//**
Compares two 'refs'. A 'ref' is the (internal) primary key value of the row.
If there is no explicitly declared non-null unique key or a primary key, then
InnoDB internally uses the row id as the primary key.
@return	< 0 if ref1 < ref2, 0 if equal, else > 0 */
UNIV_INTERN
int
ha_innobase::cmp_ref(
/*=================*/
	const uchar*	ref1,	/*!< in: an (internal) primary key value in the
				MySQL key value format */
	const uchar*	ref2)	/*!< in: an (internal) primary key value in the
				MySQL key value format */
{
	enum_field_types mysql_type;
	Field*		field;
	KEY_PART_INFO*	key_part;
	KEY_PART_INFO*	key_part_end;
	uint		len1;
	uint		len2;
	int		result;

	if (prebuilt->clust_index_was_generated) {
		/* The 'ref' is an InnoDB row id */

		return(memcmp(ref1, ref2, DATA_ROW_ID_LEN));
	}

	/* Do a type-aware comparison of primary key fields. PK fields
	are always NOT NULL, so no checks for NULL are performed. */

	key_part = table->key_info[table->s->primary_key].key_part;

	key_part_end = key_part
			+ table->key_info[table->s->primary_key].key_parts;

	for (; key_part != key_part_end; ++key_part) {
		field = key_part->field;
		mysql_type = field->type();

		if (mysql_type == MYSQL_TYPE_TINY_BLOB
			|| mysql_type == MYSQL_TYPE_MEDIUM_BLOB
			|| mysql_type == MYSQL_TYPE_BLOB
			|| mysql_type == MYSQL_TYPE_LONG_BLOB) {

			/* In the MySQL key value format, a column prefix of
			a BLOB is preceded by a 2-byte length field */

			len1 = innobase_read_from_2_little_endian(ref1);
			len2 = innobase_read_from_2_little_endian(ref2);

			ref1 += 2;
			ref2 += 2;
			result = ((Field_blob*)field)->cmp( ref1, len1,
                                                            ref2, len2);
		} else {
			result = field->key_cmp(ref1, ref2);
		}

		if (result) {

			return(result);
		}

		ref1 += key_part->store_length;
		ref2 += key_part->store_length;
	}

	return(0);
}

/*******************************************************************//**
Ask InnoDB if a query to a table can be cached.
@return	TRUE if query caching of the table is permitted */
UNIV_INTERN
my_bool
ha_innobase::register_query_cache_table(
/*====================================*/
	THD*		thd,		/*!< in: user thread handle */
	char*		table_key,	/*!< in: concatenation of database name,
					the null character NUL,
					and the table name */
	uint		key_length,	/*!< in: length of the full name, i.e.
					len(dbname) + len(tablename) + 1 */
	qc_engine_callback*
			call_back,	/*!< out: pointer to function for
					checking if query caching
					is permitted */
	ulonglong	*engine_data)	/*!< in/out: data to call_back */
{
	*call_back = innobase_query_caching_of_table_permitted;
	*engine_data = 0;
	return(innobase_query_caching_of_table_permitted(thd, table_key,
							 key_length,
							 engine_data));
}

UNIV_INTERN
char*
ha_innobase::get_mysql_bin_log_name()
{
	return(trx_sys_mysql_bin_log_name);
}

UNIV_INTERN
ulonglong
ha_innobase::get_mysql_bin_log_pos()
{
	/* trx... is ib_int64_t, which is a typedef for a 64-bit integer
	(__int64 or longlong) so it's ok to cast it to ulonglong. */

	return(trx_sys_mysql_bin_log_pos);
}

/******************************************************************//**
This function is used to find the storage length in bytes of the first n
characters for prefix indexes using a multibyte character set. The function
finds charset information and returns length of prefix_len characters in the
index field in bytes.
@return	number of bytes occupied by the first n characters */
extern "C" UNIV_INTERN
ulint
innobase_get_at_most_n_mbchars(
/*===========================*/
	ulint charset_id,	/*!< in: character set id */
	ulint prefix_len,	/*!< in: prefix length in bytes of the index
				(this has to be divided by mbmaxlen to get the
				number of CHARACTERS n in the prefix) */
	ulint data_len,		/*!< in: length of the string in bytes */
	const char* str)	/*!< in: character string */
{
	ulint char_length;	/*!< character length in bytes */
	ulint n_chars;		/*!< number of characters in prefix */
	CHARSET_INFO* charset;	/*!< charset used in the field */

	charset = get_charset((uint) charset_id, MYF(MY_WME));

	ut_ad(charset);
	ut_ad(charset->mbmaxlen);

	/* Calculate how many characters at most the prefix index contains */

	n_chars = prefix_len / charset->mbmaxlen;

	/* If the charset is multi-byte, then we must find the length of the
	first at most n chars in the string. If the string contains less
	characters than n, then we return the length to the end of the last
	character. */

	if (charset->mbmaxlen > 1) {
		/* my_charpos() returns the byte length of the first n_chars
		characters, or a value bigger than the length of str, if
		there were not enough full characters in str.

		Why does the code below work:
		Suppose that we are looking for n UTF-8 characters.

		1) If the string is long enough, then the prefix contains at
		least n complete UTF-8 characters + maybe some extra
		characters + an incomplete UTF-8 character. No problem in
		this case. The function returns the pointer to the
		end of the nth character.

		2) If the string is not long enough, then the string contains
		the complete value of a column, that is, only complete UTF-8
		characters, and we can store in the column prefix index the
		whole string. */

		char_length = my_charpos(charset, str,
						str + data_len, (int) n_chars);
		if (char_length > data_len) {
			char_length = data_len;
		}
	} else {
		if (data_len < prefix_len) {
			char_length = data_len;
		} else {
			char_length = prefix_len;
		}
	}

	return(char_length);
}

/*******************************************************************//**
This function is used to prepare an X/Open XA distributed transaction.
@return	0 or error number */
static
int
innobase_xa_prepare(
/*================*/
        handlerton*	hton,	/*!< in: InnoDB handlerton */
	THD*		thd,	/*!< in: handle to the MySQL thread of
				the user whose XA transaction should
				be prepared */
	bool		all)	/*!< in: TRUE - commit transaction
				FALSE - the current SQL statement
				ended */
{
	int error = 0;
	trx_t* trx = check_trx_exists(thd);

	DBUG_ASSERT(hton == innodb_hton_ptr);

	/* we use support_xa value as it was seen at transaction start
	time, not the current session variable value. Any possible changes
	to the session variable take effect only in the next transaction */
	if (!trx->support_xa) {

		return(0);
	}

	thd_get_xid(thd, (MYSQL_XID*) &trx->xid);

	/* Release a possible FIFO ticket and search latch. Since we will
	reserve the kernel mutex, we have to release the search system latch
	first to obey the latching order. */

	trx_search_latch_release_if_reserved(trx);
	innodb_srv_conc_force_exit_innodb(trx);

	if (!trx_is_registered_for_2pc(trx) && trx_is_started(trx)) {

		sql_print_error("Transaction not registered for MySQL 2PC, "
				"but transaction is active");
	}

	if (all
	    || (!thd_test_options(thd, OPTION_NOT_AUTOCOMMIT | OPTION_BEGIN))) {

		/* We were instructed to prepare the whole transaction, or
		this is an SQL statement end and autocommit is on */

		ut_ad(trx_is_registered_for_2pc(trx));

		error = (int) trx_prepare_for_mysql(trx);
	} else {
		/* We just mark the SQL statement ended and do not do a
		transaction prepare */

		/* If we had reserved the auto-inc lock for some
		table in this SQL statement we release it now */

		row_unlock_table_autoinc_for_mysql(trx);

		/* Store the current undo_no of the transaction so that we
		know where to roll back if we have to roll back the next
		SQL statement */

		trx_mark_sql_stat_end(trx);
	}

	/* Tell the InnoDB server that there might be work for utility
	threads: */

	srv_active_wake_master_thread();

	if (thd_sql_command(thd) != SQLCOM_XA_PREPARE
	    && (all
		|| !thd_test_options(
			thd, OPTION_NOT_AUTOCOMMIT | OPTION_BEGIN))) {

		/* For ibbackup to work the order of transactions in binlog
		and InnoDB must be the same. Consider the situation

		  thread1> prepare; write to binlog; ...
			  <context switch>
		  thread2> prepare; write to binlog; commit
		  thread1>			     ... commit

		To ensure this will not happen we're taking the mutex on
		prepare, and releasing it on commit.

		Note: only do it for normal commits, done via ha_commit_trans.
		If 2pc protocol is executed by external transaction
		coordinator, it will be just a regular MySQL client
		executing XA PREPARE and XA COMMIT commands.
		In this case we cannot know how many minutes or hours
		will be between XA PREPARE and XA COMMIT, and we don't want
		to block for undefined period of time. */
		mysql_mutex_lock(&prepare_commit_mutex);
		trx_owns_prepare_commit_mutex_set(trx);
	}

	return(error);
}

/*******************************************************************//**
This function is used to recover X/Open XA distributed transactions.
@return	number of prepared transactions stored in xid_list */
static
int
innobase_xa_recover(
/*================*/
	handlerton*	hton,	/*!< in: InnoDB handlerton */
	XID*		xid_list,/*!< in/out: prepared transactions */
	uint		len)	/*!< in: number of slots in xid_list */
{
	DBUG_ASSERT(hton == innodb_hton_ptr);

	if (len == 0 || xid_list == NULL) {

		return(0);
	}

	return(trx_recover_for_mysql(xid_list, len));
}

/*******************************************************************//**
This function is used to commit one X/Open XA distributed transaction
which is in the prepared state
@return	0 or error number */
static
int
innobase_commit_by_xid(
/*===================*/
	handlerton*	hton,
	XID*		xid)	/*!< in: X/Open XA transaction identification */
{
	trx_t*	trx;

	DBUG_ASSERT(hton == innodb_hton_ptr);

	trx = trx_get_trx_by_xid(xid);

	if (trx) {
		innobase_commit_low(trx);
		trx_free_for_background(trx);
		return(XA_OK);
	} else {
		return(XAER_NOTA);
	}
}

/*******************************************************************//**
This function is used to rollback one X/Open XA distributed transaction
which is in the prepared state
@return	0 or error number */
static
int
innobase_rollback_by_xid(
/*=====================*/
	handlerton*	hton,	/*!< in: InnoDB handlerton */
	XID*		xid)	/*!< in: X/Open XA transaction
				identification */
{
	trx_t*	trx;

	DBUG_ASSERT(hton == innodb_hton_ptr);

	trx = trx_get_trx_by_xid(xid);

	if (trx) {
		int	ret = innobase_rollback_trx(trx);
		trx_free_for_background(trx);
		return(ret);
	} else {
		return(XAER_NOTA);
	}
}

/*******************************************************************//**
Create a consistent view for a cursor based on current transaction
which is created if the corresponding MySQL thread still lacks one.
This consistent view is then used inside of MySQL when accessing records
using a cursor.
@return	pointer to cursor view or NULL */
static
void*
innobase_create_cursor_view(
/*========================*/
        handlerton *hton, /*!< in: innobase hton */
	THD* thd)	  /*!< in: user thread handle */
{
	DBUG_ASSERT(hton == innodb_hton_ptr);

	return(read_cursor_view_create_for_mysql(check_trx_exists(thd)));
}

/*******************************************************************//**
Close the given consistent cursor view of a transaction and restore
global read view to a transaction read view. Transaction is created if the
corresponding MySQL thread still lacks one. */
static
void
innobase_close_cursor_view(
/*=======================*/
        handlerton *hton,
	THD*	thd,	/*!< in: user thread handle */
	void*	curview)/*!< in: Consistent read view to be closed */
{
	DBUG_ASSERT(hton == innodb_hton_ptr);

	read_cursor_view_close_for_mysql(check_trx_exists(thd),
					 (cursor_view_t*) curview);
}

/*******************************************************************//**
Set the given consistent cursor view to a transaction which is created
if the corresponding MySQL thread still lacks one. If the given
consistent cursor view is NULL global read view of a transaction is
restored to a transaction read view. */
static
void
innobase_set_cursor_view(
/*=====================*/
        handlerton *hton,
	THD*	thd,	/*!< in: user thread handle */
	void*	curview)/*!< in: Consistent cursor view to be set */
{
	DBUG_ASSERT(hton == innodb_hton_ptr);

	read_cursor_set_for_mysql(check_trx_exists(thd),
				  (cursor_view_t*) curview);
}

/*******************************************************************//**
If col_name is not NULL, check whether the named column is being
renamed in the table. If col_name is not provided, check
whether any one of columns in the table is being renamed.
@return true if the column is being renamed */
static
bool
check_column_being_renamed(
/*=======================*/
	const TABLE*	table,		/*!< in: MySQL table */
	const char*	col_name)	/*!< in: name of the column */
{
	uint		k;
	Field*		field;

	for (k = 0; k < table->s->fields; k++) {
		field = table->field[k];

		if (field->flags & FIELD_IS_RENAMED) {

			/* If col_name is not provided, return
			if the field is marked as being renamed. */
			if (!col_name) {
				return(true);
			}

			/* If col_name is provided, return only
			if names match */
			if (innobase_strcasecmp(field->field_name,
						col_name) == 0) {
				return(true);
			}
		}
	}

	return(false);
}

/*******************************************************************//**
Check whether any of the given columns is being renamed in the table.
@return true if any of col_names is being renamed in table */
static
bool
column_is_being_renamed(
/*====================*/
	TABLE*		table,		/*!< in: MySQL table */
	uint		n_cols,		/*!< in: number of columns */
	const char**	col_names)	/*!< in: names of the columns */
{
	uint		j;

	for (j = 0; j < n_cols; j++) {
		if (check_column_being_renamed(table, col_names[j])) {
			return(true);
		}
	}

	return(false);
}

/***********************************************************************
Check whether a column in table "table" is being renamed and if this column
is part of a foreign key, either part of another table, referencing this
table or part of this table, referencing another table. */
static
bool
foreign_key_column_is_being_renamed(
/*================================*/
					/* out: true if a column that
					participates in a foreign key definition
					is being renamed */
	row_prebuilt_t*	prebuilt,	/* in: InnoDB prebuilt struct */
	TABLE*		table)		/* in: MySQL table */
{
	dict_foreign_t*	foreign;

	/* check whether there are foreign keys at all */
	if (UT_LIST_GET_LEN(prebuilt->table->foreign_list) == 0
	    && UT_LIST_GET_LEN(prebuilt->table->referenced_list) == 0) {
		/* no foreign keys involved with prebuilt->table */

		return(false);
	}

	row_mysql_lock_data_dictionary(prebuilt->trx);

	/* Check whether any column in the foreign key constraints which refer
	to this table is being renamed. */
	for (foreign = UT_LIST_GET_FIRST(prebuilt->table->referenced_list);
	     foreign != NULL;
	     foreign = UT_LIST_GET_NEXT(referenced_list, foreign)) {

		if (column_is_being_renamed(table, foreign->n_fields,
					    foreign->referenced_col_names)) {

			row_mysql_unlock_data_dictionary(prebuilt->trx);
			return(true);
		}
	}

	/* Check whether any column in the foreign key constraints in the
	table is being renamed. */
	for (foreign = UT_LIST_GET_FIRST(prebuilt->table->foreign_list);
	     foreign != NULL;
	     foreign = UT_LIST_GET_NEXT(foreign_list, foreign)) {

		if (column_is_being_renamed(table, foreign->n_fields,
					    foreign->foreign_col_names)) {

			row_mysql_unlock_data_dictionary(prebuilt->trx);
			return(true);
		}
	}

	row_mysql_unlock_data_dictionary(prebuilt->trx);

	return(false);
}

UNIV_INTERN
bool
ha_innobase::check_if_incompatible_data(
	HA_CREATE_INFO*	info,
	uint		table_changes)
{
	if (table_changes != IS_EQUAL_YES) {

		return(COMPATIBLE_DATA_NO);
	}

	/* Check that auto_increment value was not changed */
	if ((info->used_fields & HA_CREATE_USED_AUTO) &&
		info->auto_increment_value != 0) {

		return(COMPATIBLE_DATA_NO);
	}

	/* For column rename operation, MySQL does not supply enough
	information (new column name etc.) for InnoDB to make appropriate
	system metadata change. To avoid system metadata inconsistency,
	currently we can just request a table rebuild/copy by returning
	COMPATIBLE_DATA_NO */
	if (check_column_being_renamed(table, NULL)) {
		return COMPATIBLE_DATA_NO;
	}

	/* Check if a column participating in a foreign key is being renamed.
	There is no mechanism for updating InnoDB foreign key definitions. */
	if (foreign_key_column_is_being_renamed(prebuilt, table)) {

		return COMPATIBLE_DATA_NO;
	}

	/* Check that row format didn't change */
	if ((info->used_fields & HA_CREATE_USED_ROW_FORMAT)
	    && info->row_type != ROW_TYPE_DEFAULT
	    && info->row_type != get_row_type()) {

		return(COMPATIBLE_DATA_NO);
	}

	/* Specifying KEY_BLOCK_SIZE requests a rebuild of the table. */
	if (info->used_fields & HA_CREATE_USED_KEY_BLOCK_SIZE) {
		return(COMPATIBLE_DATA_NO);
	}

	return(COMPATIBLE_DATA_YES);
}

/************************************************************//**
Validate the file format name and return its corresponding id.
@return	valid file format id */
static
uint
innobase_file_format_name_lookup(
/*=============================*/
	const char*	format_name)	/*!< in: pointer to file format name */
{
	char*	endp;
	uint	format_id;

	ut_a(format_name != NULL);

	/* The format name can contain the format id itself instead of
	the name and we check for that. */
	format_id = (uint) strtoul(format_name, &endp, 10);

	/* Check for valid parse. */
	if (*endp == '\0' && *format_name != '\0') {

		if (format_id <= DICT_TF_FORMAT_MAX) {

			return(format_id);
		}
	} else {

		for (format_id = 0; format_id <= DICT_TF_FORMAT_MAX;
		     format_id++) {
			const char*	name;

			name = trx_sys_file_format_id_to_name(format_id);

			if (!innobase_strcasecmp(format_name, name)) {

				return(format_id);
			}
		}
	}

	return(DICT_TF_FORMAT_MAX + 1);
}

/************************************************************//**
Validate the file format check config parameters, as a side effect it
sets the srv_max_file_format_at_startup variable.
@return the format_id if valid config value, otherwise, return -1 */
static
int
innobase_file_format_validate_and_set(
/*==================================*/
	const char*	format_max)	/*!< in: parameter value */
{
	uint		format_id;

	format_id = innobase_file_format_name_lookup(format_max);

	if (format_id < DICT_TF_FORMAT_MAX + 1) {
		srv_max_file_format_at_startup = format_id;

		return((int) format_id);
	} else {
		return(-1);
	}
}

/*************************************************************//**
Check if it is a valid file format. This function is registered as
a callback with MySQL.
@return	0 for valid file format */
static
int
innodb_file_format_name_validate(
/*=============================*/
	THD*				thd,	/*!< in: thread handle */
	struct st_mysql_sys_var*	var,	/*!< in: pointer to system
						variable */
	void*				save,	/*!< out: immediate result
						for update function */
	struct st_mysql_value*		value)	/*!< in: incoming string */
{
	const char*	file_format_input;
	char		buff[STRING_BUFFER_USUAL_SIZE];
	int		len = sizeof(buff);

	ut_a(save != NULL);
	ut_a(value != NULL);

	file_format_input = value->val_str(value, buff, &len);

	if (file_format_input != NULL) {
		uint	format_id;

		format_id = innobase_file_format_name_lookup(
			file_format_input);

		if (format_id <= DICT_TF_FORMAT_MAX) {

			/* Save a pointer to the name in the
			'file_format_name_map' constant array. */
			*static_cast<const char**>(save) =
			    trx_sys_file_format_id_to_name(format_id);

			return(0);
		}
	}

	*static_cast<const char**>(save) = NULL;
	return(1);
}

/****************************************************************//**
Update the system variable innodb_file_format using the "saved"
value. This function is registered as a callback with MySQL. */
static
void
innodb_file_format_name_update(
/*===========================*/
	THD*				thd,		/*!< in: thread handle */
	struct st_mysql_sys_var*	var,		/*!< in: pointer to
							system variable */
	void*				var_ptr,	/*!< out: where the
							formal string goes */
	const void*			save)		/*!< in: immediate result
							from check function */
{
	const char* format_name;

	ut_a(var_ptr != NULL);
	ut_a(save != NULL);

	format_name = *static_cast<const char*const*>(save);

	if (format_name) {
		uint	format_id;

		format_id = innobase_file_format_name_lookup(format_name);

		if (format_id <= DICT_TF_FORMAT_MAX) {
			srv_file_format = format_id;
		}
	}

	*static_cast<const char**>(var_ptr)
		= trx_sys_file_format_id_to_name(srv_file_format);
}
/*************************************************************//**
Check if valid argument to innodb_file_format_max. This function
is registered as a callback with MySQL.
@return	0 for valid file format */
static
int
innodb_file_format_max_validate(
/*============================*/
	THD*				thd,	/*!< in: thread handle */
	struct st_mysql_sys_var*	var,	/*!< in: pointer to system
						variable */
	void*				save,	/*!< out: immediate result
						for update function */
	struct st_mysql_value*		value)	/*!< in: incoming string */
{
	const char*	file_format_input;
	char		buff[STRING_BUFFER_USUAL_SIZE];
	int		len = sizeof(buff);
	int		format_id;

	ut_a(save != NULL);
	ut_a(value != NULL);

	file_format_input = value->val_str(value, buff, &len);

	if (file_format_input != NULL) {

		format_id = innobase_file_format_validate_and_set(
			file_format_input);

		if (format_id >= 0) {
			/* Save a pointer to the name in the
			'file_format_name_map' constant array. */
			*static_cast<const char**>(save) =
			    trx_sys_file_format_id_to_name(
						(uint)format_id);

			return(0);

		} else {
			push_warning_printf(thd,
			  MYSQL_ERROR::WARN_LEVEL_WARN,
			  ER_WRONG_ARGUMENTS,
			  "InnoDB: invalid innodb_file_format_max "
			  "value; can be any format up to %s "
			  "or equivalent id of %d",
			  trx_sys_file_format_id_to_name(DICT_TF_FORMAT_MAX),
			  DICT_TF_FORMAT_MAX);
		}
	}

	*static_cast<const char**>(save) = NULL;
	return(1);
}

/****************************************************************//**
Update the system variable innodb_file_format_max using the "saved"
value. This function is registered as a callback with MySQL. */
static
void
innodb_file_format_max_update(
/*==========================*/
	THD*				thd,		/*!< in: thread handle */
	struct st_mysql_sys_var*	var,		/*!< in: pointer to
							system variable */
	void*				var_ptr,	/*!< out: where the
							formal string goes */
	const void*			save)		/*!< in: immediate result
							from check function */
{
	const char*	format_name_in;
	const char**	format_name_out;
	uint		format_id;

	ut_a(save != NULL);
	ut_a(var_ptr != NULL);

	format_name_in = *static_cast<const char*const*>(save);

	if (!format_name_in) {

		return;
	}

	format_id = innobase_file_format_name_lookup(format_name_in);

	if (format_id > DICT_TF_FORMAT_MAX) {
		/* DEFAULT is "on", which is invalid at runtime. */
		push_warning_printf(thd, MYSQL_ERROR::WARN_LEVEL_WARN,
				    ER_WRONG_ARGUMENTS,
				    "Ignoring SET innodb_file_format=%s",
				    format_name_in);
		return;
	}

	format_name_out = static_cast<const char**>(var_ptr);

	/* Update the max format id in the system tablespace. */
	if (trx_sys_file_format_max_set(format_id, format_name_out)) {
		ut_print_timestamp(stderr);
		fprintf(stderr,
			" [Info] InnoDB: the file format in the system "
			"tablespace is now set to %s.\n", *format_name_out);
	}
}

/****************************************************************//**
Update the system variable innodb_adaptive_hash_index using the "saved"
value. This function is registered as a callback with MySQL. */
static
void
innodb_adaptive_hash_index_update(
/*==============================*/
	THD*				thd,		/*!< in: thread handle */
	struct st_mysql_sys_var*	var,		/*!< in: pointer to
							system variable */
	void*				var_ptr,	/*!< out: where the
							formal string goes */
	const void*			save)		/*!< in: immediate result
							from check function */
{
	if (*(my_bool*) save) {
		btr_search_enable();
	} else {
		btr_search_disable();
	}
}

/****************************************************************//**
Update the system variable innodb_old_blocks_pct using the "saved"
value. This function is registered as a callback with MySQL. */
static
void
innodb_old_blocks_pct_update(
/*=========================*/
	THD*				thd,	/*!< in: thread handle */
	struct st_mysql_sys_var*	var,	/*!< in: pointer to
						system variable */
	void*				var_ptr,/*!< out: where the
						formal string goes */
	const void*			save)	/*!< in: immediate result
						from check function */
{
	innobase_old_blocks_pct = buf_LRU_old_ratio_update(
		*static_cast<const uint*>(save), TRUE);
}

/*************************************************************//**
Find the corresponding ibuf_use_t value that indexes into
innobase_change_buffering_values[] array for the input
change buffering option name.
@return	corresponding IBUF_USE_* value for the input variable
name, or IBUF_USE_COUNT if not able to find a match */
static
ibuf_use_t
innodb_find_change_buffering_value(
/*===============================*/
	const char*	input_name)	/*!< in: input change buffering
					option name */
{
	ulint	use;

	for (use = 0; use < UT_ARR_SIZE(innobase_change_buffering_values);
	     use++) {
		/* found a match */
		if (!innobase_strcasecmp(
			input_name, innobase_change_buffering_values[use])) {
			return((ibuf_use_t)use);
		}
	}

	/* Did not find any match */
	return(IBUF_USE_COUNT);
}

/*************************************************************//**
Check if it is a valid value of innodb_change_buffering. This function is
registered as a callback with MySQL.
@return	0 for valid innodb_change_buffering */
static
int
innodb_change_buffering_validate(
/*=============================*/
	THD*				thd,	/*!< in: thread handle */
	struct st_mysql_sys_var*	var,	/*!< in: pointer to system
						variable */
	void*				save,	/*!< out: immediate result
						for update function */
	struct st_mysql_value*		value)	/*!< in: incoming string */
{
	const char*	change_buffering_input;
	char		buff[STRING_BUFFER_USUAL_SIZE];
	int		len = sizeof(buff);

	ut_a(save != NULL);
	ut_a(value != NULL);

	change_buffering_input = value->val_str(value, buff, &len);

	if (change_buffering_input != NULL) {
		ibuf_use_t	use;

		use = innodb_find_change_buffering_value(
			change_buffering_input);

		if (use != IBUF_USE_COUNT) {
			/* Find a matching change_buffering option value. */
			*static_cast<const char**>(save) =
				innobase_change_buffering_values[use];

			return(0);
		}
	}

	/* No corresponding change buffering option for user supplied
	"change_buffering_input" */
	return(1);
}

/****************************************************************//**
Update the system variable innodb_change_buffering using the "saved"
value. This function is registered as a callback with MySQL. */
static
void
innodb_change_buffering_update(
/*===========================*/
	THD*				thd,	/*!< in: thread handle */
	struct st_mysql_sys_var*	var,	/*!< in: pointer to
						system variable */
	void*				var_ptr,/*!< out: where the
						formal string goes */
	const void*			save)	/*!< in: immediate result
						from check function */
{
	ibuf_use_t	use;

	ut_a(var_ptr != NULL);
	ut_a(save != NULL);

	use = innodb_find_change_buffering_value(
		*static_cast<const char*const*>(save));

	ut_a(use < IBUF_USE_COUNT);

	ibuf_use = use;
	*static_cast<const char**>(var_ptr) =
		 *static_cast<const char*const*>(save);
}

#ifndef DBUG_OFF
static char* srv_buffer_pool_evict;

/****************************************************************//**
Called on SET GLOBAL innodb_buffer_pool_evict=...
Handles some values specially, to evict pages from the buffer pool.
SET GLOBAL innodb_buffer_pool_evict='uncompressed'
evicts all uncompressed page frames of compressed tablespaces. */
static
void
innodb_buffer_pool_evict_update(
/*============================*/
	THD*			thd,	/*!< in: thread handle */
	struct st_mysql_sys_var*var,	/*!< in: pointer to system variable */
	void*			var_ptr,/*!< out: ignored */
	const void*		save)	/*!< in: immediate result
					from check function */
{
	if (const char* op = *static_cast<const char*const*>(save)) {
		if (!strcmp(op, "uncompressed")) {
			/* Evict all uncompressed pages of compressed
			tables from the buffer pool. Keep the compressed
			pages in the buffer pool. */

			for (ulint i = 0; i < srv_buf_pool_instances; i++) {
				buf_pool_t*	buf_pool = &buf_pool_ptr[i];

				buf_pool_mutex_enter(buf_pool);

				for (buf_block_t* block = UT_LIST_GET_LAST(
					     buf_pool->unzip_LRU);
				     block != NULL; ) {

					buf_block_t*	prev_block
						= UT_LIST_GET_PREV(unzip_LRU,
								   block);
					ut_ad(buf_block_get_state(block)
					      == BUF_BLOCK_FILE_PAGE);
					ut_ad(block->in_unzip_LRU_list);
					ut_ad(block->page.in_LRU_list);

					mutex_enter(&block->mutex);
					buf_LRU_free_block(&block->page,
							   FALSE);
					mutex_exit(&block->mutex);
					block = prev_block;
				}

				buf_pool_mutex_exit(buf_pool);
			}
		}
	}
}
#endif /* !DBUG_OFF */

static int show_innodb_vars(THD *thd, SHOW_VAR *var, char *buff)
{
  innodb_export_status();
  var->type= SHOW_ARRAY;
  var->value= (char *) &innodb_status_variables;
  return 0;
}

/*********************************************************************//**
This function checks each index name for a table against reserved
system default primary index name 'GEN_CLUST_INDEX'. If a name
matches, this function pushes an warning message to the client,
and returns true.
@return true if the index name matches the reserved name */
extern "C" UNIV_INTERN
bool
innobase_index_name_is_reserved(
/*============================*/
	THD*		thd,		/*!< in/out: MySQL connection */
	const KEY*	key_info,	/*!< in: Indexes to be created */
	ulint		num_of_keys)	/*!< in: Number of indexes to
					be created. */
{
	const KEY*	key;
	uint		key_num;	/* index number */

	for (key_num = 0; key_num < num_of_keys; key_num++) {
		key = &key_info[key_num];

		if (innobase_strcasecmp(key->name,
					innobase_index_reserve_name) == 0) {
			/* Push warning to mysql */
			push_warning_printf(thd,
					    MYSQL_ERROR::WARN_LEVEL_WARN,
					    ER_WRONG_NAME_FOR_INDEX,
					    "Cannot Create Index with name "
					    "'%s'. The name is reserved "
					    "for the system default primary "
					    "index.",
					    innobase_index_reserve_name);

			my_error(ER_WRONG_NAME_FOR_INDEX, MYF(0),
				 innobase_index_reserve_name);

			return(true);
		}
	}

	return(false);
}

static SHOW_VAR innodb_status_variables_export[]= {
  {"Innodb",                   (char*) &show_innodb_vars, SHOW_FUNC},
  {NullS, NullS, SHOW_LONG}
};

static struct st_mysql_storage_engine innobase_storage_engine=
{ MYSQL_HANDLERTON_INTERFACE_VERSION };

/* plugin options */
static MYSQL_SYSVAR_BOOL(checksums, innobase_use_checksums,
  PLUGIN_VAR_NOCMDARG | PLUGIN_VAR_READONLY,
  "Enable InnoDB checksums validation (enabled by default). "
  "Disable with --skip-innodb-checksums.",
  NULL, NULL, TRUE);

static MYSQL_SYSVAR_STR(data_home_dir, innobase_data_home_dir,
  PLUGIN_VAR_READONLY,
  "The common part for InnoDB table spaces.",
  NULL, NULL, NULL);

static MYSQL_SYSVAR_BOOL(doublewrite, innobase_use_doublewrite,
  PLUGIN_VAR_NOCMDARG | PLUGIN_VAR_READONLY,
  "Enable InnoDB doublewrite buffer (enabled by default). "
  "Disable with --skip-innodb-doublewrite.",
  NULL, NULL, TRUE);

static MYSQL_SYSVAR_ULONG(io_capacity, srv_io_capacity,
  PLUGIN_VAR_RQCMDARG,
  "Number of IOPs the server can do. Tunes the background IO rate",
  NULL, NULL, 200, 100, ~0UL, 0);

static MYSQL_SYSVAR_ULONG(purge_batch_size, srv_purge_batch_size,
  PLUGIN_VAR_OPCMDARG,
  "Number of UNDO log pages to purge in one batch from the history list.",
  NULL, NULL,
  20,			/* Default setting */
  1,			/* Minimum value */
  5000, 0);		/* Maximum value */

static MYSQL_SYSVAR_ULONG(rollback_segments, srv_rollback_segments,
  PLUGIN_VAR_OPCMDARG,
  "Number of UNDO logs to use.",
  NULL, NULL,
  128,			/* Default setting */
  1,			/* Minimum value */
  TRX_SYS_N_RSEGS, 0);	/* Maximum value */

static MYSQL_SYSVAR_ULONG(purge_threads, srv_n_purge_threads,
  PLUGIN_VAR_OPCMDARG | PLUGIN_VAR_READONLY,
  "Purge threads can be either 0 or 1.",
  NULL, NULL,
  0,			/* Default setting */
  0,			/* Minimum value */
  1, 0);		/* Maximum value */

static MYSQL_SYSVAR_ULONG(fast_shutdown, innobase_fast_shutdown,
  PLUGIN_VAR_OPCMDARG,
  "Speeds up the shutdown process of the InnoDB storage engine. Possible "
  "values are 0, 1 (faster) or 2 (fastest - crash-like).",
  NULL, NULL, 1, 0, 2, 0);

static MYSQL_SYSVAR_BOOL(file_per_table, srv_file_per_table,
  PLUGIN_VAR_NOCMDARG,
  "Stores each InnoDB table to an .ibd file in the database dir.",
  NULL, NULL, FALSE);

static MYSQL_SYSVAR_STR(file_format, innobase_file_format_name,
  PLUGIN_VAR_RQCMDARG,
  "File format to use for new tables in .ibd files.",
  innodb_file_format_name_validate,
  innodb_file_format_name_update, "Antelope");

/* "innobase_file_format_check" decides whether we would continue
booting the server if the file format stamped on the system
table space exceeds the maximum file format supported
by the server. Can be set during server startup at command
line or configure file, and a read only variable after
server startup */
static MYSQL_SYSVAR_BOOL(file_format_check, innobase_file_format_check,
  PLUGIN_VAR_NOCMDARG | PLUGIN_VAR_READONLY,
  "Whether to perform system file format check.",
  NULL, NULL, TRUE);

/* If a new file format is introduced, the file format
name needs to be updated accordingly. Please refer to
file_format_name_map[] defined in trx0sys.c for the next
file format name. */
static MYSQL_SYSVAR_STR(file_format_max, innobase_file_format_max,
  PLUGIN_VAR_OPCMDARG,
  "The highest file format in the tablespace.",
  innodb_file_format_max_validate,
  innodb_file_format_max_update, "Antelope");

static MYSQL_SYSVAR_ULONG(flush_log_at_trx_commit, srv_flush_log_at_trx_commit,
  PLUGIN_VAR_OPCMDARG,
  "Set to 0 (write and flush once per second),"
  " 1 (write and flush at each commit)"
  " or 2 (write at commit, flush once per second).",
  NULL, NULL, 1, 0, 2, 0);

static MYSQL_SYSVAR_STR(flush_method, innobase_file_flush_method,
  PLUGIN_VAR_RQCMDARG | PLUGIN_VAR_READONLY,
  "With which method to flush data.", NULL, NULL, NULL);

static MYSQL_SYSVAR_BOOL(large_prefix, innobase_large_prefix,
  PLUGIN_VAR_NOCMDARG,
  "Support large index prefix length of REC_VERSION_56_MAX_INDEX_COL_LEN (3072) bytes.",
  NULL, NULL, FALSE);

static MYSQL_SYSVAR_BOOL(force_load_corrupted, srv_load_corrupted,
  PLUGIN_VAR_NOCMDARG | PLUGIN_VAR_READONLY,
  "Force InnoDB to load metadata of corrupted table.",
  NULL, NULL, FALSE);

static MYSQL_SYSVAR_BOOL(locks_unsafe_for_binlog, innobase_locks_unsafe_for_binlog,
  PLUGIN_VAR_NOCMDARG | PLUGIN_VAR_READONLY,
  "Force InnoDB to not use next-key locking, to use only row-level locking.",
  NULL, NULL, FALSE);

#ifdef UNIV_LOG_ARCHIVE
static MYSQL_SYSVAR_STR(log_arch_dir, innobase_log_arch_dir,
  PLUGIN_VAR_RQCMDARG | PLUGIN_VAR_READONLY,
  "Where full logs should be archived.", NULL, NULL, NULL);

static MYSQL_SYSVAR_BOOL(log_archive, innobase_log_archive,
  PLUGIN_VAR_OPCMDARG | PLUGIN_VAR_READONLY,
  "Set to 1 if you want to have logs archived.", NULL, NULL, FALSE);
#endif /* UNIV_LOG_ARCHIVE */

static MYSQL_SYSVAR_STR(log_group_home_dir, innobase_log_group_home_dir,
  PLUGIN_VAR_RQCMDARG | PLUGIN_VAR_READONLY,
  "Path to InnoDB log files.", NULL, NULL, NULL);

static MYSQL_SYSVAR_ULONG(max_dirty_pages_pct, srv_max_buf_pool_modified_pct,
  PLUGIN_VAR_RQCMDARG,
  "Percentage of dirty pages allowed in bufferpool.",
  NULL, NULL, 75, 0, 99, 0);

static MYSQL_SYSVAR_BOOL(adaptive_flushing, srv_adaptive_flushing,
  PLUGIN_VAR_NOCMDARG,
  "Attempt flushing dirty pages to avoid IO bursts at checkpoints.",
  NULL, NULL, TRUE);

static MYSQL_SYSVAR_ULONG(max_purge_lag, srv_max_purge_lag,
  PLUGIN_VAR_RQCMDARG,
  "Desired maximum length of the purge queue (0 = no limit)",
  NULL, NULL, 0, 0, ~0UL, 0);

static MYSQL_SYSVAR_BOOL(rollback_on_timeout, innobase_rollback_on_timeout,
  PLUGIN_VAR_OPCMDARG | PLUGIN_VAR_READONLY,
  "Roll back the complete transaction on lock wait timeout, for 4.x compatibility (disabled by default)",
  NULL, NULL, FALSE);

static MYSQL_SYSVAR_BOOL(status_file, innobase_create_status_file,
  PLUGIN_VAR_OPCMDARG | PLUGIN_VAR_NOSYSVAR,
  "Enable SHOW INNODB STATUS output in the innodb_status.<pid> file",
  NULL, NULL, FALSE);

static MYSQL_SYSVAR_BOOL(stats_on_metadata, innobase_stats_on_metadata,
  PLUGIN_VAR_OPCMDARG,
  "Enable statistics gathering for metadata commands such as SHOW TABLE STATUS (on by default)",
  NULL, NULL, TRUE);

static MYSQL_SYSVAR_ULONGLONG(stats_sample_pages, srv_stats_sample_pages,
  PLUGIN_VAR_RQCMDARG,
  "The number of index pages to sample when calculating statistics (default 8)",
  NULL, NULL, 8, 1, ~0ULL, 0);

static MYSQL_SYSVAR_BOOL(adaptive_hash_index, btr_search_enabled,
  PLUGIN_VAR_OPCMDARG,
  "Enable InnoDB adaptive hash index (enabled by default).  "
  "Disable with --skip-innodb-adaptive-hash-index.",
  NULL, innodb_adaptive_hash_index_update, TRUE);

static MYSQL_SYSVAR_ULONG(replication_delay, srv_replication_delay,
  PLUGIN_VAR_RQCMDARG,
  "Replication thread delay (ms) on the slave server if "
  "innodb_thread_concurrency is reached (0 by default)",
  NULL, NULL, 0, 0, ~0UL, 0);

static MYSQL_SYSVAR_LONG(additional_mem_pool_size, innobase_additional_mem_pool_size,
  PLUGIN_VAR_RQCMDARG | PLUGIN_VAR_READONLY,
  "Size of a memory pool InnoDB uses to store data dictionary information and other internal data structures.",
  NULL, NULL, 8*1024*1024L, 512*1024L, LONG_MAX, 1024);

static MYSQL_SYSVAR_ULONG(autoextend_increment, srv_auto_extend_increment,
  PLUGIN_VAR_RQCMDARG,
  "Data file autoextend increment in megabytes",
  NULL, NULL, 8L, 1L, 1000L, 0);

#ifndef DBUG_OFF
static MYSQL_SYSVAR_STR(buffer_pool_evict, srv_buffer_pool_evict,
  PLUGIN_VAR_RQCMDARG,
  "Evict pages from the InnoDB buffer pool.",
  NULL, innodb_buffer_pool_evict_update, "");
#endif /* !DBUG_OFF */

static MYSQL_SYSVAR_LONGLONG(buffer_pool_size, innobase_buffer_pool_size,
  PLUGIN_VAR_RQCMDARG | PLUGIN_VAR_READONLY,
  "The size of the memory buffer InnoDB uses to cache data and indexes of its tables.",
  NULL, NULL, 128*1024*1024L, 5*1024*1024L, LONGLONG_MAX, 1024*1024L);

static MYSQL_SYSVAR_LONG(buffer_pool_instances, innobase_buffer_pool_instances,
  PLUGIN_VAR_RQCMDARG | PLUGIN_VAR_READONLY,
  "Number of buffer pool instances, set to higher value on high-end machines to increase scalability",
  NULL, NULL, 1L, 1L, MAX_BUFFER_POOLS, 1L);

static MYSQL_SYSVAR_ULONG(commit_concurrency, innobase_commit_concurrency,
  PLUGIN_VAR_RQCMDARG,
  "Helps in performance tuning in heavily concurrent environments.",
  innobase_commit_concurrency_validate, NULL, 0, 0, 1000, 0);

static MYSQL_SYSVAR_ULONG(concurrency_tickets, srv_n_free_tickets_to_enter,
  PLUGIN_VAR_RQCMDARG,
  "Number of times a thread is allowed to enter InnoDB within the same SQL query after it has once got the ticket",
  NULL, NULL, 500L, 1L, ~0UL, 0);

static MYSQL_SYSVAR_LONG(file_io_threads, innobase_file_io_threads,
  PLUGIN_VAR_RQCMDARG | PLUGIN_VAR_READONLY | PLUGIN_VAR_NOSYSVAR,
  "Number of file I/O threads in InnoDB.",
  NULL, NULL, 4, 4, 64, 0);

static MYSQL_SYSVAR_ULONG(read_io_threads, innobase_read_io_threads,
  PLUGIN_VAR_RQCMDARG | PLUGIN_VAR_READONLY,
  "Number of background read I/O threads in InnoDB.",
  NULL, NULL, 4, 1, 64, 0);

static MYSQL_SYSVAR_ULONG(write_io_threads, innobase_write_io_threads,
  PLUGIN_VAR_RQCMDARG | PLUGIN_VAR_READONLY,
  "Number of background write I/O threads in InnoDB.",
  NULL, NULL, 4, 1, 64, 0);

static MYSQL_SYSVAR_LONG(force_recovery, innobase_force_recovery,
  PLUGIN_VAR_RQCMDARG | PLUGIN_VAR_READONLY,
  "Helps to save your data in case the disk image of the database becomes corrupt.",
  NULL, NULL, 0, 0, 6, 0);

static MYSQL_SYSVAR_LONG(log_buffer_size, innobase_log_buffer_size,
  PLUGIN_VAR_RQCMDARG | PLUGIN_VAR_READONLY,
  "The size of the buffer which InnoDB uses to write log to the log files on disk.",
  NULL, NULL, 8*1024*1024L, 256*1024L, LONG_MAX, 1024);

static MYSQL_SYSVAR_LONGLONG(log_file_size, innobase_log_file_size,
  PLUGIN_VAR_RQCMDARG | PLUGIN_VAR_READONLY,
  "Size of each log file in a log group.",
  NULL, NULL, 5*1024*1024L, 1*1024*1024L, LONGLONG_MAX, 1024*1024L);

static MYSQL_SYSVAR_LONG(log_files_in_group, innobase_log_files_in_group,
  PLUGIN_VAR_RQCMDARG | PLUGIN_VAR_READONLY,
  "Number of log files in the log group. InnoDB writes to the files in a circular fashion. Value 3 is recommended here.",
  NULL, NULL, 2, 2, 100, 0);

static MYSQL_SYSVAR_LONG(mirrored_log_groups, innobase_mirrored_log_groups,
  PLUGIN_VAR_RQCMDARG | PLUGIN_VAR_READONLY,
  "Number of identical copies of log groups we keep for the database. Currently this should be set to 1.",
  NULL, NULL, 1, 1, 10, 0);

static MYSQL_SYSVAR_UINT(old_blocks_pct, innobase_old_blocks_pct,
  PLUGIN_VAR_RQCMDARG,
  "Percentage of the buffer pool to reserve for 'old' blocks.",
  NULL, innodb_old_blocks_pct_update, 100 * 3 / 8, 5, 95, 0);

static MYSQL_SYSVAR_UINT(old_blocks_time, buf_LRU_old_threshold_ms,
  PLUGIN_VAR_RQCMDARG,
  "Move blocks to the 'new' end of the buffer pool if the first access"
  " was at least this many milliseconds ago."
  " The timeout is disabled if 0 (the default).",
  NULL, NULL, 0, 0, UINT_MAX32, 0);

static MYSQL_SYSVAR_LONG(open_files, innobase_open_files,
  PLUGIN_VAR_RQCMDARG | PLUGIN_VAR_READONLY,
  "How many files at the maximum InnoDB keeps open at the same time.",
  NULL, NULL, 300L, 10L, LONG_MAX, 0);

static MYSQL_SYSVAR_ULONG(sync_spin_loops, srv_n_spin_wait_rounds,
  PLUGIN_VAR_RQCMDARG,
  "Count of spin-loop rounds in InnoDB mutexes (30 by default)",
  NULL, NULL, 30L, 0L, ~0UL, 0);

static MYSQL_SYSVAR_ULONG(spin_wait_delay, srv_spin_wait_delay,
  PLUGIN_VAR_OPCMDARG,
  "Maximum delay between polling for a spin lock (6 by default)",
  NULL, NULL, 6L, 0L, ~0UL, 0);

static MYSQL_SYSVAR_ULONG(thread_concurrency, srv_thread_concurrency,
  PLUGIN_VAR_RQCMDARG,
  "Helps in performance tuning in heavily concurrent environments. Sets the maximum number of threads allowed inside InnoDB. Value 0 will disable the thread throttling.",
  NULL, NULL, 0, 0, 1000, 0);

static MYSQL_SYSVAR_ULONG(thread_sleep_delay, srv_thread_sleep_delay,
  PLUGIN_VAR_RQCMDARG,
  "Time of innodb thread sleeping before joining InnoDB queue (usec). Value 0 disable a sleep",
  NULL, NULL, 10000L, 0L, ~0UL, 0);

static MYSQL_SYSVAR_STR(data_file_path, innobase_data_file_path,
  PLUGIN_VAR_RQCMDARG | PLUGIN_VAR_READONLY,
  "Path to individual files and their sizes.",
  NULL, NULL, NULL);

static MYSQL_SYSVAR_LONG(autoinc_lock_mode, innobase_autoinc_lock_mode,
  PLUGIN_VAR_RQCMDARG | PLUGIN_VAR_READONLY,
  "The AUTOINC lock modes supported by InnoDB:               "
  "0 => Old style AUTOINC locking (for backward"
  " compatibility)                                           "
  "1 => New style AUTOINC locking                            "
  "2 => No AUTOINC locking (unsafe for SBR)",
  NULL, NULL,
  AUTOINC_NEW_STYLE_LOCKING,	/* Default setting */
  AUTOINC_OLD_STYLE_LOCKING,	/* Minimum value */
  AUTOINC_NO_LOCKING, 0);	/* Maximum value */

static MYSQL_SYSVAR_STR(version, innodb_version_str,
  PLUGIN_VAR_NOCMDOPT | PLUGIN_VAR_READONLY,
  "InnoDB version", NULL, NULL, INNODB_VERSION_STR);

static MYSQL_SYSVAR_BOOL(use_sys_malloc, srv_use_sys_malloc,
  PLUGIN_VAR_NOCMDARG | PLUGIN_VAR_READONLY,
  "Use OS memory allocator instead of InnoDB's internal memory allocator",
  NULL, NULL, TRUE);

static MYSQL_SYSVAR_BOOL(use_native_aio, srv_use_native_aio,
  PLUGIN_VAR_NOCMDARG | PLUGIN_VAR_READONLY,
  "Use native AIO if supported on this platform.",
  NULL, NULL, TRUE);

static MYSQL_SYSVAR_STR(change_buffering, innobase_change_buffering,
  PLUGIN_VAR_RQCMDARG,
  "Buffer changes to reduce random access: "
  "OFF, ON, inserting, deleting, changing, or purging.",
  innodb_change_buffering_validate,
  innodb_change_buffering_update, "all");

static MYSQL_SYSVAR_ENUM(stats_method, srv_innodb_stats_method,
   PLUGIN_VAR_RQCMDARG,
  "Specifies how InnoDB index statistics collection code should "
  "treat NULLs. Possible values are NULLS_EQUAL (default), "
  "NULLS_UNEQUAL and NULLS_IGNORED",
   NULL, NULL, SRV_STATS_NULLS_EQUAL, &innodb_stats_method_typelib);

#if defined UNIV_DEBUG || defined UNIV_IBUF_DEBUG
static MYSQL_SYSVAR_UINT(change_buffering_debug, ibuf_debug,
  PLUGIN_VAR_RQCMDARG,
  "Debug flags for InnoDB change buffering (0=none, 2=crash at merge)",
  NULL, NULL, 0, 0, 2, 0);
#endif /* UNIV_DEBUG || UNIV_IBUF_DEBUG */

static MYSQL_SYSVAR_BOOL(random_read_ahead, srv_random_read_ahead,
  PLUGIN_VAR_NOCMDARG,
  "Whether to use read ahead for random access within an extent.",
  NULL, NULL, FALSE);

static MYSQL_SYSVAR_ULONG(read_ahead_threshold, srv_read_ahead_threshold,
  PLUGIN_VAR_RQCMDARG,
  "Number of pages that must be accessed sequentially for InnoDB to "
  "trigger a readahead.",
  NULL, NULL, 56, 0, 64, 0);

#ifdef UNIV_DEBUG
static MYSQL_SYSVAR_UINT(trx_rseg_n_slots_debug, trx_rseg_n_slots_debug,
  PLUGIN_VAR_RQCMDARG,
  "Debug flags for InnoDB to limit TRX_RSEG_N_SLOTS for trx_rsegf_undo_find_free()",
  NULL, NULL, 0, 0, 1024, 0);

static MYSQL_SYSVAR_UINT(limit_optimistic_insert_debug,
  btr_cur_limit_optimistic_insert_debug, PLUGIN_VAR_RQCMDARG,
  "Artificially limit the number of records per B-tree page (0=unlimited).",
  NULL, NULL, 0, 0, UINT_MAX32, 0);

static MYSQL_SYSVAR_BOOL(trx_purge_view_update_only_debug,
  srv_purge_view_update_only_debug, PLUGIN_VAR_NOCMDARG,
  "Pause actual purging any delete-marked records, but merely update the purge view. "
  "It is to create artificially the situation the purge view have been updated "
  "but the each purges were not done yet.",
  NULL, NULL, FALSE);
#endif /* UNIV_DEBUG */

static MYSQL_SYSVAR_BOOL(print_all_deadlocks, srv_print_all_deadlocks,
  PLUGIN_VAR_OPCMDARG,
  "Print all deadlocks to MySQL error log (off by default)",
  NULL, NULL, FALSE);

static struct st_mysql_sys_var* innobase_system_variables[]= {
  MYSQL_SYSVAR(additional_mem_pool_size),
  MYSQL_SYSVAR(autoextend_increment),
#ifndef DBUG_OFF
  MYSQL_SYSVAR(buffer_pool_evict),
#endif /* !DBUG_OFF */
  MYSQL_SYSVAR(buffer_pool_size),
  MYSQL_SYSVAR(buffer_pool_instances),
  MYSQL_SYSVAR(checksums),
  MYSQL_SYSVAR(commit_concurrency),
  MYSQL_SYSVAR(concurrency_tickets),
  MYSQL_SYSVAR(data_file_path),
  MYSQL_SYSVAR(data_home_dir),
  MYSQL_SYSVAR(doublewrite),
  MYSQL_SYSVAR(fast_shutdown),
  MYSQL_SYSVAR(file_io_threads),
  MYSQL_SYSVAR(read_io_threads),
  MYSQL_SYSVAR(write_io_threads),
  MYSQL_SYSVAR(file_per_table),
  MYSQL_SYSVAR(file_format),
  MYSQL_SYSVAR(file_format_check),
  MYSQL_SYSVAR(file_format_max),
  MYSQL_SYSVAR(flush_log_at_trx_commit),
  MYSQL_SYSVAR(flush_method),
  MYSQL_SYSVAR(force_recovery),
  MYSQL_SYSVAR(large_prefix),
  MYSQL_SYSVAR(force_load_corrupted),
  MYSQL_SYSVAR(locks_unsafe_for_binlog),
  MYSQL_SYSVAR(lock_wait_timeout),
#ifdef UNIV_LOG_ARCHIVE
  MYSQL_SYSVAR(log_arch_dir),
  MYSQL_SYSVAR(log_archive),
#endif /* UNIV_LOG_ARCHIVE */
  MYSQL_SYSVAR(log_buffer_size),
  MYSQL_SYSVAR(log_file_size),
  MYSQL_SYSVAR(log_files_in_group),
  MYSQL_SYSVAR(log_group_home_dir),
  MYSQL_SYSVAR(max_dirty_pages_pct),
  MYSQL_SYSVAR(adaptive_flushing),
  MYSQL_SYSVAR(max_purge_lag),
  MYSQL_SYSVAR(mirrored_log_groups),
  MYSQL_SYSVAR(old_blocks_pct),
  MYSQL_SYSVAR(old_blocks_time),
  MYSQL_SYSVAR(open_files),
  MYSQL_SYSVAR(rollback_on_timeout),
  MYSQL_SYSVAR(stats_on_metadata),
  MYSQL_SYSVAR(stats_sample_pages),
  MYSQL_SYSVAR(adaptive_hash_index),
  MYSQL_SYSVAR(stats_method),
  MYSQL_SYSVAR(replication_delay),
  MYSQL_SYSVAR(status_file),
  MYSQL_SYSVAR(strict_mode),
  MYSQL_SYSVAR(support_xa),
  MYSQL_SYSVAR(sync_spin_loops),
  MYSQL_SYSVAR(spin_wait_delay),
  MYSQL_SYSVAR(table_locks),
  MYSQL_SYSVAR(thread_concurrency),
  MYSQL_SYSVAR(thread_sleep_delay),
  MYSQL_SYSVAR(autoinc_lock_mode),
  MYSQL_SYSVAR(version),
  MYSQL_SYSVAR(use_sys_malloc),
  MYSQL_SYSVAR(use_native_aio),
  MYSQL_SYSVAR(change_buffering),
#if defined UNIV_DEBUG || defined UNIV_IBUF_DEBUG
  MYSQL_SYSVAR(change_buffering_debug),
#endif /* UNIV_DEBUG || UNIV_IBUF_DEBUG */
  MYSQL_SYSVAR(random_read_ahead),
  MYSQL_SYSVAR(read_ahead_threshold),
  MYSQL_SYSVAR(io_capacity),
  MYSQL_SYSVAR(purge_threads),
  MYSQL_SYSVAR(purge_batch_size),
  MYSQL_SYSVAR(rollback_segments),
#ifdef UNIV_DEBUG
  MYSQL_SYSVAR(trx_rseg_n_slots_debug),
  MYSQL_SYSVAR(limit_optimistic_insert_debug),
  MYSQL_SYSVAR(trx_purge_view_update_only_debug),
#endif /* UNIV_DEBUG */
  MYSQL_SYSVAR(print_all_deadlocks),
  NULL
};

mysql_declare_plugin(innobase)
{
  MYSQL_STORAGE_ENGINE_PLUGIN,
  &innobase_storage_engine,
  innobase_hton_name,
  plugin_author,
  "Supports transactions, row-level locking, and foreign keys",
  PLUGIN_LICENSE_GPL,
  innobase_init, /* Plugin Init */
  NULL, /* Plugin Deinit */
  INNODB_VERSION_SHORT,
  innodb_status_variables_export,/* status variables             */
  innobase_system_variables, /* system variables */
  NULL, /* reserved */
  0,    /* flags */
},
i_s_innodb_trx,
i_s_innodb_locks,
i_s_innodb_lock_waits,
i_s_innodb_cmp,
i_s_innodb_cmp_reset,
i_s_innodb_cmpmem,
i_s_innodb_cmpmem_reset,
i_s_innodb_buffer_page,
i_s_innodb_buffer_page_lru,
i_s_innodb_buffer_stats
mysql_declare_plugin_end;

/** @brief Initialize the default value of innodb_commit_concurrency.

Once InnoDB is running, the innodb_commit_concurrency must not change
from zero to nonzero. (Bug #42101)

The initial default value is 0, and without this extra initialization,
SET GLOBAL innodb_commit_concurrency=DEFAULT would set the parameter
to 0, even if it was initially set to nonzero at the command line
or configuration file. */
static
void
innobase_commit_concurrency_init_default(void)
/*==========================================*/
{
	MYSQL_SYSVAR_NAME(commit_concurrency).def_val
		= innobase_commit_concurrency;
}

#ifdef UNIV_COMPILE_TEST_FUNCS

typedef struct innobase_convert_name_test_struct {
	char*		buf;
	ulint		buflen;
	const char*	id;
	ulint		idlen;
	void*		thd;
	ibool		file_id;

	const char*	expected;
} innobase_convert_name_test_t;

void
test_innobase_convert_name()
{
	char	buf[1024];
	ulint	i;

	innobase_convert_name_test_t test_input[] = {
		{buf, sizeof(buf), "abcd", 4, NULL, TRUE, "\"abcd\""},
		{buf, 7, "abcd", 4, NULL, TRUE, "\"abcd\""},
		{buf, 6, "abcd", 4, NULL, TRUE, "\"abcd\""},
		{buf, 5, "abcd", 4, NULL, TRUE, "\"abc\""},
		{buf, 4, "abcd", 4, NULL, TRUE, "\"ab\""},

		{buf, sizeof(buf), "ab@0060cd", 9, NULL, TRUE, "\"ab`cd\""},
		{buf, 9, "ab@0060cd", 9, NULL, TRUE, "\"ab`cd\""},
		{buf, 8, "ab@0060cd", 9, NULL, TRUE, "\"ab`cd\""},
		{buf, 7, "ab@0060cd", 9, NULL, TRUE, "\"ab`cd\""},
		{buf, 6, "ab@0060cd", 9, NULL, TRUE, "\"ab`c\""},
		{buf, 5, "ab@0060cd", 9, NULL, TRUE, "\"ab`\""},
		{buf, 4, "ab@0060cd", 9, NULL, TRUE, "\"ab\""},

		{buf, sizeof(buf), "ab\"cd", 5, NULL, TRUE,
			"\"#mysql50#ab\"\"cd\""},
		{buf, 17, "ab\"cd", 5, NULL, TRUE,
			"\"#mysql50#ab\"\"cd\""},
		{buf, 16, "ab\"cd", 5, NULL, TRUE,
			"\"#mysql50#ab\"\"c\""},
		{buf, 15, "ab\"cd", 5, NULL, TRUE,
			"\"#mysql50#ab\"\"\""},
		{buf, 14, "ab\"cd", 5, NULL, TRUE,
			"\"#mysql50#ab\""},
		{buf, 13, "ab\"cd", 5, NULL, TRUE,
			"\"#mysql50#ab\""},
		{buf, 12, "ab\"cd", 5, NULL, TRUE,
			"\"#mysql50#a\""},
		{buf, 11, "ab\"cd", 5, NULL, TRUE,
			"\"#mysql50#\""},
		{buf, 10, "ab\"cd", 5, NULL, TRUE,
			"\"#mysql50\""},

		{buf, sizeof(buf), "ab/cd", 5, NULL, TRUE, "\"ab\".\"cd\""},
		{buf, 9, "ab/cd", 5, NULL, TRUE, "\"ab\".\"cd\""},
		{buf, 8, "ab/cd", 5, NULL, TRUE, "\"ab\".\"c\""},
		{buf, 7, "ab/cd", 5, NULL, TRUE, "\"ab\".\"\""},
		{buf, 6, "ab/cd", 5, NULL, TRUE, "\"ab\"."},
		{buf, 5, "ab/cd", 5, NULL, TRUE, "\"ab\"."},
		{buf, 4, "ab/cd", 5, NULL, TRUE, "\"ab\""},
		{buf, 3, "ab/cd", 5, NULL, TRUE, "\"a\""},
		{buf, 2, "ab/cd", 5, NULL, TRUE, "\"\""},
		/* XXX probably "" is a better result in this case
		{buf, 1, "ab/cd", 5, NULL, TRUE, "."},
		*/
		{buf, 0, "ab/cd", 5, NULL, TRUE, ""},
	};

	for (i = 0; i < sizeof(test_input) / sizeof(test_input[0]); i++) {

		char*	end;
		ibool	ok = TRUE;
		size_t	res_len;

		fprintf(stderr, "TESTING %lu, %s, %lu, %s\n",
			test_input[i].buflen,
			test_input[i].id,
			test_input[i].idlen,
			test_input[i].expected);

		end = innobase_convert_name(
			test_input[i].buf,
			test_input[i].buflen,
			test_input[i].id,
			test_input[i].idlen,
			test_input[i].thd,
			test_input[i].file_id);

		res_len = (size_t) (end - test_input[i].buf);

		if (res_len != strlen(test_input[i].expected)) {

			fprintf(stderr, "unexpected len of the result: %u, "
				"expected: %u\n", (unsigned) res_len,
				(unsigned) strlen(test_input[i].expected));
			ok = FALSE;
		}

		if (memcmp(test_input[i].buf,
			   test_input[i].expected,
			   strlen(test_input[i].expected)) != 0
		    || !ok) {

			fprintf(stderr, "unexpected result: %.*s, "
				"expected: %s\n", (int) res_len,
				test_input[i].buf,
				test_input[i].expected);
			ok = FALSE;
		}

		if (ok) {
			fprintf(stderr, "OK: res: %.*s\n\n", (int) res_len,
				buf);
		} else {
			fprintf(stderr, "FAILED\n\n");
			return;
		}
	}
}
#endif /* UNIV_COMPILE_TEST_FUNCS */

/**********************************************************************
Converts an identifier from my_charset_filename to UTF-8 charset.
@return result string length, as returned by strconvert() */
extern "C"
uint
innobase_convert_to_filename_charset(
/*=================================*/
	char*		to,	/* out: converted identifier */
	const char*	from,	/* in: identifier to convert */
	ulint		len)	/* in: length of 'to', in bytes */
{
	uint		errors;
	CHARSET_INFO*	cs_to = &my_charset_filename;
	CHARSET_INFO*	cs_from = system_charset_info;

	return(strconvert(cs_from, from, cs_to, to, len, &errors));
}<|MERGE_RESOLUTION|>--- conflicted
+++ resolved
@@ -7782,6 +7782,10 @@
 	/* There exists possibility of not being able to find requested
 	index due to inconsistency between MySQL and InoDB dictionary info.
 	Necessary message should have been printed in innobase_get_index() */
+	if (prebuilt->table->ibd_file_missing) {
+		n_rows = HA_POS_ERROR;
+		goto func_exit;
+	}
 	if (UNIV_UNLIKELY(!index)) {
 		n_rows = HA_POS_ERROR;
 		goto func_exit;
@@ -7798,16 +7802,7 @@
 	heap = mem_heap_create(2 * (key->key_parts * sizeof(dfield_t)
 				    + sizeof(dtuple_t)));
 
-<<<<<<< HEAD
 	range_start = dtuple_create(heap, key->key_parts);
-=======
-	if (prebuilt->table->ibd_file_missing) {
-		n_rows = HA_POS_ERROR;
-		goto func_exit;
-	}
-
-	range_start = dtuple_create_for_mysql(&heap1, key->key_parts);
->>>>>>> 1fbe6c50
 	dict_index_copy_types(range_start, index, key->key_parts);
 
 	range_end = dtuple_create(heap, key->key_parts);
@@ -7853,8 +7848,6 @@
 	}
 
 	mem_heap_free(heap);
-
-func_exit:
 
 func_exit:
 
