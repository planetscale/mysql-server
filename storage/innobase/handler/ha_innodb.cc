/*****************************************************************************

Copyright (c) 2000, 2013, Oracle and/or its affiliates. All rights reserved.
Copyright (c) 2008, 2009 Google Inc.
Copyright (c) 2009, Percona Inc.
Copyright (c) 2012, Facebook Inc.

Portions of this file contain modifications contributed and copyrighted by
Google, Inc. Those modifications are gratefully acknowledged and are described
briefly in the InnoDB documentation. The contributions by Google are
incorporated with their permission, and subject to the conditions contained in
the file COPYING.Google.

Portions of this file contain modifications contributed and copyrighted
by Percona Inc.. Those modifications are
gratefully acknowledged and are described briefly in the InnoDB
documentation. The contributions by Percona Inc. are incorporated with
their permission, and subject to the conditions contained in the file
COPYING.Percona.

This program is free software; you can redistribute it and/or modify it under
the terms of the GNU General Public License as published by the Free Software
Foundation; version 2 of the License.

This program is distributed in the hope that it will be useful, but WITHOUT
ANY WARRANTY; without even the implied warranty of MERCHANTABILITY or FITNESS
FOR A PARTICULAR PURPOSE. See the GNU General Public License for more details.

You should have received a copy of the GNU General Public License along with
this program; if not, write to the Free Software Foundation, Inc.,
51 Franklin Street, Suite 500, Boston, MA 02110-1335 USA

*****************************************************************************/

#include <sql_table.h>	// explain_filename, nz2, EXPLAIN_PARTITIONS_AS_COMMENT,
			// EXPLAIN_FILENAME_MAX_EXTRA_LENGTH

#include <sql_acl.h>	// PROCESS_ACL
#include <debug_sync.h> // DEBUG_SYNC
#include <my_base.h>	// HA_OPTION_*
#include <mysys_err.h>
#include <mysql/innodb_priv.h>

/** @file ha_innodb.cc */

/* Include necessary InnoDB headers */
#include "univ.i"
#include "buf0dump.h"
#include "buf0lru.h"
#include "buf0flu.h"
#include "buf0dblwr.h"
#include "btr0sea.h"
#include "os0file.h"
#include "os0thread.h"
#include "srv0start.h"
#include "srv0srv.h"
#include "trx0roll.h"
#include "trx0trx.h"

#include "trx0sys.h"
#include "mtr0mtr.h"
#include "rem0types.h"
#include "row0ins.h"
#include "row0mysql.h"
#include "row0sel.h"
#include "row0upd.h"
#include "log0log.h"
#include "lock0lock.h"
#include "dict0crea.h"
#include "btr0cur.h"
#include "btr0btr.h"
#include "fsp0fsp.h"
#include "sync0sync.h"
#include "fil0fil.h"
#include "trx0xa.h"
#include "row0merge.h"
#include "dict0boot.h"
#include "dict0stats.h"
#include "dict0stats_bg.h"
#include "ha_prototypes.h"
#include "ut0mem.h"
#include "ibuf0ibuf.h"
#include "dict0dict.h"
#include "srv0mon.h"
#include "api0api.h"
#include "api0misc.h"
#include "pars0pars.h"
#include "fts0fts.h"
#include "fts0types.h"
#include "row0import.h"
#include "row0quiesce.h"
#ifdef UNIV_DEBUG
#include "trx0purge.h"
#endif /* UNIV_DEBUG */
#include "fts0priv.h"
#include "page0zip.h"

#include "ha_innodb.h"
#include "i_s.h"

# ifndef MYSQL_PLUGIN_IMPORT
#  define MYSQL_PLUGIN_IMPORT /* nothing */
# endif /* MYSQL_PLUGIN_IMPORT */

/** to protect innobase_open_files */
static mysql_mutex_t innobase_share_mutex;
/** to force correct commit order in binlog */
static ulong commit_threads = 0;
static mysql_mutex_t commit_threads_m;
static mysql_cond_t commit_cond;
static mysql_mutex_t commit_cond_m;
static bool innodb_inited = 0;

#define INSIDE_HA_INNOBASE_CC

#define EQ_CURRENT_THD(thd) ((thd) == current_thd)

static struct handlerton* innodb_hton_ptr;

static const long AUTOINC_OLD_STYLE_LOCKING = 0;
static const long AUTOINC_NEW_STYLE_LOCKING = 1;
static const long AUTOINC_NO_LOCKING = 2;

static long innobase_mirrored_log_groups;
static long innobase_log_buffer_size;
static long innobase_additional_mem_pool_size;
static long innobase_file_io_threads;
static long innobase_open_files;
static long innobase_autoinc_lock_mode;
static ulong innobase_commit_concurrency = 0;
static ulong innobase_read_io_threads;
static ulong innobase_write_io_threads;
static long innobase_buffer_pool_instances = 1;

static long long innobase_buffer_pool_size, innobase_log_file_size;

/** Percentage of the buffer pool to reserve for 'old' blocks.
Connected to buf_LRU_old_ratio. */
static uint innobase_old_blocks_pct;

/** Maximum on-disk size of change buffer in terms of percentage
of the buffer pool. */
static uint innobase_change_buffer_max_size = CHANGE_BUFFER_DEFAULT_SIZE;

/* The default values for the following char* start-up parameters
are determined in innobase_init below: */

static char*	innobase_data_home_dir			= NULL;
static char*	innobase_data_file_path			= NULL;
static char*	innobase_file_format_name		= NULL;
static char*	innobase_change_buffering		= NULL;
static char*	innobase_enable_monitor_counter		= NULL;
static char*	innobase_disable_monitor_counter	= NULL;
static char*	innobase_reset_monitor_counter		= NULL;
static char*	innobase_reset_all_monitor_counter	= NULL;

/* The highest file format being used in the database. The value can be
set by user, however, it will be adjusted to the newer file format if
a table of such format is created/opened. */
static char*	innobase_file_format_max		= NULL;

static char*	innobase_file_flush_method		= NULL;

/* This variable can be set in the server configure file, specifying
stopword table to be used */
static char*	innobase_server_stopword_table		= NULL;

/* Below we have boolean-valued start-up parameters, and their default
values */

static ulong	innobase_fast_shutdown			= 1;
static my_bool	innobase_file_format_check		= TRUE;
#ifdef UNIV_LOG_ARCHIVE
static my_bool	innobase_log_archive			= FALSE;
static char*	innobase_log_arch_dir			= NULL;
#endif /* UNIV_LOG_ARCHIVE */
static my_bool	innobase_use_doublewrite		= TRUE;
static my_bool	innobase_use_checksums			= TRUE;
static my_bool	innobase_locks_unsafe_for_binlog	= FALSE;
static my_bool	innobase_rollback_on_timeout		= FALSE;
static my_bool	innobase_create_status_file		= FALSE;
static my_bool	innobase_stats_on_metadata		= TRUE;
static my_bool	innobase_large_prefix			= FALSE;
static my_bool	innodb_optimize_fulltext_only		= FALSE;

static char*	internal_innobase_data_file_path	= NULL;

static char*	innodb_version_str = (char*) INNODB_VERSION_STR;

static char*	fts_server_stopword_table		= NULL;

/** Possible values for system variable "innodb_stats_method". The values
are defined the same as its corresponding MyISAM system variable
"myisam_stats_method"(see "myisam_stats_method_names"), for better usability */
static const char* innodb_stats_method_names[] = {
	"nulls_equal",
	"nulls_unequal",
	"nulls_ignored",
	NullS
};

/** Used to define an enumerate type of the system variable innodb_stats_method.
This is the same as "myisam_stats_method_typelib" */
static TYPELIB innodb_stats_method_typelib = {
	array_elements(innodb_stats_method_names) - 1,
	"innodb_stats_method_typelib",
	innodb_stats_method_names,
	NULL
};

/** Possible values for system variable "innodb_checksum_algorithm". */
static const char* innodb_checksum_algorithm_names[] = {
	"crc32",
	"strict_crc32",
	"innodb",
	"strict_innodb",
	"none",
	"strict_none",
	NullS
};

/** Used to define an enumerate type of the system variable
innodb_checksum_algorithm. */
static TYPELIB innodb_checksum_algorithm_typelib = {
	array_elements(innodb_checksum_algorithm_names) - 1,
	"innodb_checksum_algorithm_typelib",
	innodb_checksum_algorithm_names,
	NULL
};

/* The following counter is used to convey information to InnoDB
about server activity: in selects it is not sensible to call
srv_active_wake_master_thread after each fetch or search, we only do
it every INNOBASE_WAKE_INTERVAL'th step. */

#define INNOBASE_WAKE_INTERVAL	32
static ulong	innobase_active_counter	= 0;

static hash_table_t*	innobase_open_tables;

/** Allowed values of innodb_change_buffering */
static const char* innobase_change_buffering_values[IBUF_USE_COUNT] = {
	"none",		/* IBUF_USE_NONE */
	"inserts",	/* IBUF_USE_INSERT */
	"deletes",	/* IBUF_USE_DELETE_MARK */
	"changes",	/* IBUF_USE_INSERT_DELETE_MARK */
	"purges",	/* IBUF_USE_DELETE */
	"all"		/* IBUF_USE_ALL */
};

/* Call back function array defined by MySQL and used to
retrieve FTS results. */
const struct _ft_vft ft_vft_result = {NULL,
				      innobase_fts_find_ranking,
				      innobase_fts_close_ranking,
				      innobase_fts_retrieve_ranking,
				      NULL};

const struct _ft_vft_ext ft_vft_ext_result = {innobase_fts_get_version,
					      innobase_fts_flags,
					      innobase_fts_retrieve_docid,
					      innobase_fts_count_matches};

#ifdef HAVE_PSI_INTERFACE
/* Keys to register pthread mutexes/cond in the current file with
performance schema */
static mysql_pfs_key_t	innobase_share_mutex_key;
static mysql_pfs_key_t	commit_threads_m_key;
static mysql_pfs_key_t	commit_cond_mutex_key;
static mysql_pfs_key_t	commit_cond_key;

static PSI_mutex_info	all_pthread_mutexes[] = {
	{&commit_threads_m_key, "commit_threads_m", 0},
	{&commit_cond_mutex_key, "commit_cond_mutex", 0},
	{&innobase_share_mutex_key, "innobase_share_mutex", 0}
};

static PSI_cond_info	all_innodb_conds[] = {
	{&commit_cond_key, "commit_cond", 0}
};

# ifdef UNIV_PFS_MUTEX
/* all_innodb_mutexes array contains mutexes that are
performance schema instrumented if "UNIV_PFS_MUTEX"
is defined */
static PSI_mutex_info all_innodb_mutexes[] = {
	{&autoinc_mutex_key, "autoinc_mutex", 0},
#  ifndef PFS_SKIP_BUFFER_MUTEX_RWLOCK
	{&buffer_block_mutex_key, "buffer_block_mutex", 0},
#  endif /* !PFS_SKIP_BUFFER_MUTEX_RWLOCK */
	{&buf_pool_mutex_key, "buf_pool_mutex", 0},
	{&buf_pool_zip_mutex_key, "buf_pool_zip_mutex", 0},
	{&cache_last_read_mutex_key, "cache_last_read_mutex", 0},
	{&dict_foreign_err_mutex_key, "dict_foreign_err_mutex", 0},
	{&dict_sys_mutex_key, "dict_sys_mutex", 0},
	{&file_format_max_mutex_key, "file_format_max_mutex", 0},
	{&fil_system_mutex_key, "fil_system_mutex", 0},
	{&flush_list_mutex_key, "flush_list_mutex", 0},
	{&fts_bg_threads_mutex_key, "fts_bg_threads_mutex", 0},
	{&fts_delete_mutex_key, "fts_delete_mutex", 0},
	{&fts_optimize_mutex_key, "fts_optimize_mutex", 0},
	{&fts_doc_id_mutex_key, "fts_doc_id_mutex", 0},
	{&log_flush_order_mutex_key, "log_flush_order_mutex", 0},
	{&hash_table_mutex_key, "hash_table_mutex", 0},
	{&ibuf_bitmap_mutex_key, "ibuf_bitmap_mutex", 0},
	{&ibuf_mutex_key, "ibuf_mutex", 0},
	{&ibuf_pessimistic_insert_mutex_key,
		 "ibuf_pessimistic_insert_mutex", 0},
#  ifndef HAVE_ATOMIC_BUILTINS
	{&server_mutex_key, "server_mutex", 0},
#  endif /* !HAVE_ATOMIC_BUILTINS */
	{&log_sys_mutex_key, "log_sys_mutex", 0},
#  ifdef UNIV_MEM_DEBUG
	{&mem_hash_mutex_key, "mem_hash_mutex", 0},
#  endif /* UNIV_MEM_DEBUG */
	{&mem_pool_mutex_key, "mem_pool_mutex", 0},
	{&mutex_list_mutex_key, "mutex_list_mutex", 0},
	{&page_zip_stat_per_index_mutex_key, "page_zip_stat_per_index_mutex", 0},
	{&purge_sys_bh_mutex_key, "purge_sys_bh_mutex", 0},
	{&recv_sys_mutex_key, "recv_sys_mutex", 0},
	{&recv_writer_mutex_key, "recv_writer_mutex", 0},
	{&rseg_mutex_key, "rseg_mutex", 0},
#  ifdef UNIV_SYNC_DEBUG
	{&rw_lock_debug_mutex_key, "rw_lock_debug_mutex", 0},
#  endif /* UNIV_SYNC_DEBUG */
	{&rw_lock_list_mutex_key, "rw_lock_list_mutex", 0},
	{&rw_lock_mutex_key, "rw_lock_mutex", 0},
	{&srv_dict_tmpfile_mutex_key, "srv_dict_tmpfile_mutex", 0},
	{&srv_innodb_monitor_mutex_key, "srv_innodb_monitor_mutex", 0},
	{&srv_misc_tmpfile_mutex_key, "srv_misc_tmpfile_mutex", 0},
	{&srv_monitor_file_mutex_key, "srv_monitor_file_mutex", 0},
#  ifdef UNIV_SYNC_DEBUG
	{&sync_thread_mutex_key, "sync_thread_mutex", 0},
#  endif /* UNIV_SYNC_DEBUG */
	{&buf_dblwr_mutex_key, "buf_dblwr_mutex", 0},
	{&trx_undo_mutex_key, "trx_undo_mutex", 0},
	{&srv_sys_mutex_key, "srv_sys_mutex", 0},
	{&lock_sys_mutex_key, "lock_mutex", 0},
	{&lock_sys_wait_mutex_key, "lock_wait_mutex", 0},
	{&trx_mutex_key, "trx_mutex", 0},
	{&srv_sys_tasks_mutex_key, "srv_threads_mutex", 0},
	/* mutex with os_fast_mutex_ interfaces */
#  ifndef PFS_SKIP_EVENT_MUTEX
	{&event_os_mutex_key, "event_os_mutex", 0},
#  endif /* PFS_SKIP_EVENT_MUTEX */
	{&os_mutex_key, "os_mutex", 0},
#ifndef HAVE_ATOMIC_BUILTINS
	{&srv_conc_mutex_key, "srv_conc_mutex", 0},
#endif /* !HAVE_ATOMIC_BUILTINS */
#ifndef HAVE_ATOMIC_BUILTINS_64
	{&monitor_mutex_key, "monitor_mutex", 0},
#endif /* !HAVE_ATOMIC_BUILTINS_64 */
	{&ut_list_mutex_key, "ut_list_mutex", 0},
	{&trx_sys_mutex_key, "trx_sys_mutex", 0},
	{&zip_pad_mutex_key, "zip_pad_mutex", 0},
};
# endif /* UNIV_PFS_MUTEX */

# ifdef UNIV_PFS_RWLOCK
/* all_innodb_rwlocks array contains rwlocks that are
performance schema instrumented if "UNIV_PFS_RWLOCK"
is defined */
static PSI_rwlock_info all_innodb_rwlocks[] = {
#  ifdef UNIV_LOG_ARCHIVE
	{&archive_lock_key, "archive_lock", 0},
#  endif /* UNIV_LOG_ARCHIVE */
	{&btr_search_latch_key, "btr_search_latch", 0},
#  ifndef PFS_SKIP_BUFFER_MUTEX_RWLOCK
	{&buf_block_lock_key, "buf_block_lock", 0},
#  endif /* !PFS_SKIP_BUFFER_MUTEX_RWLOCK */
#  ifdef UNIV_SYNC_DEBUG
	{&buf_block_debug_latch_key, "buf_block_debug_latch", 0},
#  endif /* UNIV_SYNC_DEBUG */
	{&dict_operation_lock_key, "dict_operation_lock", 0},
	{&fil_space_latch_key, "fil_space_latch", 0},
	{&checkpoint_lock_key, "checkpoint_lock", 0},
	{&fts_cache_rw_lock_key, "fts_cache_rw_lock", 0},
	{&fts_cache_init_rw_lock_key, "fts_cache_init_rw_lock", 0},
	{&trx_i_s_cache_lock_key, "trx_i_s_cache_lock", 0},
	{&trx_purge_latch_key, "trx_purge_latch", 0},
	{&index_tree_rw_lock_key, "index_tree_rw_lock", 0},
	{&index_online_log_key, "index_online_log", 0},
	{&dict_table_stats_latch_key, "dict_table_stats", 0},
	{&hash_table_rw_lock_key, "hash_table_locks", 0}
};
# endif /* UNIV_PFS_RWLOCK */

# ifdef UNIV_PFS_THREAD
/* all_innodb_threads array contains threads that are
performance schema instrumented if "UNIV_PFS_THREAD"
is defined */
static PSI_thread_info	all_innodb_threads[] = {
	{&trx_rollback_clean_thread_key, "trx_rollback_clean_thread", 0},
	{&io_handler_thread_key, "io_handler_thread", 0},
	{&srv_lock_timeout_thread_key, "srv_lock_timeout_thread", 0},
	{&srv_error_monitor_thread_key, "srv_error_monitor_thread", 0},
	{&srv_monitor_thread_key, "srv_monitor_thread", 0},
	{&srv_master_thread_key, "srv_master_thread", 0},
	{&srv_purge_thread_key, "srv_purge_thread", 0},
	{&buf_page_cleaner_thread_key, "page_cleaner_thread", 0},
	{&recv_writer_thread_key, "recv_writer_thread", 0}
};
# endif /* UNIV_PFS_THREAD */

# ifdef UNIV_PFS_IO
/* all_innodb_files array contains the type of files that are
performance schema instrumented if "UNIV_PFS_IO" is defined */
static PSI_file_info	all_innodb_files[] = {
	{&innodb_file_data_key, "innodb_data_file", 0},
	{&innodb_file_log_key, "innodb_log_file", 0},
	{&innodb_file_temp_key, "innodb_temp_file", 0}
};
# endif /* UNIV_PFS_IO */
#endif /* HAVE_PSI_INTERFACE */

/** Always normalize table name to lower case on Windows */
#ifdef __WIN__
#define normalize_table_name(norm_name, name)           \
	normalize_table_name_low(norm_name, name, TRUE)
#else
#define normalize_table_name(norm_name, name)           \
	normalize_table_name_low(norm_name, name, FALSE)
#endif /* __WIN__ */

/** Set up InnoDB API callback function array */
ib_cb_t innodb_api_cb[] = {
	(ib_cb_t) ib_cursor_open_table,
	(ib_cb_t) ib_cursor_read_row,
	(ib_cb_t) ib_cursor_insert_row,
	(ib_cb_t) ib_cursor_delete_row,
	(ib_cb_t) ib_cursor_update_row,
	(ib_cb_t) ib_cursor_moveto,
	(ib_cb_t) ib_cursor_first,
	(ib_cb_t) ib_cursor_next,
	(ib_cb_t) ib_cursor_last,
	(ib_cb_t) ib_cursor_set_match_mode,
	(ib_cb_t) ib_sec_search_tuple_create,
	(ib_cb_t) ib_clust_read_tuple_create,
	(ib_cb_t) ib_tuple_delete,
	(ib_cb_t) ib_tuple_copy,
	(ib_cb_t) ib_tuple_read_u32,
	(ib_cb_t) ib_tuple_write_u32,
	(ib_cb_t) ib_tuple_read_u64,
	(ib_cb_t) ib_tuple_write_u64,
	(ib_cb_t) ib_tuple_read_i32,
	(ib_cb_t) ib_tuple_write_i32,
	(ib_cb_t) ib_tuple_read_i64,
	(ib_cb_t) ib_tuple_write_i64,
	(ib_cb_t) ib_tuple_get_n_cols,
	(ib_cb_t) ib_col_set_value,
	(ib_cb_t) ib_col_get_value,
	(ib_cb_t) ib_col_get_meta,
	(ib_cb_t) ib_trx_begin,
	(ib_cb_t) ib_trx_commit,
	(ib_cb_t) ib_trx_rollback,
	(ib_cb_t) ib_trx_start,
	(ib_cb_t) ib_trx_release,
	(ib_cb_t) ib_trx_state,
	(ib_cb_t) ib_cursor_lock,
	(ib_cb_t) ib_cursor_close,
	(ib_cb_t) ib_cursor_new_trx,
	(ib_cb_t) ib_cursor_reset,
	(ib_cb_t) ib_open_table_by_name,
	(ib_cb_t) ib_col_get_name,
	(ib_cb_t) ib_table_truncate,
	(ib_cb_t) ib_cursor_open_index_using_name,
	(ib_cb_t) ib_close_thd,
	(ib_cb_t) ib_cfg_get_cfg,
	(ib_cb_t) ib_cursor_set_cluster_access,
	(ib_cb_t) ib_cursor_commit_trx,
	(ib_cb_t) ib_cfg_trx_level,
	(ib_cb_t) ib_tuple_get_n_user_cols,
	(ib_cb_t) ib_cursor_set_lock_mode,
	(ib_cb_t) ib_cursor_clear_trx,
	(ib_cb_t) ib_get_idx_field_name,
	(ib_cb_t) ib_trx_get_start_time,
	(ib_cb_t) ib_cfg_bk_commit_interval
};

/*************************************************************//**
Check whether valid argument given to innodb_ft_*_stopword_table.
This function is registered as a callback with MySQL.
@return 0 for valid stopword table */
static
int
innodb_stopword_table_validate(
/*===========================*/
	THD*				thd,	/*!< in: thread handle */
	struct st_mysql_sys_var*	var,	/*!< in: pointer to system
						variable */
	void*				save,	/*!< out: immediate result
						for update function */
	struct st_mysql_value*		value);	/*!< in: incoming string */

/** "GEN_CLUST_INDEX" is the name reserved for InnoDB default
system clustered index when there is no primary key. */
const char innobase_index_reserve_name[] = "GEN_CLUST_INDEX";

static const char innobase_hton_name[]= "InnoDB";

static MYSQL_THDVAR_BOOL(support_xa, PLUGIN_VAR_OPCMDARG,
  "Enable InnoDB support for the XA two-phase commit",
  /* check_func */ NULL, /* update_func */ NULL,
  /* default */ TRUE);

static MYSQL_THDVAR_BOOL(table_locks, PLUGIN_VAR_OPCMDARG,
  "Enable InnoDB locking in LOCK TABLES",
  /* check_func */ NULL, /* update_func */ NULL,
  /* default */ TRUE);

static MYSQL_THDVAR_BOOL(strict_mode, PLUGIN_VAR_OPCMDARG,
  "Use strict mode when evaluating create options.",
  NULL, NULL, FALSE);

static MYSQL_THDVAR_BOOL(ft_enable_stopword, PLUGIN_VAR_OPCMDARG,
  "Create FTS index with stopword.",
  NULL, NULL,
  /* default */ TRUE);

static MYSQL_THDVAR_ULONG(lock_wait_timeout, PLUGIN_VAR_RQCMDARG,
  "Timeout in seconds an InnoDB transaction may wait for a lock before being rolled back. Values above 100000000 disable the timeout.",
  NULL, NULL, 50, 1, 1024 * 1024 * 1024, 0);

static MYSQL_THDVAR_STR(ft_user_stopword_table,
  PLUGIN_VAR_OPCMDARG|PLUGIN_VAR_MEMALLOC,
  "User supplied stopword table name, effective in the session level.",
  innodb_stopword_table_validate, NULL, NULL);

static SHOW_VAR innodb_status_variables[]= {
  {"buffer_pool_dump_status",
  (char*) &export_vars.innodb_buffer_pool_dump_status,	  SHOW_CHAR},
  {"buffer_pool_load_status",
  (char*) &export_vars.innodb_buffer_pool_load_status,	  SHOW_CHAR},
  {"buffer_pool_pages_data",
  (char*) &export_vars.innodb_buffer_pool_pages_data,	  SHOW_LONG},
  {"buffer_pool_bytes_data",
  (char*) &export_vars.innodb_buffer_pool_bytes_data,	  SHOW_LONG},
  {"buffer_pool_pages_dirty",
  (char*) &export_vars.innodb_buffer_pool_pages_dirty,	  SHOW_LONG},
  {"buffer_pool_bytes_dirty",
  (char*) &export_vars.innodb_buffer_pool_bytes_dirty,	  SHOW_LONG},
  {"buffer_pool_pages_flushed",
  (char*) &export_vars.innodb_buffer_pool_pages_flushed,  SHOW_LONG},
  {"buffer_pool_pages_free",
  (char*) &export_vars.innodb_buffer_pool_pages_free,	  SHOW_LONG},
#ifdef UNIV_DEBUG
  {"buffer_pool_pages_latched",
  (char*) &export_vars.innodb_buffer_pool_pages_latched,  SHOW_LONG},
#endif /* UNIV_DEBUG */
  {"buffer_pool_pages_misc",
  (char*) &export_vars.innodb_buffer_pool_pages_misc,	  SHOW_LONG},
  {"buffer_pool_pages_total",
  (char*) &export_vars.innodb_buffer_pool_pages_total,	  SHOW_LONG},
  {"buffer_pool_read_ahead_rnd",
  (char*) &export_vars.innodb_buffer_pool_read_ahead_rnd, SHOW_LONG},
  {"buffer_pool_read_ahead",
  (char*) &export_vars.innodb_buffer_pool_read_ahead,	  SHOW_LONG},
  {"buffer_pool_read_ahead_evicted",
  (char*) &export_vars.innodb_buffer_pool_read_ahead_evicted, SHOW_LONG},
  {"buffer_pool_read_requests",
  (char*) &export_vars.innodb_buffer_pool_read_requests,  SHOW_LONG},
  {"buffer_pool_reads",
  (char*) &export_vars.innodb_buffer_pool_reads,	  SHOW_LONG},
  {"buffer_pool_wait_free",
  (char*) &export_vars.innodb_buffer_pool_wait_free,	  SHOW_LONG},
  {"buffer_pool_write_requests",
  (char*) &export_vars.innodb_buffer_pool_write_requests, SHOW_LONG},
  {"data_fsyncs",
  (char*) &export_vars.innodb_data_fsyncs,		  SHOW_LONG},
  {"data_pending_fsyncs",
  (char*) &export_vars.innodb_data_pending_fsyncs,	  SHOW_LONG},
  {"data_pending_reads",
  (char*) &export_vars.innodb_data_pending_reads,	  SHOW_LONG},
  {"data_pending_writes",
  (char*) &export_vars.innodb_data_pending_writes,	  SHOW_LONG},
  {"data_read",
  (char*) &export_vars.innodb_data_read,		  SHOW_LONG},
  {"data_reads",
  (char*) &export_vars.innodb_data_reads,		  SHOW_LONG},
  {"data_writes",
  (char*) &export_vars.innodb_data_writes,		  SHOW_LONG},
  {"data_written",
  (char*) &export_vars.innodb_data_written,		  SHOW_LONG},
  {"dblwr_pages_written",
  (char*) &export_vars.innodb_dblwr_pages_written,	  SHOW_LONG},
  {"dblwr_writes",
  (char*) &export_vars.innodb_dblwr_writes,		  SHOW_LONG},
  {"have_atomic_builtins",
  (char*) &export_vars.innodb_have_atomic_builtins,	  SHOW_BOOL},
  {"log_waits",
  (char*) &export_vars.innodb_log_waits,		  SHOW_LONG},
  {"log_write_requests",
  (char*) &export_vars.innodb_log_write_requests,	  SHOW_LONG},
  {"log_writes",
  (char*) &export_vars.innodb_log_writes,		  SHOW_LONG},
  {"os_log_fsyncs",
  (char*) &export_vars.innodb_os_log_fsyncs,		  SHOW_LONG},
  {"os_log_pending_fsyncs",
  (char*) &export_vars.innodb_os_log_pending_fsyncs,	  SHOW_LONG},
  {"os_log_pending_writes",
  (char*) &export_vars.innodb_os_log_pending_writes,	  SHOW_LONG},
  {"os_log_written",
  (char*) &export_vars.innodb_os_log_written,		  SHOW_LONGLONG},
  {"page_size",
  (char*) &export_vars.innodb_page_size,		  SHOW_LONG},
  {"pages_created",
  (char*) &export_vars.innodb_pages_created,		  SHOW_LONG},
  {"pages_read",
  (char*) &export_vars.innodb_pages_read,		  SHOW_LONG},
  {"pages_written",
  (char*) &export_vars.innodb_pages_written,		  SHOW_LONG},
  {"row_lock_current_waits",
  (char*) &export_vars.innodb_row_lock_current_waits,	  SHOW_LONG},
  {"row_lock_time",
  (char*) &export_vars.innodb_row_lock_time,		  SHOW_LONGLONG},
  {"row_lock_time_avg",
  (char*) &export_vars.innodb_row_lock_time_avg,	  SHOW_LONG},
  {"row_lock_time_max",
  (char*) &export_vars.innodb_row_lock_time_max,	  SHOW_LONG},
  {"row_lock_waits",
  (char*) &export_vars.innodb_row_lock_waits,		  SHOW_LONG},
  {"rows_deleted",
  (char*) &export_vars.innodb_rows_deleted,		  SHOW_LONG},
  {"rows_inserted",
  (char*) &export_vars.innodb_rows_inserted,		  SHOW_LONG},
  {"rows_read",
  (char*) &export_vars.innodb_rows_read,		  SHOW_LONG},
  {"rows_updated",
  (char*) &export_vars.innodb_rows_updated,		  SHOW_LONG},
  {"num_open_files",
  (char*) &export_vars.innodb_num_open_files,		  SHOW_LONG},
  {"truncated_status_writes",
  (char*) &export_vars.innodb_truncated_status_writes,	  SHOW_LONG},
  {"available_undo_logs",
  (char*) &export_vars.innodb_available_undo_logs,        SHOW_LONG},
#ifdef UNIV_DEBUG
  {"purge_trx_id_age",
  (char*) &export_vars.innodb_purge_trx_id_age,           SHOW_LONG},
  {"purge_view_trx_id_age",
  (char*) &export_vars.innodb_purge_view_trx_id_age,      SHOW_LONG},
#endif /* UNIV_DEBUG */
  {NullS, NullS, SHOW_LONG}
};

/************************************************************************//**
Handling the shared INNOBASE_SHARE structure that is needed to provide table
locking. Register the table name if it doesn't exist in the hash table. */
static
INNOBASE_SHARE*
get_share(
/*======*/
	const char*	table_name);	/*!< in: table to lookup */

/************************************************************************//**
Free the shared object that was registered with get_share(). */
static
void
free_share(
/*=======*/
	INNOBASE_SHARE*	share);		/*!< in/own: share to free */

/*****************************************************************//**
Frees a possible InnoDB trx object associated with the current THD.
@return	0 or error number */
static
int
innobase_close_connection(
/*======================*/
	handlerton*	hton,		/*!< in/out: Innodb handlerton */
	THD*		thd);		/*!< in: MySQL thread handle for
					which to close the connection */

/*****************************************************************//**
Commits a transaction in an InnoDB database or marks an SQL statement
ended.
@return	0 */
static
int
innobase_commit(
/*============*/
	handlerton*	hton,		/*!< in/out: Innodb handlerton */
	THD*		thd,		/*!< in: MySQL thread handle of the
					user for whom the transaction should
					be committed */
	bool		commit_trx);	/*!< in: true - commit transaction
					false - the current SQL statement
					ended */

/*****************************************************************//**
Rolls back a transaction to a savepoint.
@return 0 if success, HA_ERR_NO_SAVEPOINT if no savepoint with the
given name */
static
int
innobase_rollback(
/*==============*/
	handlerton*	hton,		/*!< in/out: Innodb handlerton */
	THD*		thd,		/*!< in: handle to the MySQL thread
					of the user whose transaction should
					be rolled back */
	bool		rollback_trx);	/*!< in: TRUE - rollback entire
					transaction FALSE - rollback the current
					statement only */

/*****************************************************************//**
Rolls back a transaction to a savepoint.
@return 0 if success, HA_ERR_NO_SAVEPOINT if no savepoint with the
given name */
static
int
innobase_rollback_to_savepoint(
/*===========================*/
	handlerton*	hton,		/*!< in/out: InnoDB handlerton */
	THD*		thd,		/*!< in: handle to the MySQL thread of
					the user whose XA transaction should
					be rolled back to savepoint */
	void*		savepoint);	/*!< in: savepoint data */

/*****************************************************************//**
Sets a transaction savepoint.
@return	always 0, that is, always succeeds */
static
int
innobase_savepoint(
/*===============*/
	handlerton*	hton,		/*!< in/out: InnoDB handlerton */
	THD*		thd,		/*!< in: handle to the MySQL thread of
					the user's XA transaction for which
					we need to take a savepoint */
	void*		savepoint);	/*!< in: savepoint data */

/*****************************************************************//**
Release transaction savepoint name.
@return 0 if success, HA_ERR_NO_SAVEPOINT if no savepoint with the
given name */
static
int
innobase_release_savepoint(
/*=======================*/
	handlerton*	hton,		/*!< in/out: handlerton for Innodb */
	THD*		thd,		/*!< in: handle to the MySQL thread
					of the user whose transaction's
					savepoint should be released */
	void*		savepoint);	/*!< in: savepoint data */

/************************************************************************//**
Function for constructing an InnoDB table handler instance. */
static
handler*
innobase_create_handler(
/*====================*/
	handlerton*	hton,		/*!< in/out: handlerton for Innodb */
	TABLE_SHARE*	table,
	MEM_ROOT*	mem_root);

/** @brief Initialize the default value of innodb_commit_concurrency.

Once InnoDB is running, the innodb_commit_concurrency must not change
from zero to nonzero. (Bug #42101)

The initial default value is 0, and without this extra initialization,
SET GLOBAL innodb_commit_concurrency=DEFAULT would set the parameter
to 0, even if it was initially set to nonzero at the command line
or configuration file. */
static
void
innobase_commit_concurrency_init_default();
/*=======================================*/

/** @brief Initialize the default and max value of innodb_undo_logs.

Once InnoDB is running, the default value and the max value of
innodb_undo_logs must be equal to the available undo logs,
given by srv_available_undo_logs. */
static
void
innobase_undo_logs_init_default_max();
/*==================================*/

/************************************************************//**
Validate the file format name and return its corresponding id.
@return	valid file format id */
static
uint
innobase_file_format_name_lookup(
/*=============================*/
	const char*	format_name);	/*!< in: pointer to file format
					name */
/************************************************************//**
Validate the file format check config parameters, as a side effect it
sets the srv_max_file_format_at_startup variable.
@return	the format_id if valid config value, otherwise, return -1 */
static
int
innobase_file_format_validate_and_set(
/*==================================*/
	const char*	format_max);	/*!< in: parameter value */

/*******************************************************************//**
This function is used to prepare an X/Open XA distributed transaction.
@return	0 or error number */
static
int
innobase_xa_prepare(
/*================*/
	handlerton*	hton,		/*!< in: InnoDB handlerton */
	THD*		thd,		/*!< in: handle to the MySQL thread of
					the user whose XA transaction should
					be prepared */
	bool		all);		/*!< in: true - prepare transaction
					false - the current SQL statement
					ended */
/*******************************************************************//**
This function is used to recover X/Open XA distributed transactions.
@return	number of prepared transactions stored in xid_list */
static
int
innobase_xa_recover(
/*================*/
	handlerton*	hton,		/*!< in: InnoDB handlerton */
	XID*		xid_list,	/*!< in/out: prepared transactions */
	uint		len);		/*!< in: number of slots in xid_list */
/*******************************************************************//**
This function is used to commit one X/Open XA distributed transaction
which is in the prepared state
@return	0 or error number */
static
int
innobase_commit_by_xid(
/*===================*/
	handlerton*	hton,		/*!< in: InnoDB handlerton */
	XID*		xid);		/*!< in: X/Open XA transaction
					identification */
/*******************************************************************//**
This function is used to rollback one X/Open XA distributed transaction
which is in the prepared state
@return	0 or error number */
static
int
innobase_rollback_by_xid(
/*=====================*/
	handlerton*	hton,		/*!< in: InnoDB handlerton */
	XID*		xid);		/*!< in: X/Open XA transaction
					identification */
/*******************************************************************//**
Create a consistent view for a cursor based on current transaction
which is created if the corresponding MySQL thread still lacks one.
This consistent view is then used inside of MySQL when accessing records
using a cursor.
@return	pointer to cursor view or NULL */
static
void*
innobase_create_cursor_view(
/*========================*/
	handlerton*	hton,		/*!< in: innobase hton */
	THD*		thd);		/*!< in: user thread handle */
/*******************************************************************//**
Set the given consistent cursor view to a transaction which is created
if the corresponding MySQL thread still lacks one. If the given
consistent cursor view is NULL global read view of a transaction is
restored to a transaction read view. */
static
void
innobase_set_cursor_view(
/*=====================*/
	handlerton*	hton,		/*!< in: handlerton of Innodb */
	THD*		thd,		/*!< in: user thread handle */
	void*		curview);	/*!< in: Consistent cursor view to
					be set */
/*******************************************************************//**
Close the given consistent cursor view of a transaction and restore
global read view to a transaction read view. Transaction is created if the
corresponding MySQL thread still lacks one. */
static
void
innobase_close_cursor_view(
/*=======================*/
	handlerton*	hton,		/*!< in: handlerton of Innodb */
	THD*		thd,		/*!< in: user thread handle */
	void*		curview);	/*!< in: Consistent read view to be
					closed */
/*****************************************************************//**
Removes all tables in the named database inside InnoDB. */
static
void
innobase_drop_database(
/*===================*/
	handlerton*	hton,		/*!< in: handlerton of Innodb */
	char*		path);		/*!< in: database path; inside InnoDB
					the name of the last directory in
					the path is used as the database name:
					for example, in 'mysql/data/test' the
					database name is 'test' */
/*******************************************************************//**
Closes an InnoDB database. */
static
int
innobase_end(
/*=========*/
	handlerton*		hton,	/* in: Innodb handlerton */
	ha_panic_function	type);

/*****************************************************************//**
Creates an InnoDB transaction struct for the thd if it does not yet have one.
Starts a new InnoDB transaction if a transaction is not yet started. And
assigns a new snapshot for a consistent read if the transaction does not yet
have one.
@return	0 */
static
int
innobase_start_trx_and_assign_read_view(
/*====================================*/
	handlerton*	hton,		/* in: Innodb handlerton */
	THD*		thd);		/* in: MySQL thread handle of the
					user for whom the transaction should
					be committed */
/****************************************************************//**
Flushes InnoDB logs to disk and makes a checkpoint. Really, a commit flushes
the logs, and the name of this function should be innobase_checkpoint.
@return	TRUE if error */
static
bool
innobase_flush_logs(
/*================*/
	handlerton*	hton);		/*!< in: InnoDB handlerton */

/************************************************************************//**
Implements the SHOW ENGINE INNODB STATUS command. Sends the output of the
InnoDB Monitor to the client.
@return 0 on success */
static
int
innodb_show_status(
/*===============*/
	handlerton*	hton,		/*!< in: the innodb handlerton */
	THD*		thd,		/*!< in: the MySQL query thread of
					the caller */
	stat_print_fn*	stat_print);
/************************************************************************//**
Return 0 on success and non-zero on failure. Note: the bool return type
seems to be abused here, should be an int. */
static
bool
innobase_show_status(
/*=================*/
	handlerton*		hton,	/*!< in: the innodb handlerton */
	THD*			thd,	/*!< in: the MySQL query thread of
					the caller */
	stat_print_fn*		stat_print,
	enum ha_stat_type	stat_type);

/*****************************************************************//**
Commits a transaction in an InnoDB database. */
static
void
innobase_commit_low(
/*================*/
	trx_t*	trx);	/*!< in: transaction handle */

/****************************************************************//**
Parse and enable InnoDB monitor counters during server startup.
User can enable monitor counters/groups by specifying
"loose-innodb_monitor_enable = monitor_name1;monitor_name2..."
in server configuration file or at the command line. */
static
void
innodb_enable_monitor_at_startup(
/*=============================*/
	char*	str);	/*!< in: monitor counter enable list */

/*********************************************************************
Normalizes a table name string. A normalized name consists of the
database name catenated to '/' and table name. An example:
test/mytable. On Windows normalization puts both the database name and the
table name always to lower case if "set_lower_case" is set to TRUE. */
static
void
normalize_table_name_low(
/*=====================*/
	char*           norm_name,      /* out: normalized name as a
					null-terminated string */
	const char*     name,           /* in: table name string */
	ibool           set_lower_case); /* in: TRUE if we want to set
					 name to lower case */

/*************************************************************//**
Check for a valid value of innobase_commit_concurrency.
@return	0 for valid innodb_commit_concurrency */
static
int
innobase_commit_concurrency_validate(
/*=================================*/
	THD*				thd,	/*!< in: thread handle */
	struct st_mysql_sys_var*	var,	/*!< in: pointer to system
						variable */
	void*				save,	/*!< out: immediate result
						for update function */
	struct st_mysql_value*		value)	/*!< in: incoming string */
{
	long long	intbuf;
	ulong		commit_concurrency;

	DBUG_ENTER("innobase_commit_concurrency_validate");

	if (value->val_int(value, &intbuf)) {
		/* The value is NULL. That is invalid. */
		DBUG_RETURN(1);
	}

	*reinterpret_cast<ulong*>(save) = commit_concurrency
		= static_cast<ulong>(intbuf);

	/* Allow the value to be updated, as long as it remains zero
	or nonzero. */
	DBUG_RETURN(!(!commit_concurrency == !innobase_commit_concurrency));
}

/*******************************************************************//**
Function for constructing an InnoDB table handler instance. */
static
handler*
innobase_create_handler(
/*====================*/
	handlerton*	hton,	/*!< in: InnoDB handlerton */
	TABLE_SHARE*	table,
	MEM_ROOT*	mem_root)
{
	return(new (mem_root) ha_innobase(hton, table));
}

/* General functions */

/*************************************************************//**
Check that a page_size is correct for InnoDB.  If correct, set the
associated page_size_shift which is the power of 2 for this page size.
@return	an associated page_size_shift if valid, 0 if invalid. */
inline
int
innodb_page_size_validate(
/*======================*/
	ulong	page_size)		/*!< in: Page Size to evaluate */
{
	ulong		n;

	DBUG_ENTER("innodb_page_size_validate");

	for (n = UNIV_PAGE_SIZE_SHIFT_MIN;
	     n <= UNIV_PAGE_SIZE_SHIFT_MAX;
	     n++) {
		if (page_size == (ulong) (1 << n)) {
			DBUG_RETURN(n);
		}
	}

	DBUG_RETURN(0);
}

/******************************************************************//**
Returns true if the thread is the replication thread on the slave
server. Used in srv_conc_enter_innodb() to determine if the thread
should be allowed to enter InnoDB - the replication thread is treated
differently than other threads. Also used in
srv_conc_force_exit_innodb().
@return	true if thd is the replication thread */
UNIV_INTERN
ibool
thd_is_replication_slave_thread(
/*============================*/
	THD*	thd)	/*!< in: thread handle */
{
	return((ibool) thd_slave_thread(thd));
}

/******************************************************************//**
Gets information on the durability property requested by thread.
Used when writing either a prepare or commit record to the log
buffer. @return the durability property. */
UNIV_INTERN
enum durability_properties
thd_requested_durability(
/*=====================*/
	const THD* thd)	/*!< in: thread handle */
{
	return(thd_get_durability_property(thd));
}

/******************************************************************//**
Returns true if transaction should be flagged as read-only.
@return	true if the thd is marked as read-only */
UNIV_INTERN
ibool
thd_trx_is_read_only(
/*=================*/
	THD*	thd)	/*!< in: thread handle */
{
	return(thd != 0 && thd_tx_is_read_only(thd));
}

/******************************************************************//**
Check if the transaction is an auto-commit transaction. TRUE also
implies that it is a SELECT (read-only) transaction.
@return	true if the transaction is an auto commit read-only transaction. */
UNIV_INTERN
ibool
thd_trx_is_auto_commit(
/*===================*/
	THD*	thd)	/*!< in: thread handle, can be NULL */
{
	return(thd != NULL
	       && !thd_test_options(
		       thd,
		       OPTION_NOT_AUTOCOMMIT | OPTION_BEGIN)
	       && thd_is_select(thd));
}

/******************************************************************//**
Save some CPU by testing the value of srv_thread_concurrency in inline
functions. */
static inline
void
innobase_srv_conc_enter_innodb(
/*===========================*/
	trx_t*	trx)	/*!< in: transaction handle */
{
	if (srv_thread_concurrency) {
		if (trx->n_tickets_to_enter_innodb > 0) {

			/* If trx has 'free tickets' to enter the engine left,
			then use one such ticket */

			--trx->n_tickets_to_enter_innodb;

		} else if (trx->mysql_thd != NULL
			   && thd_is_replication_slave_thread(trx->mysql_thd)) {

			UT_WAIT_FOR(
				srv_conc_get_active_threads()
				< srv_thread_concurrency,
				srv_replication_delay * 1000);

		}  else {
			srv_conc_enter_innodb(trx);
		}
	}
}

/******************************************************************//**
Note that the thread wants to leave InnoDB only if it doesn't have
any spare tickets. */
static inline
void
innobase_srv_conc_exit_innodb(
/*==========================*/
	trx_t*	trx)	/*!< in: transaction handle */
{
#ifdef UNIV_SYNC_DEBUG
	ut_ad(!sync_thread_levels_nonempty_trx(trx->has_search_latch));
#endif /* UNIV_SYNC_DEBUG */

	/* This is to avoid making an unnecessary function call. */
	if (trx->declared_to_be_inside_innodb
	    && trx->n_tickets_to_enter_innodb == 0) {

		srv_conc_force_exit_innodb(trx);
	}
}

/******************************************************************//**
Force a thread to leave InnoDB even if it has spare tickets. */
static inline
void
innobase_srv_conc_force_exit_innodb(
/*================================*/
	trx_t*	trx)	/*!< in: transaction handle */
{
#ifdef UNIV_SYNC_DEBUG
	ut_ad(!sync_thread_levels_nonempty_trx(trx->has_search_latch));
#endif /* UNIV_SYNC_DEBUG */

	/* This is to avoid making an unnecessary function call. */
	if (trx->declared_to_be_inside_innodb) {
		srv_conc_force_exit_innodb(trx);
	}
}

/******************************************************************//**
Returns the NUL terminated value of glob_hostname.
@return	pointer to glob_hostname. */
UNIV_INTERN
const char*
server_get_hostname()
/*=================*/
{
	return(glob_hostname);
}

/******************************************************************//**
Returns true if the transaction this thread is processing has edited
non-transactional tables. Used by the deadlock detector when deciding
which transaction to rollback in case of a deadlock - we try to avoid
rolling back transactions that have edited non-transactional tables.
@return	true if non-transactional tables have been edited */
UNIV_INTERN
ibool
thd_has_edited_nontrans_tables(
/*===========================*/
	THD*	thd)	/*!< in: thread handle */
{
	return((ibool) thd_non_transactional_update(thd));
}

/******************************************************************//**
Returns true if the thread is executing a SELECT statement.
@return	true if thd is executing SELECT */
UNIV_INTERN
ibool
thd_is_select(
/*==========*/
	const THD*	thd)	/*!< in: thread handle */
{
	return(thd_sql_command(thd) == SQLCOM_SELECT);
}

/******************************************************************//**
Returns true if the thread supports XA,
global value of innodb_supports_xa if thd is NULL.
@return	true if thd has XA support */
UNIV_INTERN
ibool
thd_supports_xa(
/*============*/
	THD*	thd)	/*!< in: thread handle, or NULL to query
			the global innodb_supports_xa */
{
	return(THDVAR(thd, support_xa));
}

/******************************************************************//**
Returns the lock wait timeout for the current connection.
@return	the lock wait timeout, in seconds */
UNIV_INTERN
ulong
thd_lock_wait_timeout(
/*==================*/
	THD*	thd)	/*!< in: thread handle, or NULL to query
			the global innodb_lock_wait_timeout */
{
	/* According to <mysql/plugin.h>, passing thd == NULL
	returns the global value of the session variable. */
	return(THDVAR(thd, lock_wait_timeout));
}

/******************************************************************//**
Set the time waited for the lock for the current query. */
UNIV_INTERN
void
thd_set_lock_wait_time(
/*===================*/
	THD*	thd,	/*!< in/out: thread handle */
	ulint	value)	/*!< in: time waited for the lock */
{
	if (thd) {
		thd_storage_lock_wait(thd, value);
	}
}

/********************************************************************//**
Obtain the InnoDB transaction of a MySQL thread.
@return	reference to transaction pointer */
__attribute__((warn_unused_result, nonnull))
static inline
trx_t*&
thd_to_trx(
/*=======*/
	THD*	thd)	/*!< in: MySQL thread */
{
	return(*(trx_t**) thd_ha_data(thd, innodb_hton_ptr));
}

/********************************************************************//**
Call this function when mysqld passes control to the client. That is to
avoid deadlocks on the adaptive hash S-latch possibly held by thd. For more
documentation, see handler.cc.
@return	0 */
static
int
innobase_release_temporary_latches(
/*===============================*/
	handlerton*	hton,	/*!< in: handlerton */
	THD*		thd)	/*!< in: MySQL thread */
{
	DBUG_ASSERT(hton == innodb_hton_ptr);

	if (!innodb_inited) {

		return(0);
	}

	trx_t*	trx = thd_to_trx(thd);

	if (trx != NULL) {
		trx_search_latch_release_if_reserved(trx);
	}

	return(0);
}

/********************************************************************//**
Increments innobase_active_counter and every INNOBASE_WAKE_INTERVALth
time calls srv_active_wake_master_thread. This function should be used
when a single database operation may introduce a small need for
server utility activity, like checkpointing. */
static inline
void
innobase_active_small(void)
/*=======================*/
{
	innobase_active_counter++;

	if ((innobase_active_counter % INNOBASE_WAKE_INTERVAL) == 0) {
		srv_active_wake_master_thread();
	}
}

/********************************************************************//**
Converts an InnoDB error code to a MySQL error code and also tells to MySQL
about a possible transaction rollback inside InnoDB caused by a lock wait
timeout or a deadlock.
@return	MySQL error code */
static
int
convert_error_code_to_mysql(
/*========================*/
	dberr_t	error,	/*!< in: InnoDB error code */
	ulint	flags,  /*!< in: InnoDB table flags, or 0 */
	THD*	thd)	/*!< in: user thread handle or NULL */
{
	switch (error) {
	case DB_SUCCESS:
		return(0);

	case DB_INTERRUPTED:
		my_error(ER_QUERY_INTERRUPTED, MYF(0));
		/* fall through */

	case DB_FOREIGN_EXCEED_MAX_CASCADE:
		ut_ad(thd);
		push_warning_printf(thd, Sql_condition::WARN_LEVEL_WARN,
				    HA_ERR_ROW_IS_REFERENCED,
				    "InnoDB: Cannot delete/update "
				    "rows with cascading foreign key "
				    "constraints that exceed max "
				    "depth of %d. Please "
				    "drop extra constraints and try "
				    "again", DICT_FK_MAX_RECURSIVE_LOAD);

		/* fall through */

	case DB_ERROR:
	default:
		return(-1); /* unspecified error */

	case DB_DUPLICATE_KEY:
		/* Be cautious with returning this error, since
		mysql could re-enter the storage layer to get
		duplicated key info, the operation requires a
		valid table handle and/or transaction information,
		which might not always be available in the error
		handling stage. */
		return(HA_ERR_FOUND_DUPP_KEY);

	case DB_READ_ONLY:
		return(HA_ERR_TABLE_READONLY);

	case DB_FOREIGN_DUPLICATE_KEY:
		return(HA_ERR_FOREIGN_DUPLICATE_KEY);

	case DB_MISSING_HISTORY:
		return(HA_ERR_TABLE_DEF_CHANGED);

	case DB_RECORD_NOT_FOUND:
		return(HA_ERR_NO_ACTIVE_RECORD);

	case DB_DEADLOCK:
		/* Since we rolled back the whole transaction, we must
		tell it also to MySQL so that MySQL knows to empty the
		cached binlog for this transaction */

		if (thd) {
			thd_mark_transaction_to_rollback(thd, TRUE);
		}

		return(HA_ERR_LOCK_DEADLOCK);

	case DB_LOCK_WAIT_TIMEOUT:
		/* Starting from 5.0.13, we let MySQL just roll back the
		latest SQL statement in a lock wait timeout. Previously, we
		rolled back the whole transaction. */

		if (thd) {
			thd_mark_transaction_to_rollback(
				thd, (bool) row_rollback_on_timeout);
		}

		return(HA_ERR_LOCK_WAIT_TIMEOUT);

	case DB_NO_REFERENCED_ROW:
		return(HA_ERR_NO_REFERENCED_ROW);

	case DB_ROW_IS_REFERENCED:
		return(HA_ERR_ROW_IS_REFERENCED);

	case DB_CANNOT_ADD_CONSTRAINT:
	case DB_CHILD_NO_INDEX:
	case DB_PARENT_NO_INDEX:
		return(HA_ERR_CANNOT_ADD_FOREIGN);

	case DB_CANNOT_DROP_CONSTRAINT:

		return(HA_ERR_ROW_IS_REFERENCED); /* TODO: This is a bit
						misleading, a new MySQL error
						code should be introduced */

	case DB_CORRUPTION:
		return(HA_ERR_CRASHED);

	case DB_OUT_OF_FILE_SPACE:
		return(HA_ERR_RECORD_FILE_FULL);

	case DB_TABLE_IN_FK_CHECK:
		return(HA_ERR_TABLE_IN_FK_CHECK);

	case DB_TABLE_IS_BEING_USED:
		return(HA_ERR_WRONG_COMMAND);

	case DB_TABLESPACE_DELETED:
	case DB_TABLE_NOT_FOUND:
		return(HA_ERR_NO_SUCH_TABLE);

	case DB_TABLESPACE_NOT_FOUND:
		return(HA_ERR_NO_SUCH_TABLE);

	case DB_TOO_BIG_RECORD: {
		/* If prefix is true then a 768-byte prefix is stored
		locally for BLOB fields. Refer to dict_table_get_format() */
		bool prefix = (dict_tf_get_format(flags) == UNIV_FORMAT_A);
		my_printf_error(ER_TOO_BIG_ROWSIZE,
			"Row size too large (> %lu). Changing some columns "
			"to TEXT or BLOB %smay help. In current row "
			"format, BLOB prefix of %d bytes is stored inline.",
			MYF(0),
			page_get_free_space_of_empty(flags &
				DICT_TF_COMPACT) / 2,
			prefix ? "or using ROW_FORMAT=DYNAMIC "
			"or ROW_FORMAT=COMPRESSED ": "",
			prefix ? DICT_MAX_FIXED_COL_LEN : 0);
		return(HA_ERR_TO_BIG_ROW);
	}

	case DB_TOO_BIG_INDEX_COL:
		my_error(ER_INDEX_COLUMN_TOO_LONG, MYF(0),
			 DICT_MAX_FIELD_LEN_BY_FORMAT_FLAG(flags));
		return(HA_ERR_INDEX_COL_TOO_LONG);

	case DB_NO_SAVEPOINT:
		return(HA_ERR_NO_SAVEPOINT);

	case DB_LOCK_TABLE_FULL:
		/* Since we rolled back the whole transaction, we must
		tell it also to MySQL so that MySQL knows to empty the
		cached binlog for this transaction */

		if (thd) {
			thd_mark_transaction_to_rollback(thd, TRUE);
		}

		return(HA_ERR_LOCK_TABLE_FULL);

	case DB_FTS_INVALID_DOCID:
		return(HA_FTS_INVALID_DOCID);
	case DB_FTS_EXCEED_RESULT_CACHE_LIMIT:
		return(HA_ERR_FTS_EXCEED_RESULT_CACHE_LIMIT);
	case DB_TOO_MANY_CONCURRENT_TRXS:
		return(HA_ERR_TOO_MANY_CONCURRENT_TRXS);
	case DB_UNSUPPORTED:
		return(HA_ERR_UNSUPPORTED);
	case DB_INDEX_CORRUPT:
		return(HA_ERR_INDEX_CORRUPT);
	case DB_UNDO_RECORD_TOO_BIG:
		return(HA_ERR_UNDO_REC_TOO_BIG);
	case DB_OUT_OF_MEMORY:
		return(HA_ERR_OUT_OF_MEM);
	case DB_TABLESPACE_EXISTS:
		return(HA_ERR_TABLESPACE_EXISTS);
	case DB_IDENTIFIER_TOO_LONG:
		return(HA_ERR_INTERNAL_ERROR);
	}
}

/*************************************************************//**
Prints info of a THD object (== user session thread) to the given file. */
UNIV_INTERN
void
innobase_mysql_print_thd(
/*=====================*/
	FILE*	f,		/*!< in: output stream */
	THD*	thd,		/*!< in: MySQL THD object */
	uint	max_query_len)	/*!< in: max query length to print, or 0 to
				use the default max length */
{
	char	buffer[1024];

	fputs(thd_security_context(thd, buffer, sizeof buffer,
				   max_query_len), f);
	putc('\n', f);
}

/******************************************************************//**
Get the error message format string.
@return the format string or 0 if not found. */
UNIV_INTERN
const char*
innobase_get_err_msg(
/*=================*/
	int	error_code)	/*!< in: MySQL error code */
{
	return(my_get_err_msg(error_code));
}

/******************************************************************//**
Get the variable length bounds of the given character set. */
UNIV_INTERN
void
innobase_get_cset_width(
/*====================*/
	ulint	cset,		/*!< in: MySQL charset-collation code */
	ulint*	mbminlen,	/*!< out: minimum length of a char (in bytes) */
	ulint*	mbmaxlen)	/*!< out: maximum length of a char (in bytes) */
{
	CHARSET_INFO*	cs;
	ut_ad(cset <= MAX_CHAR_COLL_NUM);
	ut_ad(mbminlen);
	ut_ad(mbmaxlen);

	cs = all_charsets[cset];
	if (cs) {
		*mbminlen = cs->mbminlen;
		*mbmaxlen = cs->mbmaxlen;
		ut_ad(*mbminlen < DATA_MBMAX);
		ut_ad(*mbmaxlen < DATA_MBMAX);
	} else {
		THD*	thd = current_thd;

		if (thd && thd_sql_command(thd) == SQLCOM_DROP_TABLE) {

			/* Fix bug#46256: allow tables to be dropped if the
			collation is not found, but issue a warning. */
			if ((log_warnings)
			    && (cset != 0)){

				sql_print_warning(
					"Unknown collation #%lu.", cset);
			}
		} else {

			ut_a(cset == 0);
		}

		*mbminlen = *mbmaxlen = 0;
	}
}

/******************************************************************//**
Converts an identifier to a table name. */
UNIV_INTERN
void
innobase_convert_from_table_id(
/*===========================*/
	struct charset_info_st*	cs,	/*!< in: the 'from' character set */
	char*			to,	/*!< out: converted identifier */
	const char*		from,	/*!< in: identifier to convert */
	ulint			len)	/*!< in: length of 'to', in bytes */
{
	uint	errors;

	strconvert(cs, from, &my_charset_filename, to, (uint) len, &errors);
}

/**********************************************************************
Check if the length of the identifier exceeds the maximum allowed.
return true when length of identifier is too long. */
UNIV_INTERN
my_bool
innobase_check_identifier_length(
/*=============================*/
	const char*	id)	/* in: FK identifier to check excluding the
				database portion. */
{
	int		well_formed_error = 0;
	CHARSET_INFO	*cs = system_charset_info;
	DBUG_ENTER("innobase_check_identifier_length");

	uint res = cs->cset->well_formed_len(cs, id, id + strlen(id),
					     NAME_CHAR_LEN,
					     &well_formed_error);

	if (well_formed_error || res == NAME_CHAR_LEN) {
		my_error(ER_TOO_LONG_IDENT, MYF(0), id);
		DBUG_RETURN(true);
	}
	DBUG_RETURN(false);
}

/******************************************************************//**
Converts an identifier to UTF-8. */
UNIV_INTERN
void
innobase_convert_from_id(
/*=====================*/
	struct charset_info_st*	cs,	/*!< in: the 'from' character set */
	char*			to,	/*!< out: converted identifier */
	const char*		from,	/*!< in: identifier to convert */
	ulint			len)	/*!< in: length of 'to', in bytes */
{
	uint	errors;

	strconvert(cs, from, system_charset_info, to, (uint) len, &errors);
}

/******************************************************************//**
Compares NUL-terminated UTF-8 strings case insensitively.
@return	0 if a=b, <0 if a<b, >1 if a>b */
UNIV_INTERN
int
innobase_strcasecmp(
/*================*/
	const char*	a,	/*!< in: first string to compare */
	const char*	b)	/*!< in: second string to compare */
{
	if (!a) {
		if (!b) {
			return(0);
		} else {
			return(-1);
		}
	} else if (!b) {
		return(1);
	}

	return(my_strcasecmp(system_charset_info, a, b));
}

/******************************************************************//**
Compares NUL-terminated UTF-8 strings case insensitively. The
second string contains wildcards.
@return 0 if a match is found, 1 if not */
UNIV_INTERN
int
innobase_wildcasecmp(
/*=================*/
	const char*	a,	/*!< in: string to compare */
	const char*	b)	/*!< in: wildcard string to compare */
{
	return(wild_case_compare(system_charset_info, a, b));
}

/******************************************************************//**
Strip dir name from a full path name and return only the file name
@return file name or "null" if no file name */
UNIV_INTERN
const char*
innobase_basename(
/*==============*/
	const char*	path_name)	/*!< in: full path name */
{
	const char*	name = base_name(path_name);

	return((name) ? name : "null");
}

/******************************************************************//**
Makes all characters in a NUL-terminated UTF-8 string lower case. */
UNIV_INTERN
void
innobase_casedn_str(
/*================*/
	char*	a)	/*!< in/out: string to put in lower case */
{
	my_casedn_str(system_charset_info, a);
}

/**********************************************************************//**
Determines the connection character set.
@return	connection character set */
UNIV_INTERN
struct charset_info_st*
innobase_get_charset(
/*=================*/
	THD*	mysql_thd)	/*!< in: MySQL thread handle */
{
	return(thd_charset(mysql_thd));
}

/**********************************************************************//**
Determines the current SQL statement.
@return	SQL statement string */
UNIV_INTERN
const char*
innobase_get_stmt(
/*==============*/
	THD*	thd,		/*!< in: MySQL thread handle */
	size_t*	length)		/*!< out: length of the SQL statement */
{
	LEX_STRING* stmt;

	stmt = thd_query_string(thd);
	*length = stmt->length;
	return(stmt->str);
}

/**********************************************************************//**
Get the current setting of the table_def_size global parameter. We do
a dirty read because for one there is no synchronization object and
secondly there is little harm in doing so even if we get a torn read.
@return	value of table_def_size */
UNIV_INTERN
ulint
innobase_get_table_cache_size(void)
/*===============================*/
{
	return(table_def_size);
}

/**********************************************************************//**
Get the current setting of the lower_case_table_names global parameter from
mysqld.cc. We do a dirty read because for one there is no synchronization
object and secondly there is little harm in doing so even if we get a torn
read.
@return	value of lower_case_table_names */
UNIV_INTERN
ulint
innobase_get_lower_case_table_names(void)
/*=====================================*/
{
	return(lower_case_table_names);
}

/*********************************************************************//**
Creates a temporary file.
@return	temporary file descriptor, or < 0 on error */
UNIV_INTERN
int
innobase_mysql_tmpfile(void)
/*========================*/
{
	int	fd2 = -1;
	File	fd;

	DBUG_EXECUTE_IF(
		"innobase_tmpfile_creation_failure",
		return(-1);
	);

	fd = mysql_tmpfile("ib");

	if (fd >= 0) {
		/* Copy the file descriptor, so that the additional resources
		allocated by create_temp_file() can be freed by invoking
		my_close().

		Because the file descriptor returned by this function
		will be passed to fdopen(), it will be closed by invoking
		fclose(), which in turn will invoke close() instead of
		my_close(). */

#ifdef _WIN32
		/* Note that on Windows, the integer returned by mysql_tmpfile
		has no relation to C runtime file descriptor. Here, we need
		to call my_get_osfhandle to get the HANDLE and then convert it
		to C runtime filedescriptor. */
		{
			HANDLE hFile = my_get_osfhandle(fd);
			HANDLE hDup;
			BOOL bOK = DuplicateHandle(
					GetCurrentProcess(),
					hFile, GetCurrentProcess(),
					&hDup, 0, FALSE, DUPLICATE_SAME_ACCESS);
			if (bOK) {
				fd2 = _open_osfhandle((intptr_t) hDup, 0);
			} else {
				my_osmaperr(GetLastError());
				fd2 = -1;
			}
		}
#else
		fd2 = dup(fd);
#endif
		if (fd2 < 0) {
			char errbuf[MYSYS_STRERROR_SIZE];
			DBUG_PRINT("error",("Got error %d on dup",fd2));
			my_errno=errno;
			my_error(EE_OUT_OF_FILERESOURCES,
				 MYF(ME_BELL+ME_WAITTANG),
				 "ib*", my_errno,
				 my_strerror(errbuf, sizeof(errbuf), my_errno));
		}
		my_close(fd, MYF(MY_WME));
	}
	return(fd2);
}

/*********************************************************************//**
Wrapper around MySQL's copy_and_convert function.
@return	number of bytes copied to 'to' */
UNIV_INTERN
ulint
innobase_convert_string(
/*====================*/
	void*		to,		/*!< out: converted string */
	ulint		to_length,	/*!< in: number of bytes reserved
					for the converted string */
	CHARSET_INFO*	to_cs,		/*!< in: character set to convert to */
	const void*	from,		/*!< in: string to convert */
	ulint		from_length,	/*!< in: number of bytes to convert */
	CHARSET_INFO*	from_cs,	/*!< in: character set to convert
					from */
	uint*		errors)		/*!< out: number of errors encountered
					during the conversion */
{
	return(copy_and_convert(
			(char*) to, (uint32) to_length, to_cs,
			(const char*) from, (uint32) from_length, from_cs,
			errors));
}

/*******************************************************************//**
Formats the raw data in "data" (in InnoDB on-disk format) that is of
type DATA_(CHAR|VARCHAR|MYSQL|VARMYSQL) using "charset_coll" and writes
the result to "buf". The result is converted to "system_charset_info".
Not more than "buf_size" bytes are written to "buf".
The result is always NUL-terminated (provided buf_size > 0) and the
number of bytes that were written to "buf" is returned (including the
terminating NUL).
@return	number of bytes that were written */
UNIV_INTERN
ulint
innobase_raw_format(
/*================*/
	const char*	data,		/*!< in: raw data */
	ulint		data_len,	/*!< in: raw data length
					in bytes */
	ulint		charset_coll,	/*!< in: charset collation */
	char*		buf,		/*!< out: output buffer */
	ulint		buf_size)	/*!< in: output buffer size
					in bytes */
{
	/* XXX we use a hard limit instead of allocating
	but_size bytes from the heap */
	CHARSET_INFO*	data_cs;
	char		buf_tmp[8192];
	ulint		buf_tmp_used;
	uint		num_errors;

	data_cs = all_charsets[charset_coll];

	buf_tmp_used = innobase_convert_string(buf_tmp, sizeof(buf_tmp),
					       system_charset_info,
					       data, data_len, data_cs,
					       &num_errors);

	return(ut_str_sql_format(buf_tmp, buf_tmp_used, buf, buf_size));
}

/*********************************************************************//**
Compute the next autoinc value.

For MySQL replication the autoincrement values can be partitioned among
the nodes. The offset is the start or origin of the autoincrement value
for a particular node. For n nodes the increment will be n and the offset
will be in the interval [1, n]. The formula tries to allocate the next
value for a particular node.

Note: This function is also called with increment set to the number of
values we want to reserve for multi-value inserts e.g.,

	INSERT INTO T VALUES(), (), ();

innobase_next_autoinc() will be called with increment set to 3 where
autoinc_lock_mode != TRADITIONAL because we want to reserve 3 values for
the multi-value INSERT above.
@return	the next value */
UNIV_INTERN
ulonglong
innobase_next_autoinc(
/*==================*/
	ulonglong	current,	/*!< in: Current value */
	ulonglong	need,		/*!< in: count of values needed */
	ulonglong	step,		/*!< in: AUTOINC increment step */
	ulonglong	offset,		/*!< in: AUTOINC offset */
	ulonglong	max_value)	/*!< in: max value for type */
{
	ulonglong	next_value;
	ulonglong	block = need * step;

	/* Should never be 0. */
	ut_a(need > 0);
	ut_a(block > 0);
	ut_a(max_value > 0);

	/* According to MySQL documentation, if the offset is greater than
	the step then the offset is ignored. */
	if (offset > block) {
		offset = 0;
	}

	/* Check for overflow. Current can be > max_value if the value is
	in reality a negative value.The visual studio compilers converts
	large double values automatically into unsigned long long datatype
	maximum value */

	if (block >= max_value
	    || offset > max_value
	    || current >= max_value
	    || max_value - offset <= offset) {

		next_value = max_value;
	} else {
		ut_a(max_value > current);

		ulonglong	free = max_value - current;

		if (free < offset || free - offset <= block) {
			next_value = max_value;
		} else {
			next_value = 0;
		}
	}

	if (next_value == 0) {
		ulonglong	next;

		if (current > offset) {
			next = (current - offset) / step;
		} else {
			next = (offset - current) / step;
		}

		ut_a(max_value > next);
		next_value = next * step;
		/* Check for multiplication overflow. */
		ut_a(next_value >= next);
		ut_a(max_value > next_value);

		/* Check for overflow */
		if (max_value - next_value >= block) {

			next_value += block;

			if (max_value - next_value >= offset) {
				next_value += offset;
			} else {
				next_value = max_value;
			}
		} else {
			next_value = max_value;
		}
	}

	ut_a(next_value != 0);
	ut_a(next_value <= max_value);

	return(next_value);
}

/*********************************************************************//**
Initializes some fields in an InnoDB transaction object. */
static
void
innobase_trx_init(
/*==============*/
	THD*	thd,	/*!< in: user thread handle */
	trx_t*	trx)	/*!< in/out: InnoDB transaction handle */
{
	DBUG_ENTER("innobase_trx_init");
	DBUG_ASSERT(EQ_CURRENT_THD(thd));
	DBUG_ASSERT(thd == trx->mysql_thd);

	trx->check_foreigns = !thd_test_options(
		thd, OPTION_NO_FOREIGN_KEY_CHECKS);

	trx->check_unique_secondary = !thd_test_options(
		thd, OPTION_RELAXED_UNIQUE_CHECKS);

	DBUG_VOID_RETURN;
}

/*********************************************************************//**
Allocates an InnoDB transaction for a MySQL handler object for DML.
@return	InnoDB transaction handle */
UNIV_INTERN
trx_t*
innobase_trx_allocate(
/*==================*/
	THD*	thd)	/*!< in: user thread handle */
{
	trx_t*	trx;

	DBUG_ENTER("innobase_trx_allocate");
	DBUG_ASSERT(thd != NULL);
	DBUG_ASSERT(EQ_CURRENT_THD(thd));

	trx = trx_allocate_for_mysql();

	trx->mysql_thd = thd;

	innobase_trx_init(thd, trx);

	DBUG_RETURN(trx);
}

/*********************************************************************//**
Gets the InnoDB transaction handle for a MySQL handler object, creates
an InnoDB transaction struct if the corresponding MySQL thread struct still
lacks one.
@return	InnoDB transaction handle */
static inline
trx_t*
check_trx_exists(
/*=============*/
	THD*	thd)	/*!< in: user thread handle */
{
	trx_t*&	trx = thd_to_trx(thd);

	ut_ad(EQ_CURRENT_THD(thd));

	if (trx == NULL) {
		trx = innobase_trx_allocate(thd);
	} else if (UNIV_UNLIKELY(trx->magic_n != TRX_MAGIC_N)) {
		mem_analyze_corruption(trx);
		ut_error;
	}

	innobase_trx_init(thd, trx);

	return(trx);
}

/*********************************************************************//**
Note that a transaction has been registered with MySQL.
@return true if transaction is registered with MySQL 2PC coordinator */
static inline
bool
trx_is_registered_for_2pc(
/*=========================*/
	const trx_t*	trx)	/* in: transaction */
{
	return(trx->is_registered == 1);
}

/*********************************************************************//**
Note that a transaction has been registered with MySQL 2PC coordinator. */
static inline
void
trx_register_for_2pc(
/*==================*/
	trx_t*	trx)	/* in: transaction */
{
	trx->is_registered = 1;
	ut_ad(trx->owns_prepare_mutex == 0);
}

/*********************************************************************//**
Note that a transaction has been deregistered. */
static inline
void
trx_deregister_from_2pc(
/*====================*/
	trx_t*	trx)	/* in: transaction */
{
	trx->is_registered = 0;
	trx->owns_prepare_mutex = 0;
}


/*********************************************************************//**
Check if transaction is started.
@reutrn true if transaction is in state started */
static
bool
trx_is_started(
/*===========*/
	trx_t*	trx)	/* in: transaction */
{
	return(trx->state != TRX_STATE_NOT_STARTED);
}

/*********************************************************************//**
Copy table flags from MySQL's HA_CREATE_INFO into an InnoDB table object.
Those flags are stored in .frm file and end up in the MySQL table object,
but are frequently used inside InnoDB so we keep their copies into the
InnoDB table object. */
UNIV_INTERN
void
innobase_copy_frm_flags_from_create_info(
/*=====================================*/
	dict_table_t*		innodb_table,	/*!< in/out: InnoDB table */
	const HA_CREATE_INFO*	create_info)	/*!< in: create info */
{
	ibool	ps_on;
	ibool	ps_off;

	if (dict_table_is_temporary(innodb_table) || srv_read_only_mode) {
		/* Temp tables do not use persistent stats. */
		ps_on = FALSE;
		ps_off = TRUE;
	} else {
		ps_on = create_info->table_options
			& HA_OPTION_STATS_PERSISTENT;
		ps_off = create_info->table_options
			& HA_OPTION_NO_STATS_PERSISTENT;
	}

	dict_stats_set_persistent(innodb_table, ps_on, ps_off);

	dict_stats_auto_recalc_set(
		innodb_table,
		create_info->stats_auto_recalc == HA_STATS_AUTO_RECALC_ON,
		create_info->stats_auto_recalc == HA_STATS_AUTO_RECALC_OFF);

	innodb_table->stats_sample_pages = create_info->stats_sample_pages;
}

/*********************************************************************//**
Copy table flags from MySQL's TABLE_SHARE into an InnoDB table object.
Those flags are stored in .frm file and end up in the MySQL table object,
but are frequently used inside InnoDB so we keep their copies into the
InnoDB table object. */
UNIV_INTERN
void
innobase_copy_frm_flags_from_table_share(
/*=====================================*/
	dict_table_t*		innodb_table,	/*!< in/out: InnoDB table */
	const TABLE_SHARE*	table_share)	/*!< in: table share */
{
	ibool	ps_on;
	ibool	ps_off;

	if (dict_table_is_temporary(innodb_table) || srv_read_only_mode) {
		/* Temp tables do not use persistent stats */
		ps_on = FALSE;
		ps_off = TRUE;
	} else {
		ps_on = table_share->db_create_options
			& HA_OPTION_STATS_PERSISTENT;
		ps_off = table_share->db_create_options
			& HA_OPTION_NO_STATS_PERSISTENT;
	}

	dict_stats_set_persistent(innodb_table, ps_on, ps_off);

	dict_stats_auto_recalc_set(
		innodb_table,
		table_share->stats_auto_recalc == HA_STATS_AUTO_RECALC_ON,
		table_share->stats_auto_recalc == HA_STATS_AUTO_RECALC_OFF);

	innodb_table->stats_sample_pages = table_share->stats_sample_pages;
}

/*********************************************************************//**
Construct ha_innobase handler. */
UNIV_INTERN
ha_innobase::ha_innobase(
/*=====================*/
	handlerton*	hton,
	TABLE_SHARE*	table_arg)
	:handler(hton, table_arg),
	int_table_flags(HA_REC_NOT_IN_SEQ |
		  HA_NULL_IN_KEY |
		  HA_CAN_INDEX_BLOBS |
		  HA_CAN_SQL_HANDLER |
		  HA_PRIMARY_KEY_REQUIRED_FOR_POSITION |
		  HA_PRIMARY_KEY_IN_READ_INDEX |
		  HA_BINLOG_ROW_CAPABLE |
		  HA_CAN_GEOMETRY | HA_PARTIAL_COLUMN_READ |
		  HA_TABLE_SCAN_ON_INDEX | HA_CAN_FULLTEXT |
		  HA_CAN_FULLTEXT_EXT | HA_CAN_EXPORT),
	start_of_scan(0),
	num_write_row(0)
{}

/*********************************************************************//**
Destruct ha_innobase handler. */
UNIV_INTERN
ha_innobase::~ha_innobase()
/*======================*/
{
}

/*********************************************************************//**
Updates the user_thd field in a handle and also allocates a new InnoDB
transaction handle if needed, and updates the transaction fields in the
prebuilt struct. */
UNIV_INTERN inline
void
ha_innobase::update_thd(
/*====================*/
	THD*	thd)	/*!< in: thd to use the handle */
{
	trx_t*		trx;

	/* The table should have been opened in ha_innobase::open(). */
	DBUG_ASSERT(prebuilt->table->n_ref_count > 0);

	trx = check_trx_exists(thd);

	if (prebuilt->trx != trx) {

		row_update_prebuilt_trx(prebuilt, trx);
	}

	user_thd = thd;
}

/*********************************************************************//**
Updates the user_thd field in a handle and also allocates a new InnoDB
transaction handle if needed, and updates the transaction fields in the
prebuilt struct. */
UNIV_INTERN
void
ha_innobase::update_thd()
/*=====================*/
{
	THD*	thd = ha_thd();

	ut_ad(EQ_CURRENT_THD(thd));
	update_thd(thd);
}

/*********************************************************************//**
Registers an InnoDB transaction with the MySQL 2PC coordinator, so that
the MySQL XA code knows to call the InnoDB prepare and commit, or rollback
for the transaction. This MUST be called for every transaction for which
the user may call commit or rollback. Calling this several times to register
the same transaction is allowed, too. This function also registers the
current SQL statement. */
static inline
void
innobase_register_trx(
/*==================*/
	handlerton*	hton,	/* in: Innobase handlerton */
	THD*		thd,	/* in: MySQL thd (connection) object */
	trx_t*		trx)	/* in: transaction to register */
{
	trans_register_ha(thd, FALSE, hton);

	if (!trx_is_registered_for_2pc(trx)
	    && thd_test_options(thd, OPTION_NOT_AUTOCOMMIT | OPTION_BEGIN)) {

		trans_register_ha(thd, TRUE, hton);
	}

	trx_register_for_2pc(trx);
}

/*	BACKGROUND INFO: HOW THE MYSQL QUERY CACHE WORKS WITH INNODB
	------------------------------------------------------------

1) The use of the query cache for TBL is disabled when there is an
uncommitted change to TBL.

2) When a change to TBL commits, InnoDB stores the current value of
its global trx id counter, let us denote it by INV_TRX_ID, to the table object
in the InnoDB data dictionary, and does only allow such transactions whose
id <= INV_TRX_ID to use the query cache.

3) When InnoDB does an INSERT/DELETE/UPDATE to a table TBL, or an implicit
modification because an ON DELETE CASCADE, we invalidate the MySQL query cache
of TBL immediately.

How this is implemented inside InnoDB:

1) Since every modification always sets an IX type table lock on the InnoDB
table, it is easy to check if there can be uncommitted modifications for a
table: just check if there are locks in the lock list of the table.

2) When a transaction inside InnoDB commits, it reads the global trx id
counter and stores the value INV_TRX_ID to the tables on which it had a lock.

3) If there is an implicit table change from ON DELETE CASCADE or SET NULL,
InnoDB calls an invalidate method for the MySQL query cache for that table.

How this is implemented inside sql_cache.cc:

1) The query cache for an InnoDB table TBL is invalidated immediately at an
INSERT/UPDATE/DELETE, just like in the case of MyISAM. No need to delay
invalidation to the transaction commit.

2) To store or retrieve a value from the query cache of an InnoDB table TBL,
any query must first ask InnoDB's permission. We must pass the thd as a
parameter because InnoDB will look at the trx id, if any, associated with
that thd. Also the full_name which is used as key to search for the table
object. The full_name is a string containing the normalized path to the
table in the canonical format.

3) Use of the query cache for InnoDB tables is now allowed also when
AUTOCOMMIT==0 or we are inside BEGIN ... COMMIT. Thus transactions no longer
put restrictions on the use of the query cache.
*/

/******************************************************************//**
The MySQL query cache uses this to check from InnoDB if the query cache at
the moment is allowed to operate on an InnoDB table. The SQL query must
be a non-locking SELECT.

The query cache is allowed to operate on certain query only if this function
returns TRUE for all tables in the query.

If thd is not in the autocommit state, this function also starts a new
transaction for thd if there is no active trx yet, and assigns a consistent
read view to it if there is no read view yet.

Why a deadlock of threads is not possible: the query cache calls this function
at the start of a SELECT processing. Then the calling thread cannot be
holding any InnoDB semaphores. The calling thread is holding the
query cache mutex, and this function will reserve the InnoDB trx_sys->mutex.
Thus, the 'rank' in sync0sync.h of the MySQL query cache mutex is above
the InnoDB trx_sys->mutex.
@return TRUE if permitted, FALSE if not; note that the value FALSE
does not mean we should invalidate the query cache: invalidation is
called explicitly */
static
my_bool
innobase_query_caching_of_table_permitted(
/*======================================*/
	THD*	thd,		/*!< in: thd of the user who is trying to
				store a result to the query cache or
				retrieve it */
	char*	full_name,	/*!< in: normalized path to the table */
	uint	full_name_len,	/*!< in: length of the normalized path 
                                to the table */
	ulonglong *unused)	/*!< unused for this engine */
{
	ibool	is_autocommit;
	trx_t*	trx;
	char	norm_name[1000];

	ut_a(full_name_len < 999);

	trx = check_trx_exists(thd);

	if (trx->isolation_level == TRX_ISO_SERIALIZABLE) {
		/* In the SERIALIZABLE mode we add LOCK IN SHARE MODE to every
		plain SELECT if AUTOCOMMIT is not on. */

		return((my_bool)FALSE);
	}

	if (UNIV_UNLIKELY(trx->has_search_latch)) {
		sql_print_error("The calling thread is holding the adaptive "
				"search, latch though calling "
				"innobase_query_caching_of_table_permitted.");
		trx_print(stderr, trx, 1024);
	}

	trx_search_latch_release_if_reserved(trx);

	innobase_srv_conc_force_exit_innodb(trx);

	if (!thd_test_options(thd, OPTION_NOT_AUTOCOMMIT | OPTION_BEGIN)) {

		is_autocommit = TRUE;
	} else {
		is_autocommit = FALSE;

	}

	if (is_autocommit && trx->n_mysql_tables_in_use == 0) {
		/* We are going to retrieve the query result from the query
		cache. This cannot be a store operation to the query cache
		because then MySQL would have locks on tables already.

		TODO: if the user has used LOCK TABLES to lock the table,
		then we open a transaction in the call of row_.. below.
		That trx can stay open until UNLOCK TABLES. The same problem
		exists even if we do not use the query cache. MySQL should be
		modified so that it ALWAYS calls some cleanup function when
		the processing of a query ends!

		We can imagine we instantaneously serialize this consistent
		read trx to the current trx id counter. If trx2 would have
		changed the tables of a query result stored in the cache, and
		trx2 would have already committed, making the result obsolete,
		then trx2 would have already invalidated the cache. Thus we
		can trust the result in the cache is ok for this query. */

		return((my_bool)TRUE);
	}

	/* Normalize the table name to InnoDB format */
	normalize_table_name(norm_name, full_name);

	innobase_register_trx(innodb_hton_ptr, thd, trx);

	if (row_search_check_if_query_cache_permitted(trx, norm_name)) {

		/* printf("Query cache for %s permitted\n", norm_name); */

		return((my_bool)TRUE);
	}

	/* printf("Query cache for %s NOT permitted\n", norm_name); */

	return((my_bool)FALSE);
}

/*****************************************************************//**
Invalidates the MySQL query cache for the table. */
UNIV_INTERN
void
innobase_invalidate_query_cache(
/*============================*/
	trx_t*		trx,		/*!< in: transaction which
					modifies the table */
	const char*	full_name,	/*!< in: concatenation of
					database name, null char NUL,
					table name, null char NUL;
					NOTE that in Windows this is
					always in LOWER CASE! */
	ulint		full_name_len)	/*!< in: full name length where
					also the null chars count */
{
	/* Note that the sync0sync.h rank of the query cache mutex is just
	above the InnoDB trx_sys_t->lock. The caller of this function must
	not have latches of a lower rank. */

	/* Argument TRUE below means we are using transactions */
#ifdef HAVE_QUERY_CACHE
	mysql_query_cache_invalidate4(trx->mysql_thd,
				      full_name,
				      (uint32) full_name_len,
				      TRUE);
#endif
}

/*****************************************************************//**
Convert an SQL identifier to the MySQL system_charset_info (UTF-8)
and quote it if needed.
@return	pointer to the end of buf */
static
char*
innobase_convert_identifier(
/*========================*/
	char*		buf,	/*!< out: buffer for converted identifier */
	ulint		buflen,	/*!< in: length of buf, in bytes */
	const char*	id,	/*!< in: identifier to convert */
	ulint		idlen,	/*!< in: length of id, in bytes */
	THD*		thd,	/*!< in: MySQL connection thread, or NULL */
	ibool		file_id)/*!< in: TRUE=id is a table or database name;
				FALSE=id is an UTF-8 string */
{
	char nz[NAME_LEN + 1];
	char nz2[NAME_LEN + 1 + EXPLAIN_FILENAME_MAX_EXTRA_LENGTH];

	const char*	s	= id;
	int		q;

	if (file_id) {
		/* Decode the table name.  The MySQL function expects
		a NUL-terminated string.  The input and output strings
		buffers must not be shared. */

		if (UNIV_UNLIKELY(idlen > (sizeof nz) - 1)) {
			idlen = (sizeof nz) - 1;
		}

		memcpy(nz, id, idlen);
		nz[idlen] = 0;

		s = nz2;
		idlen = explain_filename(thd, nz, nz2, sizeof nz2,
					 EXPLAIN_PARTITIONS_AS_COMMENT);
		goto no_quote;
	}

	/* See if the identifier needs to be quoted. */
	if (UNIV_UNLIKELY(!thd)) {
		q = '"';
	} else {
		q = get_quote_char_for_identifier(thd, s, (int) idlen);
	}

	if (q == EOF) {
no_quote:
		if (UNIV_UNLIKELY(idlen > buflen)) {
			idlen = buflen;
		}
		memcpy(buf, s, idlen);
		return(buf + idlen);
	}

	/* Quote the identifier. */
	if (buflen < 2) {
		return(buf);
	}

	*buf++ = q;
	buflen--;

	for (; idlen; idlen--) {
		int	c = *s++;
		if (UNIV_UNLIKELY(c == q)) {
			if (UNIV_UNLIKELY(buflen < 3)) {
				break;
			}

			*buf++ = c;
			*buf++ = c;
			buflen -= 2;
		} else {
			if (UNIV_UNLIKELY(buflen < 2)) {
				break;
			}

			*buf++ = c;
			buflen--;
		}
	}

	*buf++ = q;
	return(buf);
}

/*****************************************************************//**
Convert a table or index name to the MySQL system_charset_info (UTF-8)
and quote it if needed.
@return	pointer to the end of buf */
UNIV_INTERN
char*
innobase_convert_name(
/*==================*/
	char*		buf,	/*!< out: buffer for converted identifier */
	ulint		buflen,	/*!< in: length of buf, in bytes */
	const char*	id,	/*!< in: identifier to convert */
	ulint		idlen,	/*!< in: length of id, in bytes */
	THD*		thd,	/*!< in: MySQL connection thread, or NULL */
	ibool		table_id)/*!< in: TRUE=id is a table or database name;
				FALSE=id is an index name */
{
	char*		s	= buf;
	const char*	bufend	= buf + buflen;

	if (table_id) {
		const char*	slash = (const char*) memchr(id, '/', idlen);
		if (!slash) {

			goto no_db_name;
		}

		/* Print the database name and table name separately. */
		s = innobase_convert_identifier(s, bufend - s, id, slash - id,
						thd, TRUE);
		if (UNIV_LIKELY(s < bufend)) {
			*s++ = '.';
			s = innobase_convert_identifier(s, bufend - s,
							slash + 1, idlen
							- (slash - id) - 1,
							thd, TRUE);
		}
	} else if (UNIV_UNLIKELY(*id == TEMP_INDEX_PREFIX)) {
		/* Temporary index name (smart ALTER TABLE) */
		const char temp_index_suffix[]= "--temporary--";

		s = innobase_convert_identifier(buf, buflen, id + 1, idlen - 1,
						thd, FALSE);
		if (s - buf + (sizeof temp_index_suffix - 1) < buflen) {
			memcpy(s, temp_index_suffix,
			       sizeof temp_index_suffix - 1);
			s += sizeof temp_index_suffix - 1;
		}
	} else {
no_db_name:
		s = innobase_convert_identifier(buf, buflen, id, idlen,
						thd, table_id);
	}

	return(s);
}

/*****************************************************************//**
A wrapper function of innobase_convert_name(), convert a table or
index name to the MySQL system_charset_info (UTF-8) and quote it if needed.
@return	pointer to the end of buf */
UNIV_INTERN
void
innobase_format_name(
/*==================*/
	char*		buf,	/*!< out: buffer for converted identifier */
	ulint		buflen,	/*!< in: length of buf, in bytes */
	const char*	name,	/*!< in: index or table name to format */
	ibool		is_index_name) /*!< in: index name */
{
	const char*     bufend;

	bufend = innobase_convert_name(buf, buflen, name, strlen(name),
				       NULL, !is_index_name);

	ut_ad((ulint) (bufend - buf) < buflen);

	buf[bufend - buf] = '\0';
}

/**********************************************************************//**
Determines if the currently running transaction has been interrupted.
@return	TRUE if interrupted */
UNIV_INTERN
ibool
trx_is_interrupted(
/*===============*/
	const trx_t*	trx)	/*!< in: transaction */
{
	return(trx && trx->mysql_thd && thd_killed(trx->mysql_thd));
}

/**********************************************************************//**
Determines if the currently running transaction is in strict mode.
@return	TRUE if strict */
UNIV_INTERN
ibool
trx_is_strict(
/*==========*/
	trx_t*	trx)	/*!< in: transaction */
{
	return(trx && trx->mysql_thd && THDVAR(trx->mysql_thd, strict_mode));
}

/**********************************************************************//**
Determines if the current MySQL thread is running in strict mode.
If thd==NULL, THDVAR returns the global value of innodb-strict-mode.
@return	TRUE if strict */
UNIV_INLINE
ibool
thd_is_strict(
/*==========*/
	THD*	thd)	/*!< in: MySQL thread descriptor */
{
	return(THDVAR(thd, strict_mode));
}

/**************************************************************//**
Resets some fields of a prebuilt struct. The template is used in fast
retrieval of just those column values MySQL needs in its processing. */
inline
void
ha_innobase::reset_template(void)
/*=============================*/
{
	ut_ad(prebuilt->magic_n == ROW_PREBUILT_ALLOCATED);
	ut_ad(prebuilt->magic_n2 == prebuilt->magic_n);

	prebuilt->keep_other_fields_on_keyread = 0;
	prebuilt->read_just_key = 0;
	prebuilt->in_fts_query = 0;
	/* Reset index condition pushdown state. */
	if (prebuilt->idx_cond) {
		prebuilt->idx_cond = NULL;
		prebuilt->idx_cond_n_cols = 0;
		/* Invalidate prebuilt->mysql_template
		in ha_innobase::write_row(). */
		prebuilt->template_type = ROW_MYSQL_NO_TEMPLATE;
	}
}

/*****************************************************************//**
Call this when you have opened a new table handle in HANDLER, before you
call index_read_idx() etc. Actually, we can let the cursor stay open even
over a transaction commit! Then you should call this before every operation,
fetch next etc. This function inits the necessary things even after a
transaction commit. */
UNIV_INTERN
void
ha_innobase::init_table_handle_for_HANDLER(void)
/*============================================*/
{
	/* If current thd does not yet have a trx struct, create one.
	If the current handle does not yet have a prebuilt struct, create
	one. Update the trx pointers in the prebuilt struct. Normally
	this operation is done in external_lock. */

	update_thd(ha_thd());

	/* Initialize the prebuilt struct much like it would be inited in
	external_lock */

	trx_search_latch_release_if_reserved(prebuilt->trx);

	innobase_srv_conc_force_exit_innodb(prebuilt->trx);

	/* If the transaction is not started yet, start it */

	trx_start_if_not_started_xa(prebuilt->trx);

	/* Assign a read view if the transaction does not have it yet */

	trx_assign_read_view(prebuilt->trx);

	innobase_register_trx(ht, user_thd, prebuilt->trx);

	/* We did the necessary inits in this function, no need to repeat them
	in row_search_for_mysql */

	prebuilt->sql_stat_start = FALSE;

	/* We let HANDLER always to do the reads as consistent reads, even
	if the trx isolation level would have been specified as SERIALIZABLE */

	prebuilt->select_lock_type = LOCK_NONE;
	prebuilt->stored_select_lock_type = LOCK_NONE;

	/* Always fetch all columns in the index record */

	prebuilt->hint_need_to_fetch_extra_cols = ROW_RETRIEVE_ALL_COLS;

	/* We want always to fetch all columns in the whole row? Or do
	we???? */

	prebuilt->used_in_HANDLER = TRUE;
	reset_template();
}

/*********************************************************************//**
Opens an InnoDB database.
@return	0 on success, error code on failure */
static
int
innobase_init(
/*==========*/
	void	*p)	/*!< in: InnoDB handlerton */
{
	static char	current_dir[3];		/*!< Set if using current lib */
	int		err;
	bool		ret;
	char		*default_path;
	uint		format_id;
	ulong		num_pll_degree;

	DBUG_ENTER("innobase_init");
	handlerton *innobase_hton= (handlerton*) p;
	innodb_hton_ptr = innobase_hton;

	innobase_hton->state = SHOW_OPTION_YES;
	innobase_hton->db_type= DB_TYPE_INNODB;
	innobase_hton->savepoint_offset = sizeof(trx_named_savept_t);
	innobase_hton->close_connection = innobase_close_connection;
	innobase_hton->savepoint_set = innobase_savepoint;
	innobase_hton->savepoint_rollback = innobase_rollback_to_savepoint;
	innobase_hton->savepoint_release = innobase_release_savepoint;
	innobase_hton->commit = innobase_commit;
	innobase_hton->rollback = innobase_rollback;
	innobase_hton->prepare = innobase_xa_prepare;
	innobase_hton->recover = innobase_xa_recover;
	innobase_hton->commit_by_xid = innobase_commit_by_xid;
	innobase_hton->rollback_by_xid = innobase_rollback_by_xid;
	innobase_hton->create_cursor_read_view = innobase_create_cursor_view;
	innobase_hton->set_cursor_read_view = innobase_set_cursor_view;
	innobase_hton->close_cursor_read_view = innobase_close_cursor_view;
	innobase_hton->create = innobase_create_handler;
	innobase_hton->drop_database = innobase_drop_database;
	innobase_hton->panic = innobase_end;

	innobase_hton->start_consistent_snapshot =
		innobase_start_trx_and_assign_read_view;

	innobase_hton->flush_logs = innobase_flush_logs;
	innobase_hton->show_status = innobase_show_status;
	innobase_hton->flags = HTON_SUPPORTS_EXTENDED_KEYS;

	innobase_hton->release_temporary_latches =
		innobase_release_temporary_latches;

	innobase_hton->data = &innodb_api_cb;

	ut_a(DATA_MYSQL_TRUE_VARCHAR == (ulint)MYSQL_TYPE_VARCHAR);

#ifndef DBUG_OFF
	static const char	test_filename[] = "-@";
	char			test_tablename[sizeof test_filename
				+ sizeof(srv_mysql50_table_name_prefix) - 1];
	if ((sizeof(test_tablename)) - 1
			!= filename_to_tablename(test_filename,
						 test_tablename,
						 sizeof(test_tablename), true)
			|| strncmp(test_tablename,
				   srv_mysql50_table_name_prefix,
				   sizeof(srv_mysql50_table_name_prefix) - 1)
			|| strcmp(test_tablename
				  + sizeof(srv_mysql50_table_name_prefix) - 1,
				  test_filename)) {

		sql_print_error("tablename encoding has been changed");

		goto error;
	}
#endif /* DBUG_OFF */

	/* Check that values don't overflow on 32-bit systems. */
	if (sizeof(ulint) == 4) {
		if (innobase_buffer_pool_size > UINT_MAX32) {
			sql_print_error(
				"innobase_buffer_pool_size can't be over 4GB"
				" on 32-bit systems");

			goto error;
		}
	}

	os_innodb_umask = (ulint) my_umask;

	/* First calculate the default path for innodb_data_home_dir etc.,
	in case the user has not given any value.

	Note that when using the embedded server, the datadirectory is not
	necessarily the current directory of this program. */

	if (mysqld_embedded) {
		default_path = mysql_real_data_home;
		fil_path_to_mysql_datadir = mysql_real_data_home;
	} else {
		/* It's better to use current lib, to keep paths short */
		current_dir[0] = FN_CURLIB;
		current_dir[1] = FN_LIBCHAR;
		current_dir[2] = 0;
		default_path = current_dir;
	}

	ut_a(default_path);

	/* Set InnoDB initialization parameters according to the values
	read from MySQL .cnf file */

	/*--------------- Data files -------------------------*/

	/* The default dir for data files is the datadir of MySQL */

	srv_data_home = (innobase_data_home_dir ? innobase_data_home_dir :
			 default_path);

	/* Set default InnoDB data file size to 12 MB and let it be
	auto-extending. Thus users can use InnoDB in >= 4.0 without having
	to specify any startup options. */

	if (!innobase_data_file_path) {
		innobase_data_file_path = (char*) "ibdata1:12M:autoextend";
	}

	/* Since InnoDB edits the argument in the next call, we make another
	copy of it: */

	internal_innobase_data_file_path = my_strdup(innobase_data_file_path,
						   MYF(MY_FAE));

	ret = (bool) srv_parse_data_file_paths_and_sizes(
		internal_innobase_data_file_path);
	if (ret == FALSE) {
		sql_print_error(
			"InnoDB: syntax error in innodb_data_file_path");
mem_free_and_error:
		srv_free_paths_and_sizes();
		my_free(internal_innobase_data_file_path);
		goto error;
	}

	/* -------------- All log files ---------------------------*/

	/* The default dir for log files is the datadir of MySQL */

	if (!srv_log_group_home_dir) {
		srv_log_group_home_dir = default_path;
	}

#ifdef UNIV_LOG_ARCHIVE
	/* Since innodb_log_arch_dir has no relevance under MySQL,
	starting from 4.0.6 we always set it the same as
	innodb_log_group_home_dir: */

	innobase_log_arch_dir = innobase_log_group_home_dir;

	srv_arch_dir = innobase_log_arch_dir;
#endif /* UNIG_LOG_ARCHIVE */

	srv_normalize_path_for_win(srv_log_group_home_dir);

	if (strchr(srv_log_group_home_dir, ';')) {
		sql_print_error("syntax error in innodb_log_group_home_dir");
		goto mem_free_and_error;
	}

	if (innobase_mirrored_log_groups == 1) {
		sql_print_warning(
			"innodb_mirrored_log_groups is an unimplemented "
			"feature and the variable will be completely "
			"removed in a future version.");
	}

	if (innobase_mirrored_log_groups > 1) {
		sql_print_error(
		"innodb_mirrored_log_groups is an unimplemented feature and "
		"the variable will be completely removed in a future version. "
		"Using values other than 1 is not supported.");
		goto mem_free_and_error;
	}

	if (innobase_mirrored_log_groups == 0) {
		/* To throw a deprecation warning message when the option is
		passed, the default was changed to '0' (as a workaround). Since
		the only value accepted for this option is '1', reset it to 1 */
		innobase_mirrored_log_groups = 1;
	}

	/* Validate the file format by animal name */
	if (innobase_file_format_name != NULL) {

		format_id = innobase_file_format_name_lookup(
			innobase_file_format_name);

		if (format_id > UNIV_FORMAT_MAX) {

			sql_print_error("InnoDB: wrong innodb_file_format.");

			goto mem_free_and_error;
		}
	} else {
		/* Set it to the default file format id. Though this
		should never happen. */
		format_id = 0;
	}

	srv_file_format = format_id;

	/* Given the type of innobase_file_format_name we have little
	choice but to cast away the constness from the returned name.
	innobase_file_format_name is used in the MySQL set variable
	interface and so can't be const. */

	innobase_file_format_name =
		(char*) trx_sys_file_format_id_to_name(format_id);

	/* Check innobase_file_format_check variable */
	if (!innobase_file_format_check) {

		/* Set the value to disable checking. */
		srv_max_file_format_at_startup = UNIV_FORMAT_MAX + 1;

	} else {

		/* Set the value to the lowest supported format. */
		srv_max_file_format_at_startup = UNIV_FORMAT_MIN;
	}

	/* Did the user specify a format name that we support?
	As a side effect it will update the variable
	srv_max_file_format_at_startup */
	if (innobase_file_format_validate_and_set(
			innobase_file_format_max) < 0) {

		sql_print_error("InnoDB: invalid "
				"innodb_file_format_max value: "
				"should be any value up to %s or its "
				"equivalent numeric id",
				trx_sys_file_format_id_to_name(
					UNIV_FORMAT_MAX));

		goto mem_free_and_error;
	}

	/* Remember stopword table name supplied at startup */
	if (innobase_server_stopword_table) {
		fts_server_stopword_table =
			my_strdup(innobase_server_stopword_table,  MYF(0));
	}

	if (innobase_change_buffering) {
		ulint	use;

		for (use = 0;
		     use < UT_ARR_SIZE(innobase_change_buffering_values);
		     use++) {
			if (!innobase_strcasecmp(
				    innobase_change_buffering,
				    innobase_change_buffering_values[use])) {
				ibuf_use = (ibuf_use_t) use;
				goto innobase_change_buffering_inited_ok;
			}
		}

		sql_print_error("InnoDB: invalid value "
				"innodb_change_buffering=%s",
				innobase_change_buffering);
		goto mem_free_and_error;
	}

innobase_change_buffering_inited_ok:
	ut_a((ulint) ibuf_use < UT_ARR_SIZE(innobase_change_buffering_values));
	innobase_change_buffering = (char*)
		innobase_change_buffering_values[ibuf_use];

	/* Check that interdependent parameters have sane values. */
	if (srv_max_buf_pool_modified_pct < srv_max_dirty_pages_pct_lwm) {
		sql_print_warning("InnoDB: innodb_max_dirty_pages_pct_lwm"
				  " cannot be set higher than"
				  " innodb_max_dirty_pages_pct.\n"
				  "InnoDB: Setting"
				  " innodb_max_dirty_pages_pct_lwm to %lu\n",
				  srv_max_buf_pool_modified_pct);

		srv_max_dirty_pages_pct_lwm = srv_max_buf_pool_modified_pct;
	}

	if (srv_max_io_capacity == SRV_MAX_IO_CAPACITY_DUMMY_DEFAULT) {

		if (srv_io_capacity >= SRV_MAX_IO_CAPACITY_LIMIT / 2) {
			/* Avoid overflow. */
			srv_max_io_capacity = SRV_MAX_IO_CAPACITY_LIMIT;
		} else {
			/* The user has not set the value. We should
			set it based on innodb_io_capacity. */
			srv_max_io_capacity =
				ut_max(2 * srv_io_capacity, 2000);
		}

	} else if (srv_max_io_capacity < srv_io_capacity) {
		sql_print_warning("InnoDB: innodb_io_capacity"
				  " cannot be set higher than"
				  " innodb_io_capacity_max.\n"
				  "InnoDB: Setting"
				  " innodb_io_capacity to %lu\n",
				  srv_max_io_capacity);

		srv_io_capacity = srv_max_io_capacity;
	}

	if (!is_filename_allowed(srv_buf_dump_filename,
				 strlen(srv_buf_dump_filename), FALSE)) {
		sql_print_error("InnoDB: innodb_buffer_pool_filename"
			" cannot have colon (:) in the file name.");
		goto mem_free_and_error;
	}

	/* --------------------------------------------------*/

	srv_file_flush_method_str = innobase_file_flush_method;

	srv_log_file_size = (ib_uint64_t) innobase_log_file_size;

#ifdef UNIV_LOG_ARCHIVE
	srv_log_archive_on = (ulint) innobase_log_archive;
#endif /* UNIV_LOG_ARCHIVE */

	/* Check that the value of system variable innodb_page_size was
	set correctly.  Its value was put into srv_page_size. If valid,
	return the associated srv_page_size_shift.*/
	srv_page_size_shift = innodb_page_size_validate(srv_page_size);
	if (!srv_page_size_shift) {
		sql_print_error("InnoDB: Invalid page size=%lu.\n",
				srv_page_size);
		goto mem_free_and_error;
	}
	if (UNIV_PAGE_SIZE_DEF != srv_page_size) {
		ut_print_timestamp(stderr);
		fprintf(stderr,
			" InnoDB: innodb-page-size has been changed"
			" from the default value %d to %lu.\n",
			UNIV_PAGE_SIZE_DEF, srv_page_size);
	}

	srv_log_buffer_size = (ulint) innobase_log_buffer_size;

	if (innobase_buffer_pool_instances == 0) {
		innobase_buffer_pool_instances = 8;

#if defined(__WIN__) && !defined(_WIN64)
		if (innobase_buffer_pool_size > 1331 * 1024 * 1024) {
			innobase_buffer_pool_instances
				= ut_min(MAX_BUFFER_POOLS,
					(long) (innobase_buffer_pool_size
					/ (128 * 1024 * 1024)));
		}
#endif /* defined(__WIN__) && !defined(_WIN64) */
	}
	srv_buf_pool_size = (ulint) innobase_buffer_pool_size;
	srv_buf_pool_instances = (ulint) innobase_buffer_pool_instances;

	srv_mem_pool_size = (ulint) innobase_additional_mem_pool_size;

	if (innobase_additional_mem_pool_size
	    != 8*1024*1024L /* the default */ ) {

		ut_print_timestamp(stderr);
		fprintf(stderr,
			" InnoDB: Warning: Using "
			"innodb_additional_mem_pool_size is DEPRECATED. "
			"This option may be removed in future releases, "
			"together with the option innodb_use_sys_malloc "
			"and with the InnoDB's internal memory "
			"allocator.\n");
	}

	if (!srv_use_sys_malloc ) {
		ut_print_timestamp(stderr);
		fprintf(stderr,
			" InnoDB: Warning: Setting "
			"innodb_use_sys_malloc to FALSE is DEPRECATED. "
			"This option may be removed in future releases, "
			"together with the InnoDB's internal memory "
			"allocator.\n");
	}

	srv_n_file_io_threads = (ulint) innobase_file_io_threads;
	srv_n_read_io_threads = (ulint) innobase_read_io_threads;
	srv_n_write_io_threads = (ulint) innobase_write_io_threads;

	srv_use_doublewrite_buf = (ibool) innobase_use_doublewrite;

	if (!innobase_use_checksums) {
		ut_print_timestamp(stderr);
		fprintf(stderr,
			" InnoDB: Warning: Setting "
			"innodb_checksums to OFF is DEPRECATED. "
			"This option may be removed in future releases. "
			"You should set innodb_checksum_algorithm=NONE "
			"instead.\n");
		srv_checksum_algorithm = SRV_CHECKSUM_ALGORITHM_NONE;
	}

#ifdef HAVE_LARGE_PAGES
	if ((os_use_large_pages = (ibool) my_use_large_pages)) {
		os_large_page_size = (ulint) opt_large_page_size;
	}
#endif

	row_rollback_on_timeout = (ibool) innobase_rollback_on_timeout;

	srv_locks_unsafe_for_binlog = (ibool) innobase_locks_unsafe_for_binlog;
	if (innobase_locks_unsafe_for_binlog) {
		ut_print_timestamp(stderr);
		fprintf(stderr,
			" InnoDB: Warning: Using "
			"innodb_locks_unsafe_for_binlog is DEPRECATED. "
			"This option may be removed in future releases. "
			"Please use READ COMMITTED transaction isolation "
			"level instead, see " REFMAN "set-transaction.html.\n");
	}

	if (innobase_open_files < 10) {
		innobase_open_files = 300;
		if (srv_file_per_table && table_cache_size > 300) {
			innobase_open_files = table_cache_size;
		}
	}
	srv_max_n_open_files = (ulint) innobase_open_files;
	srv_innodb_status = (ibool) innobase_create_status_file;

	srv_print_verbose_log = mysqld_embedded ? 0 : 1;

	/* Round up fts_sort_pll_degree to nearest power of 2 number */
	for (num_pll_degree = 1;
	     num_pll_degree < fts_sort_pll_degree;
	     num_pll_degree <<= 1) {

		/* No op */
	}

	fts_sort_pll_degree = num_pll_degree;

	/* Store the default charset-collation number of this MySQL
	installation */

	data_mysql_default_charset_coll = (ulint) default_charset_info->number;

	ut_a(DATA_MYSQL_LATIN1_SWEDISH_CHARSET_COLL ==
					my_charset_latin1.number);
	ut_a(DATA_MYSQL_BINARY_CHARSET_COLL == my_charset_bin.number);

	/* Store the latin1_swedish_ci character ordering table to InnoDB. For
	non-latin1_swedish_ci charsets we use the MySQL comparison functions,
	and consequently we do not need to know the ordering internally in
	InnoDB. */

	ut_a(0 == strcmp(my_charset_latin1.name, "latin1_swedish_ci"));
	srv_latin1_ordering = my_charset_latin1.sort_order;

	innobase_commit_concurrency_init_default();

#ifdef HAVE_PSI_INTERFACE
	/* Register keys with MySQL performance schema */
	int	count;

	count = array_elements(all_pthread_mutexes);
 	mysql_mutex_register("innodb", all_pthread_mutexes, count);

# ifdef UNIV_PFS_MUTEX
	count = array_elements(all_innodb_mutexes);
	mysql_mutex_register("innodb", all_innodb_mutexes, count);
# endif /* UNIV_PFS_MUTEX */

# ifdef UNIV_PFS_RWLOCK
	count = array_elements(all_innodb_rwlocks);
	mysql_rwlock_register("innodb", all_innodb_rwlocks, count);
# endif /* UNIV_PFS_MUTEX */

# ifdef UNIV_PFS_THREAD
	count = array_elements(all_innodb_threads);
	mysql_thread_register("innodb", all_innodb_threads, count);
# endif /* UNIV_PFS_THREAD */

# ifdef UNIV_PFS_IO
	count = array_elements(all_innodb_files);
	mysql_file_register("innodb", all_innodb_files, count);
# endif /* UNIV_PFS_IO */

	count = array_elements(all_innodb_conds);
	mysql_cond_register("innodb", all_innodb_conds, count);
#endif /* HAVE_PSI_INTERFACE */

	/* Since we in this module access directly the fields of a trx
	struct, and due to different headers and flags it might happen that
	ib_mutex_t has a different size in this module and in InnoDB
	modules, we check at run time that the size is the same in
	these compilation modules. */

	err = innobase_start_or_create_for_mysql();

	if (err != DB_SUCCESS) {
		goto mem_free_and_error;
	}

	/* Adjust the innodb_undo_logs config object */
	innobase_undo_logs_init_default_max();

	innobase_old_blocks_pct = buf_LRU_old_ratio_update(
		innobase_old_blocks_pct, TRUE);

	ibuf_max_size_update(innobase_change_buffer_max_size);

	innobase_open_tables = hash_create(200);
	mysql_mutex_init(innobase_share_mutex_key,
			 &innobase_share_mutex,
			 MY_MUTEX_INIT_FAST);
	mysql_mutex_init(commit_threads_m_key,
			 &commit_threads_m, MY_MUTEX_INIT_FAST);
	mysql_mutex_init(commit_cond_mutex_key,
			 &commit_cond_m, MY_MUTEX_INIT_FAST);
	mysql_cond_init(commit_cond_key, &commit_cond, NULL);
	innodb_inited= 1;
#ifdef MYSQL_DYNAMIC_PLUGIN
	if (innobase_hton != p) {
		innobase_hton = reinterpret_cast<handlerton*>(p);
		*innobase_hton = *innodb_hton_ptr;
	}
#endif /* MYSQL_DYNAMIC_PLUGIN */

	/* Get the current high water mark format. */
	innobase_file_format_max = (char*) trx_sys_file_format_max_get();

	/* Currently, monitor counter information are not persistent. */
	memset(monitor_set_tbl, 0, sizeof monitor_set_tbl);

	memset(innodb_counter_value, 0, sizeof innodb_counter_value);

	/* Do this as late as possible so server is fully starts up,
	since  we might get some initial stats if user choose to turn
	on some counters from start up */
	if (innobase_enable_monitor_counter) {
		innodb_enable_monitor_at_startup(
			innobase_enable_monitor_counter);
	}

	/* Turn on monitor counters that are default on */
	srv_mon_default_on();

	DBUG_RETURN(FALSE);
error:
	DBUG_RETURN(TRUE);
}

/*******************************************************************//**
Closes an InnoDB database.
@return	TRUE if error */
static
int
innobase_end(
/*=========*/
	handlerton*		hton,	/*!< in/out: InnoDB handlerton */
	ha_panic_function	type __attribute__((unused)))
					/*!< in: ha_panic() parameter */
{
	int	err= 0;

	DBUG_ENTER("innobase_end");
	DBUG_ASSERT(hton == innodb_hton_ptr);

	if (innodb_inited) {

		srv_fast_shutdown = (ulint) innobase_fast_shutdown;

		innodb_inited = 0;
		hash_table_free(innobase_open_tables);
		innobase_open_tables = NULL;
		if (innobase_shutdown_for_mysql() != DB_SUCCESS) {
			err = 1;
		}
		srv_free_paths_and_sizes();
		my_free(internal_innobase_data_file_path);
		mysql_mutex_destroy(&innobase_share_mutex);
		mysql_mutex_destroy(&commit_threads_m);
		mysql_mutex_destroy(&commit_cond_m);
		mysql_cond_destroy(&commit_cond);
	}

	DBUG_RETURN(err);
}

/****************************************************************//**
Flushes InnoDB logs to disk and makes a checkpoint. Really, a commit flushes
the logs, and the name of this function should be innobase_checkpoint.
@return	TRUE if error */
static
bool
innobase_flush_logs(
/*================*/
	handlerton*	hton)	/*!< in/out: InnoDB handlerton */
{
	bool	result = 0;

	DBUG_ENTER("innobase_flush_logs");
	DBUG_ASSERT(hton == innodb_hton_ptr);

	if (!srv_read_only_mode) {
		log_buffer_flush_to_disk();
	}

	DBUG_RETURN(result);
}

/*****************************************************************//**
Commits a transaction in an InnoDB database. */
static
void
innobase_commit_low(
/*================*/
	trx_t*	trx)	/*!< in: transaction handle */
{
	if (trx_is_started(trx)) {

		trx_commit_for_mysql(trx);
	}
}

/*****************************************************************//**
Creates an InnoDB transaction struct for the thd if it does not yet have one.
Starts a new InnoDB transaction if a transaction is not yet started. And
assigns a new snapshot for a consistent read if the transaction does not yet
have one.
@return	0 */
static
int
innobase_start_trx_and_assign_read_view(
/*====================================*/
	handlerton*	hton,	/*!< in: Innodb handlerton */
	THD*		thd)	/*!< in: MySQL thread handle of the user for
				whom the transaction should be committed */
{
	trx_t*	trx;

	DBUG_ENTER("innobase_start_trx_and_assign_read_view");
	DBUG_ASSERT(hton == innodb_hton_ptr);

	/* Create a new trx struct for thd, if it does not yet have one */

	trx = check_trx_exists(thd);

	/* This is just to play safe: release a possible FIFO ticket and
	search latch. Since we can potentially reserve the trx_sys->mutex,
	we have to release the search system latch first to obey the latching
	order. */

	trx_search_latch_release_if_reserved(trx);

	innobase_srv_conc_force_exit_innodb(trx);

	/* If the transaction is not started yet, start it */

	trx_start_if_not_started_xa(trx);

	/* Assign a read view if the transaction does not have it yet */

	trx_assign_read_view(trx);

	/* Set the MySQL flag to mark that there is an active transaction */

	innobase_register_trx(hton, current_thd, trx);

	DBUG_RETURN(0);
}

/*****************************************************************//**
Commits a transaction in an InnoDB database or marks an SQL statement
ended.
@return	0 */
static
int
innobase_commit(
/*============*/
	handlerton*	hton,		/*!< in: Innodb handlerton */
	THD*		thd,		/*!< in: MySQL thread handle of the
					user for whom the transaction should
					be committed */
	bool		commit_trx)	/*!< in: true - commit transaction
					false - the current SQL statement
					ended */
{
	trx_t*		trx;

	DBUG_ENTER("innobase_commit");
	DBUG_ASSERT(hton == innodb_hton_ptr);
	DBUG_PRINT("trans", ("ending transaction"));

	trx = check_trx_exists(thd);

	/* Since we will reserve the trx_sys->mutex, we have to release
	the search system latch first to obey the latching order. */

	if (trx->has_search_latch) {
		trx_search_latch_release_if_reserved(trx);
	}

	/* Transaction is deregistered only in a commit or a rollback. If
	it is deregistered we know there cannot be resources to be freed
	and we could return immediately.  For the time being, we play safe
	and do the cleanup though there should be nothing to clean up. */

	if (!trx_is_registered_for_2pc(trx) && trx_is_started(trx)) {

		sql_print_error("Transaction not registered for MySQL 2PC, "
				"but transaction is active");
	}

	if (commit_trx
	    || (!thd_test_options(thd, OPTION_NOT_AUTOCOMMIT | OPTION_BEGIN))) {

		/* We were instructed to commit the whole transaction, or
		this is an SQL statement end and autocommit is on */

		/* We need current binlog position for ibbackup to work. */
retry:
		if (innobase_commit_concurrency > 0) {
			mysql_mutex_lock(&commit_cond_m);
			commit_threads++;

			if (commit_threads > innobase_commit_concurrency) {
				commit_threads--;
				mysql_cond_wait(&commit_cond,
					&commit_cond_m);
				mysql_mutex_unlock(&commit_cond_m);
				goto retry;
			}
			else {
				mysql_mutex_unlock(&commit_cond_m);
			}
		}

		/* The following call read the binary log position of
		the transaction being committed.

                Binary logging of other engines is not relevant to
		InnoDB as all InnoDB requires is that committing
		InnoDB transactions appear in the same order in the
		MySQL binary log as they appear in InnoDB logs, which
		is guaranteed by the server.

                If the binary log is not enabled, or the transaction
                is not written to the binary log, the file name will
                be a NULL pointer. */
                unsigned long long pos;
                thd_binlog_pos(thd, &trx->mysql_log_file_name, &pos);
                trx->mysql_log_offset= static_cast<ib_int64_t>(pos);
		/* Don't do write + flush right now. For group commit
		to work we want to do the flush later. */
		trx->flush_log_later = TRUE;
		innobase_commit_low(trx);
		trx->flush_log_later = FALSE;

		if (innobase_commit_concurrency > 0) {
			mysql_mutex_lock(&commit_cond_m);
			commit_threads--;
			mysql_cond_signal(&commit_cond);
			mysql_mutex_unlock(&commit_cond_m);
		}

		trx_deregister_from_2pc(trx);

		/* Now do a write + flush of logs. */
		trx_commit_complete_for_mysql(trx);
	} else {
		/* We just mark the SQL statement ended and do not do a
		transaction commit */

		/* If we had reserved the auto-inc lock for some
		table in this SQL statement we release it now */

		lock_unlock_table_autoinc(trx);

		/* Store the current undo_no of the transaction so that we
		know where to roll back if we have to roll back the next
		SQL statement */

		trx_mark_sql_stat_end(trx);
	}

	trx->n_autoinc_rows = 0; /* Reset the number AUTO-INC rows required */

	/* This is a statement level variable. */
	trx->fts_next_doc_id = 0;

	innobase_srv_conc_force_exit_innodb(trx);

	/* Tell the InnoDB server that there might be work for utility
	threads: */
	srv_active_wake_master_thread();

	DBUG_RETURN(0);
}

/*****************************************************************//**
Rolls back a transaction or the latest SQL statement.
@return	0 or error number */
static
int
innobase_rollback(
/*==============*/
	handlerton*	hton,		/*!< in: Innodb handlerton */
	THD*		thd,		/*!< in: handle to the MySQL thread
					of the user whose transaction should
					be rolled back */
	bool		rollback_trx)	/*!< in: TRUE - rollback entire
					transaction FALSE - rollback the current
					statement only */
{
	dberr_t	error;
	trx_t*	trx;

	DBUG_ENTER("innobase_rollback");
	DBUG_ASSERT(hton == innodb_hton_ptr);
	DBUG_PRINT("trans", ("aborting transaction"));

	trx = check_trx_exists(thd);

	/* Release a possible FIFO ticket and search latch. Since we will
	reserve the trx_sys->mutex, we have to release the search system
	latch first to obey the latching order. */

	trx_search_latch_release_if_reserved(trx);

	innobase_srv_conc_force_exit_innodb(trx);

	trx->n_autoinc_rows = 0; /* Reset the number AUTO-INC rows required */

	/* If we had reserved the auto-inc lock for some table (if
	we come here to roll back the latest SQL statement) we
	release it now before a possibly lengthy rollback */

	lock_unlock_table_autoinc(trx);

	/* This is a statement level variable. */
	trx->fts_next_doc_id = 0;

	if (rollback_trx
	    || !thd_test_options(thd, OPTION_NOT_AUTOCOMMIT | OPTION_BEGIN)) {

		error = trx_rollback_for_mysql(trx);
		trx_deregister_from_2pc(trx);
	} else {
		error = trx_rollback_last_sql_stat_for_mysql(trx);
	}

	DBUG_RETURN(convert_error_code_to_mysql(error, 0, NULL));
}

/*****************************************************************//**
Rolls back a transaction
@return	0 or error number */
static
int
innobase_rollback_trx(
/*==================*/
	trx_t*	trx)	/*!< in: transaction */
{
	dberr_t	error = DB_SUCCESS;

	DBUG_ENTER("innobase_rollback_trx");
	DBUG_PRINT("trans", ("aborting transaction"));

	/* Release a possible FIFO ticket and search latch. Since we will
	reserve the trx_sys->mutex, we have to release the search system
	latch first to obey the latching order. */

	trx_search_latch_release_if_reserved(trx);

	innobase_srv_conc_force_exit_innodb(trx);

	/* If we had reserved the auto-inc lock for some table (if
	we come here to roll back the latest SQL statement) we
	release it now before a possibly lengthy rollback */

	lock_unlock_table_autoinc(trx);

	if (!trx->read_only) {
		error = trx_rollback_for_mysql(trx);
	}

	DBUG_RETURN(convert_error_code_to_mysql(error, 0, NULL));
}

/*****************************************************************//**
Rolls back a transaction to a savepoint.
@return 0 if success, HA_ERR_NO_SAVEPOINT if no savepoint with the
given name */
static
int
innobase_rollback_to_savepoint(
/*===========================*/
	handlerton*	hton,		/*!< in: Innodb handlerton */
	THD*		thd,		/*!< in: handle to the MySQL thread
					of the user whose transaction should
					be rolled back to savepoint */
	void*		savepoint)	/*!< in: savepoint data */
{
	ib_int64_t	mysql_binlog_cache_pos;
	dberr_t		error;
	trx_t*		trx;
	char		name[64];

	DBUG_ENTER("innobase_rollback_to_savepoint");
	DBUG_ASSERT(hton == innodb_hton_ptr);

	trx = check_trx_exists(thd);

	/* Release a possible FIFO ticket and search latch. Since we will
	reserve the trx_sys->mutex, we have to release the search system
	latch first to obey the latching order. */

	trx_search_latch_release_if_reserved(trx);

	innobase_srv_conc_force_exit_innodb(trx);

	/* TODO: use provided savepoint data area to store savepoint data */

	longlong2str((ulint) savepoint, name, 36);

	error = trx_rollback_to_savepoint_for_mysql(
		trx, name, &mysql_binlog_cache_pos);

	if (error == DB_SUCCESS && trx->fts_trx != NULL) {
		fts_savepoint_rollback(trx, name);
	}

	DBUG_RETURN(convert_error_code_to_mysql(error, 0, NULL));
}

/*****************************************************************//**
Release transaction savepoint name.
@return 0 if success, HA_ERR_NO_SAVEPOINT if no savepoint with the
given name */
static
int
innobase_release_savepoint(
/*=======================*/
	handlerton*	hton,		/*!< in: handlerton for Innodb */
	THD*		thd,		/*!< in: handle to the MySQL thread
					of the user whose transaction's
					savepoint should be released */
	void*		savepoint)	/*!< in: savepoint data */
{
	dberr_t		error;
	trx_t*		trx;
	char		name[64];

	DBUG_ENTER("innobase_release_savepoint");
	DBUG_ASSERT(hton == innodb_hton_ptr);

	trx = check_trx_exists(thd);

	/* TODO: use provided savepoint data area to store savepoint data */

	longlong2str((ulint) savepoint, name, 36);

	error = trx_release_savepoint_for_mysql(trx, name);

	if (error == DB_SUCCESS && trx->fts_trx != NULL) {
		fts_savepoint_release(trx, name);
	}

	DBUG_RETURN(convert_error_code_to_mysql(error, 0, NULL));
}

/*****************************************************************//**
Sets a transaction savepoint.
@return	always 0, that is, always succeeds */
static
int
innobase_savepoint(
/*===============*/
	handlerton*	hton,	/*!< in: handle to the Innodb handlerton */
	THD*	thd,		/*!< in: handle to the MySQL thread */
	void*	savepoint)	/*!< in: savepoint data */
{
	dberr_t	error;
	trx_t*	trx;

	DBUG_ENTER("innobase_savepoint");
	DBUG_ASSERT(hton == innodb_hton_ptr);

	/* In the autocommit mode there is no sense to set a savepoint
	(unless we are in sub-statement), so SQL layer ensures that
	this method is never called in such situation.  */

	trx = check_trx_exists(thd);

	/* Release a possible FIFO ticket and search latch. Since we will
	reserve the trx_sys->mutex, we have to release the search system
	latch first to obey the latching order. */

	trx_search_latch_release_if_reserved(trx);

	innobase_srv_conc_force_exit_innodb(trx);

	/* Cannot happen outside of transaction */
	DBUG_ASSERT(trx_is_registered_for_2pc(trx));

	/* TODO: use provided savepoint data area to store savepoint data */
	char name[64];
	longlong2str((ulint) savepoint,name,36);

	error = trx_savepoint_for_mysql(trx, name, (ib_int64_t)0);

	if (error == DB_SUCCESS && trx->fts_trx != NULL) {
		fts_savepoint_take(trx, name);
	}

	DBUG_RETURN(convert_error_code_to_mysql(error, 0, NULL));
}

/*****************************************************************//**
Frees a possible InnoDB trx object associated with the current THD.
@return	0 or error number */
static
int
innobase_close_connection(
/*======================*/
	handlerton*	hton,	/*!< in: innobase handlerton */
	THD*		thd)	/*!< in: handle to the MySQL thread of the user
				whose resources should be free'd */
{
	trx_t*	trx;

	DBUG_ENTER("innobase_close_connection");
	DBUG_ASSERT(hton == innodb_hton_ptr);
	trx = thd_to_trx(thd);

	ut_a(trx);

	if (!trx_is_registered_for_2pc(trx) && trx_is_started(trx)) {

		sql_print_error("Transaction not registered for MySQL 2PC, "
				"but transaction is active");
	}

	if (trx_is_started(trx) && log_warnings) {

		sql_print_warning(
			"MySQL is closing a connection that has an active "
			"InnoDB transaction.  "TRX_ID_FMT" row modifications "
			"will roll back.",
			trx->undo_no);
	}

	innobase_rollback_trx(trx);

	trx_free_for_mysql(trx);

	DBUG_RETURN(0);
}

/*****************************************************************//**
Frees a possible InnoDB trx object associated with the current THD.
@return	0 or error number */
UNIV_INTERN
int
innobase_close_thd(
/*===============*/
	THD*		thd)	/*!< in: handle to the MySQL thread of the user
				whose resources should be free'd */
{
	trx_t*	trx = thd_to_trx(thd);

	if (!trx) {
		return(0);
	}

	return(innobase_close_connection(innodb_hton_ptr, thd));
}

/*************************************************************************//**
** InnoDB database tables
*****************************************************************************/

/****************************************************************//**
Get the record format from the data dictionary.
@return one of ROW_TYPE_REDUNDANT, ROW_TYPE_COMPACT,
ROW_TYPE_COMPRESSED, ROW_TYPE_DYNAMIC */
UNIV_INTERN
enum row_type
ha_innobase::get_row_type() const
/*=============================*/
{
	if (prebuilt && prebuilt->table) {
		const ulint	flags = prebuilt->table->flags;

		switch (dict_tf_get_rec_format(flags)) {
		case REC_FORMAT_REDUNDANT:
			return(ROW_TYPE_REDUNDANT);
		case REC_FORMAT_COMPACT:
			return(ROW_TYPE_COMPACT);
		case REC_FORMAT_COMPRESSED:
			return(ROW_TYPE_COMPRESSED);
		case REC_FORMAT_DYNAMIC:
			return(ROW_TYPE_DYNAMIC);
		}
	}
	ut_ad(0);
	return(ROW_TYPE_NOT_USED);
}



/****************************************************************//**
Get the table flags to use for the statement.
@return	table flags */
UNIV_INTERN
handler::Table_flags
ha_innobase::table_flags() const
/*============================*/
{
	/* Need to use tx_isolation here since table flags is (also)
	called before prebuilt is inited. */
	ulong const tx_isolation = thd_tx_isolation(ha_thd());

	if (tx_isolation <= ISO_READ_COMMITTED) {
		return(int_table_flags);
	}

	return(int_table_flags | HA_BINLOG_STMT_CAPABLE);
}

/****************************************************************//**
Gives the file extension of an InnoDB single-table tablespace. */
static const char* ha_innobase_exts[] = {
	".ibd",
	".isl",
	NullS
};

/****************************************************************//**
Returns the table type (storage engine name).
@return	table type */
UNIV_INTERN
const char*
ha_innobase::table_type() const
/*===========================*/
{
	return(innobase_hton_name);
}

/****************************************************************//**
Returns the index type.
@return index type */
UNIV_INTERN
const char*
ha_innobase::index_type(
/*====================*/
	uint	keynr)		/*!< : index number */
{
	dict_index_t*	index = innobase_get_index(keynr);

	if (index && index->type & DICT_FTS) {
		return("FULLTEXT");
	} else {
		return("BTREE");
	}
}

/****************************************************************//**
Returns the table file name extension.
@return	file extension string */
UNIV_INTERN
const char**
ha_innobase::bas_ext() const
/*========================*/
{
	return(ha_innobase_exts);
}

/****************************************************************//**
Returns the operations supported for indexes.
@return	flags of supported operations */
UNIV_INTERN
ulong
ha_innobase::index_flags(
/*=====================*/
	uint	key,
	uint,
	bool) const
{
	return((table_share->key_info[key].algorithm == HA_KEY_ALG_FULLTEXT)
		 ? 0
		 : (HA_READ_NEXT | HA_READ_PREV | HA_READ_ORDER
		  | HA_READ_RANGE | HA_KEYREAD_ONLY
		  | HA_DO_INDEX_COND_PUSHDOWN));
}

/****************************************************************//**
Returns the maximum number of keys.
@return	MAX_KEY */
UNIV_INTERN
uint
ha_innobase::max_supported_keys() const
/*===================================*/
{
	return(MAX_KEY);
}

/****************************************************************//**
Returns the maximum key length.
@return	maximum supported key length, in bytes */
UNIV_INTERN
uint
ha_innobase::max_supported_key_length() const
/*=========================================*/
{
	/* An InnoDB page must store >= 2 keys; a secondary key record
	must also contain the primary key value.  Therefore, if both
	the primary key and the secondary key are at this maximum length,
	it must be less than 1/4th of the free space on a page including
	record overhead.

	MySQL imposes its own limit to this number; MAX_KEY_LENGTH = 3072.

	For page sizes = 16k, InnoDB historically reported 3500 bytes here,
	But the MySQL limit of 3072 was always used through the handler
	interface. */

	switch (UNIV_PAGE_SIZE) {
	case 4096:
		return(768);
	case 8192:
		return(1536);
	default:
		return(3500);
	}
}

/****************************************************************//**
Returns the key map of keys that are usable for scanning.
@return	key_map_full */
UNIV_INTERN
const key_map*
ha_innobase::keys_to_use_for_scanning()
/*===================================*/
{
	return(&key_map_full);
}

/****************************************************************//**
Determines if table caching is supported.
@return	HA_CACHE_TBL_ASKTRANSACT */
UNIV_INTERN
uint8
ha_innobase::table_cache_type()
/*===========================*/
{
	return(HA_CACHE_TBL_ASKTRANSACT);
}

/****************************************************************//**
Determines if the primary key is clustered index.
@return	true */
UNIV_INTERN
bool
ha_innobase::primary_key_is_clustered()
/*===================================*/
{
	return(true);
}

/*****************************************************************//**
Normalizes a table name string. A normalized name consists of the
database name catenated to '/' and table name. Example: test/mytable.
On Windows normalization puts both the database name and the
table name always to lower case if "set_lower_case" is set to TRUE. */
static
void
normalize_table_name_low(
/*=====================*/
	char*		norm_name,	/*!< out: normalized name as a
					null-terminated string */
	const char*	name,		/*!< in: table name string */
	ibool		set_lower_case)	/*!< in: TRUE if we want to set name
					to lower case */
{
	char*	name_ptr;
	ulint	name_len;
	char*	db_ptr;
	ulint	db_len;
	char*	ptr;
	ulint	norm_len;

	/* Scan name from the end */

	ptr = strend(name) - 1;

	/* seek to the last path separator */
	while (ptr >= name && *ptr != '\\' && *ptr != '/') {
		ptr--;
	}

	name_ptr = ptr + 1;
	name_len = strlen(name_ptr);

	/* skip any number of path separators */
	while (ptr >= name && (*ptr == '\\' || *ptr == '/')) {
		ptr--;
	}

	DBUG_ASSERT(ptr >= name);

	/* seek to the last but one path separator or one char before
	the beginning of name */
	db_len = 0;
	while (ptr >= name && *ptr != '\\' && *ptr != '/') {
		ptr--;
		db_len++;
	}

	db_ptr = ptr + 1;

	norm_len = db_len + name_len + sizeof "/";
	ut_a(norm_len < FN_REFLEN - 1);

	memcpy(norm_name, db_ptr, db_len);

	norm_name[db_len] = '/';

	/* Copy the name and null-byte. */
	memcpy(norm_name + db_len + 1, name_ptr, name_len + 1);

	if (set_lower_case) {
		innobase_casedn_str(norm_name);
	}
}

#if !defined(DBUG_OFF)
/*********************************************************************
Test normalize_table_name_low(). */
static
void
test_normalize_table_name_low()
/*===========================*/
{
	char		norm_name[FN_REFLEN];
	const char*	test_data[][2] = {
		/* input, expected result */
		{"./mysqltest/t1", "mysqltest/t1"},
		{"./test/#sql-842b_2", "test/#sql-842b_2"},
		{"./test/#sql-85a3_10", "test/#sql-85a3_10"},
		{"./test/#sql2-842b-2", "test/#sql2-842b-2"},
		{"./test/bug29807", "test/bug29807"},
		{"./test/foo", "test/foo"},
		{"./test/innodb_bug52663", "test/innodb_bug52663"},
		{"./test/t", "test/t"},
		{"./test/t1", "test/t1"},
		{"./test/t10", "test/t10"},
		{"/a/b/db/table", "db/table"},
		{"/a/b/db///////table", "db/table"},
		{"/a/b////db///////table", "db/table"},
		{"/var/tmp/mysqld.1/#sql842b_2_10", "mysqld.1/#sql842b_2_10"},
		{"db/table", "db/table"},
		{"ddd/t", "ddd/t"},
		{"d/ttt", "d/ttt"},
		{"d/t", "d/t"},
		{".\\mysqltest\\t1", "mysqltest/t1"},
		{".\\test\\#sql-842b_2", "test/#sql-842b_2"},
		{".\\test\\#sql-85a3_10", "test/#sql-85a3_10"},
		{".\\test\\#sql2-842b-2", "test/#sql2-842b-2"},
		{".\\test\\bug29807", "test/bug29807"},
		{".\\test\\foo", "test/foo"},
		{".\\test\\innodb_bug52663", "test/innodb_bug52663"},
		{".\\test\\t", "test/t"},
		{".\\test\\t1", "test/t1"},
		{".\\test\\t10", "test/t10"},
		{"C:\\a\\b\\db\\table", "db/table"},
		{"C:\\a\\b\\db\\\\\\\\\\\\\\table", "db/table"},
		{"C:\\a\\b\\\\\\\\db\\\\\\\\\\\\\\table", "db/table"},
		{"C:\\var\\tmp\\mysqld.1\\#sql842b_2_10", "mysqld.1/#sql842b_2_10"},
		{"db\\table", "db/table"},
		{"ddd\\t", "ddd/t"},
		{"d\\ttt", "d/ttt"},
		{"d\\t", "d/t"},
	};

	for (size_t i = 0; i < UT_ARR_SIZE(test_data); i++) {
		printf("test_normalize_table_name_low(): "
		       "testing \"%s\", expected \"%s\"... ",
		       test_data[i][0], test_data[i][1]);

		normalize_table_name_low(norm_name, test_data[i][0], FALSE);

		if (strcmp(norm_name, test_data[i][1]) == 0) {
			printf("ok\n");
		} else {
			printf("got \"%s\"\n", norm_name);
			ut_error;
		}
	}
}

/*********************************************************************
Test ut_format_name(). */
static
void
test_ut_format_name()
/*=================*/
{
	char		buf[NAME_LEN * 3];

	struct {
		const char*	name;
		ibool		is_table;
		ulint		buf_size;
		const char*	expected;
	} test_data[] = {
		{"test/t1",	TRUE,	sizeof(buf),	"\"test\".\"t1\""},
		{"test/t1",	TRUE,	12,		"\"test\".\"t1\""},
		{"test/t1",	TRUE,	11,		"\"test\".\"t1"},
		{"test/t1",	TRUE,	10,		"\"test\".\"t"},
		{"test/t1",	TRUE,	9,		"\"test\".\""},
		{"test/t1",	TRUE,	8,		"\"test\"."},
		{"test/t1",	TRUE,	7,		"\"test\""},
		{"test/t1",	TRUE,	6,		"\"test"},
		{"test/t1",	TRUE,	5,		"\"tes"},
		{"test/t1",	TRUE,	4,		"\"te"},
		{"test/t1",	TRUE,	3,		"\"t"},
		{"test/t1",	TRUE,	2,		"\""},
		{"test/t1",	TRUE,	1,		""},
		{"test/t1",	TRUE,	0,		"BUF_NOT_CHANGED"},
		{"table",	TRUE,	sizeof(buf),	"\"table\""},
		{"ta'le",	TRUE,	sizeof(buf),	"\"ta'le\""},
		{"ta\"le",	TRUE,	sizeof(buf),	"\"ta\"\"le\""},
		{"ta`le",	TRUE,	sizeof(buf),	"\"ta`le\""},
		{"index",	FALSE,	sizeof(buf),	"\"index\""},
		{"ind/ex",	FALSE,	sizeof(buf),	"\"ind/ex\""},
	};

	for (size_t i = 0; i < UT_ARR_SIZE(test_data); i++) {

		memcpy(buf, "BUF_NOT_CHANGED", strlen("BUF_NOT_CHANGED") + 1);

		char*	ret;

		ret = ut_format_name(test_data[i].name,
				     test_data[i].is_table,
				     buf,
				     test_data[i].buf_size);

		ut_a(ret == buf);

		if (strcmp(buf, test_data[i].expected) == 0) {
			fprintf(stderr,
				"ut_format_name(%s, %s, buf, %lu), "
				"expected %s, OK\n",
				test_data[i].name,
				test_data[i].is_table ? "TRUE" : "FALSE",
				test_data[i].buf_size,
				test_data[i].expected);
		} else {
			fprintf(stderr,
				"ut_format_name(%s, %s, buf, %lu), "
				"expected %s, ERROR: got %s\n",
				test_data[i].name,
				test_data[i].is_table ? "TRUE" : "FALSE",
				test_data[i].buf_size,
				test_data[i].expected,
				buf);
			ut_error;
		}
	}
}
#endif /* !DBUG_OFF */

/********************************************************************//**
Get the upper limit of the MySQL integral and floating-point type.
@return maximum allowed value for the field */
UNIV_INTERN
ulonglong
innobase_get_int_col_max_value(
/*===========================*/
	const Field*	field)	/*!< in: MySQL field */
{
	ulonglong	max_value = 0;

	switch (field->key_type()) {
	/* TINY */
	case HA_KEYTYPE_BINARY:
		max_value = 0xFFULL;
		break;
	case HA_KEYTYPE_INT8:
		max_value = 0x7FULL;
		break;
	/* SHORT */
	case HA_KEYTYPE_USHORT_INT:
		max_value = 0xFFFFULL;
		break;
	case HA_KEYTYPE_SHORT_INT:
		max_value = 0x7FFFULL;
		break;
	/* MEDIUM */
	case HA_KEYTYPE_UINT24:
		max_value = 0xFFFFFFULL;
		break;
	case HA_KEYTYPE_INT24:
		max_value = 0x7FFFFFULL;
		break;
	/* LONG */
	case HA_KEYTYPE_ULONG_INT:
		max_value = 0xFFFFFFFFULL;
		break;
	case HA_KEYTYPE_LONG_INT:
		max_value = 0x7FFFFFFFULL;
		break;
	/* BIG */
	case HA_KEYTYPE_ULONGLONG:
		max_value = 0xFFFFFFFFFFFFFFFFULL;
		break;
	case HA_KEYTYPE_LONGLONG:
		max_value = 0x7FFFFFFFFFFFFFFFULL;
		break;
	case HA_KEYTYPE_FLOAT:
		/* We use the maximum as per IEEE754-2008 standard, 2^24 */
		max_value = 0x1000000ULL;
		break;
	case HA_KEYTYPE_DOUBLE:
		/* We use the maximum as per IEEE754-2008 standard, 2^53 */
		max_value = 0x20000000000000ULL;
		break;
	default:
		ut_error;
	}

	return(max_value);
}

/*******************************************************************//**
This function checks whether the index column information
is consistent between KEY info from mysql and that from innodb index.
@return TRUE if all column types match. */
static
ibool
innobase_match_index_columns(
/*=========================*/
	const KEY*		key_info,	/*!< in: Index info
						from mysql */
	const dict_index_t*	index_info)	/*!< in: Index info
						from Innodb */
{
	const KEY_PART_INFO*	key_part;
	const KEY_PART_INFO*	key_end;
	const dict_field_t*	innodb_idx_fld;
	const dict_field_t*	innodb_idx_fld_end;

	DBUG_ENTER("innobase_match_index_columns");

	/* Check whether user defined index column count matches */
	if (key_info->user_defined_key_parts !=
		index_info->n_user_defined_cols) {
		DBUG_RETURN(FALSE);
	}

	key_part = key_info->key_part;
	key_end = key_part + key_info->user_defined_key_parts;
	innodb_idx_fld = index_info->fields;
	innodb_idx_fld_end = index_info->fields + index_info->n_fields;

	/* Check each index column's datatype. We do not check
	column name because there exists case that index
	column name got modified in mysql but such change does not
	propagate to InnoDB.
	One hidden assumption here is that the index column sequences
	are matched up between those in mysql and Innodb. */
	for (; key_part != key_end; ++key_part) {
		ulint	col_type;
		ibool	is_unsigned;
		ulint	mtype = innodb_idx_fld->col->mtype;

		/* Need to translate to InnoDB column type before
		comparison. */
		col_type = get_innobase_type_from_mysql_type(&is_unsigned,
							     key_part->field);

		/* Ignore Innodb specific system columns. */
		while (mtype == DATA_SYS) {
			innodb_idx_fld++;

			if (innodb_idx_fld >= innodb_idx_fld_end) {
				DBUG_RETURN(FALSE);
			}
		}

		if (col_type != mtype) {
			/* Column Type mismatches */
			DBUG_RETURN(FALSE);
		}

		innodb_idx_fld++;
	}

	DBUG_RETURN(TRUE);
}

/*******************************************************************//**
This function builds a translation table in INNOBASE_SHARE
structure for fast index location with mysql array number from its
table->key_info structure. This also provides the necessary translation
between the key order in mysql key_info and Innodb ib_table->indexes if
they are not fully matched with each other.
Note we do not have any mutex protecting the translation table
building based on the assumption that there is no concurrent
index creation/drop and DMLs that requires index lookup. All table
handle will be closed before the index creation/drop.
@return TRUE if index translation table built successfully */
static
ibool
innobase_build_index_translation(
/*=============================*/
	const TABLE*		table,	/*!< in: table in MySQL data
					dictionary */
	dict_table_t*		ib_table,/*!< in: table in Innodb data
					dictionary */
	INNOBASE_SHARE*		share)	/*!< in/out: share structure
					where index translation table
					will be constructed in. */
{
	ulint		mysql_num_index;
	ulint		ib_num_index;
	dict_index_t**	index_mapping;
	ibool		ret = TRUE;

	DBUG_ENTER("innobase_build_index_translation");

	mutex_enter(&dict_sys->mutex);

	mysql_num_index = table->s->keys;
	ib_num_index = UT_LIST_GET_LEN(ib_table->indexes);

	index_mapping = share->idx_trans_tbl.index_mapping;

	/* If there exists inconsistency between MySQL and InnoDB dictionary
	(metadata) information, the number of index defined in MySQL
	could exceed that in InnoDB, do not build index translation
	table in such case */
	if (UNIV_UNLIKELY(ib_num_index < mysql_num_index)) {
		ret = FALSE;
		goto func_exit;
	}

	/* If index entry count is non-zero, nothing has
	changed since last update, directly return TRUE */
	if (share->idx_trans_tbl.index_count) {
		/* Index entry count should still match mysql_num_index */
		ut_a(share->idx_trans_tbl.index_count == mysql_num_index);
		goto func_exit;
	}

	/* The number of index increased, rebuild the mapping table */
	if (mysql_num_index > share->idx_trans_tbl.array_size) {
		index_mapping = (dict_index_t**) my_realloc(index_mapping,
							mysql_num_index *
							sizeof(*index_mapping),
							MYF(MY_ALLOW_ZERO_PTR));

		if (!index_mapping) {
			/* Report an error if index_mapping continues to be
			NULL and mysql_num_index is a non-zero value */
			sql_print_error("InnoDB: fail to allocate memory for "
					"index translation table. Number of "
					"Index:%lu, array size:%lu",
					mysql_num_index,
					share->idx_trans_tbl.array_size);
			ret = FALSE;
			goto func_exit;
		}

		share->idx_trans_tbl.array_size = mysql_num_index;
	}

	/* For each index in the mysql key_info array, fetch its
	corresponding InnoDB index pointer into index_mapping
	array. */
	for (ulint count = 0; count < mysql_num_index; count++) {

		/* Fetch index pointers into index_mapping according to mysql
		index sequence */
		index_mapping[count] = dict_table_get_index_on_name(
			ib_table, table->key_info[count].name);

		if (!index_mapping[count]) {
			sql_print_error("Cannot find index %s in InnoDB "
					"index dictionary.",
					table->key_info[count].name);
			ret = FALSE;
			goto func_exit;
		}

		/* Double check fetched index has the same
		column info as those in mysql key_info. */
		if (!innobase_match_index_columns(&table->key_info[count],
					          index_mapping[count])) {
			sql_print_error("Found index %s whose column info "
					"does not match that of MySQL.",
					table->key_info[count].name);
			ret = FALSE;
			goto func_exit;
		}
	}

	/* Successfully built the translation table */
	share->idx_trans_tbl.index_count = mysql_num_index;

func_exit:
	if (!ret) {
		/* Build translation table failed. */
		my_free(index_mapping);

		share->idx_trans_tbl.array_size = 0;
		share->idx_trans_tbl.index_count = 0;
		index_mapping = NULL;
	}

	share->idx_trans_tbl.index_mapping = index_mapping;

	mutex_exit(&dict_sys->mutex);

	DBUG_RETURN(ret);
}

/*******************************************************************//**
This function uses index translation table to quickly locate the
requested index structure.
Note we do not have mutex protection for the index translatoin table
access, it is based on the assumption that there is no concurrent
translation table rebuild (fter create/drop index) and DMLs that
require index lookup.
@return dict_index_t structure for requested index. NULL if
fail to locate the index structure. */
static
dict_index_t*
innobase_index_lookup(
/*==================*/
	INNOBASE_SHARE*	share,	/*!< in: share structure for index
				translation table. */
	uint		keynr)	/*!< in: index number for the requested
				index */
{
	if (!share->idx_trans_tbl.index_mapping
	    || keynr >= share->idx_trans_tbl.index_count) {
		return(NULL);
	}

	return(share->idx_trans_tbl.index_mapping[keynr]);
}

/************************************************************************
Set the autoinc column max value. This should only be called once from
ha_innobase::open(). Therefore there's no need for a covering lock. */
UNIV_INTERN
void
ha_innobase::innobase_initialize_autoinc()
/*======================================*/
{
	ulonglong	auto_inc;
	const Field*	field = table->found_next_number_field;

	if (field != NULL) {
		auto_inc = innobase_get_int_col_max_value(field);
	} else {
		/* We have no idea what's been passed in to us as the
		autoinc column. We set it to the 0, effectively disabling
		updates to the table. */
		auto_inc = 0;

		ut_print_timestamp(stderr);
		fprintf(stderr, "  InnoDB: Unable to determine the AUTOINC "
				"column name\n");
	}

	if (srv_force_recovery >= SRV_FORCE_NO_IBUF_MERGE) {
		/* If the recovery level is set so high that writes
		are disabled we force the AUTOINC counter to 0
		value effectively disabling writes to the table.
		Secondly, we avoid reading the table in case the read
		results in failure due to a corrupted table/index.

		We will not return an error to the client, so that the
		tables can be dumped with minimal hassle.  If an error
		were returned in this case, the first attempt to read
		the table would fail and subsequent SELECTs would succeed. */
		auto_inc = 0;
	} else if (field == NULL) {
		/* This is a far more serious error, best to avoid
		opening the table and return failure. */
		my_error(ER_AUTOINC_READ_FAILED, MYF(0));
	} else {
		dict_index_t*	index;
		const char*	col_name;
		ib_uint64_t	read_auto_inc;
		ulint		err;

		update_thd(ha_thd());

		ut_a(prebuilt->trx == thd_to_trx(user_thd));

		col_name = field->field_name;
		index = innobase_get_index(table->s->next_number_index);

		/* Execute SELECT MAX(col_name) FROM TABLE; */
		err = row_search_max_autoinc(index, col_name, &read_auto_inc);

		switch (err) {
		case DB_SUCCESS: {
			ulonglong	col_max_value;

			col_max_value = innobase_get_int_col_max_value(field);

			/* At the this stage we do not know the increment
			nor the offset, so use a default increment of 1. */

			auto_inc = innobase_next_autoinc(
				read_auto_inc, 1, 1, 0, col_max_value);

			break;
		}
		case DB_RECORD_NOT_FOUND:
			ut_print_timestamp(stderr);
			fprintf(stderr, "  InnoDB: MySQL and InnoDB data "
				"dictionaries are out of sync.\n"
				"InnoDB: Unable to find the AUTOINC column "
				"%s in the InnoDB table %s.\n"
				"InnoDB: We set the next AUTOINC column "
				"value to 0,\n"
				"InnoDB: in effect disabling the AUTOINC "
				"next value generation.\n"
				"InnoDB: You can either set the next "
				"AUTOINC value explicitly using ALTER TABLE\n"
				"InnoDB: or fix the data dictionary by "
				"recreating the table.\n",
				col_name, index->table->name);

			/* This will disable the AUTOINC generation. */
			auto_inc = 0;

			/* We want the open to succeed, so that the user can
			take corrective action. ie. reads should succeed but
			updates should fail. */
			err = DB_SUCCESS;
			break;
		default:
			/* row_search_max_autoinc() should only return
			one of DB_SUCCESS or DB_RECORD_NOT_FOUND. */
			ut_error;
		}
	}

	dict_table_autoinc_initialize(prebuilt->table, auto_inc);
}

/*****************************************************************//**
Creates and opens a handle to a table which already exists in an InnoDB
database.
@return	1 if error, 0 if success */
UNIV_INTERN
int
ha_innobase::open(
/*==============*/
	const char*		name,		/*!< in: table name */
	int			mode,		/*!< in: not used */
	uint			test_if_locked)	/*!< in: not used */
{
	dict_table_t*		ib_table;
	char			norm_name[FN_REFLEN];
	THD*			thd;
	char*			is_part = NULL;
	ibool			par_case_name_set = FALSE;
	char			par_case_name[FN_REFLEN];
	dict_err_ignore_t	ignore_err = DICT_ERR_IGNORE_NONE;

	DBUG_ENTER("ha_innobase::open");

	UT_NOT_USED(mode);
	UT_NOT_USED(test_if_locked);

	thd = ha_thd();

	/* Under some cases MySQL seems to call this function while
	holding btr_search_latch. This breaks the latching order as
	we acquire dict_sys->mutex below and leads to a deadlock. */
	if (thd != NULL) {
		innobase_release_temporary_latches(ht, thd);
	}

	normalize_table_name(norm_name, name);

	user_thd = NULL;

	if (!(share=get_share(name))) {

		DBUG_RETURN(1);
	}

	/* Will be allocated if it is needed in ::update_row() */
	upd_buf = NULL;
	upd_buf_size = 0;

	/* We look for pattern #P# to see if the table is partitioned
	MySQL table. */
#ifdef __WIN__
	is_part = strstr(norm_name, "#p#");
#else
	is_part = strstr(norm_name, "#P#");
#endif /* __WIN__ */

	/* Check whether FOREIGN_KEY_CHECKS is set to 0. If so, the table
	can be opened even if some FK indexes are missing. If not, the table
	can't be opened in the same situation */
	if (thd_test_options(thd, OPTION_NO_FOREIGN_KEY_CHECKS)) {
		ignore_err = DICT_ERR_IGNORE_FK_NOKEY;
	}

	/* Get pointer to a table object in InnoDB dictionary cache */
	ib_table = dict_table_open_on_name(norm_name, FALSE, TRUE, ignore_err);

	if (ib_table
	    && ((!DICT_TF2_FLAG_IS_SET(ib_table, DICT_TF2_FTS_HAS_DOC_ID)
		 && table->s->fields != dict_table_get_n_user_cols(ib_table))
		|| (DICT_TF2_FLAG_IS_SET(ib_table, DICT_TF2_FTS_HAS_DOC_ID)
		    && (table->s->fields
			!= dict_table_get_n_user_cols(ib_table) - 1)))) {
		ib_logf(IB_LOG_LEVEL_WARN,
			"table %s contains %lu user defined columns "
			"in InnoDB, but %lu columns in MySQL. Please "
			"check INFORMATION_SCHEMA.INNODB_SYS_COLUMNS and "
			REFMAN "innodb-troubleshooting.html "
			"for how to resolve it",
			norm_name, (ulong) dict_table_get_n_user_cols(ib_table),
			(ulong) table->s->fields);

		/* Mark this table as corrupted, so the drop table
		or force recovery can still use it, but not others. */
		ib_table->corrupted = true;
		dict_table_close(ib_table, FALSE, FALSE);
		ib_table = NULL;
		is_part = NULL;
	}

	if (NULL == ib_table) {
		if (is_part) {
			/* MySQL partition engine hard codes the file name
			separator as "#P#". The text case is fixed even if
			lower_case_table_names is set to 1 or 2. This is true
			for sub-partition names as well. InnoDB always
			normalises file names to lower case on Windows, this
			can potentially cause problems when copying/moving
			tables between platforms.

			1) If boot against an installation from Windows
			platform, then its partition table name could
			be in lower case in system tables. So we will
			need to check lower case name when load table.

			2) If we boot an installation from other case
			sensitive platform in Windows, we might need to
			check the existence of table name without lower
			case in the system table. */
			if (innobase_get_lower_case_table_names() == 1) {

				if (!par_case_name_set) {
#ifndef __WIN__
					/* Check for the table using lower
					case name, including the partition
					separator "P" */
					strcpy(par_case_name, norm_name);
					innobase_casedn_str(par_case_name);
#else
					/* On Windows platfrom, check
					whether there exists table name in
					system table whose name is
					not being normalized to lower case */
					normalize_table_name_low(
						par_case_name, name, FALSE);
#endif
					par_case_name_set = TRUE;
				}

				ib_table = dict_table_open_on_name(
					par_case_name, FALSE, TRUE,
					ignore_err);
			}

			if (ib_table) {
#ifndef __WIN__
				sql_print_warning("Partition table %s opened "
						  "after converting to lower "
						  "case. The table may have "
						  "been moved from a case "
						  "in-sensitive file system. "
						  "Please recreate table in "
						  "the current file system\n",
						  norm_name);
#else
				sql_print_warning("Partition table %s opened "
						  "after skipping the step to "
						  "lower case the table name. "
						  "The table may have been "
						  "moved from a case sensitive "
						  "file system. Please "
						  "recreate table in the "
						  "current file system\n",
						  norm_name);
#endif
				goto table_opened;
			}
		}

		if (is_part) {
			sql_print_error("Failed to open table %s.\n",
					norm_name);
		}

		ib_logf(IB_LOG_LEVEL_WARN,
			"Cannot open table %s from the internal data "
			"dictionary of InnoDB though the .frm file "
			"for the table exists. See "
			REFMAN "innodb-troubleshooting.html for how "
			"you can resolve the problem.", norm_name);

		free_share(share);
		my_errno = ENOENT;

		DBUG_RETURN(HA_ERR_NO_SUCH_TABLE);
	}

table_opened:

	innobase_copy_frm_flags_from_table_share(ib_table, table->s);

	dict_stats_init(ib_table);

	MONITOR_INC(MONITOR_TABLE_OPEN);

	bool	no_tablespace;

	if (dict_table_is_discarded(ib_table)) {

		ib_senderrf(thd,
			IB_LOG_LEVEL_WARN, ER_TABLESPACE_DISCARDED,
			table->s->table_name.str);

		/* Allow an open because a proper DISCARD should have set
		all the flags and index root page numbers to FIL_NULL that
		should prevent any DML from running but it should allow DDL
		operations. */

		no_tablespace = false;

	} else if (ib_table->ibd_file_missing) {

		ib_senderrf(
			thd, IB_LOG_LEVEL_WARN,
			ER_TABLESPACE_MISSING, norm_name);

		/* This means we have no idea what happened to the tablespace
		file, best to play it safe. */

		no_tablespace = true;
	} else {
		no_tablespace = false;
	}

	if (!thd_tablespace_op(thd) && no_tablespace) {
		free_share(share);
		my_errno = ENOENT;

		dict_table_close(ib_table, FALSE, FALSE);

		DBUG_RETURN(HA_ERR_NO_SUCH_TABLE);
	}

	prebuilt = row_create_prebuilt(ib_table, table->s->reclength);

	prebuilt->default_rec = table->s->default_values;
	ut_ad(prebuilt->default_rec);

	/* Looks like MySQL-3.23 sometimes has primary key number != 0 */
	primary_key = table->s->primary_key;
	key_used_on_scan = primary_key;

	if (!innobase_build_index_translation(table, ib_table, share)) {
		  sql_print_error("Build InnoDB index translation table for"
				  " Table %s failed", name);
	}

	/* Allocate a buffer for a 'row reference'. A row reference is
	a string of bytes of length ref_length which uniquely specifies
	a row in our table. Note that MySQL may also compare two row
	references for equality by doing a simple memcmp on the strings
	of length ref_length! */

	if (!row_table_got_default_clust_index(ib_table)) {

		prebuilt->clust_index_was_generated = FALSE;

		if (UNIV_UNLIKELY(primary_key >= MAX_KEY)) {
			sql_print_error("Table %s has a primary key in "
					"InnoDB data dictionary, but not "
					"in MySQL!", name);

			/* This mismatch could cause further problems
			if not attended, bring this to the user's attention
			by printing a warning in addition to log a message
			in the errorlog */
			push_warning_printf(thd, Sql_condition::WARN_LEVEL_WARN,
					    ER_NO_SUCH_INDEX,
					    "InnoDB: Table %s has a "
					    "primary key in InnoDB data "
					    "dictionary, but not in "
					    "MySQL!", name);

			/* If primary_key >= MAX_KEY, its (primary_key)
			value could be out of bound if continue to index
			into key_info[] array. Find InnoDB primary index,
			and assign its key_length to ref_length.
			In addition, since MySQL indexes are sorted starting
			with primary index, unique index etc., initialize
			ref_length to the first index key length in
			case we fail to find InnoDB cluster index.

			Please note, this will not resolve the primary
			index mismatch problem, other side effects are
			possible if users continue to use the table.
			However, we allow this table to be opened so
			that user can adopt necessary measures for the
			mismatch while still being accessible to the table
			date. */
			if (!table->key_info) {
				ut_ad(!table->s->keys);
				ref_length = 0;
			} else {
				ref_length = table->key_info[0].key_length;
			}

			/* Find corresponding cluster index
			key length in MySQL's key_info[] array */
			for (ulint i = 0; i < table->s->keys; i++) {
				dict_index_t*	index;
				index = innobase_get_index(i);
				if (dict_index_is_clust(index)) {
					ref_length =
						 table->key_info[i].key_length;
				}
			}
		} else {
			/* MySQL allocates the buffer for ref.
			key_info->key_length includes space for all key
			columns + one byte for each column that may be
			NULL. ref_length must be as exact as possible to
			save space, because all row reference buffers are
			allocated based on ref_length. */

			ref_length = table->key_info[primary_key].key_length;
		}
	} else {
		if (primary_key != MAX_KEY) {
			sql_print_error(
				"Table %s has no primary key in InnoDB data "
				"dictionary, but has one in MySQL! If you "
				"created the table with a MySQL version < "
				"3.23.54 and did not define a primary key, "
				"but defined a unique key with all non-NULL "
				"columns, then MySQL internally treats that "
				"key as the primary key. You can fix this "
				"error by dump + DROP + CREATE + reimport "
				"of the table.", name);

			/* This mismatch could cause further problems
			if not attended, bring this to the user attention
			by printing a warning in addition to log a message
			in the errorlog */
			push_warning_printf(thd, Sql_condition::WARN_LEVEL_WARN,
					    ER_NO_SUCH_INDEX,
					    "InnoDB: Table %s has no "
					    "primary key in InnoDB data "
					    "dictionary, but has one in "
					    "MySQL!", name);
		}

		prebuilt->clust_index_was_generated = TRUE;

		ref_length = DATA_ROW_ID_LEN;

		/* If we automatically created the clustered index, then
		MySQL does not know about it, and MySQL must NOT be aware
		of the index used on scan, to make it avoid checking if we
		update the column of the index. That is why we assert below
		that key_used_on_scan is the undefined value MAX_KEY.
		The column is the row id in the automatical generation case,
		and it will never be updated anyway. */

		if (key_used_on_scan != MAX_KEY) {
			sql_print_warning(
				"Table %s key_used_on_scan is %lu even "
				"though there is no primary key inside "
				"InnoDB.", name, (ulong) key_used_on_scan);
		}
	}

	/* Index block size in InnoDB: used by MySQL in query optimization */
	stats.block_size = UNIV_PAGE_SIZE;

	/* Init table lock structure */
	thr_lock_data_init(&share->lock,&lock,(void*) 0);

	if (prebuilt->table) {
		/* We update the highest file format in the system table
		space, if this table has higher file format setting. */

		trx_sys_file_format_max_upgrade(
			(const char**) &innobase_file_format_max,
			dict_table_get_format(prebuilt->table));
	}

	/* Only if the table has an AUTOINC column. */
	if (prebuilt->table != NULL
	    && !prebuilt->table->ibd_file_missing
	    && table->found_next_number_field != NULL) {
		dict_table_autoinc_lock(prebuilt->table);

		/* Since a table can already be "open" in InnoDB's internal
		data dictionary, we only init the autoinc counter once, the
		first time the table is loaded. We can safely reuse the
		autoinc value from a previous MySQL open. */
		if (dict_table_autoinc_read(prebuilt->table) == 0) {

			innobase_initialize_autoinc();
		}

		dict_table_autoinc_unlock(prebuilt->table);
	}

	info(HA_STATUS_NO_LOCK | HA_STATUS_VARIABLE | HA_STATUS_CONST);

	DBUG_RETURN(0);
}

UNIV_INTERN
handler*
ha_innobase::clone(
/*===============*/
	const char*	name,		/*!< in: table name */
	MEM_ROOT*	mem_root)	/*!< in: memory context */
{
	ha_innobase* new_handler;

	DBUG_ENTER("ha_innobase::clone");

	new_handler = static_cast<ha_innobase*>(handler::clone(name,
							       mem_root));
	if (new_handler) {
		DBUG_ASSERT(new_handler->prebuilt != NULL);
		DBUG_ASSERT(new_handler->user_thd == user_thd);
		DBUG_ASSERT(new_handler->prebuilt->trx == prebuilt->trx);

		new_handler->prebuilt->select_lock_type
			= prebuilt->select_lock_type;
	}

	DBUG_RETURN(new_handler);
}

UNIV_INTERN
uint
ha_innobase::max_supported_key_part_length() const
/*==============================================*/
{
	/* A table format specific index column length check will be performed
	at ha_innobase::add_index() and row_create_index_for_mysql() */
	return(innobase_large_prefix
		? REC_VERSION_56_MAX_INDEX_COL_LEN
		: REC_ANTELOPE_MAX_INDEX_COL_LEN - 1);
}

/******************************************************************//**
Closes a handle to an InnoDB table.
@return	0 */
UNIV_INTERN
int
ha_innobase::close()
/*================*/
{
	THD*	thd;

	DBUG_ENTER("ha_innobase::close");

	thd = ha_thd();
	if (thd != NULL) {
		innobase_release_temporary_latches(ht, thd);
	}

	row_prebuilt_free(prebuilt, FALSE);

	if (upd_buf != NULL) {
		ut_ad(upd_buf_size != 0);
		my_free(upd_buf);
		upd_buf = NULL;
		upd_buf_size = 0;
	}

	free_share(share);

	MONITOR_INC(MONITOR_TABLE_CLOSE);

	/* Tell InnoDB server that there might be work for
	utility threads: */

	srv_active_wake_master_thread();

	DBUG_RETURN(0);
}

/* The following accessor functions should really be inside MySQL code! */

/**************************************************************//**
Gets field offset for a field in a table.
@return	offset */
static inline
uint
get_field_offset(
/*=============*/
	const TABLE*	table,	/*!< in: MySQL table object */
	const Field*	field)	/*!< in: MySQL field object */
{
	return((uint) (field->ptr - table->record[0]));
}

/*************************************************************//**
InnoDB uses this function to compare two data fields for which the data type
is such that we must use MySQL code to compare them. NOTE that the prototype
of this function is in rem0cmp.cc in InnoDB source code! If you change this
function, remember to update the prototype there!
@return	1, 0, -1, if a is greater, equal, less than b, respectively */
UNIV_INTERN
int
innobase_mysql_cmp(
/*===============*/
	int		mysql_type,	/*!< in: MySQL type */
	uint		charset_number,	/*!< in: number of the charset */
	const unsigned char* a,		/*!< in: data field */
	unsigned int	a_length,	/*!< in: data field length,
					not UNIV_SQL_NULL */
	const unsigned char* b,		/*!< in: data field */
	unsigned int	b_length)	/*!< in: data field length,
					not UNIV_SQL_NULL */
{
	CHARSET_INFO*		charset;
	enum_field_types	mysql_tp;
	int			ret;

	DBUG_ASSERT(a_length != UNIV_SQL_NULL);
	DBUG_ASSERT(b_length != UNIV_SQL_NULL);

	mysql_tp = (enum_field_types) mysql_type;

	switch (mysql_tp) {

	case MYSQL_TYPE_BIT:
	case MYSQL_TYPE_STRING:
	case MYSQL_TYPE_VAR_STRING:
	case MYSQL_TYPE_TINY_BLOB:
	case MYSQL_TYPE_MEDIUM_BLOB:
	case MYSQL_TYPE_BLOB:
	case MYSQL_TYPE_LONG_BLOB:
	case MYSQL_TYPE_VARCHAR:
		/* Use the charset number to pick the right charset struct for
		the comparison. Since the MySQL function get_charset may be
		slow before Bar removes the mutex operation there, we first
		look at 2 common charsets directly. */

		if (charset_number == default_charset_info->number) {
			charset = default_charset_info;
		} else if (charset_number == my_charset_latin1.number) {
			charset = &my_charset_latin1;
		} else {
			charset = get_charset(charset_number, MYF(MY_WME));

			if (charset == NULL) {
			  sql_print_error("InnoDB needs charset %lu for doing "
					  "a comparison, but MySQL cannot "
					  "find that charset.",
					  (ulong) charset_number);
				ut_a(0);
			}
		}

		/* Starting from 4.1.3, we use strnncollsp() in comparisons of
		non-latin1_swedish_ci strings. NOTE that the collation order
		changes then: 'b\0\0...' is ordered BEFORE 'b  ...'. Users
		having indexes on such data need to rebuild their tables! */

		ret = charset->coll->strnncollsp(
			charset, a, a_length, b, b_length, 0);

		if (ret < 0) {
			return(-1);
		} else if (ret > 0) {
			return(1);
		} else {
			return(0);
		}
	default:
		ut_error;
	}

	return(0);
}


/*************************************************************//**
Get the next token from the given string and store it in *token. */
UNIV_INTERN
CHARSET_INFO*
innobase_get_fts_charset(
/*=====================*/
	int		mysql_type,	/*!< in: MySQL type */
	uint		charset_number)	/*!< in: number of the charset */
{
	enum_field_types	mysql_tp;
	CHARSET_INFO*		charset;

	mysql_tp = (enum_field_types) mysql_type;

	switch (mysql_tp) {

	case MYSQL_TYPE_BIT:
	case MYSQL_TYPE_STRING:
	case MYSQL_TYPE_VAR_STRING:
	case MYSQL_TYPE_TINY_BLOB:
	case MYSQL_TYPE_MEDIUM_BLOB:
	case MYSQL_TYPE_BLOB:
	case MYSQL_TYPE_LONG_BLOB:
	case MYSQL_TYPE_VARCHAR:
		/* Use the charset number to pick the right charset struct for
		the comparison. Since the MySQL function get_charset may be
		slow before Bar removes the mutex operation there, we first
		look at 2 common charsets directly. */

		if (charset_number == default_charset_info->number) {
			charset = default_charset_info;
		} else if (charset_number == my_charset_latin1.number) {
			charset = &my_charset_latin1;
		} else {
			charset = get_charset(charset_number, MYF(MY_WME));

			if (charset == NULL) {
			  sql_print_error("InnoDB needs charset %lu for doing "
					  "a comparison, but MySQL cannot "
					  "find that charset.",
					  (ulong) charset_number);
				ut_a(0);
			}
		}
		break;
	default:
		ut_error;
	}

	return(charset);
}

/*************************************************************//**
InnoDB uses this function to compare two data fields for which the data type
is such that we must use MySQL code to compare them. NOTE that the prototype
of this function is in rem0cmp.c in InnoDB source code! If you change this
function, remember to update the prototype there!
@return	1, 0, -1, if a is greater, equal, less than b, respectively */
UNIV_INTERN
int
innobase_mysql_cmp_prefix(
/*======================*/
	int		mysql_type,	/*!< in: MySQL type */
	uint		charset_number,	/*!< in: number of the charset */
	const unsigned char* a,		/*!< in: data field */
	unsigned int	a_length,	/*!< in: data field length,
					not UNIV_SQL_NULL */
	const unsigned char* b,		/*!< in: data field */
	unsigned int	b_length)	/*!< in: data field length,
					not UNIV_SQL_NULL */
{
	CHARSET_INFO*		charset;
	int			result;

	charset = innobase_get_fts_charset(mysql_type, charset_number);

	result = ha_compare_text(charset, (uchar*) a, a_length,
				 (uchar*) b, b_length, 1, 0);

	return(result);
}
/******************************************************************//**
compare two character string according to their charset. */
UNIV_INTERN
int
innobase_fts_text_cmp(
/*==================*/
	const void*	cs,		/*!< in: Character set */
	const void*     p1,		/*!< in: key */
	const void*     p2)		/*!< in: node */
{
	const CHARSET_INFO*	charset = (const CHARSET_INFO*) cs;
	const fts_string_t*	s1 = (const fts_string_t*) p1;
	const fts_string_t*	s2 = (const fts_string_t*) p2;

	return(ha_compare_text(charset, s1->f_str, s1->f_len,
			       s2->f_str, s2->f_len, 0, 0));
}
/******************************************************************//**
compare two character string case insensitively according to their charset. */
UNIV_INTERN
int
innobase_fts_text_case_cmp(
/*=======================*/
	const void*	cs,		/*!< in: Character set */
	const void*     p1,		/*!< in: key */
	const void*     p2)		/*!< in: node */
{
	const CHARSET_INFO*	charset = (const CHARSET_INFO*) cs;
	const fts_string_t*	s1 = (const fts_string_t*) p1;
	const fts_string_t*	s2 = (const fts_string_t*) p2;
	ulint			newlen;

	my_casedn_str(charset, (char*) s2->f_str);

	newlen = strlen((const char*) s2->f_str);

	return(ha_compare_text(charset, s1->f_str, s1->f_len,
			       s2->f_str, newlen, 0, 0));
}
/******************************************************************//**
Get the first character's code position for FTS index partition. */
UNIV_INTERN
ulint
innobase_strnxfrm(
/*==============*/
	const CHARSET_INFO*
			cs,		/*!< in: Character set */
	const uchar*	str,		/*!< in: string */
	const ulint	len)		/*!< in: string length */
{
	uchar		mystr[2];
	ulint		value;

	if (!str || len == 0) {
		return(0);
	}

	my_strnxfrm(cs, (uchar*) mystr, 2, str, len);

	value = mach_read_from_2(mystr);

	if (value > 255) {
		value = value / 256;
	}

	return(value);
}

/******************************************************************//**
compare two character string according to their charset. */
UNIV_INTERN
int
innobase_fts_text_cmp_prefix(
/*=========================*/
	const void*	cs,		/*!< in: Character set */
	const void*	p1,		/*!< in: prefix key */
	const void*	p2)		/*!< in: value to compare */
{
	const CHARSET_INFO*	charset = (const CHARSET_INFO*) cs;
	const fts_string_t*	s1 = (const fts_string_t*) p1;
	const fts_string_t*	s2 = (const fts_string_t*) p2;
	int			result;

	result = ha_compare_text(charset, s2->f_str, s2->f_len,
				 s1->f_str, s1->f_len, 1, 0);

	/* We switched s1, s2 position in ha_compare_text. So we need
	to negate the result */
	return(-result);
}
/******************************************************************//**
compare two character string according to their charset. */
UNIV_INTERN
int
innobase_fts_string_cmp(
/*====================*/
	const void*	cs,		/*!< in: Character set */
	const void*     p1,		/*!< in: key */
	const void*     p2)		/*!< in: node */
{
	const CHARSET_INFO*	charset = (const CHARSET_INFO*) cs;
	uchar*			s1 = (uchar*) p1;
	uchar*			s2 = *(uchar**) p2;

	return(ha_compare_text(charset, s1, strlen((const char*) s1),
			       s2, strlen((const char*) s2), 0, 0));
}
/******************************************************************//**
Makes all characters in a string lower case. */
UNIV_INTERN
size_t
innobase_fts_casedn_str(
/*====================*/
	CHARSET_INFO*	cs,	/*!< in: Character set */
	char*		src,	/*!< in: string to put in lower case */
	size_t		src_len,/*!< in: input string length */
	char*		dst,	/*!< in: buffer for result string */
	size_t		dst_len)/*!< in: buffer size */
{
	if (cs->casedn_multiply == 1) {
		memcpy(dst, src, src_len);
		dst[src_len] = 0;
		my_casedn_str(cs, dst);

		return(strlen(dst));
	} else {
		return(cs->cset->casedn(cs, src, src_len, dst, dst_len));
	}
}

#define true_word_char(c, ch) ((c) & (_MY_U | _MY_L | _MY_NMR) || (ch) == '_')

#define misc_word_char(X)       0

/*************************************************************//**
Get the next token from the given string and store it in *token.
It is mostly copied from MyISAM's doc parsing function ft_simple_get_word()
@return length of string processed */
UNIV_INTERN
ulint
innobase_mysql_fts_get_token(
/*=========================*/
	CHARSET_INFO*	cs,		/*!< in: Character set */
	const byte*	start,		/*!< in: start of text */
	const byte*	end,		/*!< in: one character past end of
					text */
	fts_string_t*	token,		/*!< out: token's text */
	ulint*		offset)		/*!< out: offset to token,
					measured as characters from
					'start' */
{
	int		mbl;
	const uchar*	doc = start;

	ut_a(cs);

	token->f_n_char = token->f_len = 0;

	for (;;) {

		if (doc >= end) {
			return(doc - start);
		}

		int	ctype;

		mbl = cs->cset->ctype(
			cs, &ctype, doc, (const uchar*) end);

		if (true_word_char(ctype, *doc)) {
			break;
		}

		doc += mbl > 0 ? mbl : (mbl < 0 ? -mbl : 1);
	}

	ulint	mwc = 0;
	ulint	length = 0;

	token->f_str = const_cast<byte*>(doc);

	while (doc < end) {

		int	ctype;

		mbl = cs->cset->ctype(
			cs, &ctype, (uchar*) doc, (uchar*) end);
		if (true_word_char(ctype, *doc)) {
			mwc = 0;
		} else if (!misc_word_char(*doc) || mwc) {
			break;
		} else {
			++mwc;
		}

		++length;

		doc += mbl > 0 ? mbl : (mbl < 0 ? -mbl : 1);
	}

	token->f_len = (uint) (doc - token->f_str) - mwc;
	token->f_n_char = length;

	return(doc - start);
}

/**************************************************************//**
Converts a MySQL type to an InnoDB type. Note that this function returns
the 'mtype' of InnoDB. InnoDB differentiates between MySQL's old <= 4.1
VARCHAR and the new true VARCHAR in >= 5.0.3 by the 'prtype'.
@return	DATA_BINARY, DATA_VARCHAR, ... */
UNIV_INTERN
ulint
get_innobase_type_from_mysql_type(
/*==============================*/
	ulint*		unsigned_flag,	/*!< out: DATA_UNSIGNED if an
					'unsigned type';
					at least ENUM and SET,
					and unsigned integer
					types are 'unsigned types' */
	const void*	f)		/*!< in: MySQL Field */
{
	const class Field* field = reinterpret_cast<const class Field*>(f);

	/* The following asserts try to check that the MySQL type code fits in
	8 bits: this is used in ibuf and also when DATA_NOT_NULL is ORed to
	the type */

	DBUG_ASSERT((ulint)MYSQL_TYPE_STRING < 256);
	DBUG_ASSERT((ulint)MYSQL_TYPE_VAR_STRING < 256);
	DBUG_ASSERT((ulint)MYSQL_TYPE_DOUBLE < 256);
	DBUG_ASSERT((ulint)MYSQL_TYPE_FLOAT < 256);
	DBUG_ASSERT((ulint)MYSQL_TYPE_DECIMAL < 256);

	if (field->flags & UNSIGNED_FLAG) {

		*unsigned_flag = DATA_UNSIGNED;
	} else {
		*unsigned_flag = 0;
	}

	if (field->real_type() == MYSQL_TYPE_ENUM
		|| field->real_type() == MYSQL_TYPE_SET) {

		/* MySQL has field->type() a string type for these, but the
		data is actually internally stored as an unsigned integer
		code! */

		*unsigned_flag = DATA_UNSIGNED; /* MySQL has its own unsigned
						flag set to zero, even though
						internally this is an unsigned
						integer type */
		return(DATA_INT);
	}

	switch (field->type()) {
		/* NOTE that we only allow string types in DATA_MYSQL and
		DATA_VARMYSQL */
	case MYSQL_TYPE_VAR_STRING:	/* old <= 4.1 VARCHAR */
	case MYSQL_TYPE_VARCHAR:	/* new >= 5.0.3 true VARCHAR */
		if (field->binary()) {
			return(DATA_BINARY);
		} else if (strcmp(field->charset()->name,
				  "latin1_swedish_ci") == 0) {
			return(DATA_VARCHAR);
		} else {
			return(DATA_VARMYSQL);
		}
	case MYSQL_TYPE_BIT:
	case MYSQL_TYPE_STRING: if (field->binary()) {

			return(DATA_FIXBINARY);
		} else if (strcmp(field->charset()->name,
				  "latin1_swedish_ci") == 0) {
			return(DATA_CHAR);
		} else {
			return(DATA_MYSQL);
		}
	case MYSQL_TYPE_NEWDECIMAL:
		return(DATA_FIXBINARY);
	case MYSQL_TYPE_LONG:
	case MYSQL_TYPE_LONGLONG:
	case MYSQL_TYPE_TINY:
	case MYSQL_TYPE_SHORT:
	case MYSQL_TYPE_INT24:
	case MYSQL_TYPE_DATE:
	case MYSQL_TYPE_YEAR:
	case MYSQL_TYPE_NEWDATE:
		return(DATA_INT);
	case MYSQL_TYPE_TIME:
	case MYSQL_TYPE_DATETIME:
	case MYSQL_TYPE_TIMESTAMP:
		switch (field->real_type()) {
		case MYSQL_TYPE_TIME:
		case MYSQL_TYPE_DATETIME:
		case MYSQL_TYPE_TIMESTAMP:
			return(DATA_INT);
		default: /* Fall through */
			DBUG_ASSERT((ulint)MYSQL_TYPE_DECIMAL < 256);
		case MYSQL_TYPE_TIME2:
		case MYSQL_TYPE_DATETIME2:
		case MYSQL_TYPE_TIMESTAMP2:
			return(DATA_FIXBINARY);
		}
	case MYSQL_TYPE_FLOAT:
		return(DATA_FLOAT);
	case MYSQL_TYPE_DOUBLE:
		return(DATA_DOUBLE);
	case MYSQL_TYPE_DECIMAL:
		return(DATA_DECIMAL);
	case MYSQL_TYPE_GEOMETRY:
	case MYSQL_TYPE_TINY_BLOB:
	case MYSQL_TYPE_MEDIUM_BLOB:
	case MYSQL_TYPE_BLOB:
	case MYSQL_TYPE_LONG_BLOB:
		return(DATA_BLOB);
	case MYSQL_TYPE_NULL:
		/* MySQL currently accepts "NULL" datatype, but will
		reject such datatype in the next release. We will cope
		with it and not trigger assertion failure in 5.1 */
		break;
	default:
		ut_error;
	}

	return(0);
}

/*******************************************************************//**
Writes an unsigned integer value < 64k to 2 bytes, in the little-endian
storage format. */
static inline
void
innobase_write_to_2_little_endian(
/*==============================*/
	byte*	buf,	/*!< in: where to store */
	ulint	val)	/*!< in: value to write, must be < 64k */
{
	ut_a(val < 256 * 256);

	buf[0] = (byte)(val & 0xFF);
	buf[1] = (byte)(val / 256);
}

/*******************************************************************//**
Reads an unsigned integer value < 64k from 2 bytes, in the little-endian
storage format.
@return	value */
static inline
uint
innobase_read_from_2_little_endian(
/*===============================*/
	const uchar*	buf)	/*!< in: from where to read */
{
	return((uint) ((ulint)(buf[0]) + 256 * ((ulint)(buf[1]))));
}

/*******************************************************************//**
Stores a key value for a row to a buffer.
@return	key value length as stored in buff */
UNIV_INTERN
uint
ha_innobase::store_key_val_for_row(
/*===============================*/
	uint		keynr,	/*!< in: key number */
	char*		buff,	/*!< in/out: buffer for the key value (in MySQL
				format) */
	uint		buff_len,/*!< in: buffer length */
	const uchar*	record)/*!< in: row in MySQL format */
{
	KEY*		key_info	= table->key_info + keynr;
	KEY_PART_INFO*	key_part	= key_info->key_part;
	KEY_PART_INFO*	end		=
		key_part + key_info->user_defined_key_parts;
	char*		buff_start	= buff;
	enum_field_types mysql_type;
	Field*		field;
	ibool		is_null;

	DBUG_ENTER("store_key_val_for_row");

	/* The format for storing a key field in MySQL is the following:

	1. If the column can be NULL, then in the first byte we put 1 if the
	field value is NULL, 0 otherwise.

	2. If the column is of a BLOB type (it must be a column prefix field
	in this case), then we put the length of the data in the field to the
	next 2 bytes, in the little-endian format. If the field is SQL NULL,
	then these 2 bytes are set to 0. Note that the length of data in the
	field is <= column prefix length.

	3. In a column prefix field, prefix_len next bytes are reserved for
	data. In a normal field the max field length next bytes are reserved
	for data. For a VARCHAR(n) the max field length is n. If the stored
	value is the SQL NULL then these data bytes are set to 0.

	4. We always use a 2 byte length for a true >= 5.0.3 VARCHAR. Note that
	in the MySQL row format, the length is stored in 1 or 2 bytes,
	depending on the maximum allowed length. But in the MySQL key value
	format, the length always takes 2 bytes.

	We have to zero-fill the buffer so that MySQL is able to use a
	simple memcmp to compare two key values to determine if they are
	equal. MySQL does this to compare contents of two 'ref' values. */

	memset(buff, 0, buff_len);

	for (; key_part != end; key_part++) {
		is_null = FALSE;

		if (key_part->null_bit) {
			if (record[key_part->null_offset]
						& key_part->null_bit) {
				*buff = 1;
				is_null = TRUE;
			} else {
				*buff = 0;
			}
			buff++;
		}

		field = key_part->field;
		mysql_type = field->type();

		if (mysql_type == MYSQL_TYPE_VARCHAR) {
						/* >= 5.0.3 true VARCHAR */
			ulint		lenlen;
			ulint		len;
			const byte*	data;
			ulint		key_len;
			ulint		true_len;
			const CHARSET_INFO* cs;
			int		error=0;

			key_len = key_part->length;

			if (is_null) {
				buff += key_len + 2;

				continue;
			}
			cs = field->charset();

			lenlen = (ulint)
				(((Field_varstring*) field)->length_bytes);

			data = row_mysql_read_true_varchar(&len,
				(byte*) (record
				+ (ulint) get_field_offset(table, field)),
				lenlen);

			true_len = len;

			/* For multi byte character sets we need to calculate
			the true length of the key */

			if (len > 0 && cs->mbmaxlen > 1) {
				true_len = (ulint) cs->cset->well_formed_len(cs,
						(const char*) data,
						(const char*) data + len,
						(uint) (key_len / cs->mbmaxlen),
						&error);
			}

			/* In a column prefix index, we may need to truncate
			the stored value: */

			if (true_len > key_len) {
				true_len = key_len;
			}

			/* The length in a key value is always stored in 2
			bytes */

			row_mysql_store_true_var_len((byte*) buff, true_len, 2);
			buff += 2;

			memcpy(buff, data, true_len);

			/* Note that we always reserve the maximum possible
			length of the true VARCHAR in the key value, though
			only len first bytes after the 2 length bytes contain
			actual data. The rest of the space was reset to zero
			in the memset() call above. */

			buff += key_len;

		} else if (mysql_type == MYSQL_TYPE_TINY_BLOB
			|| mysql_type == MYSQL_TYPE_MEDIUM_BLOB
			|| mysql_type == MYSQL_TYPE_BLOB
			|| mysql_type == MYSQL_TYPE_LONG_BLOB
			/* MYSQL_TYPE_GEOMETRY data is treated
			as BLOB data in innodb. */
			|| mysql_type == MYSQL_TYPE_GEOMETRY) {

			const CHARSET_INFO* cs;
			ulint		key_len;
			ulint		true_len;
			int		error=0;
			ulint		blob_len;
			const byte*	blob_data;

			ut_a(key_part->key_part_flag & HA_PART_KEY_SEG);

			key_len = key_part->length;

			if (is_null) {
				buff += key_len + 2;

				continue;
			}

			cs = field->charset();

			blob_data = row_mysql_read_blob_ref(&blob_len,
				(byte*) (record
				+ (ulint) get_field_offset(table, field)),
					(ulint) field->pack_length());

			true_len = blob_len;

			ut_a(get_field_offset(table, field)
				== key_part->offset);

			/* For multi byte character sets we need to calculate
			the true length of the key */

			if (blob_len > 0 && cs->mbmaxlen > 1) {
				true_len = (ulint) cs->cset->well_formed_len(cs,
						(const char*) blob_data,
						(const char*) blob_data
							+ blob_len,
						(uint) (key_len / cs->mbmaxlen),
						&error);
			}

			/* All indexes on BLOB and TEXT are column prefix
			indexes, and we may need to truncate the data to be
			stored in the key value: */

			if (true_len > key_len) {
				true_len = key_len;
			}

			/* MySQL reserves 2 bytes for the length and the
			storage of the number is little-endian */

			innobase_write_to_2_little_endian(
					(byte*) buff, true_len);
			buff += 2;

			memcpy(buff, blob_data, true_len);

			/* Note that we always reserve the maximum possible
			length of the BLOB prefix in the key value. */

			buff += key_len;
		} else {
			/* Here we handle all other data types except the
			true VARCHAR, BLOB and TEXT. Note that the column
			value we store may be also in a column prefix
			index. */

			const CHARSET_INFO*	cs = NULL;
			ulint			true_len;
			ulint			key_len;
			const uchar*		src_start;
			int			error=0;
			enum_field_types	real_type;

			key_len = key_part->length;

			if (is_null) {
				 buff += key_len;

				 continue;
			}

			src_start = record + key_part->offset;
			real_type = field->real_type();
			true_len = key_len;

			/* Character set for the field is defined only
			to fields whose type is string and real field
			type is not enum or set. For these fields check
			if character set is multi byte. */

			if (real_type != MYSQL_TYPE_ENUM
				&& real_type != MYSQL_TYPE_SET
				&& ( mysql_type == MYSQL_TYPE_VAR_STRING
					|| mysql_type == MYSQL_TYPE_STRING)) {

				cs = field->charset();

				/* For multi byte character sets we need to
				calculate the true length of the key */

				if (key_len > 0 && cs->mbmaxlen > 1) {

					true_len = (ulint)
						cs->cset->well_formed_len(cs,
							(const char*) src_start,
							(const char*) src_start
								+ key_len,
							(uint) (key_len
								/ cs->mbmaxlen),
							&error);
				}
			}

			memcpy(buff, src_start, true_len);
			buff += true_len;

			/* Pad the unused space with spaces. */

			if (true_len < key_len) {
				ulint	pad_len = key_len - true_len;
				ut_a(cs != NULL);
				ut_a(!(pad_len % cs->mbminlen));

				cs->cset->fill(cs, buff, pad_len,
					       0x20 /* space */);
				buff += pad_len;
			}
		}
	}

	ut_a(buff <= buff_start + buff_len);

	DBUG_RETURN((uint)(buff - buff_start));
}

/**************************************************************//**
Determines if a field is needed in a prebuilt struct 'template'.
@return field to use, or NULL if the field is not needed */
static
const Field*
build_template_needs_field(
/*=======================*/
	ibool		index_contains,	/*!< in:
					dict_index_contains_col_or_prefix(
					index, i) */
	ibool		read_just_key,	/*!< in: TRUE when MySQL calls
					ha_innobase::extra with the
					argument HA_EXTRA_KEYREAD; it is enough
					to read just columns defined in
					the index (i.e., no read of the
					clustered index record necessary) */
	ibool		fetch_all_in_key,
					/*!< in: true=fetch all fields in
					the index */
	ibool		fetch_primary_key_cols,
					/*!< in: true=fetch the
					primary key columns */
	dict_index_t*	index,		/*!< in: InnoDB index to use */
	const TABLE*	table,		/*!< in: MySQL table object */
	ulint		i)		/*!< in: field index in InnoDB table */
{
	const Field*	field	= table->field[i];

	ut_ad(index_contains == dict_index_contains_col_or_prefix(index, i));

	if (!index_contains) {
		if (read_just_key) {
			/* If this is a 'key read', we do not need
			columns that are not in the key */

			return(NULL);
		}
	} else if (fetch_all_in_key) {
		/* This field is needed in the query */

		return(field);
	}

	if (bitmap_is_set(table->read_set, i)
	    || bitmap_is_set(table->write_set, i)) {
		/* This field is needed in the query */

		return(field);
	}

	if (fetch_primary_key_cols
	    && dict_table_col_in_clustered_key(index->table, i)) {
		/* This field is needed in the query */

		return(field);
	}

	/* This field is not needed in the query, skip it */

	return(NULL);
}

/**************************************************************//**
Determines if a field is needed in a prebuilt struct 'template'.
@return whether the field is needed for index condition pushdown */
inline
bool
build_template_needs_field_in_icp(
/*==============================*/
	const dict_index_t*	index,	/*!< in: InnoDB index */
	const row_prebuilt_t*	prebuilt,/*!< in: row fetch template */
	bool			contains,/*!< in: whether the index contains
					column i */
	ulint			i)	/*!< in: column number */
{
	ut_ad(contains == dict_index_contains_col_or_prefix(index, i));

	return(index == prebuilt->index
	       ? contains
	       : dict_index_contains_col_or_prefix(prebuilt->index, i));
}

/**************************************************************//**
Adds a field to a prebuilt struct 'template'.
@return the field template */
static
mysql_row_templ_t*
build_template_field(
/*=================*/
	row_prebuilt_t*	prebuilt,	/*!< in/out: template */
	dict_index_t*	clust_index,	/*!< in: InnoDB clustered index */
	dict_index_t*	index,		/*!< in: InnoDB index to use */
	TABLE*		table,		/*!< in: MySQL table object */
	const Field*	field,		/*!< in: field in MySQL table */
	ulint		i)		/*!< in: field index in InnoDB table */
{
	mysql_row_templ_t*	templ;
	const dict_col_t*	col;

	ut_ad(field == table->field[i]);
	ut_ad(clust_index->table == index->table);

	col = dict_table_get_nth_col(index->table, i);

	templ = prebuilt->mysql_template + prebuilt->n_template++;
	UNIV_MEM_INVALID(templ, sizeof *templ);
	templ->col_no = i;
	templ->clust_rec_field_no = dict_col_get_clust_pos(col, clust_index);
	ut_a(templ->clust_rec_field_no != ULINT_UNDEFINED);

	if (dict_index_is_clust(index)) {
		templ->rec_field_no = templ->clust_rec_field_no;
	} else {
		templ->rec_field_no = dict_index_get_nth_col_pos(index, i);
	}

	if (field->real_maybe_null()) {
		templ->mysql_null_byte_offset =
			field->null_offset();

		templ->mysql_null_bit_mask = (ulint) field->null_bit;
	} else {
		templ->mysql_null_bit_mask = 0;
	}

	templ->mysql_col_offset = (ulint) get_field_offset(table, field);

	templ->mysql_col_len = (ulint) field->pack_length();
	templ->type = col->mtype;
	templ->mysql_type = (ulint) field->type();

	if (templ->mysql_type == DATA_MYSQL_TRUE_VARCHAR) {
		templ->mysql_length_bytes = (ulint)
			(((Field_varstring*) field)->length_bytes);
	}

	templ->charset = dtype_get_charset_coll(col->prtype);
	templ->mbminlen = dict_col_get_mbminlen(col);
	templ->mbmaxlen = dict_col_get_mbmaxlen(col);
	templ->is_unsigned = col->prtype & DATA_UNSIGNED;

	if (!dict_index_is_clust(index)
	    && templ->rec_field_no == ULINT_UNDEFINED) {
		prebuilt->need_to_access_clustered = TRUE;
	}

	if (prebuilt->mysql_prefix_len < templ->mysql_col_offset
	    + templ->mysql_col_len) {
		prebuilt->mysql_prefix_len = templ->mysql_col_offset
			+ templ->mysql_col_len;
	}

	if (templ->type == DATA_BLOB) {
		prebuilt->templ_contains_blob = TRUE;
	}

	return(templ);
}

/**************************************************************//**
Builds a 'template' to the prebuilt struct. The template is used in fast
retrieval of just those column values MySQL needs in its processing. */
UNIV_INTERN
void
ha_innobase::build_template(
/*========================*/
	bool		whole_row)	/*!< in: true=ROW_MYSQL_WHOLE_ROW,
					false=ROW_MYSQL_REC_FIELDS */
{
	dict_index_t*	index;
	dict_index_t*	clust_index;
	ulint		n_fields;
	ibool		fetch_all_in_key	= FALSE;
	ibool		fetch_primary_key_cols	= FALSE;
	ulint		i;

	if (prebuilt->select_lock_type == LOCK_X) {
		/* We always retrieve the whole clustered index record if we
		use exclusive row level locks, for example, if the read is
		done in an UPDATE statement. */

		whole_row = true;
	} else if (!whole_row) {
		if (prebuilt->hint_need_to_fetch_extra_cols
			== ROW_RETRIEVE_ALL_COLS) {

			/* We know we must at least fetch all columns in the
			key, or all columns in the table */

			if (prebuilt->read_just_key) {
				/* MySQL has instructed us that it is enough
				to fetch the columns in the key; looks like
				MySQL can set this flag also when there is
				only a prefix of the column in the key: in
				that case we retrieve the whole column from
				the clustered index */

				fetch_all_in_key = TRUE;
			} else {
				whole_row = true;
			}
		} else if (prebuilt->hint_need_to_fetch_extra_cols
			== ROW_RETRIEVE_PRIMARY_KEY) {
			/* We must at least fetch all primary key cols. Note
			that if the clustered index was internally generated
			by InnoDB on the row id (no primary key was
			defined), then row_search_for_mysql() will always
			retrieve the row id to a special buffer in the
			prebuilt struct. */

			fetch_primary_key_cols = TRUE;
		}
	}

	clust_index = dict_table_get_first_index(prebuilt->table);

	index = whole_row ? clust_index : prebuilt->index;

	prebuilt->need_to_access_clustered = (index == clust_index);

	/* Either prebuilt->index should be a secondary index, or it
	should be the clustered index. */
	ut_ad(dict_index_is_clust(index) == (index == clust_index));

	/* Below we check column by column if we need to access
	the clustered index. */

	n_fields = (ulint) table->s->fields; /* number of columns */

	if (!prebuilt->mysql_template) {
		prebuilt->mysql_template = (mysql_row_templ_t*)
			mem_alloc(n_fields * sizeof(mysql_row_templ_t));
	}

	prebuilt->template_type = whole_row
		? ROW_MYSQL_WHOLE_ROW : ROW_MYSQL_REC_FIELDS;
	prebuilt->null_bitmap_len = table->s->null_bytes;

	/* Prepare to build prebuilt->mysql_template[]. */
	prebuilt->templ_contains_blob = FALSE;
	prebuilt->mysql_prefix_len = 0;
	prebuilt->n_template = 0;
	prebuilt->idx_cond_n_cols = 0;

	/* Note that in InnoDB, i is the column number in the table.
	MySQL calls columns 'fields'. */

	if (active_index != MAX_KEY && active_index == pushed_idx_cond_keyno) {
		/* Push down an index condition or an end_range check. */
		for (i = 0; i < n_fields; i++) {
			const ibool		index_contains
				= dict_index_contains_col_or_prefix(index, i);

			/* Test if an end_range or an index condition
			refers to the field. Note that "index" and
			"index_contains" may refer to the clustered index.
			Index condition pushdown is relative to prebuilt->index
			(the index that is being looked up first). */

			/* When join_read_always_key() invokes this
			code via handler::ha_index_init() and
			ha_innobase::index_init(), end_range is not
			yet initialized. Because of that, we must
			always check for index_contains, instead of
			the subset
			field->part_of_key.is_set(active_index)
			which would be acceptable if end_range==NULL. */
			if (build_template_needs_field_in_icp(
				    index, prebuilt, index_contains, i)) {
				/* Needed in ICP */
				const Field*		field;
				mysql_row_templ_t*	templ;

				if (whole_row) {
					field = table->field[i];
				} else {
					field = build_template_needs_field(
						index_contains,
						prebuilt->read_just_key,
						fetch_all_in_key,
						fetch_primary_key_cols,
						index, table, i);
					if (!field) {
						continue;
					}
				}

				templ = build_template_field(
					prebuilt, clust_index, index,
					table, field, i);
				prebuilt->idx_cond_n_cols++;
				ut_ad(prebuilt->idx_cond_n_cols
				      == prebuilt->n_template);

				if (index == prebuilt->index) {
					templ->icp_rec_field_no
						= templ->rec_field_no;
				} else {
					templ->icp_rec_field_no
						= dict_index_get_nth_col_pos(
							prebuilt->index, i);
				}

				if (dict_index_is_clust(prebuilt->index)) {
					ut_ad(templ->icp_rec_field_no
					      != ULINT_UNDEFINED);
					/* If the primary key includes
					a column prefix, use it in
					index condition pushdown,
					because the condition is
					evaluated before fetching any
					off-page (externally stored)
					columns. */
					if (templ->icp_rec_field_no
					    < prebuilt->index->n_uniq) {
						/* This is a key column;
						all set. */
						continue;
					}
				} else if (templ->icp_rec_field_no
					   != ULINT_UNDEFINED) {
					continue;
				}

				/* This is a column prefix index.
				The column prefix can be used in
				an end_range comparison. */

				templ->icp_rec_field_no
					= dict_index_get_nth_col_or_prefix_pos(
						prebuilt->index, i, TRUE);
				ut_ad(templ->icp_rec_field_no
				      != ULINT_UNDEFINED);

				/* Index condition pushdown can be used on
				all columns of a secondary index, and on
				the PRIMARY KEY columns. On the clustered
				index, it must never be used on other than
				PRIMARY KEY columns, because those columns
				may be stored off-page, and we will not
				fetch externally stored columns before
				checking the index condition. */
				/* TODO: test the above with an assertion
				like this. Note that index conditions are
				currently pushed down as part of the
				"optimizer phase" while end_range is done
				as part of the execution phase. Therefore,
				we were unable to use an accurate condition
				for end_range in the "if" condition above,
				and the following assertion would fail.
				ut_ad(!dict_index_is_clust(prebuilt->index)
				      || templ->rec_field_no
				      < prebuilt->index->n_uniq);
				*/
			}
		}

		ut_ad(prebuilt->idx_cond_n_cols > 0);
		ut_ad(prebuilt->idx_cond_n_cols == prebuilt->n_template);

		/* Include the fields that are not needed in index condition
		pushdown. */
		for (i = 0; i < n_fields; i++) {
			const ibool		index_contains
				= dict_index_contains_col_or_prefix(index, i);

			if (!build_template_needs_field_in_icp(
				    index, prebuilt, index_contains, i)) {
				/* Not needed in ICP */
				const Field*	field;

				if (whole_row) {
					field = table->field[i];
				} else {
					field = build_template_needs_field(
						index_contains,
						prebuilt->read_just_key,
						fetch_all_in_key,
						fetch_primary_key_cols,
						index, table, i);
					if (!field) {
						continue;
					}
				}

				build_template_field(prebuilt,
						     clust_index, index,
						     table, field, i);
			}
		}

		prebuilt->idx_cond = this;
	} else {
		/* No index condition pushdown */
		prebuilt->idx_cond = NULL;

		for (i = 0; i < n_fields; i++) {
			const Field*	field;

			if (whole_row) {
				field = table->field[i];
			} else {
				field = build_template_needs_field(
					dict_index_contains_col_or_prefix(
						index, i),
					prebuilt->read_just_key,
					fetch_all_in_key,
					fetch_primary_key_cols,
					index, table, i);
				if (!field) {
					continue;
				}
			}

			build_template_field(prebuilt, clust_index, index,
					     table, field, i);
		}
	}

	if (index != clust_index && prebuilt->need_to_access_clustered) {
		/* Change rec_field_no's to correspond to the clustered index
		record */
		for (i = 0; i < prebuilt->n_template; i++) {

			mysql_row_templ_t*	templ
				= &prebuilt->mysql_template[i];

			templ->rec_field_no = templ->clust_rec_field_no;
		}
	}
}

/********************************************************************//**
This special handling is really to overcome the limitations of MySQL's
binlogging. We need to eliminate the non-determinism that will arise in
INSERT ... SELECT type of statements, since MySQL binlog only stores the
min value of the autoinc interval. Once that is fixed we can get rid of
the special lock handling.
@return	DB_SUCCESS if all OK else error code */
UNIV_INTERN
dberr_t
ha_innobase::innobase_lock_autoinc(void)
/*====================================*/
{
	dberr_t		error = DB_SUCCESS;

	ut_ad(!srv_read_only_mode);

	switch (innobase_autoinc_lock_mode) {
	case AUTOINC_NO_LOCKING:
		/* Acquire only the AUTOINC mutex. */
		dict_table_autoinc_lock(prebuilt->table);
		break;

	case AUTOINC_NEW_STYLE_LOCKING:
		/* For simple (single/multi) row INSERTs, we fallback to the
		old style only if another transaction has already acquired
		the AUTOINC lock on behalf of a LOAD FILE or INSERT ... SELECT
		etc. type of statement. */
		if (thd_sql_command(user_thd) == SQLCOM_INSERT
		    || thd_sql_command(user_thd) == SQLCOM_REPLACE) {
			dict_table_t*	ib_table = prebuilt->table;

			/* Acquire the AUTOINC mutex. */
			dict_table_autoinc_lock(ib_table);

			/* We need to check that another transaction isn't
			already holding the AUTOINC lock on the table. */
			if (ib_table->n_waiting_or_granted_auto_inc_locks) {
				/* Release the mutex to avoid deadlocks. */
				dict_table_autoinc_unlock(ib_table);
			} else {
				break;
			}
		}
		/* Fall through to old style locking. */

	case AUTOINC_OLD_STYLE_LOCKING:
		error = row_lock_table_autoinc_for_mysql(prebuilt);

		if (error == DB_SUCCESS) {

			/* Acquire the AUTOINC mutex. */
			dict_table_autoinc_lock(prebuilt->table);
		}
		break;

	default:
		ut_error;
	}

	return(error);
}

/********************************************************************//**
Reset the autoinc value in the table.
@return	DB_SUCCESS if all went well else error code */
UNIV_INTERN
dberr_t
ha_innobase::innobase_reset_autoinc(
/*================================*/
	ulonglong	autoinc)	/*!< in: value to store */
{
	dberr_t		error;

	error = innobase_lock_autoinc();

	if (error == DB_SUCCESS) {

		dict_table_autoinc_initialize(prebuilt->table, autoinc);

		dict_table_autoinc_unlock(prebuilt->table);
	}

	return(error);
}

/********************************************************************//**
Store the autoinc value in the table. The autoinc value is only set if
it's greater than the existing autoinc value in the table.
@return	DB_SUCCESS if all went well else error code */
UNIV_INTERN
dberr_t
ha_innobase::innobase_set_max_autoinc(
/*==================================*/
	ulonglong	auto_inc)	/*!< in: value to store */
{
	dberr_t		error;

	error = innobase_lock_autoinc();

	if (error == DB_SUCCESS) {

		dict_table_autoinc_update_if_greater(prebuilt->table, auto_inc);

		dict_table_autoinc_unlock(prebuilt->table);
	}

	return(error);
}

/********************************************************************//**
Stores a row in an InnoDB database, to the table specified in this
handle.
@return	error code */
UNIV_INTERN
int
ha_innobase::write_row(
/*===================*/
	uchar*	record)	/*!< in: a row in MySQL format */
{
	dberr_t		error;
	int		error_result= 0;
	ibool		auto_inc_used= FALSE;
	ulint		sql_command;
	trx_t*		trx = thd_to_trx(user_thd);

	DBUG_ENTER("ha_innobase::write_row");

	if (srv_read_only_mode) {
		ib_senderrf(ha_thd(), IB_LOG_LEVEL_WARN, ER_READ_ONLY_MODE);
		DBUG_RETURN(HA_ERR_TABLE_READONLY);
	} else if (prebuilt->trx != trx) {
		sql_print_error("The transaction object for the table handle "
				"is at %p, but for the current thread it is at "
				"%p",
				(const void*) prebuilt->trx, (const void*) trx);

		fputs("InnoDB: Dump of 200 bytes around prebuilt: ", stderr);
		ut_print_buf(stderr, ((const byte*) prebuilt) - 100, 200);
		fputs("\n"
			"InnoDB: Dump of 200 bytes around ha_data: ",
			stderr);
		ut_print_buf(stderr, ((const byte*) trx) - 100, 200);
		putc('\n', stderr);
		ut_error;
	} else if (!trx_is_started(trx)) {
		++trx->will_lock;
	}

	ha_statistic_increment(&SSV::ha_write_count);

	sql_command = thd_sql_command(user_thd);

	if ((sql_command == SQLCOM_ALTER_TABLE
	     || sql_command == SQLCOM_OPTIMIZE
	     || sql_command == SQLCOM_CREATE_INDEX
	     || sql_command == SQLCOM_DROP_INDEX)
	    && num_write_row >= 10000) {
		/* ALTER TABLE is COMMITted at every 10000 copied rows.
		The IX table lock for the original table has to be re-issued.
		As this method will be called on a temporary table where the
		contents of the original table is being copied to, it is
		a bit tricky to determine the source table.  The cursor
		position in the source table need not be adjusted after the
		intermediate COMMIT, since writes by other transactions are
		being blocked by a MySQL table lock TL_WRITE_ALLOW_READ. */

		dict_table_t*	src_table;
		enum lock_mode	mode;

		num_write_row = 0;

		/* Commit the transaction.  This will release the table
		locks, so they have to be acquired again. */

		/* Altering an InnoDB table */
		/* Get the source table. */
		src_table = lock_get_src_table(
				prebuilt->trx, prebuilt->table, &mode);
		if (!src_table) {
no_commit:
			/* Unknown situation: do not commit */
			/*
			ut_print_timestamp(stderr);
			fprintf(stderr,
				"  InnoDB: ALTER TABLE is holding lock"
				" on %lu tables!\n",
				prebuilt->trx->mysql_n_tables_locked);
			*/
			;
		} else if (src_table == prebuilt->table) {
			/* Source table is not in InnoDB format:
			no need to re-acquire locks on it. */

			/* Altering to InnoDB format */
			innobase_commit(ht, user_thd, 1);
			/* Note that this transaction is still active. */
			trx_register_for_2pc(prebuilt->trx);
			/* We will need an IX lock on the destination table. */
			prebuilt->sql_stat_start = TRUE;
		} else {
			/* Ensure that there are no other table locks than
			LOCK_IX and LOCK_AUTO_INC on the destination table. */

			if (!lock_is_table_exclusive(prebuilt->table,
							prebuilt->trx)) {
				goto no_commit;
			}

			/* Commit the transaction.  This will release the table
			locks, so they have to be acquired again. */
			innobase_commit(ht, user_thd, 1);
			/* Note that this transaction is still active. */
			trx_register_for_2pc(prebuilt->trx);
			/* Re-acquire the table lock on the source table. */
			row_lock_table_for_mysql(prebuilt, src_table, mode);
			/* We will need an IX lock on the destination table. */
			prebuilt->sql_stat_start = TRUE;
		}
	}

	num_write_row++;

	/* This is the case where the table has an auto-increment column */
	if (table->next_number_field && record == table->record[0]) {

		/* Reset the error code before calling
		innobase_get_auto_increment(). */
		prebuilt->autoinc_error = DB_SUCCESS;

		if ((error_result = update_auto_increment())) {
			/* We don't want to mask autoinc overflow errors. */

			/* Handle the case where the AUTOINC sub-system
			failed during initialization. */
			if (prebuilt->autoinc_error == DB_UNSUPPORTED) {
				error_result = ER_AUTOINC_READ_FAILED;
				/* Set the error message to report too. */
				my_error(ER_AUTOINC_READ_FAILED, MYF(0));
				goto func_exit;
			} else if (prebuilt->autoinc_error != DB_SUCCESS) {
				error = prebuilt->autoinc_error;
				goto report_error;
			}

			/* MySQL errors are passed straight back. */
			goto func_exit;
		}

		auto_inc_used = TRUE;
	}

	if (prebuilt->mysql_template == NULL
	    || prebuilt->template_type != ROW_MYSQL_WHOLE_ROW) {

		/* Build the template used in converting quickly between
		the two database formats */

		build_template(true);
	}

	innobase_srv_conc_enter_innodb(prebuilt->trx);

	error = row_insert_for_mysql((byte*) record, prebuilt);
	DEBUG_SYNC(user_thd, "ib_after_row_insert");

	/* Handle duplicate key errors */
	if (auto_inc_used) {
		ulonglong	auto_inc;
		ulonglong	col_max_value;

		/* Note the number of rows processed for this statement, used
		by get_auto_increment() to determine the number of AUTO-INC
		values to reserve. This is only useful for a mult-value INSERT
		and is a statement level counter.*/
		if (trx->n_autoinc_rows > 0) {
			--trx->n_autoinc_rows;
		}

		/* We need the upper limit of the col type to check for
		whether we update the table autoinc counter or not. */
		col_max_value = innobase_get_int_col_max_value(
			table->next_number_field);

		/* Get the value that MySQL attempted to store in the table.*/
		auto_inc = table->next_number_field->val_int();

		switch (error) {
		case DB_DUPLICATE_KEY:

			/* A REPLACE command and LOAD DATA INFILE REPLACE
			handle a duplicate key error themselves, but we
			must update the autoinc counter if we are performing
			those statements. */

			switch (sql_command) {
			case SQLCOM_LOAD:
				if (trx->duplicates) {

					goto set_max_autoinc;
				}
				break;

			case SQLCOM_REPLACE:
			case SQLCOM_INSERT_SELECT:
			case SQLCOM_REPLACE_SELECT:
				goto set_max_autoinc;

			default:
				break;
			}

			break;

		case DB_SUCCESS:
			/* If the actual value inserted is greater than
			the upper limit of the interval, then we try and
			update the table upper limit. Note: last_value
			will be 0 if get_auto_increment() was not called.*/

			if (auto_inc >= prebuilt->autoinc_last_value) {
set_max_autoinc:
				/* This should filter out the negative
				values set explicitly by the user. */
				if (auto_inc <= col_max_value) {
					ut_a(prebuilt->autoinc_increment > 0);

					ulonglong	offset;
					ulonglong	increment;
					dberr_t		err;

					offset = prebuilt->autoinc_offset;
					increment = prebuilt->autoinc_increment;

					auto_inc = innobase_next_autoinc(
						auto_inc,
						1, increment, offset,
						col_max_value);

					err = innobase_set_max_autoinc(
						auto_inc);

					if (err != DB_SUCCESS) {
						error = err;
					}
				}
			}
			break;
		default:
			break;
		}
	}

	innobase_srv_conc_exit_innodb(prebuilt->trx);

report_error:
	if (error == DB_TABLESPACE_DELETED) {
		ib_senderrf(
			trx->mysql_thd, IB_LOG_LEVEL_ERROR,
			ER_TABLESPACE_DISCARDED,
			table->s->table_name.str);
	}

	error_result = convert_error_code_to_mysql(error,
						   prebuilt->table->flags,
						   user_thd);

	if (error_result == HA_FTS_INVALID_DOCID) {
		my_error(HA_FTS_INVALID_DOCID, MYF(0));
	}

func_exit:
	innobase_active_small();

	DBUG_RETURN(error_result);
}

/**********************************************************************//**
Checks which fields have changed in a row and stores information
of them to an update vector.
@return	DB_SUCCESS or error code */
static
dberr_t
calc_row_difference(
/*================*/
	upd_t*		uvect,		/*!< in/out: update vector */
	uchar*		old_row,	/*!< in: old row in MySQL format */
	uchar*		new_row,	/*!< in: new row in MySQL format */
	TABLE*		table,		/*!< in: table in MySQL data
					dictionary */
	uchar*		upd_buff,	/*!< in: buffer to use */
	ulint		buff_len,	/*!< in: buffer length */
	row_prebuilt_t*	prebuilt,	/*!< in: InnoDB prebuilt struct */
	THD*		thd)		/*!< in: user thread */
{
	uchar*		original_upd_buff = upd_buff;
	Field*		field;
	enum_field_types field_mysql_type;
	uint		n_fields;
	ulint		o_len;
	ulint		n_len;
	ulint		col_pack_len;
	const byte*	new_mysql_row_col;
	const byte*	o_ptr;
	const byte*	n_ptr;
	byte*		buf;
	upd_field_t*	ufield;
	ulint		col_type;
	ulint		n_changed = 0;
	dfield_t	dfield;
	dict_index_t*	clust_index;
	uint		i;
	ibool		changes_fts_column = FALSE;
	ibool		changes_fts_doc_col = FALSE;
	trx_t*          trx = thd_to_trx(thd);
	doc_id_t	doc_id = FTS_NULL_DOC_ID;

	ut_ad(!srv_read_only_mode);

	n_fields = table->s->fields;
	clust_index = dict_table_get_first_index(prebuilt->table);

	/* We use upd_buff to convert changed fields */
	buf = (byte*) upd_buff;

	for (i = 0; i < n_fields; i++) {
		field = table->field[i];

		o_ptr = (const byte*) old_row + get_field_offset(table, field);
		n_ptr = (const byte*) new_row + get_field_offset(table, field);

		/* Use new_mysql_row_col and col_pack_len save the values */

		new_mysql_row_col = n_ptr;
		col_pack_len = field->pack_length();

		o_len = col_pack_len;
		n_len = col_pack_len;

		/* We use o_ptr and n_ptr to dig up the actual data for
		comparison. */

		field_mysql_type = field->type();

		col_type = prebuilt->table->cols[i].mtype;

		switch (col_type) {

		case DATA_BLOB:
			o_ptr = row_mysql_read_blob_ref(&o_len, o_ptr, o_len);
			n_ptr = row_mysql_read_blob_ref(&n_len, n_ptr, n_len);

			break;

		case DATA_VARCHAR:
		case DATA_BINARY:
		case DATA_VARMYSQL:
			if (field_mysql_type == MYSQL_TYPE_VARCHAR) {
				/* This is a >= 5.0.3 type true VARCHAR where
				the real payload data length is stored in
				1 or 2 bytes */

				o_ptr = row_mysql_read_true_varchar(
					&o_len, o_ptr,
					(ulint)
					(((Field_varstring*) field)->length_bytes));

				n_ptr = row_mysql_read_true_varchar(
					&n_len, n_ptr,
					(ulint)
					(((Field_varstring*) field)->length_bytes));
			}

			break;
		default:
			;
		}

		if (field_mysql_type == MYSQL_TYPE_LONGLONG
		    && prebuilt->table->fts
		    && innobase_strcasecmp(
			field->field_name, FTS_DOC_ID_COL_NAME) == 0) {
			doc_id = (doc_id_t) mach_read_from_n_little_endian(
				n_ptr, 8);
			if (doc_id == 0) {
				return(DB_FTS_INVALID_DOCID);
			}
		}


		if (field->real_maybe_null()) {
			if (field->is_null_in_record(old_row)) {
				o_len = UNIV_SQL_NULL;
			}

			if (field->is_null_in_record(new_row)) {
				n_len = UNIV_SQL_NULL;
			}
		}

		if (o_len != n_len || (o_len != UNIV_SQL_NULL &&
					0 != memcmp(o_ptr, n_ptr, o_len))) {
			/* The field has changed */

			ufield = uvect->fields + n_changed;
			UNIV_MEM_INVALID(ufield, sizeof *ufield);

			/* Let us use a dummy dfield to make the conversion
			from the MySQL column format to the InnoDB format */

			if (n_len != UNIV_SQL_NULL) {
				dict_col_copy_type(prebuilt->table->cols + i,
						   dfield_get_type(&dfield));

				buf = row_mysql_store_col_in_innobase_format(
					&dfield,
					(byte*) buf,
					TRUE,
					new_mysql_row_col,
					col_pack_len,
					dict_table_is_comp(prebuilt->table));
				dfield_copy(&ufield->new_val, &dfield);
			} else {
				dfield_set_null(&ufield->new_val);
			}

			ufield->exp = NULL;
			ufield->orig_len = 0;
			ufield->field_no = dict_col_get_clust_pos(
				&prebuilt->table->cols[i], clust_index);
			n_changed++;

			/* If an FTS indexed column was changed by this
			UPDATE then we need to inform the FTS sub-system.

			NOTE: Currently we re-index all FTS indexed columns
			even if only a subset of the FTS indexed columns
			have been updated. That is the reason we are
			checking only once here. Later we will need to
			note which columns have been updated and do
			selective processing. */
			if (prebuilt->table->fts != NULL) {
				ulint           offset;
				dict_table_t*   innodb_table;

				innodb_table = prebuilt->table;

				if (!changes_fts_column) {
					offset = row_upd_changes_fts_column(
						innodb_table, ufield);

					if (offset != ULINT_UNDEFINED) {
						changes_fts_column = TRUE;
					}
				}

				if (!changes_fts_doc_col) {
					changes_fts_doc_col =
					row_upd_changes_doc_id(
						innodb_table, ufield);
				}
			}
		}
	}

	/* If the update changes a column with an FTS index on it, we
	then add an update column node with a new document id to the
	other changes. We piggy back our changes on the normal UPDATE
	to reduce processing and IO overhead. */
	if (!prebuilt->table->fts) {
			trx->fts_next_doc_id = 0;
	} else if (changes_fts_column || changes_fts_doc_col) {
		dict_table_t*   innodb_table = prebuilt->table;

		ufield = uvect->fields + n_changed;

		if (!DICT_TF2_FLAG_IS_SET(
			innodb_table, DICT_TF2_FTS_HAS_DOC_ID)) {

			/* If Doc ID is managed by user, and if any
			FTS indexed column has been updated, its corresponding
			Doc ID must also be updated. Otherwise, return
			error */
			if (changes_fts_column && !changes_fts_doc_col) {
				ut_print_timestamp(stderr);
				fprintf(stderr, " InnoDB: A new Doc ID"
					" must be supplied while updating"
					" FTS indexed columns.\n");
				return(DB_FTS_INVALID_DOCID);
			}

			/* Doc ID must monotonically increase */
			ut_ad(innodb_table->fts->cache);
			if (doc_id < prebuilt->table->fts->cache->next_doc_id) {
				fprintf(stderr,
					"InnoDB: FTS Doc ID must be larger than"
					" "IB_ID_FMT" for table",
					innodb_table->fts->cache->next_doc_id
					- 1);
				ut_print_name(stderr, trx,
					      TRUE, innodb_table->name);
				putc('\n', stderr);

				return(DB_FTS_INVALID_DOCID);
			} else if ((doc_id
				    - prebuilt->table->fts->cache->next_doc_id)
				   >= FTS_DOC_ID_MAX_STEP) {
				fprintf(stderr,
					"InnoDB: Doc ID "UINT64PF" is too"
					" big. Its difference with largest"
					" Doc ID used "UINT64PF" cannot"
					" exceed or equal to %d\n",
					doc_id,
					prebuilt->table->fts->cache->next_doc_id - 1,
					FTS_DOC_ID_MAX_STEP);
			}


			trx->fts_next_doc_id = doc_id;
		} else {
			/* If the Doc ID is a hidden column, it can't be
			changed by user */
			ut_ad(!changes_fts_doc_col);

			/* Doc ID column is hidden, a new Doc ID will be
			generated by following fts_update_doc_id() call */
			trx->fts_next_doc_id = 0;
		}

		fts_update_doc_id(
			innodb_table, ufield, &trx->fts_next_doc_id);

		++n_changed;
	} else {
		/* We have a Doc ID column, but none of FTS indexed
		columns are touched, nor the Doc ID column, so set
		fts_next_doc_id to UINT64_UNDEFINED, which means do not
		update the Doc ID column */
		trx->fts_next_doc_id = UINT64_UNDEFINED;
	}

	uvect->n_fields = n_changed;
	uvect->info_bits = 0;

	ut_a(buf <= (byte*) original_upd_buff + buff_len);

	return(DB_SUCCESS);
}

/**********************************************************************//**
Updates a row given as a parameter to a new value. Note that we are given
whole rows, not just the fields which are updated: this incurs some
overhead for CPU when we check which fields are actually updated.
TODO: currently InnoDB does not prevent the 'Halloween problem':
in a searched update a single row can get updated several times
if its index columns are updated!
@return	error number or 0 */
UNIV_INTERN
int
ha_innobase::update_row(
/*====================*/
	const uchar*	old_row,	/*!< in: old row in MySQL format */
	uchar*		new_row)	/*!< in: new row in MySQL format */
{
	upd_t*		uvect;
	dberr_t		error;
	trx_t*		trx = thd_to_trx(user_thd);

	DBUG_ENTER("ha_innobase::update_row");

	ut_a(prebuilt->trx == trx);

	if (srv_read_only_mode) {
		ib_senderrf(ha_thd(), IB_LOG_LEVEL_WARN, ER_READ_ONLY_MODE);
		DBUG_RETURN(HA_ERR_TABLE_READONLY);
	} else if (!trx_is_started(trx)) {
		++trx->will_lock;
	}

	if (upd_buf == NULL) {
		ut_ad(upd_buf_size == 0);

		/* Create a buffer for packing the fields of a record. Why
		table->reclength did not work here? Obviously, because char
		fields when packed actually became 1 byte longer, when we also
		stored the string length as the first byte. */

		upd_buf_size = table->s->reclength + table->s->max_key_length
			+ MAX_REF_PARTS * 3;
		upd_buf = (uchar*) my_malloc(upd_buf_size, MYF(MY_WME));
		if (upd_buf == NULL) {
			upd_buf_size = 0;
			DBUG_RETURN(HA_ERR_OUT_OF_MEM);
		}
	}

	ha_statistic_increment(&SSV::ha_update_count);

	if (prebuilt->upd_node) {
		uvect = prebuilt->upd_node->update;
	} else {
		uvect = row_get_prebuilt_update_vector(prebuilt);
	}

	/* Build an update vector from the modified fields in the rows
	(uses upd_buf of the handle) */

	error = calc_row_difference(uvect, (uchar*) old_row, new_row, table,
				    upd_buf, upd_buf_size, prebuilt, user_thd);

	if (error != DB_SUCCESS) {
		goto func_exit;
	}

	/* This is not a delete */
	prebuilt->upd_node->is_delete = FALSE;

	ut_a(prebuilt->template_type == ROW_MYSQL_WHOLE_ROW);

	innobase_srv_conc_enter_innodb(trx);

	error = row_update_for_mysql((byte*) old_row, prebuilt);

	/* We need to do some special AUTOINC handling for the following case:

	INSERT INTO t (c1,c2) VALUES(x,y) ON DUPLICATE KEY UPDATE ...

	We need to use the AUTOINC counter that was actually used by
	MySQL in the UPDATE statement, which can be different from the
	value used in the INSERT statement.*/

	if (error == DB_SUCCESS
	    && table->next_number_field
	    && new_row == table->record[0]
	    && thd_sql_command(user_thd) == SQLCOM_INSERT
	    && trx->duplicates)  {

		ulonglong	auto_inc;
		ulonglong	col_max_value;

		auto_inc = table->next_number_field->val_int();

		/* We need the upper limit of the col type to check for
		whether we update the table autoinc counter or not. */
		col_max_value = innobase_get_int_col_max_value(
			table->next_number_field);

		if (auto_inc <= col_max_value && auto_inc != 0) {

			ulonglong	offset;
			ulonglong	increment;

			offset = prebuilt->autoinc_offset;
			increment = prebuilt->autoinc_increment;

			auto_inc = innobase_next_autoinc(
				auto_inc, 1, increment, offset, col_max_value);

			error = innobase_set_max_autoinc(auto_inc);
		}
	}

	innobase_srv_conc_exit_innodb(trx);

func_exit:
	int err = convert_error_code_to_mysql(error,
					    prebuilt->table->flags, user_thd);

	/* If success and no columns were updated. */
	if (err == 0 && uvect->n_fields == 0) {

		/* This is the same as success, but instructs
		MySQL that the row is not really updated and it
		should not increase the count of updated rows.
		This is fix for http://bugs.mysql.com/29157 */
		err = HA_ERR_RECORD_IS_THE_SAME;
	} else if (err == HA_FTS_INVALID_DOCID) {
		my_error(HA_FTS_INVALID_DOCID, MYF(0));
	}

	/* Tell InnoDB server that there might be work for
	utility threads: */

	innobase_active_small();

	DBUG_RETURN(err);
}

/**********************************************************************//**
Deletes a row given as the parameter.
@return	error number or 0 */
UNIV_INTERN
int
ha_innobase::delete_row(
/*====================*/
	const uchar*	record)	/*!< in: a row in MySQL format */
{
	dberr_t		error;
	trx_t*		trx = thd_to_trx(user_thd);

	DBUG_ENTER("ha_innobase::delete_row");

	ut_a(prebuilt->trx == trx);

	if (srv_read_only_mode) {
		ib_senderrf(ha_thd(), IB_LOG_LEVEL_WARN, ER_READ_ONLY_MODE);
		DBUG_RETURN(HA_ERR_TABLE_READONLY);
	} else if (!trx_is_started(trx)) {
		++trx->will_lock;
	}

	ha_statistic_increment(&SSV::ha_delete_count);

	if (!prebuilt->upd_node) {
		row_get_prebuilt_update_vector(prebuilt);
	}

	/* This is a delete */

	prebuilt->upd_node->is_delete = TRUE;

	innobase_srv_conc_enter_innodb(trx);

	error = row_update_for_mysql((byte*) record, prebuilt);

	innobase_srv_conc_exit_innodb(trx);

	/* Tell the InnoDB server that there might be work for
	utility threads: */

	innobase_active_small();

	DBUG_RETURN(convert_error_code_to_mysql(
			    error, prebuilt->table->flags, user_thd));
}

/**********************************************************************//**
Removes a new lock set on a row, if it was not read optimistically. This can
be called after a row has been read in the processing of an UPDATE or a DELETE
query, if the option innodb_locks_unsafe_for_binlog is set. */
UNIV_INTERN
void
ha_innobase::unlock_row(void)
/*=========================*/
{
	DBUG_ENTER("ha_innobase::unlock_row");

	/* Consistent read does not take any locks, thus there is
	nothing to unlock. */

	if (prebuilt->select_lock_type == LOCK_NONE) {
		DBUG_VOID_RETURN;
	}

	/* Ideally, this assert must be in the beginning of the function.
	But there are some calls to this function from the SQL layer when the
	transaction is in state TRX_STATE_NOT_STARTED.  The check on
	prebuilt->select_lock_type above gets around this issue. */
	ut_ad(trx_state_eq(prebuilt->trx, TRX_STATE_ACTIVE));

	switch (prebuilt->row_read_type) {
	case ROW_READ_WITH_LOCKS:
		if (!srv_locks_unsafe_for_binlog
		    && prebuilt->trx->isolation_level
		    > TRX_ISO_READ_COMMITTED) {
			break;
		}
		/* fall through */
	case ROW_READ_TRY_SEMI_CONSISTENT:
		row_unlock_for_mysql(prebuilt, FALSE);
		break;
	case ROW_READ_DID_SEMI_CONSISTENT:
		prebuilt->row_read_type = ROW_READ_TRY_SEMI_CONSISTENT;
		break;
	}

	DBUG_VOID_RETURN;
}

/* See handler.h and row0mysql.h for docs on this function. */
UNIV_INTERN
bool
ha_innobase::was_semi_consistent_read(void)
/*=======================================*/
{
	return(prebuilt->row_read_type == ROW_READ_DID_SEMI_CONSISTENT);
}

/* See handler.h and row0mysql.h for docs on this function. */
UNIV_INTERN
void
ha_innobase::try_semi_consistent_read(bool yes)
/*===========================================*/
{
	ut_a(prebuilt->trx == thd_to_trx(ha_thd()));

	/* Row read type is set to semi consistent read if this was
	requested by the MySQL and either innodb_locks_unsafe_for_binlog
	option is used or this session is using READ COMMITTED isolation
	level. */

	if (yes
	    && (srv_locks_unsafe_for_binlog
		|| prebuilt->trx->isolation_level <= TRX_ISO_READ_COMMITTED)) {
		prebuilt->row_read_type = ROW_READ_TRY_SEMI_CONSISTENT;
	} else {
		prebuilt->row_read_type = ROW_READ_WITH_LOCKS;
	}
}

/******************************************************************//**
Initializes a handle to use an index.
@return	0 or error number */
UNIV_INTERN
int
ha_innobase::index_init(
/*====================*/
	uint	keynr,	/*!< in: key (index) number */
	bool sorted)	/*!< in: 1 if result MUST be sorted according to index */
{
	DBUG_ENTER("index_init");

	DBUG_RETURN(change_active_index(keynr));
}

/******************************************************************//**
Currently does nothing.
@return	0 */
UNIV_INTERN
int
ha_innobase::index_end(void)
/*========================*/
{
	int	error	= 0;
	DBUG_ENTER("index_end");
	active_index = MAX_KEY;
	in_range_check_pushed_down = FALSE;
	ds_mrr.dsmrr_close();
	DBUG_RETURN(error);
}

/*********************************************************************//**
Converts a search mode flag understood by MySQL to a flag understood
by InnoDB. */
static inline
ulint
convert_search_mode_to_innobase(
/*============================*/
	enum ha_rkey_function	find_flag)
{
	switch (find_flag) {
	case HA_READ_KEY_EXACT:
		/* this does not require the index to be UNIQUE */
		return(PAGE_CUR_GE);
	case HA_READ_KEY_OR_NEXT:
		return(PAGE_CUR_GE);
	case HA_READ_KEY_OR_PREV:
		return(PAGE_CUR_LE);
	case HA_READ_AFTER_KEY:
		return(PAGE_CUR_G);
	case HA_READ_BEFORE_KEY:
		return(PAGE_CUR_L);
	case HA_READ_PREFIX:
		return(PAGE_CUR_GE);
	case HA_READ_PREFIX_LAST:
		return(PAGE_CUR_LE);
	case HA_READ_PREFIX_LAST_OR_PREV:
		return(PAGE_CUR_LE);
		/* In MySQL-4.0 HA_READ_PREFIX and HA_READ_PREFIX_LAST always
		pass a complete-field prefix of a key value as the search
		tuple. I.e., it is not allowed that the last field would
		just contain n first bytes of the full field value.
		MySQL uses a 'padding' trick to convert LIKE 'abc%'
		type queries so that it can use as a search tuple
		a complete-field-prefix of a key value. Thus, the InnoDB
		search mode PAGE_CUR_LE_OR_EXTENDS is never used.
		TODO: when/if MySQL starts to use also partial-field
		prefixes, we have to deal with stripping of spaces
		and comparison of non-latin1 char type fields in
		innobase_mysql_cmp() to get PAGE_CUR_LE_OR_EXTENDS to
		work correctly. */
	case HA_READ_MBR_CONTAIN:
	case HA_READ_MBR_INTERSECT:
	case HA_READ_MBR_WITHIN:
	case HA_READ_MBR_DISJOINT:
	case HA_READ_MBR_EQUAL:
		return(PAGE_CUR_UNSUPP);
	/* do not use "default:" in order to produce a gcc warning:
	enumeration value '...' not handled in switch
	(if -Wswitch or -Wall is used) */
	}

	my_error(ER_CHECK_NOT_IMPLEMENTED, MYF(0), "this functionality");

	return(PAGE_CUR_UNSUPP);
}

/*
   BACKGROUND INFO: HOW A SELECT SQL QUERY IS EXECUTED
   ---------------------------------------------------
The following does not cover all the details, but explains how we determine
the start of a new SQL statement, and what is associated with it.

For each table in the database the MySQL interpreter may have several
table handle instances in use, also in a single SQL query. For each table
handle instance there is an InnoDB  'prebuilt' struct which contains most
of the InnoDB data associated with this table handle instance.

  A) if the user has not explicitly set any MySQL table level locks:

  1) MySQL calls ::external_lock to set an 'intention' table level lock on
the table of the handle instance. There we set
prebuilt->sql_stat_start = TRUE. The flag sql_stat_start should be set
true if we are taking this table handle instance to use in a new SQL
statement issued by the user. We also increment trx->n_mysql_tables_in_use.

  2) If prebuilt->sql_stat_start == TRUE we 'pre-compile' the MySQL search
instructions to prebuilt->template of the table handle instance in
::index_read. The template is used to save CPU time in large joins.

  3) In row_search_for_mysql, if prebuilt->sql_stat_start is true, we
allocate a new consistent read view for the trx if it does not yet have one,
or in the case of a locking read, set an InnoDB 'intention' table level
lock on the table.

  4) We do the SELECT. MySQL may repeatedly call ::index_read for the
same table handle instance, if it is a join.

  5) When the SELECT ends, MySQL removes its intention table level locks
in ::external_lock. When trx->n_mysql_tables_in_use drops to zero,
 (a) we execute a COMMIT there if the autocommit is on,
 (b) we also release possible 'SQL statement level resources' InnoDB may
have for this SQL statement. The MySQL interpreter does NOT execute
autocommit for pure read transactions, though it should. That is why the
table handler in that case has to execute the COMMIT in ::external_lock.

  B) If the user has explicitly set MySQL table level locks, then MySQL
does NOT call ::external_lock at the start of the statement. To determine
when we are at the start of a new SQL statement we at the start of
::index_read also compare the query id to the latest query id where the
table handle instance was used. If it has changed, we know we are at the
start of a new SQL statement. Since the query id can theoretically
overwrap, we use this test only as a secondary way of determining the
start of a new SQL statement. */


/**********************************************************************//**
Positions an index cursor to the index specified in the handle. Fetches the
row if any.
@return	0, HA_ERR_KEY_NOT_FOUND, or error number */
UNIV_INTERN
int
ha_innobase::index_read(
/*====================*/
	uchar*		buf,		/*!< in/out: buffer for the returned
					row */
	const uchar*	key_ptr,	/*!< in: key value; if this is NULL
					we position the cursor at the
					start or end of index; this can
					also contain an InnoDB row id, in
					which case key_len is the InnoDB
					row id length; the key value can
					also be a prefix of a full key value,
					and the last column can be a prefix
					of a full column */
	uint			key_len,/*!< in: key value length */
	enum ha_rkey_function find_flag)/*!< in: search flags from my_base.h */
{
	ulint		mode;
	dict_index_t*	index;
	ulint		match_mode	= 0;
	int		error;
	dberr_t		ret;

	DBUG_ENTER("index_read");
	DEBUG_SYNC_C("ha_innobase_index_read_begin");

	ut_a(prebuilt->trx == thd_to_trx(user_thd));
	ut_ad(key_len != 0 || find_flag != HA_READ_KEY_EXACT);

	ha_statistic_increment(&SSV::ha_read_key_count);

	index = prebuilt->index;

	if (UNIV_UNLIKELY(index == NULL) || dict_index_is_corrupted(index)) {
		prebuilt->index_usable = FALSE;
		DBUG_RETURN(HA_ERR_CRASHED);
	}
	if (UNIV_UNLIKELY(!prebuilt->index_usable)) {
		DBUG_RETURN(dict_index_is_corrupted(index)
			    ? HA_ERR_INDEX_CORRUPT
			    : HA_ERR_TABLE_DEF_CHANGED);
	}

	if (index->type & DICT_FTS) {
		DBUG_RETURN(HA_ERR_KEY_NOT_FOUND);
	}

	/* Note that if the index for which the search template is built is not
	necessarily prebuilt->index, but can also be the clustered index */

	if (prebuilt->sql_stat_start) {
		build_template(false);
	}

	if (key_ptr) {
		/* Convert the search key value to InnoDB format into
		prebuilt->search_tuple */

		row_sel_convert_mysql_key_to_innobase(
			prebuilt->search_tuple,
			srch_key_val1, sizeof(srch_key_val1),
			index,
			(byte*) key_ptr,
			(ulint) key_len,
			prebuilt->trx);
		DBUG_ASSERT(prebuilt->search_tuple->n_fields > 0);
	} else {
		/* We position the cursor to the last or the first entry
		in the index */

		dtuple_set_n_fields(prebuilt->search_tuple, 0);
	}

	mode = convert_search_mode_to_innobase(find_flag);

	match_mode = 0;

	if (find_flag == HA_READ_KEY_EXACT) {

		match_mode = ROW_SEL_EXACT;

	} else if (find_flag == HA_READ_PREFIX
		   || find_flag == HA_READ_PREFIX_LAST) {

		match_mode = ROW_SEL_EXACT_PREFIX;
	}

	last_match_mode = (uint) match_mode;

	if (mode != PAGE_CUR_UNSUPP) {

		innobase_srv_conc_enter_innodb(prebuilt->trx);

		ret = row_search_for_mysql((byte*) buf, mode, prebuilt,
					   match_mode, 0);

		innobase_srv_conc_exit_innodb(prebuilt->trx);
	} else {

		ret = DB_UNSUPPORTED;
	}

	switch (ret) {
	case DB_SUCCESS:
		error = 0;
		table->status = 0;
		srv_stats.n_rows_read.add((size_t) prebuilt->trx->id, 1);
		break;
	case DB_RECORD_NOT_FOUND:
		error = HA_ERR_KEY_NOT_FOUND;
		table->status = STATUS_NOT_FOUND;
		break;
	case DB_END_OF_INDEX:
		error = HA_ERR_KEY_NOT_FOUND;
		table->status = STATUS_NOT_FOUND;
		break;
	case DB_TABLESPACE_DELETED:

		ib_senderrf(
			prebuilt->trx->mysql_thd, IB_LOG_LEVEL_ERROR,
			ER_TABLESPACE_DISCARDED,
			table->s->table_name.str);

		table->status = STATUS_NOT_FOUND;
		error = HA_ERR_NO_SUCH_TABLE;
		break;
	case DB_TABLESPACE_NOT_FOUND:

		ib_senderrf(
			prebuilt->trx->mysql_thd, IB_LOG_LEVEL_ERROR,
			ER_TABLESPACE_MISSING, MYF(0),
			table->s->table_name.str);

		table->status = STATUS_NOT_FOUND;
		error = HA_ERR_NO_SUCH_TABLE;
		break;
	default:
		error = convert_error_code_to_mysql(
			ret, prebuilt->table->flags, user_thd);

		table->status = STATUS_NOT_FOUND;
		break;
	}

	DBUG_RETURN(error);
}

/*******************************************************************//**
The following functions works like index_read, but it find the last
row with the current key value or prefix.
@return	0, HA_ERR_KEY_NOT_FOUND, or an error code */
UNIV_INTERN
int
ha_innobase::index_read_last(
/*=========================*/
	uchar*		buf,	/*!< out: fetched row */
	const uchar*	key_ptr,/*!< in: key value, or a prefix of a full
				key value */
	uint		key_len)/*!< in: length of the key val or prefix
				in bytes */
{
	return(index_read(buf, key_ptr, key_len, HA_READ_PREFIX_LAST));
}

/********************************************************************//**
Get the index for a handle. Does not change active index.
@return	NULL or index instance. */
UNIV_INTERN
dict_index_t*
ha_innobase::innobase_get_index(
/*============================*/
	uint		keynr)	/*!< in: use this index; MAX_KEY means always
				clustered index, even if it was internally
				generated by InnoDB */
{
	KEY*		key = 0;
	dict_index_t*	index = 0;

	DBUG_ENTER("innobase_get_index");

	if (keynr != MAX_KEY && table->s->keys > 0) {
		key = table->key_info + keynr;

		index = innobase_index_lookup(share, keynr);

		if (index) {
			ut_a(ut_strcmp(index->name, key->name) == 0);
		} else {
			/* Can't find index with keynr in the translation
			table. Only print message if the index translation
			table exists */
			if (share->idx_trans_tbl.index_mapping) {
				sql_print_warning("InnoDB could not find "
						  "index %s key no %u for "
						  "table %s through its "
						  "index translation table",
						  key ? key->name : "NULL",
						  keynr,
						  prebuilt->table->name);
			}

			index = dict_table_get_index_on_name(prebuilt->table,
							     key->name);
		}
	} else {
		index = dict_table_get_first_index(prebuilt->table);
	}

	if (!index) {
		sql_print_error(
			"Innodb could not find key n:o %u with name %s "
			"from dict cache for table %s",
			keynr, key ? key->name : "NULL",
			prebuilt->table->name);
	}

	DBUG_RETURN(index);
}

/********************************************************************//**
Changes the active index of a handle.
@return	0 or error code */
UNIV_INTERN
int
ha_innobase::change_active_index(
/*=============================*/
	uint	keynr)	/*!< in: use this index; MAX_KEY means always clustered
			index, even if it was internally generated by
			InnoDB */
{
	DBUG_ENTER("change_active_index");

	ut_ad(user_thd == ha_thd());
	ut_a(prebuilt->trx == thd_to_trx(user_thd));

	active_index = keynr;

	prebuilt->index = innobase_get_index(keynr);

	if (UNIV_UNLIKELY(!prebuilt->index)) {
		sql_print_warning("InnoDB: change_active_index(%u) failed",
				  keynr);
		prebuilt->index_usable = FALSE;
		DBUG_RETURN(1);
	}

	prebuilt->index_usable = row_merge_is_index_usable(prebuilt->trx,
							   prebuilt->index);

	if (UNIV_UNLIKELY(!prebuilt->index_usable)) {
		if (dict_index_is_corrupted(prebuilt->index)) {
			char index_name[MAX_FULL_NAME_LEN + 1];
			char table_name[MAX_FULL_NAME_LEN + 1];

			innobase_format_name(
				index_name, sizeof index_name,
				prebuilt->index->name, TRUE);

			innobase_format_name(
				table_name, sizeof table_name,
				prebuilt->index->table->name, FALSE);

			push_warning_printf(
				user_thd, Sql_condition::WARN_LEVEL_WARN,
				HA_ERR_INDEX_CORRUPT,
				"InnoDB: Index %s for table %s is"
				" marked as corrupted",
				index_name, table_name);
			DBUG_RETURN(HA_ERR_INDEX_CORRUPT);
		} else {
			push_warning_printf(
				user_thd, Sql_condition::WARN_LEVEL_WARN,
				HA_ERR_TABLE_DEF_CHANGED,
				"InnoDB: insufficient history for index %u",
				keynr);
		}

		/* The caller seems to ignore this.  Thus, we must check
		this again in row_search_for_mysql(). */
		DBUG_RETURN(HA_ERR_TABLE_DEF_CHANGED);
	}

	ut_a(prebuilt->search_tuple != 0);

	dtuple_set_n_fields(prebuilt->search_tuple, prebuilt->index->n_fields);

	dict_index_copy_types(prebuilt->search_tuple, prebuilt->index,
			      prebuilt->index->n_fields);

	/* MySQL changes the active index for a handle also during some
	queries, for example SELECT MAX(a), SUM(a) first retrieves the MAX()
	and then calculates the sum. Previously we played safe and used
	the flag ROW_MYSQL_WHOLE_ROW below, but that caused unnecessary
	copying. Starting from MySQL-4.1 we use a more efficient flag here. */

	build_template(false);

	DBUG_RETURN(0);
}

/**********************************************************************//**
Positions an index cursor to the index specified in keynr. Fetches the
row if any.
??? This is only used to read whole keys ???
@return	error number or 0 */
UNIV_INTERN
int
ha_innobase::index_read_idx(
/*========================*/
	uchar*		buf,		/*!< in/out: buffer for the returned
					row */
	uint		keynr,		/*!< in: use this index */
	const uchar*	key,		/*!< in: key value; if this is NULL
					we position the cursor at the
					start or end of index */
	uint		key_len,	/*!< in: key value length */
	enum ha_rkey_function find_flag)/*!< in: search flags from my_base.h */
{
	if (change_active_index(keynr)) {

		return(1);
	}

	return(index_read(buf, key, key_len, find_flag));
}

/***********************************************************************//**
Reads the next or previous row from a cursor, which must have previously been
positioned using index_read.
@return	0, HA_ERR_END_OF_FILE, or error number */
UNIV_INTERN
int
ha_innobase::general_fetch(
/*=======================*/
	uchar*	buf,		/*!< in/out: buffer for next row in MySQL
				format */
	uint	direction,	/*!< in: ROW_SEL_NEXT or ROW_SEL_PREV */
	uint	match_mode)	/*!< in: 0, ROW_SEL_EXACT, or
				ROW_SEL_EXACT_PREFIX */
{
	dberr_t	ret;
	int	error;

	DBUG_ENTER("general_fetch");

	ut_a(prebuilt->trx == thd_to_trx(user_thd));

	innobase_srv_conc_enter_innodb(prebuilt->trx);

	ret = row_search_for_mysql(
		(byte*) buf, 0, prebuilt, match_mode, direction);

	innobase_srv_conc_exit_innodb(prebuilt->trx);

	switch (ret) {
	case DB_SUCCESS:
		error = 0;
		table->status = 0;
		srv_stats.n_rows_read.add((size_t) prebuilt->trx->id, 1);
		break;
	case DB_RECORD_NOT_FOUND:
		error = HA_ERR_END_OF_FILE;
		table->status = STATUS_NOT_FOUND;
		break;
	case DB_END_OF_INDEX:
		error = HA_ERR_END_OF_FILE;
		table->status = STATUS_NOT_FOUND;
		break;
	case DB_TABLESPACE_DELETED:

		ib_senderrf(
			prebuilt->trx->mysql_thd, IB_LOG_LEVEL_ERROR,
			ER_TABLESPACE_DISCARDED,
			table->s->table_name.str);

		table->status = STATUS_NOT_FOUND;
		error = HA_ERR_NO_SUCH_TABLE;
		break;
	case DB_TABLESPACE_NOT_FOUND:

		ib_senderrf(
			prebuilt->trx->mysql_thd, IB_LOG_LEVEL_ERROR,
			ER_TABLESPACE_MISSING,
			table->s->table_name.str);

		table->status = STATUS_NOT_FOUND;
		error = HA_ERR_NO_SUCH_TABLE;
		break;
	default:
		error = convert_error_code_to_mysql(
			ret, prebuilt->table->flags, user_thd);

		table->status = STATUS_NOT_FOUND;
		break;
	}

	DBUG_RETURN(error);
}

/***********************************************************************//**
Reads the next row from a cursor, which must have previously been
positioned using index_read.
@return	0, HA_ERR_END_OF_FILE, or error number */
UNIV_INTERN
int
ha_innobase::index_next(
/*====================*/
	uchar*		buf)	/*!< in/out: buffer for next row in MySQL
				format */
{
	ha_statistic_increment(&SSV::ha_read_next_count);

	return(general_fetch(buf, ROW_SEL_NEXT, 0));
}

/*******************************************************************//**
Reads the next row matching to the key value given as the parameter.
@return	0, HA_ERR_END_OF_FILE, or error number */
UNIV_INTERN
int
ha_innobase::index_next_same(
/*=========================*/
	uchar*		buf,	/*!< in/out: buffer for the row */
	const uchar*	key,	/*!< in: key value */
	uint		keylen)	/*!< in: key value length */
{
	ha_statistic_increment(&SSV::ha_read_next_count);

	return(general_fetch(buf, ROW_SEL_NEXT, last_match_mode));
}

/***********************************************************************//**
Reads the previous row from a cursor, which must have previously been
positioned using index_read.
@return	0, HA_ERR_END_OF_FILE, or error number */
UNIV_INTERN
int
ha_innobase::index_prev(
/*====================*/
	uchar*	buf)	/*!< in/out: buffer for previous row in MySQL format */
{
	ha_statistic_increment(&SSV::ha_read_prev_count);

	return(general_fetch(buf, ROW_SEL_PREV, 0));
}

/********************************************************************//**
Positions a cursor on the first record in an index and reads the
corresponding row to buf.
@return	0, HA_ERR_END_OF_FILE, or error code */
UNIV_INTERN
int
ha_innobase::index_first(
/*=====================*/
	uchar*	buf)	/*!< in/out: buffer for the row */
{
	int	error;

	DBUG_ENTER("index_first");
	ha_statistic_increment(&SSV::ha_read_first_count);

	error = index_read(buf, NULL, 0, HA_READ_AFTER_KEY);

	/* MySQL does not seem to allow this to return HA_ERR_KEY_NOT_FOUND */

	if (error == HA_ERR_KEY_NOT_FOUND) {
		error = HA_ERR_END_OF_FILE;
	}

	DBUG_RETURN(error);
}

/********************************************************************//**
Positions a cursor on the last record in an index and reads the
corresponding row to buf.
@return	0, HA_ERR_END_OF_FILE, or error code */
UNIV_INTERN
int
ha_innobase::index_last(
/*====================*/
	uchar*	buf)	/*!< in/out: buffer for the row */
{
	int	error;

	DBUG_ENTER("index_last");
	ha_statistic_increment(&SSV::ha_read_last_count);

	error = index_read(buf, NULL, 0, HA_READ_BEFORE_KEY);

	/* MySQL does not seem to allow this to return HA_ERR_KEY_NOT_FOUND */

	if (error == HA_ERR_KEY_NOT_FOUND) {
		error = HA_ERR_END_OF_FILE;
	}

	DBUG_RETURN(error);
}

/****************************************************************//**
Initialize a table scan.
@return	0 or error number */
UNIV_INTERN
int
ha_innobase::rnd_init(
/*==================*/
	bool	scan)	/*!< in: TRUE if table/index scan FALSE otherwise */
{
	int	err;

	/* Store the active index value so that we can restore the original
	value after a scan */

	if (prebuilt->clust_index_was_generated) {
		err = change_active_index(MAX_KEY);
	} else {
		err = change_active_index(primary_key);
	}

	/* Don't use semi-consistent read in random row reads (by position).
	This means we must disable semi_consistent_read if scan is false */

	if (!scan) {
		try_semi_consistent_read(0);
	}

	start_of_scan = 1;

	return(err);
}

/*****************************************************************//**
Ends a table scan.
@return	0 or error number */
UNIV_INTERN
int
ha_innobase::rnd_end(void)
/*======================*/
{
	return(index_end());
}

/*****************************************************************//**
Reads the next row in a table scan (also used to read the FIRST row
in a table scan).
@return	0, HA_ERR_END_OF_FILE, or error number */
UNIV_INTERN
int
ha_innobase::rnd_next(
/*==================*/
	uchar*	buf)	/*!< in/out: returns the row in this buffer,
			in MySQL format */
{
	int	error;

	DBUG_ENTER("rnd_next");
	ha_statistic_increment(&SSV::ha_read_rnd_next_count);

	if (start_of_scan) {
		error = index_first(buf);

		if (error == HA_ERR_KEY_NOT_FOUND) {
			error = HA_ERR_END_OF_FILE;
		}

		start_of_scan = 0;
	} else {
		error = general_fetch(buf, ROW_SEL_NEXT, 0);
	}

	DBUG_RETURN(error);
}

/**********************************************************************//**
Fetches a row from the table based on a row reference.
@return	0, HA_ERR_KEY_NOT_FOUND, or error code */
UNIV_INTERN
int
ha_innobase::rnd_pos(
/*=================*/
	uchar*	buf,	/*!< in/out: buffer for the row */
	uchar*	pos)	/*!< in: primary key value of the row in the
			MySQL format, or the row id if the clustered
			index was internally generated by InnoDB; the
			length of data in pos has to be ref_length */
{
	int		error;
	DBUG_ENTER("rnd_pos");
	DBUG_DUMP("key", pos, ref_length);

	ha_statistic_increment(&SSV::ha_read_rnd_count);

	ut_a(prebuilt->trx == thd_to_trx(ha_thd()));

	/* Note that we assume the length of the row reference is fixed
	for the table, and it is == ref_length */

	error = index_read(buf, pos, ref_length, HA_READ_KEY_EXACT);

	if (error) {
		DBUG_PRINT("error", ("Got error: %d", error));
	}

	DBUG_RETURN(error);
}

/**********************************************************************//**
Initialize FT index scan
@return 0 or error number */
UNIV_INTERN
int
ha_innobase::ft_init()
/*==================*/
{
	DBUG_ENTER("ft_init");

	trx_t*	trx = check_trx_exists(ha_thd());

	/* FTS queries are not treated as autocommit non-locking selects.
	This is because the FTS implementation can acquire locks behind
	the scenes. This has not been verified but it is safer to treat
	them as regular read only transactions for now. */

	if (!trx_is_started(trx)) {
		++trx->will_lock;
	}

	DBUG_RETURN(rnd_init(false));
}

/**********************************************************************//**
Initialize FT index scan
@return FT_INFO structure if successful or NULL */
UNIV_INTERN
FT_INFO*
ha_innobase::ft_init_ext(
/*=====================*/
	uint			flags,	/* in: */
	uint			keynr,	/* in: */
	String*			key)	/* in: */
{
	trx_t*			trx;
	dict_table_t*		table;
	dberr_t			error;
	byte*			query = (byte*) key->ptr();
	ulint			query_len = key->length();
	const CHARSET_INFO*	char_set = key->charset();
	NEW_FT_INFO*		fts_hdl = NULL;
	dict_index_t*		index;
	fts_result_t*		result;
	char			buf_tmp[8192];
	ulint			buf_tmp_used;
	uint			num_errors;

	if (fts_enable_diag_print) {
		fprintf(stderr, "keynr=%u, '%.*s'\n",
			keynr, (int) key->length(), (byte*) key->ptr());

		if (flags & FT_BOOL) {
			fprintf(stderr, "BOOL search\n");
		} else {
			fprintf(stderr, "NL search\n");
		}
	}

	/* FIXME: utf32 and utf16 are not compatible with some
	string function used. So to convert them to uft8 before
	proceed. */
	if (strcmp(char_set->csname, "utf32") == 0
	    || strcmp(char_set->csname, "utf16") == 0) {
		buf_tmp_used = innobase_convert_string(
			buf_tmp, sizeof(buf_tmp) - 1,
			&my_charset_utf8_general_ci,
			query, query_len, (CHARSET_INFO*) char_set,
			&num_errors);

		query = (byte*) buf_tmp;
		query_len = buf_tmp_used;
		query[query_len] = 0;
	}

	trx = prebuilt->trx;

	/* FTS queries are not treated as autocommit non-locking selects.
	This is because the FTS implementation can acquire locks behind
	the scenes. This has not been verified but it is safer to treat
	them as regular read only transactions for now. */

	if (!trx_is_started(trx)) {
		++trx->will_lock;
	}

	table = prebuilt->table;

	/* Table does not have an FTS index */
	if (!table->fts || ib_vector_is_empty(table->fts->indexes)) {
		my_error(ER_TABLE_HAS_NO_FT, MYF(0));
		return(NULL);
	}

	if (keynr == NO_SUCH_KEY) {
		/* FIXME: Investigate the NO_SUCH_KEY usage */
		index = (dict_index_t*) ib_vector_getp(table->fts->indexes, 0);
	} else {
		index = innobase_get_index(keynr);
	}

	if (!index || index->type != DICT_FTS) {
		my_error(ER_TABLE_HAS_NO_FT, MYF(0));
		return(NULL);
	}

	if (!(table->fts->fts_status & ADDED_TABLE_SYNCED)) {
		fts_init_index(table, FALSE);

		table->fts->fts_status |= ADDED_TABLE_SYNCED;
	}

	error = fts_query(trx, index, flags, query, query_len, &result);

	if (error != DB_SUCCESS) {
		my_error(convert_error_code_to_mysql(error, 0, NULL),
			MYF(0));
		return(NULL);
	}

	/* Allocate FTS handler, and instantiate it before return */
	fts_hdl = static_cast<NEW_FT_INFO*>(my_malloc(sizeof(NEW_FT_INFO),
				   MYF(0)));

	fts_hdl->please = const_cast<_ft_vft*>(&ft_vft_result);
	fts_hdl->could_you = const_cast<_ft_vft_ext*>(&ft_vft_ext_result);
	fts_hdl->ft_prebuilt = prebuilt;
	fts_hdl->ft_result = result;

	/* FIXME: Re-evluate the condition when Bug 14469540
	is resolved */
	prebuilt->in_fts_query = true;

	return((FT_INFO*) fts_hdl);
}

/*****************************************************************//**
Set up search tuple for a query through FTS_DOC_ID_INDEX on
supplied Doc ID. This is used by MySQL to retrieve the documents
once the search result (Doc IDs) is available */
static
void
innobase_fts_create_doc_id_key(
/*===========================*/
	dtuple_t*	tuple,		/* in/out: prebuilt->search_tuple */
	const dict_index_t*
			index,		/* in: index (FTS_DOC_ID_INDEX) */
	doc_id_t*	doc_id)		/* in/out: doc id to search, value
					could be changed to storage format
					used for search. */
{
	doc_id_t	temp_doc_id;
	dfield_t*	dfield = dtuple_get_nth_field(tuple, 0);

	ut_a(dict_index_get_n_unique(index) == 1);

	dtuple_set_n_fields(tuple, index->n_fields);
	dict_index_copy_types(tuple, index, index->n_fields);

#ifdef UNIV_DEBUG
	/* The unique Doc ID field should be an eight-bytes integer */
	dict_field_t*	field = dict_index_get_nth_field(index, 0);
        ut_a(field->col->mtype == DATA_INT);
	ut_ad(sizeof(*doc_id) == field->fixed_len);
	ut_ad(innobase_strcasecmp(index->name, FTS_DOC_ID_INDEX_NAME) == 0);
#endif /* UNIV_DEBUG */

	/* Convert to storage byte order */
	mach_write_to_8(reinterpret_cast<byte*>(&temp_doc_id), *doc_id);
	*doc_id = temp_doc_id;
	dfield_set_data(dfield, doc_id, sizeof(*doc_id));

        dtuple_set_n_fields_cmp(tuple, 1);

	for (ulint i = 1; i < index->n_fields; i++) {
		dfield = dtuple_get_nth_field(tuple, i);
		dfield_set_null(dfield);
	}
}

/**********************************************************************//**
Fetch next result from the FT result set
@return error code */
UNIV_INTERN
int
ha_innobase::ft_read(
/*=================*/
	uchar*		buf)		/*!< in/out: buf contain result row */
{
	fts_result_t*	result;
	int		error;
	row_prebuilt_t*	ft_prebuilt;

	ft_prebuilt = ((NEW_FT_INFO*) ft_handler)->ft_prebuilt;

	ut_a(ft_prebuilt == prebuilt);

	result = ((NEW_FT_INFO*) ft_handler)->ft_result;

	if (result->current == NULL) {
		/* This is the case where the FTS query did not
		contain and matching documents. */
		if (result->rankings_by_id != NULL) {
			/* Now that we have the complete result, we
			need to sort the document ids on their rank
			calculation. */

			fts_query_sort_result_on_rank(result);

			result->current = const_cast<ib_rbt_node_t*>(
				rbt_first(result->rankings_by_rank));
		} else {
			ut_a(result->current == NULL);
		}
	} else {
		result->current = const_cast<ib_rbt_node_t*>(
			rbt_next(result->rankings_by_rank, result->current));
	}

next_record:

	if (result->current != NULL) {
		dict_index_t*	index;
		dtuple_t*	tuple = prebuilt->search_tuple;
		doc_id_t	search_doc_id;

		/* If we only need information from result we can return
		   without fetching the table row */
		if (ft_prebuilt->read_just_key) {
			table->status= 0;
			return(0);
		}

		index = dict_table_get_index_on_name(
			prebuilt->table, FTS_DOC_ID_INDEX_NAME);

		/* Must find the index */
		ut_a(index);

		/* Switch to the FTS doc id index */
		prebuilt->index = index;

		fts_ranking_t*	ranking = rbt_value(
			fts_ranking_t, result->current);

		search_doc_id = ranking->doc_id;

		/* We pass a pointer of search_doc_id because it will be
		converted to storage byte order used in the search
		tuple. */
		innobase_fts_create_doc_id_key(tuple, index, &search_doc_id);

		innobase_srv_conc_enter_innodb(prebuilt->trx);

		dberr_t ret = row_search_for_mysql(
			(byte*) buf, PAGE_CUR_GE, prebuilt, ROW_SEL_EXACT, 0);

		innobase_srv_conc_exit_innodb(prebuilt->trx);

		switch (ret) {
		case DB_SUCCESS:
			error = 0;
			table->status = 0;
			break;
		case DB_RECORD_NOT_FOUND:
			result->current = const_cast<ib_rbt_node_t*>(
				rbt_next(result->rankings_by_rank,
					 result->current));

			if (!result->current) {
				/* exhaust the result set, should return
				HA_ERR_END_OF_FILE just like
				ha_innobase::general_fetch() and/or
				ha_innobase::index_first() etc. */
				error = HA_ERR_END_OF_FILE;
				table->status = STATUS_NOT_FOUND;
			} else {
				goto next_record;
			}
			break;
		case DB_END_OF_INDEX:
			error = HA_ERR_END_OF_FILE;
			table->status = STATUS_NOT_FOUND;
			break;
		case DB_TABLESPACE_DELETED:

			ib_senderrf(
				prebuilt->trx->mysql_thd, IB_LOG_LEVEL_ERROR,
				ER_TABLESPACE_DISCARDED,
				table->s->table_name.str);

			table->status = STATUS_NOT_FOUND;
			error = HA_ERR_NO_SUCH_TABLE;
			break;
		case DB_TABLESPACE_NOT_FOUND:

			ib_senderrf(
				prebuilt->trx->mysql_thd, IB_LOG_LEVEL_ERROR,
				ER_TABLESPACE_MISSING,
				table->s->table_name.str);

			table->status = STATUS_NOT_FOUND;
			error = HA_ERR_NO_SUCH_TABLE;
			break;
		default:
			error = convert_error_code_to_mysql(
				ret, 0, user_thd);

			table->status = STATUS_NOT_FOUND;
			break;
		}

		return(error);
	}

	return(HA_ERR_END_OF_FILE);
}

/*************************************************************************
*/

void
ha_innobase::ft_end()
{
	fprintf(stderr, "ft_end()\n");

	rnd_end();
}

/*********************************************************************//**
Stores a reference to the current row to 'ref' field of the handle. Note
that in the case where we have generated the clustered index for the
table, the function parameter is illogical: we MUST ASSUME that 'record'
is the current 'position' of the handle, because if row ref is actually
the row id internally generated in InnoDB, then 'record' does not contain
it. We just guess that the row id must be for the record where the handle
was positioned the last time. */
UNIV_INTERN
void
ha_innobase::position(
/*==================*/
	const uchar*	record)	/*!< in: row in MySQL format */
{
	uint		len;

	ut_a(prebuilt->trx == thd_to_trx(ha_thd()));

	if (prebuilt->clust_index_was_generated) {
		/* No primary key was defined for the table and we
		generated the clustered index from row id: the
		row reference will be the row id, not any key value
		that MySQL knows of */

		len = DATA_ROW_ID_LEN;

		memcpy(ref, prebuilt->row_id, len);
	} else {
		len = store_key_val_for_row(primary_key, (char*) ref,
							 ref_length, record);
	}

	/* We assume that the 'ref' value len is always fixed for the same
	table. */

	if (len != ref_length) {
		sql_print_error("Stored ref len is %lu, but table ref len is "
				"%lu", (ulong) len, (ulong) ref_length);
	}
}

/* limit innodb monitor access to users with PROCESS privilege.
See http://bugs.mysql.com/32710 for expl. why we choose PROCESS. */
#define IS_MAGIC_TABLE_AND_USER_DENIED_ACCESS(table_name, thd) \
	(row_is_magic_monitor_table(table_name) \
	 && check_global_access(thd, PROCESS_ACL))

/*****************************************************************//**
Check whether there exist a column named as "FTS_DOC_ID", which is
reserved for InnoDB FTS Doc ID
@return true if there exist a "FTS_DOC_ID" column */
static
bool
create_table_check_doc_id_col(
/*==========================*/
	trx_t*		trx,		/*!< in: InnoDB transaction handle */
	const TABLE*	form,		/*!< in: information on table
					columns and indexes */
	ulint*		doc_id_col)	/*!< out: Doc ID column number if
					there exist a FTS_DOC_ID column,
					ULINT_UNDEFINED if column is of the
					wrong type/name/size */
{
	for (ulint i = 0; i < form->s->fields; i++) {
		const Field*	field;
		ulint		col_type;
		ulint		col_len;
		ulint		unsigned_type;

		field = form->field[i];

		col_type = get_innobase_type_from_mysql_type(&unsigned_type,
							     field);

		col_len = field->pack_length();

		if (innobase_strcasecmp(field->field_name,
					FTS_DOC_ID_COL_NAME) == 0) {

			/* Note the name is case sensitive due to
			our internal query parser */
			if (col_type == DATA_INT
			    && !field->real_maybe_null()
			    && col_len == sizeof(doc_id_t)
			    && (strcmp(field->field_name,
				      FTS_DOC_ID_COL_NAME) == 0)) {
				*doc_id_col = i;
			} else {
				push_warning_printf(
					trx->mysql_thd,
					Sql_condition::WARN_LEVEL_WARN,
					ER_ILLEGAL_HA_CREATE_OPTION,
					"InnoDB: FTS_DOC_ID column must be "
					"of BIGINT NOT NULL type, and named "
					"in all capitalized characters");
				my_error(ER_WRONG_COLUMN_NAME, MYF(0),
					 field->field_name);
				*doc_id_col = ULINT_UNDEFINED;
			}

			return(true);
		}
	}

	return(false);
}

/*****************************************************************//**
Creates a table definition to an InnoDB database. */
static __attribute__((nonnull, warn_unused_result))
int
create_table_def(
/*=============*/
	trx_t*		trx,		/*!< in: InnoDB transaction handle */
	const TABLE*	form,		/*!< in: information on table
					columns and indexes */
	const char*	table_name,	/*!< in: table name */
	const char*	temp_path,	/*!< in: if this is a table explicitly
					created by the user with the
					TEMPORARY keyword, then this
					parameter is the dir path where the
					table should be placed if we create
					an .ibd file for it (no .ibd extension
					in the path, though). Otherwise this
					is a zero length-string */
	const char*	remote_path,	/*!< in: Remote path or zero length-string */
	ulint		flags,		/*!< in: table flags */
	ulint		flags2)		/*!< in: table flags2 */
{
	THD*		thd = trx->mysql_thd;
	dict_table_t*	table;
	ulint		n_cols;
	dberr_t		err;
	ulint		col_type;
	ulint		col_len;
	ulint		nulls_allowed;
	ulint		unsigned_type;
	ulint		binary_type;
	ulint		long_true_varchar;
	ulint		charset_no;
	ulint		i;
	ulint		doc_id_col = 0;
	ibool		has_doc_id_col = FALSE;
	mem_heap_t*	heap;

	DBUG_ENTER("create_table_def");
	DBUG_PRINT("enter", ("table_name: %s", table_name));

	DBUG_ASSERT(thd != NULL);

	/* MySQL does the name length check. But we do additional check
	on the name length here */
	if (strlen(table_name) > MAX_FULL_NAME_LEN) {
		push_warning_printf(
			thd, Sql_condition::WARN_LEVEL_WARN,
			ER_TABLE_NAME,
			"InnoDB: Table Name or Database Name is too long");

		DBUG_RETURN(ER_TABLE_NAME);
	}

	/* table_name must contain '/'. Later in the code we assert if it
	does not */
	if (strcmp(strchr(table_name, '/') + 1,
		   "innodb_table_monitor") == 0) {
		push_warning(
			thd, Sql_condition::WARN_LEVEL_WARN,
			HA_ERR_WRONG_COMMAND,
			DEPRECATED_MSG_INNODB_TABLE_MONITOR);
	}

	n_cols = form->s->fields;

	/* Check whether there already exists a FTS_DOC_ID column */
	if (create_table_check_doc_id_col(trx, form, &doc_id_col)){

		/* Raise error if the Doc ID column is of wrong type or name */
		if (doc_id_col == ULINT_UNDEFINED) {
			trx_commit_for_mysql(trx);

			err = DB_ERROR;
			goto error_ret;
		} else {
			has_doc_id_col = TRUE;
		}
	}

	/* We pass 0 as the space id, and determine at a lower level the space
	id where to store the table */

	if (flags2 & DICT_TF2_FTS) {
		/* Adjust for the FTS hidden field */
		if (!has_doc_id_col) {
			table = dict_mem_table_create(table_name, 0, n_cols + 1,
						      flags, flags2);

			/* Set the hidden doc_id column. */
			table->fts->doc_col = n_cols;
		} else {
			table = dict_mem_table_create(table_name, 0, n_cols,
						      flags, flags2);
			table->fts->doc_col = doc_id_col;
		}
	} else {
		table = dict_mem_table_create(table_name, 0, n_cols,
					      flags, flags2);
	}

	if (flags2 & DICT_TF2_TEMPORARY) {
		ut_a(strlen(temp_path));
		table->dir_path_of_temp_table =
			mem_heap_strdup(table->heap, temp_path);
	}

	if (DICT_TF_HAS_DATA_DIR(flags)) {
		ut_a(strlen(remote_path));
		table->data_dir_path = mem_heap_strdup(table->heap, remote_path);
	} else {
		table->data_dir_path = NULL;
	}
	heap = mem_heap_create(1000);

	for (i = 0; i < n_cols; i++) {
		Field*	field = form->field[i];

		col_type = get_innobase_type_from_mysql_type(&unsigned_type,
							     field);

		if (!col_type) {
			push_warning_printf(
				thd, Sql_condition::WARN_LEVEL_WARN,
				ER_CANT_CREATE_TABLE,
				"Error creating table '%s' with "
				"column '%s'. Please check its "
				"column type and try to re-create "
				"the table with an appropriate "
				"column type.",
				table->name, field->field_name);
			goto err_col;
		}

		nulls_allowed = field->real_maybe_null() ? 0 : DATA_NOT_NULL;
		binary_type = field->binary() ? DATA_BINARY_TYPE : 0;

		charset_no = 0;

		if (dtype_is_string_type(col_type)) {

			charset_no = (ulint) field->charset()->number;

			if (UNIV_UNLIKELY(charset_no > MAX_CHAR_COLL_NUM)) {
				/* in data0type.h we assume that the
				number fits in one byte in prtype */
				push_warning_printf(
					thd, Sql_condition::WARN_LEVEL_WARN,
					ER_CANT_CREATE_TABLE,
					"In InnoDB, charset-collation codes"
					" must be below 256."
					" Unsupported code %lu.",
					(ulong) charset_no);
				mem_heap_free(heap);
				DBUG_RETURN(ER_CANT_CREATE_TABLE);
			}
		}

		/* we assume in dtype_form_prtype() that this fits in
		two bytes */
		ut_a(field->type() <= MAX_CHAR_COLL_NUM);
		col_len = field->pack_length();

		/* The MySQL pack length contains 1 or 2 bytes length field
		for a true VARCHAR. Let us subtract that, so that the InnoDB
		column length in the InnoDB data dictionary is the real
		maximum byte length of the actual data. */

		long_true_varchar = 0;

		if (field->type() == MYSQL_TYPE_VARCHAR) {
			col_len -= ((Field_varstring*) field)->length_bytes;

			if (((Field_varstring*) field)->length_bytes == 2) {
				long_true_varchar = DATA_LONG_TRUE_VARCHAR;
			}
		}

		/* First check whether the column to be added has a
		system reserved name. */
		if (dict_col_name_is_reserved(field->field_name)){
			my_error(ER_WRONG_COLUMN_NAME, MYF(0),
				 field->field_name);
err_col:
			dict_mem_table_free(table);
			mem_heap_free(heap);
			trx_commit_for_mysql(trx);

			err = DB_ERROR;
			goto error_ret;
		}

		dict_mem_table_add_col(table, heap,
			field->field_name,
			col_type,
			dtype_form_prtype(
				(ulint) field->type()
				| nulls_allowed | unsigned_type
				| binary_type | long_true_varchar,
				charset_no),
			col_len);
	}

	/* Add the FTS doc_id hidden column. */
	if (flags2 & DICT_TF2_FTS && !has_doc_id_col) {
		fts_add_doc_id_column(table, heap);
	}

	err = row_create_table_for_mysql(table, trx, false);

	mem_heap_free(heap);

	if (err == DB_DUPLICATE_KEY || err == DB_TABLESPACE_EXISTS) {
		char display_name[FN_REFLEN];
		char* buf_end = innobase_convert_identifier(
			display_name, sizeof(display_name) - 1,
			table_name, strlen(table_name),
			thd, TRUE);

		*buf_end = '\0';

		my_error(err == DB_DUPLICATE_KEY
			 ? ER_TABLE_EXISTS_ERROR
			 : ER_TABLESPACE_EXISTS, MYF(0), display_name);
	}

	if (err == DB_SUCCESS && (flags2 & DICT_TF2_FTS)) {
		fts_optimize_add_table(table);
	}

error_ret:
	DBUG_RETURN(convert_error_code_to_mysql(err, flags, thd));
}

/*****************************************************************//**
Creates an index in an InnoDB database. */
static
int
create_index(
/*=========*/
	trx_t*		trx,		/*!< in: InnoDB transaction handle */
	const TABLE*	form,		/*!< in: information on table
					columns and indexes */
	ulint		flags,		/*!< in: InnoDB table flags */
	const char*	table_name,	/*!< in: table name */
	uint		key_num)	/*!< in: index number */
{
	dict_index_t*	index;
	int		error;
	const KEY*	key;
	ulint		ind_type;
	ulint*		field_lengths;

	DBUG_ENTER("create_index");

	key = form->key_info + key_num;

	/* Assert that "GEN_CLUST_INDEX" cannot be used as non-primary index */
	ut_a(innobase_strcasecmp(key->name, innobase_index_reserve_name) != 0);

	if (key->flags & HA_FULLTEXT) {
		index = dict_mem_index_create(table_name, key->name, 0,
					      DICT_FTS,
					      key->user_defined_key_parts);

		for (ulint i = 0; i < key->user_defined_key_parts; i++) {
			KEY_PART_INFO*	key_part = key->key_part + i;
			dict_mem_index_add_field(
				index, key_part->field->field_name, 0);
		}

		DBUG_RETURN(convert_error_code_to_mysql(
				    row_create_index_for_mysql(
					    index, trx, NULL),
				    flags, NULL));

	}

	ind_type = 0;

	if (key_num == form->s->primary_key) {
		ind_type |= DICT_CLUSTERED;
	}

	if (key->flags & HA_NOSAME) {
		ind_type |= DICT_UNIQUE;
	}

	field_lengths = (ulint*) my_malloc(
		key->user_defined_key_parts * sizeof *
				field_lengths, MYF(MY_FAE));

	/* We pass 0 as the space id, and determine at a lower level the space
	id where to store the table */

	index = dict_mem_index_create(table_name, key->name, 0,
				      ind_type, key->user_defined_key_parts);

	for (ulint i = 0; i < key->user_defined_key_parts; i++) {
		KEY_PART_INFO*	key_part = key->key_part + i;
		ulint		prefix_len;
		ulint		col_type;
		ulint		is_unsigned;


		/* (The flag HA_PART_KEY_SEG denotes in MySQL a
		column prefix field in an index: we only store a
		specified number of first bytes of the column to
		the index field.) The flag does not seem to be
		properly set by MySQL. Let us fall back on testing
		the length of the key part versus the column. */

		Field*	field = NULL;

		for (ulint j = 0; j < form->s->fields; j++) {

			field = form->field[j];

			if (0 == innobase_strcasecmp(
				    field->field_name,
				    key_part->field->field_name)) {
				/* Found the corresponding column */

				goto found;
			}
		}

		ut_error;
found:
		col_type = get_innobase_type_from_mysql_type(
			&is_unsigned, key_part->field);

		if (DATA_BLOB == col_type
		    || (key_part->length < field->pack_length()
			&& field->type() != MYSQL_TYPE_VARCHAR)
		    || (field->type() == MYSQL_TYPE_VARCHAR
			&& key_part->length < field->pack_length()
			- ((Field_varstring*) field)->length_bytes)) {

			switch (col_type) {
			default:
				prefix_len = key_part->length;
				break;
			case DATA_INT:
			case DATA_FLOAT:
			case DATA_DOUBLE:
			case DATA_DECIMAL:
				sql_print_error(
					"MySQL is trying to create a column "
					"prefix index field, on an "
					"inappropriate data type. Table "
					"name %s, column name %s.",
					table_name,
					key_part->field->field_name);

				prefix_len = 0;
			}
		} else {
			prefix_len = 0;
		}

		field_lengths[i] = key_part->length;

		dict_mem_index_add_field(
			index, key_part->field->field_name, prefix_len);
	}

	ut_ad(key->flags & HA_FULLTEXT || !(index->type & DICT_FTS));

	/* Even though we've defined max_supported_key_part_length, we
	still do our own checking using field_lengths to be absolutely
	sure we don't create too long indexes. */

	error = convert_error_code_to_mysql(
		row_create_index_for_mysql(index, trx, field_lengths),
		flags, NULL);

	my_free(field_lengths);

	DBUG_RETURN(error);
}

/*****************************************************************//**
Creates an index to an InnoDB table when the user has defined no
primary index. */
static
int
create_clustered_index_when_no_primary(
/*===================================*/
	trx_t*		trx,		/*!< in: InnoDB transaction handle */
	ulint		flags,		/*!< in: InnoDB table flags */
	const char*	table_name)	/*!< in: table name */
{
	dict_index_t*	index;
	dberr_t		error;

	/* We pass 0 as the space id, and determine at a lower level the space
	id where to store the table */
	index = dict_mem_index_create(table_name,
				      innobase_index_reserve_name,
				      0, DICT_CLUSTERED, 0);

	error = row_create_index_for_mysql(index, trx, NULL);

	return(convert_error_code_to_mysql(error, flags, NULL));
}

/*****************************************************************//**
Return a display name for the row format
@return row format name */
UNIV_INTERN
const char*
get_row_format_name(
/*================*/
	enum row_type	row_format)		/*!< in: Row Format */
{
	switch (row_format) {
	case ROW_TYPE_COMPACT:
		return("COMPACT");
	case ROW_TYPE_COMPRESSED:
		return("COMPRESSED");
	case ROW_TYPE_DYNAMIC:
		return("DYNAMIC");
	case ROW_TYPE_REDUNDANT:
		return("REDUNDANT");
	case ROW_TYPE_DEFAULT:
		return("DEFAULT");
	case ROW_TYPE_FIXED:
		return("FIXED");
	case ROW_TYPE_PAGE:
	case ROW_TYPE_NOT_USED:
		break;
	}
	return("NOT USED");
}

/** If file-per-table is missing, issue warning and set ret false */
#define CHECK_ERROR_ROW_TYPE_NEEDS_FILE_PER_TABLE(use_tablespace)\
	if (!use_tablespace) {					\
		push_warning_printf(				\
			thd, Sql_condition::WARN_LEVEL_WARN,	\
			ER_ILLEGAL_HA_CREATE_OPTION,		\
			"InnoDB: ROW_FORMAT=%s requires"	\
			" innodb_file_per_table.",		\
			get_row_format_name(row_format));	\
		ret = "ROW_FORMAT";					\
	}

/** If file-format is Antelope, issue warning and set ret false */
#define CHECK_ERROR_ROW_TYPE_NEEDS_GT_ANTELOPE			\
	if (srv_file_format < UNIV_FORMAT_B) {		\
		push_warning_printf(				\
			thd, Sql_condition::WARN_LEVEL_WARN,	\
			ER_ILLEGAL_HA_CREATE_OPTION,		\
			"InnoDB: ROW_FORMAT=%s requires"	\
			" innodb_file_format > Antelope.",	\
			get_row_format_name(row_format));	\
		ret = "ROW_FORMAT";				\
	}


/*****************************************************************//**
Validates the create options. We may build on this function
in future. For now, it checks two specifiers:
KEY_BLOCK_SIZE and ROW_FORMAT
If innodb_strict_mode is not set then this function is a no-op
@return	NULL if valid, string if not. */
UNIV_INTERN
const char*
create_options_are_invalid(
/*=======================*/
	THD*		thd,		/*!< in: connection thread. */
	TABLE*		form,		/*!< in: information on table
					columns and indexes */
	HA_CREATE_INFO*	create_info,	/*!< in: create info. */
	bool		use_tablespace)	/*!< in: srv_file_per_table */
{
	ibool	kbs_specified	= FALSE;
	const char*	ret	= NULL;
	enum row_type	row_format	= form->s->row_type;

	ut_ad(thd != NULL);

	/* If innodb_strict_mode is not set don't do any validation. */
	if (!(THDVAR(thd, strict_mode))) {
		return(NULL);
	}

	ut_ad(form != NULL);
	ut_ad(create_info != NULL);

	/* First check if a non-zero KEY_BLOCK_SIZE was specified. */
	if (create_info->key_block_size) {
		kbs_specified = TRUE;
		switch (create_info->key_block_size) {
			ulint	kbs_max;
		case 1:
		case 2:
		case 4:
		case 8:
		case 16:
			/* Valid KEY_BLOCK_SIZE, check its dependencies. */
			if (!use_tablespace) {
				push_warning(
					thd, Sql_condition::WARN_LEVEL_WARN,
					ER_ILLEGAL_HA_CREATE_OPTION,
					"InnoDB: KEY_BLOCK_SIZE requires"
					" innodb_file_per_table.");
				ret = "KEY_BLOCK_SIZE";
			}
			if (srv_file_format < UNIV_FORMAT_B) {
				push_warning(
					thd, Sql_condition::WARN_LEVEL_WARN,
					ER_ILLEGAL_HA_CREATE_OPTION,
					"InnoDB: KEY_BLOCK_SIZE requires"
					" innodb_file_format > Antelope.");
				ret = "KEY_BLOCK_SIZE";
			}

			/* The maximum KEY_BLOCK_SIZE (KBS) is 16. But if
			UNIV_PAGE_SIZE is smaller than 16k, the maximum
			KBS is also smaller. */
			kbs_max = ut_min(
				1 << (UNIV_PAGE_SSIZE_MAX - 1),
				1 << (PAGE_ZIP_SSIZE_MAX - 1));
			if (create_info->key_block_size > kbs_max) {
				push_warning_printf(
					thd, Sql_condition::WARN_LEVEL_WARN,
					ER_ILLEGAL_HA_CREATE_OPTION,
					"InnoDB: KEY_BLOCK_SIZE=%ld"
					" cannot be larger than %ld.",
					create_info->key_block_size,
					kbs_max);
				ret = "KEY_BLOCK_SIZE";
			}
			break;
		default:
			push_warning_printf(
				thd, Sql_condition::WARN_LEVEL_WARN,
				ER_ILLEGAL_HA_CREATE_OPTION,
				"InnoDB: invalid KEY_BLOCK_SIZE = %lu."
				" Valid values are [1, 2, 4, 8, 16]",
				create_info->key_block_size);
			ret = "KEY_BLOCK_SIZE";
			break;
		}
	}

	/* Check for a valid Innodb ROW_FORMAT specifier and
	other incompatibilities. */
	switch (row_format) {
	case ROW_TYPE_COMPRESSED:
		CHECK_ERROR_ROW_TYPE_NEEDS_FILE_PER_TABLE(use_tablespace);
		CHECK_ERROR_ROW_TYPE_NEEDS_GT_ANTELOPE;
		break;
	case ROW_TYPE_DYNAMIC:
		CHECK_ERROR_ROW_TYPE_NEEDS_FILE_PER_TABLE(use_tablespace);
		CHECK_ERROR_ROW_TYPE_NEEDS_GT_ANTELOPE;
		/* fall through since dynamic also shuns KBS */
	case ROW_TYPE_COMPACT:
	case ROW_TYPE_REDUNDANT:
		if (kbs_specified) {
			push_warning_printf(
				thd, Sql_condition::WARN_LEVEL_WARN,
				ER_ILLEGAL_HA_CREATE_OPTION,
				"InnoDB: cannot specify ROW_FORMAT = %s"
				" with KEY_BLOCK_SIZE.",
				get_row_format_name(row_format));
			ret = "KEY_BLOCK_SIZE";
		}
		break;
	case ROW_TYPE_DEFAULT:
		break;
	case ROW_TYPE_FIXED:
	case ROW_TYPE_PAGE:
	case ROW_TYPE_NOT_USED:
		push_warning(
			thd, Sql_condition::WARN_LEVEL_WARN,
			ER_ILLEGAL_HA_CREATE_OPTION,		\
			"InnoDB: invalid ROW_FORMAT specifier.");
		ret = "ROW_TYPE";
		break;
	}

	/* Use DATA DIRECTORY only with file-per-table. */
	if (create_info->data_file_name && !use_tablespace) {
		push_warning(
			thd, Sql_condition::WARN_LEVEL_WARN,
			ER_ILLEGAL_HA_CREATE_OPTION,
			"InnoDB: DATA DIRECTORY requires"
			" innodb_file_per_table.");
		ret = "DATA DIRECTORY";
	}

	/* Do not use DATA DIRECTORY with TEMPORARY TABLE. */
	if (create_info->data_file_name
	    && create_info->options & HA_LEX_CREATE_TMP_TABLE) {
		push_warning(
			thd, Sql_condition::WARN_LEVEL_WARN,
			ER_ILLEGAL_HA_CREATE_OPTION,
			"InnoDB: DATA DIRECTORY cannot be used"
			" for TEMPORARY tables.");
		ret = "DATA DIRECTORY";
	}

	/* Do not allow INDEX_DIRECTORY */
	if (create_info->index_file_name) {
		push_warning_printf(
			thd, Sql_condition::WARN_LEVEL_WARN,
			ER_ILLEGAL_HA_CREATE_OPTION,
			"InnoDB: INDEX DIRECTORY is not supported");
		ret = "INDEX DIRECTORY";
	}

	return(ret);
}

/*****************************************************************//**
Update create_info.  Used in SHOW CREATE TABLE et al. */
UNIV_INTERN
void
ha_innobase::update_create_info(
/*============================*/
	HA_CREATE_INFO*	create_info)	/*!< in/out: create info */
{
	if (!(create_info->used_fields & HA_CREATE_USED_AUTO)) {
		ha_innobase::info(HA_STATUS_AUTO);
		create_info->auto_increment_value = stats.auto_increment_value;
	}

	/* Update the DATA DIRECTORY name from SYS_DATAFILES. */
	dict_get_and_save_data_dir_path(prebuilt->table, false);

	if (prebuilt->table->data_dir_path) {
		create_info->data_file_name = prebuilt->table->data_dir_path;
	}
}

/*****************************************************************//**
Initialize the table FTS stopword list
@return TRUE if success */
UNIV_INTERN
ibool
innobase_fts_load_stopword(
/*=======================*/
	dict_table_t*	table,	/*!< in: Table has the FTS */
	trx_t*		trx,	/*!< in: transaction */
	THD*		thd)	/*!< in: current thread */
{
	return(fts_load_stopword(table, trx,
				 fts_server_stopword_table,
				 THDVAR(thd, ft_user_stopword_table),
				 THDVAR(thd, ft_enable_stopword), FALSE));
}

/*****************************************************************//**
Parses the table name into normal name and either temp path or remote path
if needed.
@return	0 if successful, otherwise, error number */
UNIV_INTERN
int
ha_innobase::parse_table_name(
/*==========================*/
	const char*	name,		/*!< in/out: table name provided*/
	HA_CREATE_INFO*	create_info,	/*!< in: more information of the
					created table, contains also the
					create statement string */
	ulint		flags,		/*!< in: flags*/
	ulint		flags2,		/*!< in: flags2*/
	char*		norm_name,	/*!< out: normalized table name */
	char*		temp_path,	/*!< out: absolute path of table */
	char*		remote_path)	/*!< out: remote path of table */
{
	THD*		thd = ha_thd();
	bool		use_tablespace = flags2 & DICT_TF2_USE_TABLESPACE;
	DBUG_ENTER("ha_innobase::parse_table_name");

#ifdef __WIN__
	/* Names passed in from server are in two formats:
	1. <database_name>/<table_name>: for normal table creation
	2. full path: for temp table creation, or DATA DIRECTORY.

	When srv_file_per_table is on and mysqld_embedded is off,
	check for full path pattern, i.e.
	X:\dir\...,		X is a driver letter, or
	\\dir1\dir2\...,	UNC path
	returns error if it is in full path format, but not creating a temp.
	table. Currently InnoDB does not support symbolic link on Windows. */

	if (use_tablespace
	    && !mysqld_embedded
	    && !(create_info->options & HA_LEX_CREATE_TMP_TABLE)) {

		if ((name[1] == ':')
		    || (name[0] == '\\' && name[1] == '\\')) {
			sql_print_error("Cannot create table %s\n", name);
			DBUG_RETURN(HA_ERR_GENERIC);
		}
	}
#endif

	normalize_table_name(norm_name, name);
	temp_path[0] = '\0';
	remote_path[0] = '\0';

	/* A full path is used for TEMPORARY TABLE and DATA DIRECTORY.
	In the case of;
	  CREATE TEMPORARY TABLE ... DATA DIRECTORY={path} ... ;
	We ignore the DATA DIRECTORY. */
	if (create_info->options & HA_LEX_CREATE_TMP_TABLE) {
		strncpy(temp_path, name, FN_REFLEN - 1);
	}

	if (create_info->data_file_name) {
		bool ignore = false;

		/* Use DATA DIRECTORY only with file-per-table. */
		if (!use_tablespace) {
			push_warning(
				thd, Sql_condition::WARN_LEVEL_WARN,
				ER_ILLEGAL_HA_CREATE_OPTION,
				"InnoDB: DATA DIRECTORY requires"
				" innodb_file_per_table.");
			ignore = true;
		}

		/* Do not use DATA DIRECTORY with TEMPORARY TABLE. */
		if (create_info->options & HA_LEX_CREATE_TMP_TABLE) {
			push_warning(
				thd, Sql_condition::WARN_LEVEL_WARN,
				ER_ILLEGAL_HA_CREATE_OPTION,
				"InnoDB: DATA DIRECTORY cannot be"
				" used for TEMPORARY tables.");
			ignore = true;
		}

		if (ignore) {
			push_warning_printf(
				thd, Sql_condition::WARN_LEVEL_WARN,
				WARN_OPTION_IGNORED,
				ER_DEFAULT(WARN_OPTION_IGNORED),
				"DATA DIRECTORY");
		} else {
			strncpy(remote_path, create_info->data_file_name,
				FN_REFLEN - 1);
		}
	}

	if (create_info->index_file_name) {
		push_warning_printf(
			thd, Sql_condition::WARN_LEVEL_WARN,
			WARN_OPTION_IGNORED,
			ER_DEFAULT(WARN_OPTION_IGNORED),
			"INDEX DIRECTORY");
	}

	DBUG_RETURN(0);
}

/*****************************************************************//**
Determines InnoDB table flags.
@retval true if successful, false if error */
UNIV_INTERN
bool
innobase_table_flags(
/*=================*/
	const TABLE*		form,		/*!< in: table */
	const HA_CREATE_INFO*	create_info,	/*!< in: information
						on table columns and indexes */
	THD*			thd,		/*!< in: connection */
	bool			use_tablespace,	/*!< in: whether to create
						outside system tablespace */
	ulint*			flags,		/*!< out: DICT_TF flags */
	ulint*			flags2)		/*!< out: DICT_TF2 flags */
{
	DBUG_ENTER("innobase_table_flags");

	const char*	fts_doc_id_index_bad = NULL;
	bool		zip_allowed = true;
	ulint		zip_ssize = 0;
	enum row_type	row_format;
	rec_format_t	innodb_row_format = REC_FORMAT_COMPACT;
	bool		use_data_dir;

	/* Cache the value of innodb_file_format, in case it is
	modified by another thread while the table is being created. */
	const ulint	file_format_allowed = srv_file_format;

	*flags = 0;
	*flags2 = 0;

	/* Check if there are any FTS indexes defined on this table. */
	for (uint i = 0; i < form->s->keys; i++) {
		const KEY*	key = &form->key_info[i];

		if (key->flags & HA_FULLTEXT) {
			*flags2 |= DICT_TF2_FTS;

			/* We don't support FTS indexes in temporary
			tables. */
			if (create_info->options & HA_LEX_CREATE_TMP_TABLE) {

				my_error(ER_INNODB_NO_FT_TEMP_TABLE, MYF(0));
				DBUG_RETURN(false);
			}

			if (key->flags & HA_USES_PARSER) {
				my_error(ER_INNODB_NO_FT_USES_PARSER, MYF(0));
                                DBUG_RETURN(false);
			}

			if (fts_doc_id_index_bad) {
				goto index_bad;
			}
		}

		if (innobase_strcasecmp(key->name, FTS_DOC_ID_INDEX_NAME)) {
			continue;
		}

		/* Do a pre-check on FTS DOC ID index */
		if (!(key->flags & HA_NOSAME)
		    || strcmp(key->name, FTS_DOC_ID_INDEX_NAME)
		    || strcmp(key->key_part[0].field->field_name,
			      FTS_DOC_ID_COL_NAME)) {
			fts_doc_id_index_bad = key->name;
		}

		if (fts_doc_id_index_bad && (*flags2 & DICT_TF2_FTS)) {
index_bad:
			my_error(ER_INNODB_FT_WRONG_DOCID_INDEX, MYF(0),
				 fts_doc_id_index_bad);
			DBUG_RETURN(false);
		}
	}

	if (create_info->key_block_size) {
		/* The requested compressed page size (key_block_size)
		is given in kilobytes. If it is a valid number, store
		that value as the number of log2 shifts from 512 in
		zip_ssize. Zero means it is not compressed. */
		ulint zssize;		/* Zip Shift Size */
		ulint kbsize;		/* Key Block Size */
		for (zssize = kbsize = 1;
		     zssize <= ut_min(UNIV_PAGE_SSIZE_MAX,
				      PAGE_ZIP_SSIZE_MAX);
		     zssize++, kbsize <<= 1) {
			if (kbsize == create_info->key_block_size) {
				zip_ssize = zssize;
				break;
			}
		}

		/* Make sure compressed row format is allowed. */
		if (!use_tablespace) {
			push_warning(
				thd, Sql_condition::WARN_LEVEL_WARN,
				ER_ILLEGAL_HA_CREATE_OPTION,
				"InnoDB: KEY_BLOCK_SIZE requires"
				" innodb_file_per_table.");
			zip_allowed = FALSE;
		}

		if (file_format_allowed < UNIV_FORMAT_B) {
			push_warning(
				thd, Sql_condition::WARN_LEVEL_WARN,
				ER_ILLEGAL_HA_CREATE_OPTION,
				"InnoDB: KEY_BLOCK_SIZE requires"
				" innodb_file_format > Antelope.");
			zip_allowed = FALSE;
		}

		if (!zip_allowed
		    || zssize > ut_min(UNIV_PAGE_SSIZE_MAX,
				       PAGE_ZIP_SSIZE_MAX)) {
			push_warning_printf(
				thd, Sql_condition::WARN_LEVEL_WARN,
				ER_ILLEGAL_HA_CREATE_OPTION,
				"InnoDB: ignoring KEY_BLOCK_SIZE=%lu.",
				create_info->key_block_size);
		}
	}

	row_format = form->s->row_type;

	if (zip_ssize && zip_allowed) {
		/* if ROW_FORMAT is set to default,
		automatically change it to COMPRESSED.*/
		if (row_format == ROW_TYPE_DEFAULT) {
			row_format = ROW_TYPE_COMPRESSED;
		} else if (row_format != ROW_TYPE_COMPRESSED) {
			/* ROW_FORMAT other than COMPRESSED
			ignores KEY_BLOCK_SIZE.  It does not
			make sense to reject conflicting
			KEY_BLOCK_SIZE and ROW_FORMAT, because
			such combinations can be obtained
			with ALTER TABLE anyway. */
			push_warning_printf(
				thd, Sql_condition::WARN_LEVEL_WARN,
				ER_ILLEGAL_HA_CREATE_OPTION,
				"InnoDB: ignoring KEY_BLOCK_SIZE=%lu"
				" unless ROW_FORMAT=COMPRESSED.",
				create_info->key_block_size);
			zip_allowed = FALSE;
		}
	} else {
		/* zip_ssize == 0 means no KEY_BLOCK_SIZE.*/
		if (row_format == ROW_TYPE_COMPRESSED && zip_allowed) {
			/* ROW_FORMAT=COMPRESSED without KEY_BLOCK_SIZE
			implies half the maximum KEY_BLOCK_SIZE(*1k) or
			UNIV_PAGE_SIZE, whichever is less. */
			zip_ssize = ut_min(UNIV_PAGE_SSIZE_MAX,
					   PAGE_ZIP_SSIZE_MAX) - 1;
		}
	}

	/* Validate the row format.  Correct it if necessary */
	switch (row_format) {
	case ROW_TYPE_REDUNDANT:
		innodb_row_format = REC_FORMAT_REDUNDANT;
		break;

	case ROW_TYPE_COMPRESSED:
	case ROW_TYPE_DYNAMIC:
		if (!use_tablespace) {
			push_warning_printf(
				thd, Sql_condition::WARN_LEVEL_WARN,
				ER_ILLEGAL_HA_CREATE_OPTION,
				"InnoDB: ROW_FORMAT=%s requires"
				" innodb_file_per_table.",
				get_row_format_name(row_format));
		} else if (file_format_allowed == UNIV_FORMAT_A) {
			push_warning_printf(
				thd, Sql_condition::WARN_LEVEL_WARN,
				ER_ILLEGAL_HA_CREATE_OPTION,
				"InnoDB: ROW_FORMAT=%s requires"
				" innodb_file_format > Antelope.",
				get_row_format_name(row_format));
		} else {
			innodb_row_format = (row_format == ROW_TYPE_DYNAMIC
					     ? REC_FORMAT_DYNAMIC
					     : REC_FORMAT_COMPRESSED);
			break;
		}
		zip_allowed = FALSE;
		/* fall through to set row_format = COMPACT */
	case ROW_TYPE_NOT_USED:
	case ROW_TYPE_FIXED:
	case ROW_TYPE_PAGE:
		push_warning(
			thd, Sql_condition::WARN_LEVEL_WARN,
			ER_ILLEGAL_HA_CREATE_OPTION,
			"InnoDB: assuming ROW_FORMAT=COMPACT.");
	case ROW_TYPE_DEFAULT:
		/* If we fell through, set row format to Compact. */
		row_format = ROW_TYPE_COMPACT;
	case ROW_TYPE_COMPACT:
		break;
	}

	/* Set the table flags */
	if (!zip_allowed) {
		zip_ssize = 0;
	}

	use_data_dir = use_tablespace
		       && ((create_info->data_file_name != NULL)
		       && !(create_info->options & HA_LEX_CREATE_TMP_TABLE));

	dict_tf_set(flags, innodb_row_format, zip_ssize, use_data_dir);

	if (create_info->options & HA_LEX_CREATE_TMP_TABLE) {
		*flags2 |= DICT_TF2_TEMPORARY;
	}

	if (use_tablespace) {
		*flags2 |= DICT_TF2_USE_TABLESPACE;
	}

	DBUG_RETURN(true);
}

/*****************************************************************//**
Creates a new table to an InnoDB database.
@return	error number */
UNIV_INTERN
int
ha_innobase::create(
/*================*/
	const char*	name,		/*!< in: table name */
	TABLE*		form,		/*!< in: information on table
					columns and indexes */
	HA_CREATE_INFO*	create_info)	/*!< in: more information of the
					created table, contains also the
					create statement string */
{
	int		error;
	trx_t*		parent_trx;
	trx_t*		trx;
	int		primary_key_no;
	uint		i;
	char		norm_name[FN_REFLEN];	/* {database}/{tablename} */
	char		temp_path[FN_REFLEN];	/* absolute path of temp frm */
	char		remote_path[FN_REFLEN];	/* absolute path of table */
	THD*		thd = ha_thd();
	ib_int64_t	auto_inc_value;

	/* Cache the global variable "srv_file_per_table" to a local
	variable before using it. Note that "srv_file_per_table"
	is not under dict_sys mutex protection, and could be changed
	while creating the table. So we read the current value here
	and make all further decisions based on this. */
	bool		use_tablespace = srv_file_per_table;

	/* Zip Shift Size - log2 - 9 of compressed page size,
	zero for uncompressed */
	ulint		flags;
	ulint		flags2;
	dict_table_t*	innobase_table = NULL;

	const char*	stmt;
	size_t		stmt_len;

	DBUG_ENTER("ha_innobase::create");

	DBUG_ASSERT(thd != NULL);
	DBUG_ASSERT(create_info != NULL);

	if (form->s->fields > REC_MAX_N_USER_FIELDS) {
		DBUG_RETURN(HA_ERR_TOO_MANY_FIELDS);
	} else if (srv_read_only_mode) {
		DBUG_RETURN(HA_ERR_INNODB_READ_ONLY);
	}

	/* Create the table definition in InnoDB */

	/* Validate create options if innodb_strict_mode is set. */
	if (create_options_are_invalid(
			thd, form, create_info, use_tablespace)) {
		DBUG_RETURN(HA_WRONG_CREATE_OPTION);
	}

	if (!innobase_table_flags(form, create_info,
				  thd, use_tablespace,
				  &flags, &flags2)) {
		DBUG_RETURN(-1);
	}

	error = parse_table_name(name, create_info, flags, flags2,
				 norm_name, temp_path, remote_path);
	if (error) {
		DBUG_RETURN(error);
	}

	/* Look for a primary key */
	primary_key_no = (form->s->primary_key != MAX_KEY ?
			  (int) form->s->primary_key :
			  -1);

	/* Our function innobase_get_mysql_key_number_for_index assumes
	the primary key is always number 0, if it exists */
	ut_a(primary_key_no == -1 || primary_key_no == 0);

	/* Check for name conflicts (with reserved name) for
	any user indices to be created. */
	if (innobase_index_name_is_reserved(thd, form->key_info,
					    form->s->keys)) {
		DBUG_RETURN(-1);
	}

	if (IS_MAGIC_TABLE_AND_USER_DENIED_ACCESS(norm_name, thd)) {
		DBUG_RETURN(HA_ERR_GENERIC);
	}

	/* Get the transaction associated with the current thd, or create one
	if not yet created */

	parent_trx = check_trx_exists(thd);

	/* In case MySQL calls this in the middle of a SELECT query, release
	possible adaptive hash latch to avoid deadlocks of threads */

	trx_search_latch_release_if_reserved(parent_trx);

	trx = innobase_trx_allocate(thd);

	/* Latch the InnoDB data dictionary exclusively so that no deadlocks
	or lock waits can happen in it during a table create operation.
	Drop table etc. do this latching in row0mysql.cc. */

	row_mysql_lock_data_dictionary(trx);

	error = create_table_def(trx, form, norm_name, temp_path,
				 remote_path, flags, flags2);
	if (error) {
		goto cleanup;
	}

	/* Create the keys */

	if (form->s->keys == 0 || primary_key_no == -1) {
		/* Create an index which is used as the clustered index;
		order the rows by their row id which is internally generated
		by InnoDB */

		error = create_clustered_index_when_no_primary(
			trx, flags, norm_name);
		if (error) {
			goto cleanup;
		}
	}

	if (primary_key_no != -1) {
		/* In InnoDB the clustered index must always be created
		first */
		if ((error = create_index(trx, form, flags, norm_name,
					  (uint) primary_key_no))) {
			goto cleanup;
		}
	}

	/* Create the ancillary tables that are common to all FTS indexes on
	this table. */
	if (flags2 & DICT_TF2_FTS) {
		enum fts_doc_id_index_enum	ret;

		innobase_table = dict_table_open_on_name(
			norm_name, TRUE, FALSE, DICT_ERR_IGNORE_NONE);

		ut_a(innobase_table);

		/* Check whether there already exists FTS_DOC_ID_INDEX */
		ret = innobase_fts_check_doc_id_index_in_def(
			form->s->keys, form->key_info);

		switch (ret) {
		case FTS_INCORRECT_DOC_ID_INDEX:
			push_warning_printf(thd,
					    Sql_condition::WARN_LEVEL_WARN,
					    ER_WRONG_NAME_FOR_INDEX,
					    " InnoDB: Index name %s is reserved"
					    " for the unique index on"
					    " FTS_DOC_ID column for FTS"
					    " Document ID indexing"
					    " on table %s. Please check"
					    " the index definition to"
					    " make sure it is of correct"
					    " type\n",
					    FTS_DOC_ID_INDEX_NAME,
					    innobase_table->name);

			if (innobase_table->fts) {
				fts_free(innobase_table);
			}

			dict_table_close(innobase_table, TRUE, FALSE);
			my_error(ER_WRONG_NAME_FOR_INDEX, MYF(0),
				 FTS_DOC_ID_INDEX_NAME);
			error = -1;
			goto cleanup;
		case FTS_EXIST_DOC_ID_INDEX:
		case FTS_NOT_EXIST_DOC_ID_INDEX:
			break;
		}

		dberr_t	err = fts_create_common_tables(
			trx, innobase_table, norm_name,
			(ret == FTS_EXIST_DOC_ID_INDEX));

		error = convert_error_code_to_mysql(err, 0, NULL);

		dict_table_close(innobase_table, TRUE, FALSE);

		if (error) {
			goto cleanup;
		}
	}

	for (i = 0; i < form->s->keys; i++) {

		if (i != static_cast<uint>(primary_key_no)) {

			if ((error = create_index(trx, form, flags,
						  norm_name, i))) {
				goto cleanup;
			}
		}
	}

	/* Cache all the FTS indexes on this table in the FTS specific
	structure. They are used for FTS indexed column update handling. */
	if (flags2 & DICT_TF2_FTS) {
		fts_t*          fts = innobase_table->fts;

		ut_a(fts != NULL);

		dict_table_get_all_fts_indexes(innobase_table, fts->indexes);
	}

	stmt = innobase_get_stmt(thd, &stmt_len);

	if (stmt) {
		dberr_t	err = row_table_add_foreign_constraints(
			trx, stmt, stmt_len, norm_name,
			create_info->options & HA_LEX_CREATE_TMP_TABLE);

		switch (err) {

		case DB_PARENT_NO_INDEX:
			push_warning_printf(
				thd, Sql_condition::WARN_LEVEL_WARN,
				HA_ERR_CANNOT_ADD_FOREIGN,
				"Create table '%s' with foreign key constraint"
				" failed. There is no index in the referenced"
				" table where the referenced columns appear"
				" as the first columns.\n", norm_name);
			break;

		case DB_CHILD_NO_INDEX:
			push_warning_printf(
				thd, Sql_condition::WARN_LEVEL_WARN,
				HA_ERR_CANNOT_ADD_FOREIGN,
				"Create table '%s' with foreign key constraint"
				" failed. There is no index in the referencing"
				" table where referencing columns appear"
				" as the first columns.\n", norm_name);
			break;
		default:
			break;
		}

		error = convert_error_code_to_mysql(err, flags, NULL);

		if (error) {
			goto cleanup;
		}
	}

	innobase_commit_low(trx);

	row_mysql_unlock_data_dictionary(trx);

	/* Flush the log to reduce probability that the .frm files and
	the InnoDB data dictionary get out-of-sync if the user runs
	with innodb_flush_log_at_trx_commit = 0 */

	log_buffer_flush_to_disk();

	innobase_table = dict_table_open_on_name(
		norm_name, FALSE, FALSE, DICT_ERR_IGNORE_NONE);

	DBUG_ASSERT(innobase_table != 0);

	innobase_copy_frm_flags_from_create_info(innobase_table, create_info);

	dict_stats_update(innobase_table, DICT_STATS_EMPTY_TABLE);

	if (innobase_table) {
		/* We update the highest file format in the system table
		space, if this table has higher file format setting. */

		trx_sys_file_format_max_upgrade(
			(const char**) &innobase_file_format_max,
			dict_table_get_format(innobase_table));
	}

	/* Load server stopword into FTS cache */
	if (flags2 & DICT_TF2_FTS) {
		if (!innobase_fts_load_stopword(innobase_table, NULL, thd)) {
			dict_table_close(innobase_table, FALSE, FALSE);
			srv_active_wake_master_thread();
			trx_free_for_mysql(trx);
			DBUG_RETURN(-1);
		}
	}

	/* Note: We can't call update_thd() as prebuilt will not be
	setup at this stage and so we use thd. */

	/* We need to copy the AUTOINC value from the old table if
	this is an ALTER|OPTIMIZE TABLE or CREATE INDEX because CREATE INDEX
	does a table copy too. If query was one of :

		CREATE TABLE ...AUTO_INCREMENT = x; or
		ALTER TABLE...AUTO_INCREMENT = x;   or
		OPTIMIZE TABLE t; or
		CREATE INDEX x on t(...);

	Find out a table definition from the dictionary and get
	the current value of the auto increment field. Set a new
	value to the auto increment field if the value is greater
	than the maximum value in the column. */

	if (((create_info->used_fields & HA_CREATE_USED_AUTO)
	    || thd_sql_command(thd) == SQLCOM_ALTER_TABLE
	    || thd_sql_command(thd) == SQLCOM_OPTIMIZE
	    || thd_sql_command(thd) == SQLCOM_CREATE_INDEX)
	    && create_info->auto_increment_value > 0) {

		auto_inc_value = create_info->auto_increment_value;

		dict_table_autoinc_lock(innobase_table);
		dict_table_autoinc_initialize(innobase_table, auto_inc_value);
		dict_table_autoinc_unlock(innobase_table);
	}

	dict_table_close(innobase_table, FALSE, FALSE);

	/* Tell the InnoDB server that there might be work for
	utility threads: */

	srv_active_wake_master_thread();

	trx_free_for_mysql(trx);

	DBUG_RETURN(0);

cleanup:
	trx_rollback_for_mysql(trx);

	row_mysql_unlock_data_dictionary(trx);

	trx_free_for_mysql(trx);

	DBUG_RETURN(error);
}

/*****************************************************************//**
Discards or imports an InnoDB tablespace.
@return	0 == success, -1 == error */
UNIV_INTERN
int
ha_innobase::discard_or_import_tablespace(
/*======================================*/
	my_bool discard)	/*!< in: TRUE if discard, else import */
{
	dberr_t		err;
	dict_table_t*	dict_table;

	DBUG_ENTER("ha_innobase::discard_or_import_tablespace");

	ut_a(prebuilt->trx);
	ut_a(prebuilt->trx->magic_n == TRX_MAGIC_N);
	ut_a(prebuilt->trx == thd_to_trx(ha_thd()));

	if (srv_read_only_mode) {
		DBUG_RETURN(HA_ERR_TABLE_READONLY);
	}

	dict_table = prebuilt->table;

	if (dict_table->space == TRX_SYS_SPACE) {

		ib_senderrf(
			prebuilt->trx->mysql_thd, IB_LOG_LEVEL_ERROR,
			ER_TABLE_IN_SYSTEM_TABLESPACE,
			table->s->table_name.str);

		DBUG_RETURN(HA_ERR_TABLE_NEEDS_UPGRADE);
	}

	trx_start_if_not_started(prebuilt->trx);

	/* In case MySQL calls this in the middle of a SELECT query, release
	possible adaptive hash latch to avoid deadlocks of threads. */
	trx_search_latch_release_if_reserved(prebuilt->trx);

	/* Obtain an exclusive lock on the table. */
	err = row_mysql_lock_table(
		prebuilt->trx, dict_table, LOCK_X,
		discard ? "setting table lock for DISCARD TABLESPACE"
			: "setting table lock for IMPORT TABLESPACE");

	if (err != DB_SUCCESS) {
		/* unable to lock the table: do nothing */
	} else if (discard) {

		/* Discarding an already discarded tablespace should be an
		idempotent operation. Also, if the .ibd file is missing the
		user may want to set the DISCARD flag in order to IMPORT
		a new tablespace. */

		if (dict_table->ibd_file_missing) {
			ib_senderrf(
				prebuilt->trx->mysql_thd,
				IB_LOG_LEVEL_WARN, ER_TABLESPACE_MISSING,
				table->s->table_name.str);
		}

		err = row_discard_tablespace_for_mysql(
			dict_table->name, prebuilt->trx);

	} else if (!dict_table->ibd_file_missing) {
		/* Commit the transaction in order to
		release the table lock. */
		trx_commit_for_mysql(prebuilt->trx);

		ib_senderrf(
			prebuilt->trx->mysql_thd, IB_LOG_LEVEL_ERROR,
			ER_TABLESPACE_EXISTS, table->s->table_name.str);

		DBUG_RETURN(HA_ERR_TABLE_EXIST);
	} else {
		err = row_import_for_mysql(dict_table, prebuilt);

		if (err == DB_SUCCESS) {

			if (table->found_next_number_field) {
				dict_table_autoinc_lock(dict_table);
				innobase_initialize_autoinc();
				dict_table_autoinc_unlock(dict_table);
			}

			info(HA_STATUS_TIME
			     | HA_STATUS_CONST
			     | HA_STATUS_VARIABLE
			     | HA_STATUS_AUTO);
		}
	}

	/* Commit the transaction in order to release the table lock. */
	trx_commit_for_mysql(prebuilt->trx);

	DBUG_RETURN(convert_error_code_to_mysql(err, dict_table->flags, NULL));
}

/*****************************************************************//**
Deletes all rows of an InnoDB table.
@return	error number */
UNIV_INTERN
int
ha_innobase::truncate()
/*===================*/
{
	dberr_t		err;
	int		error;

	DBUG_ENTER("ha_innobase::truncate");

	if (srv_read_only_mode) {
		DBUG_RETURN(HA_ERR_TABLE_READONLY);
	}

	/* Get the transaction associated with the current thd, or create one
	if not yet created, and update prebuilt->trx */

	update_thd(ha_thd());

	if (!trx_is_started(prebuilt->trx)) {
		++prebuilt->trx->will_lock;
	}
	/* Truncate the table in InnoDB */

	err = row_truncate_table_for_mysql(prebuilt->table, prebuilt->trx);

	switch (err) {

	case DB_TABLESPACE_DELETED:
	case DB_TABLESPACE_NOT_FOUND:
		ib_senderrf(
			prebuilt->trx->mysql_thd, IB_LOG_LEVEL_ERROR,
			(err == DB_TABLESPACE_DELETED ?
			ER_TABLESPACE_DISCARDED : ER_TABLESPACE_MISSING),
			table->s->table_name.str);
		table->status = STATUS_NOT_FOUND;
		error = HA_ERR_NO_SUCH_TABLE;
		break;

	default:
		error = convert_error_code_to_mysql(
			err, prebuilt->table->flags,
			prebuilt->trx->mysql_thd);
		table->status = STATUS_NOT_FOUND;
		break;
	}
	DBUG_RETURN(error);
}

/*****************************************************************//**
Drops a table from an InnoDB database. Before calling this function,
MySQL calls innobase_commit to commit the transaction of the current user.
Then the current user cannot have locks set on the table. Drop table
operation inside InnoDB will remove all locks any user has on the table
inside InnoDB.
@return	error number */
UNIV_INTERN
int
ha_innobase::delete_table(
/*======================*/
	const char*	name)	/*!< in: table name */
{
	ulint	name_len;
	dberr_t	err;
	trx_t*	parent_trx;
	trx_t*	trx;
	THD*	thd = ha_thd();
	char	norm_name[FN_REFLEN];

	DBUG_ENTER("ha_innobase::delete_table");

	DBUG_EXECUTE_IF(
		"test_normalize_table_name_low",
		test_normalize_table_name_low();
	);
	DBUG_EXECUTE_IF(
		"test_ut_format_name",
		test_ut_format_name();
	);

	/* Strangely, MySQL passes the table name without the '.frm'
	extension, in contrast to ::create */
	normalize_table_name(norm_name, name);

	if (srv_read_only_mode) {
		DBUG_RETURN(HA_ERR_TABLE_READONLY);
	} else if (IS_MAGIC_TABLE_AND_USER_DENIED_ACCESS(norm_name, thd)) {
		DBUG_RETURN(HA_ERR_GENERIC);
	}

	parent_trx = check_trx_exists(thd);

	/* In case MySQL calls this in the middle of a SELECT query, release
	possible adaptive hash latch to avoid deadlocks of threads */

	trx_search_latch_release_if_reserved(parent_trx);

	trx = innobase_trx_allocate(thd);

	name_len = strlen(name);

	ut_a(name_len < 1000);

	/* Either the transaction is already flagged as a locking transaction
	or it hasn't been started yet. */

	ut_a(!trx_is_started(trx) || trx->will_lock > 0);

	/* We are doing a DDL operation. */
	++trx->will_lock;
	trx->ddl = true;

	/* Drop the table in InnoDB */
	err = row_drop_table_for_mysql(
		norm_name, trx, thd_sql_command(thd) == SQLCOM_DROP_DB);


	if (err == DB_TABLE_NOT_FOUND
	    && innobase_get_lower_case_table_names() == 1) {
		char*	is_part = NULL;
#ifdef __WIN__
		is_part = strstr(norm_name, "#p#");
#else
		is_part = strstr(norm_name, "#P#");
#endif /* __WIN__ */

		if (is_part) {
			char	par_case_name[FN_REFLEN];

#ifndef __WIN__
			/* Check for the table using lower
			case name, including the partition
			separator "P" */
			strcpy(par_case_name, norm_name);
			innobase_casedn_str(par_case_name);
#else
			/* On Windows platfrom, check
			whether there exists table name in
			system table whose name is
			not being normalized to lower case */
			normalize_table_name_low(
				par_case_name, name, FALSE);
#endif
			err = row_drop_table_for_mysql(
				par_case_name, trx,
				thd_sql_command(thd) == SQLCOM_DROP_DB);
		}
	}

	/* Flush the log to reduce probability that the .frm files and
	the InnoDB data dictionary get out-of-sync if the user runs
	with innodb_flush_log_at_trx_commit = 0 */

	log_buffer_flush_to_disk();

	/* Tell the InnoDB server that there might be work for
	utility threads: */

	srv_active_wake_master_thread();

	innobase_commit_low(trx);

	trx_free_for_mysql(trx);

	DBUG_RETURN(convert_error_code_to_mysql(err, 0, NULL));
}

/*****************************************************************//**
Removes all tables in the named database inside InnoDB. */
static
void
innobase_drop_database(
/*===================*/
	handlerton*	hton,	/*!< in: handlerton of Innodb */
	char*		path)	/*!< in: database path; inside InnoDB the name
				of the last directory in the path is used as
				the database name: for example, in
				'mysql/data/test' the database name is 'test' */
{
	ulint	len		= 0;
	trx_t*	trx;
	char*	ptr;
	char*	namebuf;
	THD*	thd		= current_thd;

	/* Get the transaction associated with the current thd, or create one
	if not yet created */

	DBUG_ASSERT(hton == innodb_hton_ptr);

	if (srv_read_only_mode) {
		return;
	}

	/* In the Windows plugin, thd = current_thd is always NULL */
	if (thd) {
		trx_t*	parent_trx = check_trx_exists(thd);

		/* In case MySQL calls this in the middle of a SELECT
		query, release possible adaptive hash latch to avoid
		deadlocks of threads */

		trx_search_latch_release_if_reserved(parent_trx);
	}

	ptr = strend(path) - 2;

	while (ptr >= path && *ptr != '\\' && *ptr != '/') {
		ptr--;
		len++;
	}

	ptr++;
	namebuf = (char*) my_malloc((uint) len + 2, MYF(0));

	memcpy(namebuf, ptr, len);
	namebuf[len] = '/';
	namebuf[len + 1] = '\0';
#ifdef	__WIN__
	innobase_casedn_str(namebuf);
#endif
	trx = innobase_trx_allocate(thd);

	/* Either the transaction is already flagged as a locking transaction
	or it hasn't been started yet. */

	ut_a(!trx_is_started(trx) || trx->will_lock > 0);

	/* We are doing a DDL operation. */
	++trx->will_lock;

	row_drop_database_for_mysql(namebuf, trx);

	my_free(namebuf);

	/* Flush the log to reduce probability that the .frm files and
	the InnoDB data dictionary get out-of-sync if the user runs
	with innodb_flush_log_at_trx_commit = 0 */

	log_buffer_flush_to_disk();

	/* Tell the InnoDB server that there might be work for
	utility threads: */

	srv_active_wake_master_thread();

	innobase_commit_low(trx);
	trx_free_for_mysql(trx);
}

/*********************************************************************//**
Renames an InnoDB table.
@return DB_SUCCESS or error code */
static __attribute__((nonnull, warn_unused_result))
dberr_t
innobase_rename_table(
/*==================*/
	trx_t*		trx,	/*!< in: transaction */
	const char*	from,	/*!< in: old name of the table */
	const char*	to)	/*!< in: new name of the table */
{
	dberr_t	error;
	char	norm_to[FN_REFLEN];
	char	norm_from[FN_REFLEN];

	DBUG_ENTER("innobase_rename_table");
	DBUG_ASSERT(trx_get_dict_operation(trx) == TRX_DICT_OP_INDEX);

	ut_ad(!srv_read_only_mode);

	normalize_table_name(norm_to, to);
	normalize_table_name(norm_from, from);

	DEBUG_SYNC_C("innodb_rename_table_ready");

	trx_start_if_not_started(trx);

	/* Serialize data dictionary operations with dictionary mutex:
	no deadlocks can occur then in these operations. */

	row_mysql_lock_data_dictionary(trx);

	/* Transaction must be flagged as a locking transaction or it hasn't
	been started yet. */

	ut_a(trx->will_lock > 0);

	error = row_rename_table_for_mysql(
		norm_from, norm_to, trx, TRUE);

	if (error != DB_SUCCESS) {
		if (error == DB_TABLE_NOT_FOUND
		    && innobase_get_lower_case_table_names() == 1) {
			char*	is_part = NULL;
#ifdef __WIN__
			is_part = strstr(norm_from, "#p#");
#else
			is_part = strstr(norm_from, "#P#");
#endif /* __WIN__ */

			if (is_part) {
				char	par_case_name[FN_REFLEN];
#ifndef __WIN__
				/* Check for the table using lower
				case name, including the partition
				separator "P" */
				strcpy(par_case_name, norm_from);
				innobase_casedn_str(par_case_name);
#else
				/* On Windows platfrom, check
				whether there exists table name in
				system table whose name is
				not being normalized to lower case */
				normalize_table_name_low(
					par_case_name, from, FALSE);
#endif
				trx_start_if_not_started(trx);
				error = row_rename_table_for_mysql(
					par_case_name, norm_to, trx, TRUE);
			}
		}

		if (error != DB_SUCCESS) {
			if (!srv_read_only_mode) {
				FILE* ef = dict_foreign_err_file;

				fputs("InnoDB: Renaming table ", ef);
				ut_print_name(ef, trx, TRUE, norm_from);
				fputs(" to ", ef);
				ut_print_name(ef, trx, TRUE, norm_to);
				fputs(" failed!\n", ef);
			}
		} else {
#ifndef __WIN__
			sql_print_warning("Rename partition table %s "
					  "succeeds after converting to lower "
					  "case. The table may have "
					  "been moved from a case "
					  "in-sensitive file system.\n",
					  norm_from);
#else
			sql_print_warning("Rename partition table %s "
					  "succeeds after skipping the step to "
					  "lower case the table name. "
					  "The table may have been "
					  "moved from a case sensitive "
					  "file system.\n",
					  norm_from);
#endif /* __WIN__ */
		}
	}

	row_mysql_unlock_data_dictionary(trx);

	/* Flush the log to reduce probability that the .frm
	files and the InnoDB data dictionary get out-of-sync
	if the user runs with innodb_flush_log_at_trx_commit = 0 */

	log_buffer_flush_to_disk();

	DBUG_RETURN(error);
}

/*********************************************************************//**
Renames an InnoDB table.
@return	0 or error code */
UNIV_INTERN
int
ha_innobase::rename_table(
/*======================*/
	const char*	from,	/*!< in: old name of the table */
	const char*	to)	/*!< in: new name of the table */
{
	trx_t*	trx;
	dberr_t	error;
	trx_t*	parent_trx;
	THD*	thd		= ha_thd();

	DBUG_ENTER("ha_innobase::rename_table");

	if (srv_read_only_mode) {
		ib_senderrf(thd, IB_LOG_LEVEL_WARN, ER_READ_ONLY_MODE);
		DBUG_RETURN(HA_ERR_TABLE_READONLY);
	}

	/* Get the transaction associated with the current thd, or create one
	if not yet created */

	parent_trx = check_trx_exists(thd);

	/* In case MySQL calls this in the middle of a SELECT query, release
	possible adaptive hash latch to avoid deadlocks of threads */

	trx_search_latch_release_if_reserved(parent_trx);

	trx = innobase_trx_allocate(thd);

	/* We are doing a DDL operation. */
	++trx->will_lock;
	trx_set_dict_operation(trx, TRX_DICT_OP_INDEX);

	error = innobase_rename_table(trx, from, to);

	DEBUG_SYNC(thd, "after_innobase_rename_table");

	/* Tell the InnoDB server that there might be work for
	utility threads: */

	srv_active_wake_master_thread();

	innobase_commit_low(trx);
	trx_free_for_mysql(trx);

	if (error == DB_SUCCESS) {
		char	norm_from[MAX_FULL_NAME_LEN];
		char	norm_to[MAX_FULL_NAME_LEN];
		char	errstr[512];
		dberr_t	ret;

		normalize_table_name(norm_from, from);
		normalize_table_name(norm_to, to);

		ret = dict_stats_rename_table(norm_from, norm_to,
					      errstr, sizeof(errstr));

		if (ret != DB_SUCCESS) {
			ut_print_timestamp(stderr);
			fprintf(stderr, " InnoDB: %s\n", errstr);

			push_warning(thd, Sql_condition::WARN_LEVEL_WARN,
				     ER_LOCK_WAIT_TIMEOUT, errstr);
		}
	}

	/* Add a special case to handle the Duplicated Key error
	and return DB_ERROR instead.
	This is to avoid a possible SIGSEGV error from mysql error
	handling code. Currently, mysql handles the Duplicated Key
	error by re-entering the storage layer and getting dup key
	info by calling get_dup_key(). This operation requires a valid
	table handle ('row_prebuilt_t' structure) which could no
	longer be available in the error handling stage. The suggested
	solution is to report a 'table exists' error message (since
	the dup key error here is due to an existing table whose name
	is the one we are trying to rename to) and return the generic
	error code. */
	if (error == DB_DUPLICATE_KEY) {
		my_error(ER_TABLE_EXISTS_ERROR, MYF(0), to);

		error = DB_ERROR;
	}

	DBUG_RETURN(convert_error_code_to_mysql(error, 0, NULL));
}

/*********************************************************************//**
Estimates the number of index records in a range.
@return	estimated number of rows */
UNIV_INTERN
ha_rows
ha_innobase::records_in_range(
/*==========================*/
	uint			keynr,		/*!< in: index number */
	key_range		*min_key,	/*!< in: start key value of the
						range, may also be 0 */
	key_range		*max_key)	/*!< in: range end key val, may
						also be 0 */
{
	KEY*		key;
	dict_index_t*	index;
	dtuple_t*	range_start;
	dtuple_t*	range_end;
	ib_int64_t	n_rows;
	ulint		mode1;
	ulint		mode2;
	mem_heap_t*	heap;

	DBUG_ENTER("records_in_range");

	ut_a(prebuilt->trx == thd_to_trx(ha_thd()));

	prebuilt->trx->op_info = (char*)"estimating records in index range";

	/* In case MySQL calls this in the middle of a SELECT query, release
	possible adaptive hash latch to avoid deadlocks of threads */

	trx_search_latch_release_if_reserved(prebuilt->trx);

	active_index = keynr;

	key = table->key_info + active_index;

	index = innobase_get_index(keynr);

	/* There exists possibility of not being able to find requested
	index due to inconsistency between MySQL and InoDB dictionary info.
	Necessary message should have been printed in innobase_get_index() */
	if (UNIV_UNLIKELY(!index)) {
		n_rows = HA_POS_ERROR;
		goto func_exit;
	}
	if (dict_index_is_corrupted(index)) {
		n_rows = HA_ERR_INDEX_CORRUPT;
		goto func_exit;
	}
	if (UNIV_UNLIKELY(!row_merge_is_index_usable(prebuilt->trx, index))) {
		n_rows = HA_ERR_TABLE_DEF_CHANGED;
		goto func_exit;
	}

	heap = mem_heap_create(2 * (key->actual_key_parts * sizeof(dfield_t)
				    + sizeof(dtuple_t)));

	range_start = dtuple_create(heap, key->actual_key_parts);
	dict_index_copy_types(range_start, index, key->actual_key_parts);

	range_end = dtuple_create(heap, key->actual_key_parts);
	dict_index_copy_types(range_end, index, key->actual_key_parts);

	row_sel_convert_mysql_key_to_innobase(
				range_start,
				srch_key_val1, sizeof(srch_key_val1),
				index,
				(byte*) (min_key ? min_key->key :
					 (const uchar*) 0),
				(ulint) (min_key ? min_key->length : 0),
				prebuilt->trx);
	DBUG_ASSERT(min_key
		    ? range_start->n_fields > 0
		    : range_start->n_fields == 0);

	row_sel_convert_mysql_key_to_innobase(
				range_end,
				srch_key_val2, sizeof(srch_key_val2),
				index,
				(byte*) (max_key ? max_key->key :
					 (const uchar*) 0),
				(ulint) (max_key ? max_key->length : 0),
				prebuilt->trx);
	DBUG_ASSERT(max_key
		    ? range_end->n_fields > 0
		    : range_end->n_fields == 0);

	mode1 = convert_search_mode_to_innobase(min_key ? min_key->flag :
						HA_READ_KEY_EXACT);
	mode2 = convert_search_mode_to_innobase(max_key ? max_key->flag :
						HA_READ_KEY_EXACT);

	if (mode1 != PAGE_CUR_UNSUPP && mode2 != PAGE_CUR_UNSUPP) {

		n_rows = btr_estimate_n_rows_in_range(index, range_start,
						      mode1, range_end,
						      mode2);
	} else {

		n_rows = HA_POS_ERROR;
	}

	mem_heap_free(heap);

func_exit:

	prebuilt->trx->op_info = (char*)"";

	/* The MySQL optimizer seems to believe an estimate of 0 rows is
	always accurate and may return the result 'Empty set' based on that.
	The accuracy is not guaranteed, and even if it were, for a locking
	read we should anyway perform the search to set the next-key lock.
	Add 1 to the value to make sure MySQL does not make the assumption! */

	if (n_rows == 0) {
		n_rows = 1;
	}

	DBUG_RETURN((ha_rows) n_rows);
}

/*********************************************************************//**
Gives an UPPER BOUND to the number of rows in a table. This is used in
filesort.cc.
@return	upper bound of rows */
UNIV_INTERN
ha_rows
ha_innobase::estimate_rows_upper_bound()
/*====================================*/
{
	const dict_index_t*	index;
	ulonglong		estimate;
	ulonglong		local_data_file_length;
	ulint			stat_n_leaf_pages;

	DBUG_ENTER("estimate_rows_upper_bound");

	/* We do not know if MySQL can call this function before calling
	external_lock(). To be safe, update the thd of the current table
	handle. */

	update_thd(ha_thd());

	prebuilt->trx->op_info = "calculating upper bound for table rows";

	/* In case MySQL calls this in the middle of a SELECT query, release
	possible adaptive hash latch to avoid deadlocks of threads */

	trx_search_latch_release_if_reserved(prebuilt->trx);

	index = dict_table_get_first_index(prebuilt->table);

	stat_n_leaf_pages = index->stat_n_leaf_pages;

	ut_a(stat_n_leaf_pages > 0);

	local_data_file_length =
		((ulonglong) stat_n_leaf_pages) * UNIV_PAGE_SIZE;

	/* Calculate a minimum length for a clustered index record and from
	that an upper bound for the number of rows. Since we only calculate
	new statistics in row0mysql.cc when a table has grown by a threshold
	factor, we must add a safety factor 2 in front of the formula below. */

	estimate = 2 * local_data_file_length
		/ dict_index_calc_min_rec_len(index);

	prebuilt->trx->op_info = "";

	DBUG_RETURN((ha_rows) estimate);
}

/*********************************************************************//**
How many seeks it will take to read through the table. This is to be
comparable to the number returned by records_in_range so that we can
decide if we should scan the table or use keys.
@return	estimated time measured in disk seeks */
UNIV_INTERN
double
ha_innobase::scan_time()
/*====================*/
{
	/* Since MySQL seems to favor table scans too much over index
	searches, we pretend that a sequential read takes the same time
	as a random disk read, that is, we do not divide the following
	by 10, which would be physically realistic. */

	/* The locking below is disabled for performance reasons. Without
	it we could end up returning uninitialized value to the caller,
	which in the worst case could make some query plan go bogus or
	issue a Valgrind warning. */
#if 0
	/* avoid potential lock order violation with dict_table_stats_lock()
	below */
	update_thd(ha_thd());
	trx_search_latch_release_if_reserved(prebuilt->trx);
#endif

	ulint	stat_clustered_index_size;

#if 0
	dict_table_stats_lock(prebuilt->table, RW_S_LATCH);
#endif

	ut_a(prebuilt->table->stat_initialized);

	stat_clustered_index_size = prebuilt->table->stat_clustered_index_size;

#if 0
	dict_table_stats_unlock(prebuilt->table, RW_S_LATCH);
#endif

	return((double) stat_clustered_index_size);
}

/******************************************************************//**
Calculate the time it takes to read a set of ranges through an index
This enables us to optimise reads for clustered indexes.
@return	estimated time measured in disk seeks */
UNIV_INTERN
double
ha_innobase::read_time(
/*===================*/
	uint	index,	/*!< in: key number */
	uint	ranges,	/*!< in: how many ranges */
	ha_rows rows)	/*!< in: estimated number of rows in the ranges */
{
	ha_rows total_rows;
	double	time_for_scan;

	if (index != table->s->primary_key) {
		/* Not clustered */
		return(handler::read_time(index, ranges, rows));
	}

	if (rows <= 2) {

		return((double) rows);
	}

	/* Assume that the read time is proportional to the scan time for all
	rows + at most one seek per range. */

	time_for_scan = scan_time();

	if ((total_rows = estimate_rows_upper_bound()) < rows) {

		return(time_for_scan);
	}

	return(ranges + (double) rows / (double) total_rows * time_for_scan);
}

/******************************************************************//**
Return the size of the InnoDB memory buffer. */
UNIV_INTERN
longlong
ha_innobase::get_memory_buffer_size() const
/*=======================================*/
{
	return(innobase_buffer_pool_size);
}

/*********************************************************************//**
Calculates the key number used inside MySQL for an Innobase index. We will
first check the "index translation table" for a match of the index to get
the index number. If there does not exist an "index translation table",
or not able to find the index in the translation table, then we will fall back
to the traditional way of looping through dict_index_t list to find a
match. In this case, we have to take into account if we generated a
default clustered index for the table
@return the key number used inside MySQL */
static
int
innobase_get_mysql_key_number_for_index(
/*====================================*/
	INNOBASE_SHARE*		share,	/*!< in: share structure for index
					translation table. */
	const TABLE*		table,	/*!< in: table in MySQL data
					dictionary */
	dict_table_t*		ib_table,/*!< in: table in Innodb data
					dictionary */
	const dict_index_t*	index)	/*!< in: index */
{
	const dict_index_t*	ind;
	unsigned int		i;

 	ut_a(index);

	/* If index does not belong to the table object of share structure
	(ib_table comes from the share structure) search the index->table
	object instead */
	if (index->table != ib_table) {
		i = 0;
		ind = dict_table_get_first_index(index->table);

		while (index != ind) {
			ind = dict_table_get_next_index(ind);
			i++;
		}

		if (row_table_got_default_clust_index(index->table)) {
			ut_a(i > 0);
			i--;
		}

		return(i);
	}

	/* If index translation table exists, we will first check
	the index through index translation table for a match. */
	if (share->idx_trans_tbl.index_mapping) {
		for (i = 0; i < share->idx_trans_tbl.index_count; i++) {
			if (share->idx_trans_tbl.index_mapping[i] == index) {
				return(i);
			}
		}

		/* Print an error message if we cannot find the index
		in the "index translation table". */
		if (*index->name != TEMP_INDEX_PREFIX) {
			sql_print_error("Cannot find index %s in InnoDB index "
					"translation table.", index->name);
		}
	}

	/* If we do not have an "index translation table", or not able
	to find the index in the translation table, we'll directly find
	matching index with information from mysql TABLE structure and
	InnoDB dict_index_t list */
	for (i = 0; i < table->s->keys; i++) {
		ind = dict_table_get_index_on_name(
			ib_table, table->key_info[i].name);

		if (index == ind) {
			return(i);
		}
	}

	/* Loop through each index of the table and lock them */
	for (ind = dict_table_get_first_index(ib_table);
	     ind != NULL;
	     ind = dict_table_get_next_index(ind)) {
		if (index == ind) {
			/* Temp index is internal to InnoDB, that is
			not present in the MySQL index list, so no
			need to print such mismatch warning. */
			if (*(index->name) != TEMP_INDEX_PREFIX) {
				sql_print_warning(
					"Find index %s in InnoDB index list "
					"but not its MySQL index number "
					"It could be an InnoDB internal index.",
					index->name);
			}
			return(-1);
		}
	}

	ut_error;

	return(-1);
}

/*********************************************************************//**
Calculate Record Per Key value. Need to exclude the NULL value if
innodb_stats_method is set to "nulls_ignored"
@return estimated record per key value */
static
ha_rows
innodb_rec_per_key(
/*===============*/
	dict_index_t*	index,		/*!< in: dict_index_t structure */
	ulint		i,		/*!< in: the column we are
					calculating rec per key */
	ha_rows		records)	/*!< in: estimated total records */
{
	ha_rows		rec_per_key;
	ib_uint64_t	n_diff;

	ut_a(index->table->stat_initialized);

	ut_ad(i < dict_index_get_n_unique(index));

	n_diff = index->stat_n_diff_key_vals[i];

	if (n_diff == 0) {

		rec_per_key = records;
	} else if (srv_innodb_stats_method == SRV_STATS_NULLS_IGNORED) {
		ib_uint64_t	n_null;
		ib_uint64_t	n_non_null;

		n_non_null = index->stat_n_non_null_key_vals[i];

		/* In theory, index->stat_n_non_null_key_vals[i]
		should always be less than the number of records.
		Since this is statistics value, the value could
		have slight discrepancy. But we will make sure
		the number of null values is not a negative number. */
		if (records < n_non_null) {
			n_null = 0;
		} else {
			n_null = records - n_non_null;
		}

		/* If the number of NULL values is the same as or
		large than that of the distinct values, we could
		consider that the table consists mostly of NULL value.
		Set rec_per_key to 1. */
		if (n_diff <= n_null) {
			rec_per_key = 1;
		} else {
			/* Need to exclude rows with NULL values from
			rec_per_key calculation */
			rec_per_key = (ha_rows)
				((records - n_null) / (n_diff - n_null));
		}
	} else {
		DEBUG_SYNC_C("after_checking_for_0");
		rec_per_key = (ha_rows) (records / n_diff);
	}

	return(rec_per_key);
}

/*********************************************************************//**
Returns statistics information of the table to the MySQL interpreter,
in various fields of the handle object.
@return HA_ERR_* error code or 0 */
UNIV_INTERN
int
ha_innobase::info_low(
/*==================*/
	uint	flag,	/*!< in: what information is requested */
	bool	is_analyze)
{
	dict_table_t*	ib_table;
	ha_rows		rec_per_key;
	ib_uint64_t	n_rows;
	char		path[FN_REFLEN];
	os_file_stat_t	stat_info;

	DBUG_ENTER("info");

	/* If we are forcing recovery at a high level, we will suppress
	statistics calculation on tables, because that may crash the
	server if an index is badly corrupted. */

	/* We do not know if MySQL can call this function before calling
	external_lock(). To be safe, update the thd of the current table
	handle. */

	update_thd(ha_thd());

	/* In case MySQL calls this in the middle of a SELECT query, release
	possible adaptive hash latch to avoid deadlocks of threads */

	prebuilt->trx->op_info = (char*)"returning various info to MySQL";

	trx_search_latch_release_if_reserved(prebuilt->trx);

	ib_table = prebuilt->table;
	DBUG_ASSERT(ib_table->n_ref_count > 0);

	if (flag & HA_STATUS_TIME) {
		if (is_analyze || innobase_stats_on_metadata) {

			dict_stats_upd_option_t	opt;
			dberr_t			ret;

			prebuilt->trx->op_info = "updating table statistics";

			if (dict_stats_is_persistent_enabled(ib_table)) {

				ut_ad(!srv_read_only_mode);

				if (is_analyze) {
					opt = DICT_STATS_RECALC_PERSISTENT;
				} else {
					/* This is e.g. 'SHOW INDEXES', fetch
					the persistent stats from disk. */
					opt = DICT_STATS_FETCH_ONLY_IF_NOT_IN_MEMORY;
				}
			} else {
				opt = DICT_STATS_RECALC_TRANSIENT;
			}

			ut_ad(!mutex_own(&dict_sys->mutex));
			ret = dict_stats_update(ib_table, opt);

			if (ret != DB_SUCCESS) {
				prebuilt->trx->op_info = "";
				DBUG_RETURN(HA_ERR_GENERIC);
			}

			prebuilt->trx->op_info =
				"returning various info to MySQL";
		}

		my_snprintf(path, sizeof(path), "%s/%s%s",
			    mysql_data_home, ib_table->name, reg_ext);

		unpack_filename(path,path);

		/* Note that we do not know the access time of the table,
		nor the CHECK TABLE time, nor the UPDATE or INSERT time. */

		if (os_file_get_status(path, &stat_info, false) == DB_SUCCESS) {
			stats.create_time = (ulong) stat_info.ctime;
		}
	}

	if (flag & HA_STATUS_VARIABLE) {

		ulint	page_size;
		ulint	stat_clustered_index_size;
		ulint	stat_sum_of_other_index_sizes;

		if (!(flag & HA_STATUS_NO_LOCK)) {
			dict_table_stats_lock(ib_table, RW_S_LATCH);
		}

		ut_a(ib_table->stat_initialized);

		n_rows = ib_table->stat_n_rows;

		stat_clustered_index_size
			= ib_table->stat_clustered_index_size;

		stat_sum_of_other_index_sizes
			= ib_table->stat_sum_of_other_index_sizes;

		if (!(flag & HA_STATUS_NO_LOCK)) {
			dict_table_stats_unlock(ib_table, RW_S_LATCH);
		}

		/*
		The MySQL optimizer seems to assume in a left join that n_rows
		is an accurate estimate if it is zero. Of course, it is not,
		since we do not have any locks on the rows yet at this phase.
		Since SHOW TABLE STATUS seems to call this function with the
		HA_STATUS_TIME flag set, while the left join optimizer does not
		set that flag, we add one to a zero value if the flag is not
		set. That way SHOW TABLE STATUS will show the best estimate,
		while the optimizer never sees the table empty. */

		if (n_rows == 0 && !(flag & HA_STATUS_TIME)) {
			n_rows++;
		}

		/* Fix bug#40386: Not flushing query cache after truncate.
		n_rows can not be 0 unless the table is empty, set to 1
		instead. The original problem of bug#29507 is actually
		fixed in the server code. */
		if (thd_sql_command(user_thd) == SQLCOM_TRUNCATE) {

			n_rows = 1;

			/* We need to reset the prebuilt value too, otherwise
			checks for values greater than the last value written
			to the table will fail and the autoinc counter will
			not be updated. This will force write_row() into
			attempting an update of the table's AUTOINC counter. */

			prebuilt->autoinc_last_value = 0;
		}

		page_size = dict_table_zip_size(ib_table);
		if (page_size == 0) {
			page_size = UNIV_PAGE_SIZE;
		}

		stats.records = (ha_rows) n_rows;
		stats.deleted = 0;
		stats.data_file_length
			= ((ulonglong) stat_clustered_index_size)
			* page_size;
		stats.index_file_length
			= ((ulonglong) stat_sum_of_other_index_sizes)
			* page_size;

		/* Since fsp_get_available_space_in_free_extents() is
		acquiring latches inside InnoDB, we do not call it if we
		are asked by MySQL to avoid locking. Another reason to
		avoid the call is that it uses quite a lot of CPU.
		See Bug#38185. */
		if (flag & HA_STATUS_NO_LOCK
		    || !(flag & HA_STATUS_VARIABLE_EXTRA)) {
			/* We do not update delete_length if no
			locking is requested so the "old" value can
			remain. delete_length is initialized to 0 in
			the ha_statistics' constructor. Also we only
			need delete_length to be set when
			HA_STATUS_VARIABLE_EXTRA is set */
		} else if (UNIV_UNLIKELY
			   (srv_force_recovery >= SRV_FORCE_NO_IBUF_MERGE)) {
			/* Avoid accessing the tablespace if
			innodb_crash_recovery is set to a high value. */
			stats.delete_length = 0;
		} else {
			ullint	avail_space;

			avail_space = fsp_get_available_space_in_free_extents(
				ib_table->space);

			if (avail_space == ULLINT_UNDEFINED) {
				THD*	thd;
				char	errbuf[MYSYS_STRERROR_SIZE];

				thd = ha_thd();

				push_warning_printf(
					thd,
					Sql_condition::WARN_LEVEL_WARN,
					ER_CANT_GET_STAT,
					"InnoDB: Trying to get the free "
					"space for table %s but its "
					"tablespace has been discarded or "
					"the .ibd file is missing. Setting "
					"the free space to zero. "
					"(errno: %d - %s)",
					ib_table->name, errno,
					my_strerror(errbuf, sizeof(errbuf),
						    errno));

				stats.delete_length = 0;
			} else {
				stats.delete_length = avail_space * 1024;
			}
		}

		stats.check_time = 0;
		stats.mrr_length_per_rec = ref_length + sizeof(void*);

		if (stats.records == 0) {
			stats.mean_rec_length = 0;
		} else {
			stats.mean_rec_length = (ulong)
				(stats.data_file_length / stats.records);
		}
	}

	if (flag & HA_STATUS_CONST) {
		ulong	i;
		/* Verify the number of index in InnoDB and MySQL
		matches up. If prebuilt->clust_index_was_generated
		holds, InnoDB defines GEN_CLUST_INDEX internally */
		ulint	num_innodb_index = UT_LIST_GET_LEN(ib_table->indexes)
			- prebuilt->clust_index_was_generated;
		if (table->s->keys < num_innodb_index) {
			/* If there are too many indexes defined
			inside InnoDB, ignore those that are being
			created, because MySQL will only consider
			the fully built indexes here. */

			for (const dict_index_t* index
				     = UT_LIST_GET_FIRST(ib_table->indexes);
			     index != NULL;
			     index = UT_LIST_GET_NEXT(indexes, index)) {

				/* First, online index creation is
				completed inside InnoDB, and then
				MySQL attempts to upgrade the
				meta-data lock so that it can rebuild
				the .frm file. If we get here in that
				time frame, dict_index_is_online_ddl()
				would not hold and the index would
				still not be included in TABLE_SHARE. */
				if (*index->name == TEMP_INDEX_PREFIX) {
					num_innodb_index--;
				}
			}

			if (table->s->keys < num_innodb_index
			    && innobase_fts_check_doc_id_index(
				    ib_table, NULL, NULL)
			    == FTS_EXIST_DOC_ID_INDEX) {
				num_innodb_index--;
			}
		}

		if (table->s->keys != num_innodb_index) {
			sql_print_error("InnoDB: Table %s contains %lu "
					"indexes inside InnoDB, which "
					"is different from the number of "
					"indexes %u defined in the MySQL ",
					ib_table->name, num_innodb_index,
					table->s->keys);
		}

		if (!(flag & HA_STATUS_NO_LOCK)) {
			dict_table_stats_lock(ib_table, RW_S_LATCH);
		}

		ut_a(ib_table->stat_initialized);

		for (i = 0; i < table->s->keys; i++) {
			ulong	j;
			/* We could get index quickly through internal
			index mapping with the index translation table.
			The identity of index (match up index name with
			that of table->key_info[i]) is already verified in
			innobase_get_index().  */
			dict_index_t* index = innobase_get_index(i);

			if (index == NULL) {
				sql_print_error("Table %s contains fewer "
						"indexes inside InnoDB than "
						"are defined in the MySQL "
						".frm file. Have you mixed up "
						".frm files from different "
						"installations? See "
						REFMAN
						"innodb-troubleshooting.html\n",
						ib_table->name);
				break;
			}

			for (j = 0; j < table->key_info[i].actual_key_parts; j++) {

				if (table->key_info[i].flags & HA_FULLTEXT) {
					/* The whole concept has no validity
					for FTS indexes. */
					table->key_info[i].rec_per_key[j] = 1;
					continue;
				}

				if (j + 1 > index->n_uniq) {
					sql_print_error(
						"Index %s of %s has %lu columns"
					        " unique inside InnoDB, but "
						"MySQL is asking statistics for"
					        " %lu columns. Have you mixed "
						"up .frm files from different "
					       	"installations? "
						"See " REFMAN
						"innodb-troubleshooting.html\n",
						index->name,
						ib_table->name,
						(unsigned long)
						index->n_uniq, j + 1);
					break;
				}

				rec_per_key = innodb_rec_per_key(
					index, j, stats.records);

				/* Since MySQL seems to favor table scans
				too much over index searches, we pretend
				index selectivity is 2 times better than
				our estimate: */

				rec_per_key = rec_per_key / 2;

				if (rec_per_key == 0) {
					rec_per_key = 1;
				}

				table->key_info[i].rec_per_key[j] =
				  rec_per_key >= ~(ulong) 0 ? ~(ulong) 0 :
				  (ulong) rec_per_key;
			}
		}

		if (!(flag & HA_STATUS_NO_LOCK)) {
			dict_table_stats_unlock(ib_table, RW_S_LATCH);
		}
	}

	if (srv_force_recovery >= SRV_FORCE_NO_IBUF_MERGE) {

		goto func_exit;
	}

	if (flag & HA_STATUS_ERRKEY) {
		const dict_index_t*	err_index;

		ut_a(prebuilt->trx);
		ut_a(prebuilt->trx->magic_n == TRX_MAGIC_N);

		err_index = trx_get_error_info(prebuilt->trx);

		if (err_index) {
			errkey = innobase_get_mysql_key_number_for_index(
					share, table, ib_table, err_index);
		} else {
			errkey = (unsigned int) (
				(prebuilt->trx->error_key_num
				 == ULINT_UNDEFINED)
					? ~0
					: prebuilt->trx->error_key_num);
		}
	}

	if ((flag & HA_STATUS_AUTO) && table->found_next_number_field) {
		stats.auto_increment_value = innobase_peek_autoinc();
	}

func_exit:
	prebuilt->trx->op_info = (char*)"";

	DBUG_RETURN(0);
}

/*********************************************************************//**
Returns statistics information of the table to the MySQL interpreter,
in various fields of the handle object.
@return HA_ERR_* error code or 0 */
UNIV_INTERN
int
ha_innobase::info(
/*==============*/
	uint	flag)	/*!< in: what information is requested */
{
	return(this->info_low(flag, false /* not ANALYZE */));
}

/**********************************************************************//**
Updates index cardinalities of the table, based on random dives into
each index tree. This does NOT calculate exact statistics on the table.
@return	HA_ADMIN_* error code or HA_ADMIN_OK */
UNIV_INTERN
int
ha_innobase::analyze(
/*=================*/
	THD*		thd,		/*!< in: connection thread handle */
	HA_CHECK_OPT*	check_opt)	/*!< in: currently ignored */
{
	int	ret;

	/* Simply call this->info_low() with all the flags
	and request recalculation of the statistics */
	ret = this->info_low(
		HA_STATUS_TIME | HA_STATUS_CONST | HA_STATUS_VARIABLE,
		true /* this is ANALYZE */);

	if (ret != 0) {
		return(HA_ADMIN_FAILED);
	}

	return(HA_ADMIN_OK);
}

/**********************************************************************//**
This is mapped to "ALTER TABLE tablename ENGINE=InnoDB", which rebuilds
the table in MySQL. */
UNIV_INTERN
int
ha_innobase::optimize(
/*==================*/
	THD*		thd,		/*!< in: connection thread handle */
	HA_CHECK_OPT*	check_opt)	/*!< in: currently ignored */
{
	/*FTS-FIXME: Since MySQL doesn't support engine-specific commands,
	we have to hijack some existing command in order to be able to test
	the new admin commands added in InnoDB's FTS support. For now, we
	use MySQL's OPTIMIZE command, normally mapped to ALTER TABLE in
	InnoDB (so it recreates the table anew), and map it to OPTIMIZE.

	This works OK otherwise, but MySQL locks the entire table during
	calls to OPTIMIZE, which is undesirable. */

	if (innodb_optimize_fulltext_only) {
		if (prebuilt->table->fts && prebuilt->table->fts->cache) {
			fts_sync_table(prebuilt->table);
			fts_optimize_table(prebuilt->table);
		}
		return(HA_ADMIN_OK);
	} else {

		return(HA_ADMIN_TRY_ALTER);
	}
}

/*******************************************************************//**
Tries to check that an InnoDB table is not corrupted. If corruption is
noticed, prints to stderr information about it. In case of corruption
may also assert a failure and crash the server.
@return	HA_ADMIN_CORRUPT or HA_ADMIN_OK */
UNIV_INTERN
int
ha_innobase::check(
/*===============*/
	THD*		thd,		/*!< in: user thread handle */
	HA_CHECK_OPT*	check_opt)	/*!< in: check options, currently
					ignored */
{
	dict_index_t*	index;
	ulint		n_rows;
	ulint		n_rows_in_table	= ULINT_UNDEFINED;
	ibool		is_ok		= TRUE;
	ulint		old_isolation_level;
	ibool		table_corrupted;

	DBUG_ENTER("ha_innobase::check");
	DBUG_ASSERT(thd == ha_thd());
	ut_a(prebuilt->trx);
	ut_a(prebuilt->trx->magic_n == TRX_MAGIC_N);
	ut_a(prebuilt->trx == thd_to_trx(thd));

	if (prebuilt->mysql_template == NULL) {
		/* Build the template; we will use a dummy template
		in index scans done in checking */

		build_template(true);
	}

	if (dict_table_is_discarded(prebuilt->table)) {

		ib_senderrf(
			thd,
			IB_LOG_LEVEL_ERROR,
			ER_TABLESPACE_DISCARDED,
			table->s->table_name.str);

		DBUG_RETURN(HA_ADMIN_CORRUPT);

	} else if (prebuilt->table->ibd_file_missing) {

		ib_senderrf(
			thd, IB_LOG_LEVEL_ERROR,
			ER_TABLESPACE_MISSING,
			table->s->table_name.str);

		DBUG_RETURN(HA_ADMIN_CORRUPT);
	}

	prebuilt->trx->op_info = "checking table";

	old_isolation_level = prebuilt->trx->isolation_level;

	/* We must run the index record counts at an isolation level
	>= READ COMMITTED, because a dirty read can see a wrong number
	of records in some index; to play safe, we use always
	REPEATABLE READ here */

	prebuilt->trx->isolation_level = TRX_ISO_REPEATABLE_READ;

	/* Check whether the table is already marked as corrupted
	before running the check table */
	table_corrupted = prebuilt->table->corrupted;

	/* Reset table->corrupted bit so that check table can proceed to
	do additional check */
	prebuilt->table->corrupted = FALSE;

	/* Enlarge the fatal lock wait timeout during CHECK TABLE. */
	os_increment_counter_by_amount(
		server_mutex,
		srv_fatal_semaphore_wait_threshold,
		SRV_SEMAPHORE_WAIT_EXTENSION);

	for (index = dict_table_get_first_index(prebuilt->table);
	     index != NULL;
	     index = dict_table_get_next_index(index)) {
		char	index_name[MAX_FULL_NAME_LEN + 1];

		/* If this is an index being created or dropped, break */
		if (*index->name == TEMP_INDEX_PREFIX) {
			break;
		} else if (!btr_validate_index(index, prebuilt->trx)) {
			is_ok = FALSE;

			innobase_format_name(
				index_name, sizeof index_name,
				index->name, TRUE);

			push_warning_printf(thd, Sql_condition::WARN_LEVEL_WARN,
					    ER_NOT_KEYFILE,
					    "InnoDB: The B-tree of"
					    " index %s is corrupted.",
					    index_name);
			continue;
		}

		/* Instead of invoking change_active_index(), set up
		a dummy template for non-locking reads, disabling
		access to the clustered index. */
		prebuilt->index = index;

		prebuilt->index_usable = row_merge_is_index_usable(
			prebuilt->trx, prebuilt->index);

		if (UNIV_UNLIKELY(!prebuilt->index_usable)) {
			innobase_format_name(
				index_name, sizeof index_name,
				prebuilt->index->name, TRUE);

			if (dict_index_is_corrupted(prebuilt->index)) {
				push_warning_printf(
					user_thd,
					Sql_condition::WARN_LEVEL_WARN,
					HA_ERR_INDEX_CORRUPT,
					"InnoDB: Index %s is marked as"
					" corrupted",
					index_name);
				is_ok = FALSE;
			} else {
				push_warning_printf(
					thd,
					Sql_condition::WARN_LEVEL_WARN,
					HA_ERR_TABLE_DEF_CHANGED,
					"InnoDB: Insufficient history for"
					" index %s",
					index_name);
			}
			continue;
		}

		prebuilt->sql_stat_start = TRUE;
		prebuilt->template_type = ROW_MYSQL_DUMMY_TEMPLATE;
		prebuilt->n_template = 0;
		prebuilt->need_to_access_clustered = FALSE;

		dtuple_set_n_fields(prebuilt->search_tuple, 0);

		prebuilt->select_lock_type = LOCK_NONE;

		if (!row_check_index_for_mysql(prebuilt, index, &n_rows)) {
			innobase_format_name(
				index_name, sizeof index_name,
				index->name, TRUE);

			push_warning_printf(thd, Sql_condition::WARN_LEVEL_WARN,
					    ER_NOT_KEYFILE,
					    "InnoDB: The B-tree of"
					    " index %s is corrupted.",
					    index_name);
			is_ok = FALSE;
			dict_set_corrupted(
				index, prebuilt->trx, "CHECK TABLE");
		}

		if (thd_killed(user_thd)) {
			break;
		}

#if 0
		fprintf(stderr, "%lu entries in index %s\n", n_rows,
			index->name);
#endif

		if (index == dict_table_get_first_index(prebuilt->table)) {
			n_rows_in_table = n_rows;
		} else if (!(index->type & DICT_FTS)
			   && (n_rows != n_rows_in_table)) {
			push_warning_printf(thd, Sql_condition::WARN_LEVEL_WARN,
					    ER_NOT_KEYFILE,
					    "InnoDB: Index '%-.200s'"
					    " contains %lu entries,"
					    " should be %lu.",
					    index->name,
					    (ulong) n_rows,
					    (ulong) n_rows_in_table);
			is_ok = FALSE;
		}
	}

	if (table_corrupted) {
		/* If some previous operation has marked the table as
		corrupted in memory, and has not propagated such to
		clustered index, we will do so here */
		index = dict_table_get_first_index(prebuilt->table);

		if (!dict_index_is_corrupted(index)) {
			dict_set_corrupted(
				index, prebuilt->trx, "CHECK TABLE");
		}
		prebuilt->table->corrupted = TRUE;
	}

	/* Restore the original isolation level */
	prebuilt->trx->isolation_level = old_isolation_level;

	/* We validate also the whole adaptive hash index for all tables
	at every CHECK TABLE */

	if (!btr_search_validate()) {
		push_warning(thd, Sql_condition::WARN_LEVEL_WARN,
			     ER_NOT_KEYFILE,
			     "InnoDB: The adaptive hash index is corrupted.");
		is_ok = FALSE;
	}

	/* Restore the fatal lock wait timeout after CHECK TABLE. */
	os_decrement_counter_by_amount(
		server_mutex,
		srv_fatal_semaphore_wait_threshold,
		SRV_SEMAPHORE_WAIT_EXTENSION);

	prebuilt->trx->op_info = "";
	if (thd_killed(user_thd)) {
		my_error(ER_QUERY_INTERRUPTED, MYF(0));
	}

	DBUG_RETURN(is_ok ? HA_ADMIN_OK : HA_ADMIN_CORRUPT);
}

/*************************************************************//**
Adds information about free space in the InnoDB tablespace to a table comment
which is printed out when a user calls SHOW TABLE STATUS. Adds also info on
foreign keys.
@return	table comment + InnoDB free space + info on foreign keys */
UNIV_INTERN
char*
ha_innobase::update_table_comment(
/*==============================*/
	const char*	comment)/*!< in: table comment defined by user */
{
	uint	length = (uint) strlen(comment);
	char*	str;
	long	flen;

	/* We do not know if MySQL can call this function before calling
	external_lock(). To be safe, update the thd of the current table
	handle. */

	if (length > 64000 - 3) {
		return((char*) comment); /* string too long */
	}

	update_thd(ha_thd());

	prebuilt->trx->op_info = (char*)"returning table comment";

	/* In case MySQL calls this in the middle of a SELECT query, release
	possible adaptive hash latch to avoid deadlocks of threads */

	trx_search_latch_release_if_reserved(prebuilt->trx);
	str = NULL;

	/* output the data to a temporary file */

	if (!srv_read_only_mode) {

		mutex_enter(&srv_dict_tmpfile_mutex);

		rewind(srv_dict_tmpfile);

		fprintf(srv_dict_tmpfile, "InnoDB free: %llu kB",
			fsp_get_available_space_in_free_extents(
				prebuilt->table->space));

		dict_print_info_on_foreign_keys(
			FALSE, srv_dict_tmpfile, prebuilt->trx,
			prebuilt->table);

		flen = ftell(srv_dict_tmpfile);

		if (flen < 0) {
			flen = 0;
		} else if (length + flen + 3 > 64000) {
			flen = 64000 - 3 - length;
		}

		/* allocate buffer for the full string, and
		read the contents of the temporary file */

		str = (char*) my_malloc(length + flen + 3, MYF(0));

		if (str) {
			char* pos	= str + length;
			if (length) {
				memcpy(str, comment, length);
				*pos++ = ';';
				*pos++ = ' ';
			}
			rewind(srv_dict_tmpfile);
			flen = (uint) fread(pos, 1, flen, srv_dict_tmpfile);
			pos[flen] = 0;
		}

		mutex_exit(&srv_dict_tmpfile_mutex);
	}

	prebuilt->trx->op_info = (char*)"";

	return(str ? str : (char*) comment);
}

/*******************************************************************//**
Gets the foreign key create info for a table stored in InnoDB.
@return own: character string in the form which can be inserted to the
CREATE TABLE statement, MUST be freed with
ha_innobase::free_foreign_key_create_info */
UNIV_INTERN
char*
ha_innobase::get_foreign_key_create_info(void)
/*==========================================*/
{
	long	flen;
	char*	str	= 0;

	ut_a(prebuilt != NULL);

	/* We do not know if MySQL can call this function before calling
	external_lock(). To be safe, update the thd of the current table
	handle. */

	update_thd(ha_thd());

	prebuilt->trx->op_info = (char*)"getting info on foreign keys";

	/* In case MySQL calls this in the middle of a SELECT query,
	release possible adaptive hash latch to avoid
	deadlocks of threads */

	trx_search_latch_release_if_reserved(prebuilt->trx);

	if (!srv_read_only_mode) {
		mutex_enter(&srv_dict_tmpfile_mutex);
		rewind(srv_dict_tmpfile);

		/* Output the data to a temporary file */
		dict_print_info_on_foreign_keys(
			TRUE, srv_dict_tmpfile, prebuilt->trx,
			prebuilt->table);

		prebuilt->trx->op_info = (char*)"";

		flen = ftell(srv_dict_tmpfile);

		if (flen < 0) {
			flen = 0;
		}

		/* Allocate buffer for the string, and
		read the contents of the temporary file */

		str = (char*) my_malloc(flen + 1, MYF(0));

		if (str) {
			rewind(srv_dict_tmpfile);
			flen = (uint) fread(str, 1, flen, srv_dict_tmpfile);
			str[flen] = 0;
		}

		mutex_exit(&srv_dict_tmpfile_mutex);
	}

	return(str);
}


/***********************************************************************//**
Maps a InnoDB foreign key constraint to a equivalent MySQL foreign key info.
@return pointer to foreign key info */
static
FOREIGN_KEY_INFO*
get_foreign_key_info(
/*=================*/
	THD*			thd,		/*!< in: user thread handle */
	dict_foreign_t*		foreign)	/*!< in: foreign key constraint */
{
	FOREIGN_KEY_INFO	f_key_info;
	FOREIGN_KEY_INFO*	pf_key_info;
	uint			i = 0;
	ulint			len;
	char			tmp_buff[NAME_LEN+1];
	char			name_buff[NAME_LEN+1];
	const char*		ptr;
	LEX_STRING*		referenced_key_name;
	LEX_STRING*		name = NULL;

	ptr = dict_remove_db_name(foreign->id);
	f_key_info.foreign_id = thd_make_lex_string(thd, 0, ptr,
						    (uint) strlen(ptr), 1);

	/* Name format: database name, '/', table name, '\0' */

	/* Referenced (parent) database name */
	len = dict_get_db_name_len(foreign->referenced_table_name);
	ut_a(len < sizeof(tmp_buff));
	ut_memcpy(tmp_buff, foreign->referenced_table_name, len);
	tmp_buff[len] = 0;

	len = filename_to_tablename(tmp_buff, name_buff, sizeof(name_buff));
	f_key_info.referenced_db = thd_make_lex_string(thd, 0, name_buff, len, 1);

	/* Referenced (parent) table name */
	ptr = dict_remove_db_name(foreign->referenced_table_name);
	len = filename_to_tablename(ptr, name_buff, sizeof(name_buff));
	f_key_info.referenced_table = thd_make_lex_string(thd, 0, name_buff, len, 1);

	/* Dependent (child) database name */
	len = dict_get_db_name_len(foreign->foreign_table_name);
	ut_a(len < sizeof(tmp_buff));
	ut_memcpy(tmp_buff, foreign->foreign_table_name, len);
	tmp_buff[len] = 0;

	len = filename_to_tablename(tmp_buff, name_buff, sizeof(name_buff));
	f_key_info.foreign_db = thd_make_lex_string(thd, 0, name_buff, len, 1);

	/* Dependent (child) table name */
	ptr = dict_remove_db_name(foreign->foreign_table_name);
	len = filename_to_tablename(ptr, name_buff, sizeof(name_buff));
	f_key_info.foreign_table = thd_make_lex_string(thd, 0, name_buff, len, 1);

	do {
		ptr = foreign->foreign_col_names[i];
		name = thd_make_lex_string(thd, name, ptr,
					   (uint) strlen(ptr), 1);
		f_key_info.foreign_fields.push_back(name);
		ptr = foreign->referenced_col_names[i];
		name = thd_make_lex_string(thd, name, ptr,
					   (uint) strlen(ptr), 1);
		f_key_info.referenced_fields.push_back(name);
	} while (++i < foreign->n_fields);

	if (foreign->type & DICT_FOREIGN_ON_DELETE_CASCADE) {
		len = 7;
		ptr = "CASCADE";
	} else if (foreign->type & DICT_FOREIGN_ON_DELETE_SET_NULL) {
		len = 8;
		ptr = "SET NULL";
	} else if (foreign->type & DICT_FOREIGN_ON_DELETE_NO_ACTION) {
		len = 9;
		ptr = "NO ACTION";
	} else {
		len = 8;
		ptr = "RESTRICT";
	}

	f_key_info.delete_method = thd_make_lex_string(thd,
						       f_key_info.delete_method,
						       ptr, len, 1);

	if (foreign->type & DICT_FOREIGN_ON_UPDATE_CASCADE) {
		len = 7;
		ptr = "CASCADE";
	} else if (foreign->type & DICT_FOREIGN_ON_UPDATE_SET_NULL) {
		len = 8;
		ptr = "SET NULL";
	} else if (foreign->type & DICT_FOREIGN_ON_UPDATE_NO_ACTION) {
		len = 9;
		ptr = "NO ACTION";
	} else {
		len = 8;
		ptr = "RESTRICT";
	}

	f_key_info.update_method = thd_make_lex_string(thd,
						       f_key_info.update_method,
						       ptr, len, 1);

	if (foreign->referenced_index && foreign->referenced_index->name) {
		referenced_key_name = thd_make_lex_string(thd,
					f_key_info.referenced_key_name,
					foreign->referenced_index->name,
					 (uint) strlen(foreign->referenced_index->name),
					1);
	} else {
		referenced_key_name = NULL;
	}

	f_key_info.referenced_key_name = referenced_key_name;

	pf_key_info = (FOREIGN_KEY_INFO*) thd_memdup(thd, &f_key_info,
						      sizeof(FOREIGN_KEY_INFO));

	return(pf_key_info);
}

/*******************************************************************//**
Gets the list of foreign keys in this table.
@return always 0, that is, always succeeds */
UNIV_INTERN
int
ha_innobase::get_foreign_key_list(
/*==============================*/
	THD*			thd,		/*!< in: user thread handle */
	List<FOREIGN_KEY_INFO>*	f_key_list)	/*!< out: foreign key list */
{
	FOREIGN_KEY_INFO*	pf_key_info;
	dict_foreign_t*		foreign;

	ut_a(prebuilt != NULL);
	update_thd(ha_thd());

	prebuilt->trx->op_info = "getting list of foreign keys";

	trx_search_latch_release_if_reserved(prebuilt->trx);

	mutex_enter(&(dict_sys->mutex));

	for (foreign = UT_LIST_GET_FIRST(prebuilt->table->foreign_list);
	     foreign != NULL;
	     foreign = UT_LIST_GET_NEXT(foreign_list, foreign)) {
		pf_key_info = get_foreign_key_info(thd, foreign);
		if (pf_key_info) {
			f_key_list->push_back(pf_key_info);
		}
	}

	mutex_exit(&(dict_sys->mutex));

	prebuilt->trx->op_info = "";

	return(0);
}

/*******************************************************************//**
Gets the set of foreign keys where this table is the referenced table.
@return always 0, that is, always succeeds */
UNIV_INTERN
int
ha_innobase::get_parent_foreign_key_list(
/*=====================================*/
	THD*			thd,		/*!< in: user thread handle */
	List<FOREIGN_KEY_INFO>*	f_key_list)	/*!< out: foreign key list */
{
	FOREIGN_KEY_INFO*	pf_key_info;
	dict_foreign_t*		foreign;

	ut_a(prebuilt != NULL);
	update_thd(ha_thd());

	prebuilt->trx->op_info = "getting list of referencing foreign keys";

	trx_search_latch_release_if_reserved(prebuilt->trx);

	mutex_enter(&(dict_sys->mutex));

	for (foreign = UT_LIST_GET_FIRST(prebuilt->table->referenced_list);
	     foreign != NULL;
	     foreign = UT_LIST_GET_NEXT(referenced_list, foreign)) {
		pf_key_info = get_foreign_key_info(thd, foreign);
		if (pf_key_info) {
			f_key_list->push_back(pf_key_info);
		}
	}

	mutex_exit(&(dict_sys->mutex));

	prebuilt->trx->op_info = "";

	return(0);
}

/*****************************************************************//**
Checks if ALTER TABLE may change the storage engine of the table.
Changing storage engines is not allowed for tables for which there
are foreign key constraints (parent or child tables).
@return	TRUE if can switch engines */
UNIV_INTERN
bool
ha_innobase::can_switch_engines(void)
/*=================================*/
{
	bool	can_switch;

	DBUG_ENTER("ha_innobase::can_switch_engines");
	update_thd();

	prebuilt->trx->op_info =
			"determining if there are foreign key constraints";
	row_mysql_freeze_data_dictionary(prebuilt->trx);

	can_switch = !UT_LIST_GET_FIRST(prebuilt->table->referenced_list)
			&& !UT_LIST_GET_FIRST(prebuilt->table->foreign_list);

	row_mysql_unfreeze_data_dictionary(prebuilt->trx);
	prebuilt->trx->op_info = "";

	DBUG_RETURN(can_switch);
}

/*******************************************************************//**
Checks if a table is referenced by a foreign key. The MySQL manual states that
a REPLACE is either equivalent to an INSERT, or DELETE(s) + INSERT. Only a
delete is then allowed internally to resolve a duplicate key conflict in
REPLACE, not an update.
@return	> 0 if referenced by a FOREIGN KEY */
UNIV_INTERN
uint
ha_innobase::referenced_by_foreign_key(void)
/*========================================*/
{
	if (dict_table_is_referenced_by_foreign_key(prebuilt->table)) {

		return(1);
	}

	return(0);
}

/*******************************************************************//**
Frees the foreign key create info for a table stored in InnoDB, if it is
non-NULL. */
UNIV_INTERN
void
ha_innobase::free_foreign_key_create_info(
/*======================================*/
	char*	str)	/*!< in, own: create info string to free */
{
	if (str) {
		my_free(str);
	}
}

/*******************************************************************//**
Tells something additional to the handler about how to do things.
@return	0 or error number */
UNIV_INTERN
int
ha_innobase::extra(
/*===============*/
	enum ha_extra_function operation)
			   /*!< in: HA_EXTRA_FLUSH or some other flag */
{
	check_trx_exists(ha_thd());

	/* Warning: since it is not sure that MySQL calls external_lock
	before calling this function, the trx field in prebuilt can be
	obsolete! */

	switch (operation) {
	case HA_EXTRA_FLUSH:
		if (prebuilt->blob_heap) {
			row_mysql_prebuilt_free_blob_heap(prebuilt);
		}
		break;
	case HA_EXTRA_RESET_STATE:
		reset_template();
		thd_to_trx(ha_thd())->duplicates = 0;
		break;
	case HA_EXTRA_NO_KEYREAD:
		prebuilt->read_just_key = 0;
		break;
	case HA_EXTRA_KEYREAD:
		prebuilt->read_just_key = 1;
		break;
	case HA_EXTRA_KEYREAD_PRESERVE_FIELDS:
		prebuilt->keep_other_fields_on_keyread = 1;
		break;

		/* IMPORTANT: prebuilt->trx can be obsolete in
		this method, because it is not sure that MySQL
		calls external_lock before this method with the
		parameters below.  We must not invoke update_thd()
		either, because the calling threads may change.
		CAREFUL HERE, OR MEMORY CORRUPTION MAY OCCUR! */
	case HA_EXTRA_INSERT_WITH_UPDATE:
		thd_to_trx(ha_thd())->duplicates |= TRX_DUP_IGNORE;
		break;
	case HA_EXTRA_NO_IGNORE_DUP_KEY:
		thd_to_trx(ha_thd())->duplicates &= ~TRX_DUP_IGNORE;
		break;
	case HA_EXTRA_WRITE_CAN_REPLACE:
		thd_to_trx(ha_thd())->duplicates |= TRX_DUP_REPLACE;
		break;
	case HA_EXTRA_WRITE_CANNOT_REPLACE:
		thd_to_trx(ha_thd())->duplicates &= ~TRX_DUP_REPLACE;
		break;
	default:/* Do nothing */
		;
	}

	return(0);
}

/******************************************************************//**
*/
UNIV_INTERN
int
ha_innobase::reset()
/*================*/
{
	if (prebuilt->blob_heap) {
		row_mysql_prebuilt_free_blob_heap(prebuilt);
	}

	reset_template();
	ds_mrr.reset();

	/* TODO: This should really be reset in reset_template() but for now
	it's safer to do it explicitly here. */

	/* This is a statement level counter. */
	prebuilt->autoinc_last_value = 0;

	return(0);
}

/******************************************************************//**
MySQL calls this function at the start of each SQL statement inside LOCK
TABLES. Inside LOCK TABLES the ::external_lock method does not work to
mark SQL statement borders. Note also a special case: if a temporary table
is created inside LOCK TABLES, MySQL has not called external_lock() at all
on that table.
MySQL-5.0 also calls this before each statement in an execution of a stored
procedure. To make the execution more deterministic for binlogging, MySQL-5.0
locks all tables involved in a stored procedure with full explicit table
locks (thd_in_lock_tables(thd) holds in store_lock()) before executing the
procedure.
@return	0 or error code */
UNIV_INTERN
int
ha_innobase::start_stmt(
/*====================*/
	THD*		thd,	/*!< in: handle to the user thread */
	thr_lock_type	lock_type)
{
	trx_t*		trx;

	update_thd(thd);

	trx = prebuilt->trx;

	/* Here we release the search latch and the InnoDB thread FIFO ticket
	if they were reserved. They should have been released already at the
	end of the previous statement, but because inside LOCK TABLES the
	lock count method does not work to mark the end of a SELECT statement,
	that may not be the case. We MUST release the search latch before an
	INSERT, for example. */

	trx_search_latch_release_if_reserved(trx);

	innobase_srv_conc_force_exit_innodb(trx);

	/* Reset the AUTOINC statement level counter for multi-row INSERTs. */
	trx->n_autoinc_rows = 0;

	prebuilt->sql_stat_start = TRUE;
	prebuilt->hint_need_to_fetch_extra_cols = 0;
	reset_template();

	if (!prebuilt->mysql_has_locked) {
		/* This handle is for a temporary table created inside
		this same LOCK TABLES; since MySQL does NOT call external_lock
		in this case, we must use x-row locks inside InnoDB to be
		prepared for an update of a row */

		prebuilt->select_lock_type = LOCK_X;

	} else if (trx->isolation_level != TRX_ISO_SERIALIZABLE
		   && thd_sql_command(thd) == SQLCOM_SELECT
		   && lock_type == TL_READ) {

		/* For other than temporary tables, we obtain
		no lock for consistent read (plain SELECT). */

		prebuilt->select_lock_type = LOCK_NONE;
	} else {
		/* Not a consistent read: restore the
		select_lock_type value. The value of
		stored_select_lock_type was decided in:
		1) ::store_lock(),
		2) ::external_lock(),
		3) ::init_table_handle_for_HANDLER(), and
		4) ::transactional_table_lock(). */

		ut_a(prebuilt->stored_select_lock_type != LOCK_NONE_UNSET);
		prebuilt->select_lock_type = prebuilt->stored_select_lock_type;
	}

	*trx->detailed_error = 0;

	innobase_register_trx(ht, thd, trx);

	if (!trx_is_started(trx)) {
		++trx->will_lock;
	}

	return(0);
}

/******************************************************************//**
Maps a MySQL trx isolation level code to the InnoDB isolation level code
@return	InnoDB isolation level */
static inline
ulint
innobase_map_isolation_level(
/*=========================*/
	enum_tx_isolation	iso)	/*!< in: MySQL isolation level code */
{
	switch (iso) {
	case ISO_REPEATABLE_READ:	return(TRX_ISO_REPEATABLE_READ);
	case ISO_READ_COMMITTED:	return(TRX_ISO_READ_COMMITTED);
	case ISO_SERIALIZABLE:		return(TRX_ISO_SERIALIZABLE);
	case ISO_READ_UNCOMMITTED:	return(TRX_ISO_READ_UNCOMMITTED);
	}

	ut_error;

	return(0);
}

/******************************************************************//**
As MySQL will execute an external lock for every new table it uses when it
starts to process an SQL statement (an exception is when MySQL calls
start_stmt for the handle) we can use this function to store the pointer to
the THD in the handle. We will also use this function to communicate
to InnoDB that a new SQL statement has started and that we must store a
savepoint to our transaction handle, so that we are able to roll back
the SQL statement in case of an error.
@return	0 */
UNIV_INTERN
int
ha_innobase::external_lock(
/*=======================*/
	THD*	thd,		/*!< in: handle to the user thread */
	int	lock_type)	/*!< in: lock type */
{
	trx_t*		trx;

	DBUG_ENTER("ha_innobase::external_lock");
	DBUG_PRINT("enter",("lock_type: %d", lock_type));

	update_thd(thd);

	/* Statement based binlogging does not work in isolation level
	READ UNCOMMITTED and READ COMMITTED since the necessary
	locks cannot be taken. In this case, we print an
	informative error message and return with an error.
	Note: decide_logging_format would give the same error message,
	except it cannot give the extra details. */

	if (lock_type == F_WRLCK
	    && !(table_flags() & HA_BINLOG_STMT_CAPABLE)
	    && thd_binlog_format(thd) == BINLOG_FORMAT_STMT
	    && thd_binlog_filter_ok(thd)
	    && thd_sqlcom_can_generate_row_events(thd)) {
		bool skip = 0;
		/* used by test case */
		DBUG_EXECUTE_IF("no_innodb_binlog_errors", skip = true;);
		if (!skip) {
			my_error(ER_BINLOG_STMT_MODE_AND_ROW_ENGINE, MYF(0),
			         " InnoDB is limited to row-logging when "
			         "transaction isolation level is "
			         "READ COMMITTED or READ UNCOMMITTED.");
			DBUG_RETURN(HA_ERR_LOGGING_IMPOSSIBLE);
		}
	}

	/* Check for UPDATEs in read-only mode. */
	if (srv_read_only_mode
	    && (thd_sql_command(thd) == SQLCOM_UPDATE
		|| thd_sql_command(thd) == SQLCOM_INSERT
		|| thd_sql_command(thd) == SQLCOM_REPLACE
		|| thd_sql_command(thd) == SQLCOM_DROP_TABLE
		|| thd_sql_command(thd) == SQLCOM_ALTER_TABLE
		|| thd_sql_command(thd) == SQLCOM_OPTIMIZE
		|| (thd_sql_command(thd) == SQLCOM_CREATE_TABLE
		    && lock_type == F_WRLCK)
		|| thd_sql_command(thd) == SQLCOM_CREATE_INDEX
		|| thd_sql_command(thd) == SQLCOM_DROP_INDEX
		|| thd_sql_command(thd) == SQLCOM_DELETE)) {

		if (thd_sql_command(thd) == SQLCOM_CREATE_TABLE)
		{
			ib_senderrf(thd, IB_LOG_LEVEL_WARN,
				    ER_INNODB_READ_ONLY);
			DBUG_RETURN(HA_ERR_INNODB_READ_ONLY);
		} else {
			ib_senderrf(thd, IB_LOG_LEVEL_WARN,
				    ER_READ_ONLY_MODE);
			DBUG_RETURN(HA_ERR_TABLE_READONLY);
		}

	}

	trx = prebuilt->trx;

	prebuilt->sql_stat_start = TRUE;
	prebuilt->hint_need_to_fetch_extra_cols = 0;

	reset_template();

	switch (prebuilt->table->quiesce) {
	case QUIESCE_START:
		/* Check for FLUSH TABLE t WITH READ LOCK; */
		if (!srv_read_only_mode
		    && thd_sql_command(thd) == SQLCOM_FLUSH
		    && lock_type == F_RDLCK) {

			row_quiesce_table_start(prebuilt->table, trx);

<<<<<<< HEAD
			/* Use the transaction instance to track UNLOCK
			TABLES. It can be done via START TRANSACTION; too
			implicitly. */

			++trx->flush_tables;
=======
		if (index == dict_table_get_first_index(prebuilt->table)) {
			n_rows_in_table = n_rows;
		} else if (n_rows != n_rows_in_table) {
			push_warning_printf(thd, MYSQL_ERROR::WARN_LEVEL_WARN,
					    ER_NOT_KEYFILE,
					    "InnoDB: Index '%-.200s'"
					    " contains %lu entries,"
					    " should be %lu.",
					    index->name,
					    (ulong) n_rows,
					    (ulong) n_rows_in_table);
			is_ok = FALSE;
			row_mysql_lock_data_dictionary(prebuilt->trx);
			dict_set_corrupted(index);
			row_mysql_unlock_data_dictionary(prebuilt->trx);
>>>>>>> dbac7e8c
		}
		break;

	case QUIESCE_COMPLETE:
		/* Check for UNLOCK TABLES; implicit or explicit
		or trx interruption. */
		if (trx->flush_tables > 0
		    && (lock_type == F_UNLCK || trx_is_interrupted(trx))) {

			row_quiesce_table_complete(prebuilt->table, trx);

			ut_a(trx->flush_tables > 0);
			--trx->flush_tables;
		}

		break;

	case QUIESCE_NONE:
		break;
	}

	if (lock_type == F_WRLCK) {

		/* If this is a SELECT, then it is in UPDATE TABLE ...
		or SELECT ... FOR UPDATE */
		prebuilt->select_lock_type = LOCK_X;
		prebuilt->stored_select_lock_type = LOCK_X;
	}

	if (lock_type != F_UNLCK) {
		/* MySQL is setting a new table lock */

		*trx->detailed_error = 0;

		innobase_register_trx(ht, thd, trx);

		if (trx->isolation_level == TRX_ISO_SERIALIZABLE
		    && prebuilt->select_lock_type == LOCK_NONE
		    && thd_test_options(
			    thd, OPTION_NOT_AUTOCOMMIT | OPTION_BEGIN)) {

			/* To get serializable execution, we let InnoDB
			conceptually add 'LOCK IN SHARE MODE' to all SELECTs
			which otherwise would have been consistent reads. An
			exception is consistent reads in the AUTOCOMMIT=1 mode:
			we know that they are read-only transactions, and they
			can be serialized also if performed as consistent
			reads. */

			prebuilt->select_lock_type = LOCK_S;
			prebuilt->stored_select_lock_type = LOCK_S;
		}

		/* Starting from 4.1.9, no InnoDB table lock is taken in LOCK
		TABLES if AUTOCOMMIT=1. It does not make much sense to acquire
		an InnoDB table lock if it is released immediately at the end
		of LOCK TABLES, and InnoDB's table locks in that case cause
		VERY easily deadlocks.

		We do not set InnoDB table locks if user has not explicitly
		requested a table lock. Note that thd_in_lock_tables(thd)
		can hold in some cases, e.g., at the start of a stored
		procedure call (SQLCOM_CALL). */

		if (prebuilt->select_lock_type != LOCK_NONE) {

			if (thd_sql_command(thd) == SQLCOM_LOCK_TABLES
			    && THDVAR(thd, table_locks)
			    && thd_test_options(thd, OPTION_NOT_AUTOCOMMIT)
			    && thd_in_lock_tables(thd)) {

				dberr_t	error = row_lock_table_for_mysql(
					prebuilt, NULL, 0);

				if (error != DB_SUCCESS) {
					DBUG_RETURN(
						convert_error_code_to_mysql(
							error, 0, thd));
				}
			}

			trx->mysql_n_tables_locked++;
		}

		trx->n_mysql_tables_in_use++;
		prebuilt->mysql_has_locked = TRUE;

		if (!trx_is_started(trx)
		    && (prebuilt->select_lock_type != LOCK_NONE
			|| prebuilt->stored_select_lock_type != LOCK_NONE)) {

			++trx->will_lock;
		}

		DBUG_RETURN(0);
	}

	/* MySQL is releasing a table lock */

	trx->n_mysql_tables_in_use--;
	prebuilt->mysql_has_locked = FALSE;

	/* Release a possible FIFO ticket and search latch. Since we
	may reserve the trx_sys->mutex, we have to release the search
	system latch first to obey the latching order. */

	trx_search_latch_release_if_reserved(trx);

	innobase_srv_conc_force_exit_innodb(trx);

	/* If the MySQL lock count drops to zero we know that the current SQL
	statement has ended */

	if (trx->n_mysql_tables_in_use == 0) {

		trx->mysql_n_tables_locked = 0;
		prebuilt->used_in_HANDLER = FALSE;

		if (!thd_test_options(
				thd, OPTION_NOT_AUTOCOMMIT | OPTION_BEGIN)) {

			if (trx_is_started(trx)) {
				innobase_commit(ht, thd, TRUE);
			}

		} else if (trx->isolation_level <= TRX_ISO_READ_COMMITTED
			   && trx->global_read_view) {

			/* At low transaction isolation levels we let
			each consistent read set its own snapshot */

			read_view_close_for_mysql(trx);
		}
	}

	if (!trx_is_started(trx)
	    && (prebuilt->select_lock_type != LOCK_NONE
		|| prebuilt->stored_select_lock_type != LOCK_NONE)) {

		++trx->will_lock;
	}

	DBUG_RETURN(0);
}

/******************************************************************//**
With this function MySQL request a transactional lock to a table when
user issued query LOCK TABLES..WHERE ENGINE = InnoDB.
@return	error code */
UNIV_INTERN
int
ha_innobase::transactional_table_lock(
/*==================================*/
	THD*	thd,		/*!< in: handle to the user thread */
	int	lock_type)	/*!< in: lock type */
{
	trx_t*		trx;

	DBUG_ENTER("ha_innobase::transactional_table_lock");
	DBUG_PRINT("enter",("lock_type: %d", lock_type));

	/* We do not know if MySQL can call this function before calling
	external_lock(). To be safe, update the thd of the current table
	handle. */

	update_thd(thd);

	if (!thd_tablespace_op(thd)) {

		if (dict_table_is_discarded(prebuilt->table)) {

			ib_senderrf(
				thd, IB_LOG_LEVEL_ERROR,
				ER_TABLESPACE_DISCARDED,
				table->s->table_name.str);

		} else if (prebuilt->table->ibd_file_missing) {

			ib_senderrf(
				thd, IB_LOG_LEVEL_ERROR,
				ER_TABLESPACE_MISSING,
				table->s->table_name.str);
		}

		DBUG_RETURN(HA_ERR_CRASHED);
	}

	trx = prebuilt->trx;

	prebuilt->sql_stat_start = TRUE;
	prebuilt->hint_need_to_fetch_extra_cols = 0;

	reset_template();

	if (lock_type == F_WRLCK) {
		prebuilt->select_lock_type = LOCK_X;
		prebuilt->stored_select_lock_type = LOCK_X;
	} else if (lock_type == F_RDLCK) {
		prebuilt->select_lock_type = LOCK_S;
		prebuilt->stored_select_lock_type = LOCK_S;
	} else {
		ib_logf(IB_LOG_LEVEL_ERROR,
			"MySQL is trying to set transactional table lock "
			"with corrupted lock type to table %s, lock type "
			"%d does not exist.",
			table->s->table_name.str, lock_type);

		DBUG_RETURN(HA_ERR_CRASHED);
	}

	/* MySQL is setting a new transactional table lock */

	innobase_register_trx(ht, thd, trx);

	if (THDVAR(thd, table_locks) && thd_in_lock_tables(thd)) {
		dberr_t	error;

		error = row_lock_table_for_mysql(prebuilt, NULL, 0);

		if (error != DB_SUCCESS) {
			DBUG_RETURN(
				convert_error_code_to_mysql(
					error, prebuilt->table->flags, thd));
		}

		if (thd_test_options(
			thd, OPTION_NOT_AUTOCOMMIT | OPTION_BEGIN)) {

			/* Store the current undo_no of the transaction
			so that we know where to roll back if we have
			to roll back the next SQL statement */

			trx_mark_sql_stat_end(trx);
		}
	}

	DBUG_RETURN(0);
}

/************************************************************************//**
Here we export InnoDB status variables to MySQL. */
static
void
innodb_export_status()
/*==================*/
{
	if (innodb_inited) {
		srv_export_innodb_status();
	}
}

/************************************************************************//**
Implements the SHOW ENGINE INNODB STATUS command. Sends the output of the
InnoDB Monitor to the client.
@return 0 on success */
static
int
innodb_show_status(
/*===============*/
	handlerton*	hton,	/*!< in: the innodb handlerton */
	THD*		thd,	/*!< in: the MySQL query thread of the caller */
	stat_print_fn*	stat_print)
{
	trx_t*			trx;
	static const char	truncated_msg[] = "... truncated...\n";
	const long		MAX_STATUS_SIZE = 1048576;
	ulint			trx_list_start = ULINT_UNDEFINED;
	ulint			trx_list_end = ULINT_UNDEFINED;

	DBUG_ENTER("innodb_show_status");
	DBUG_ASSERT(hton == innodb_hton_ptr);

	/* We don't create the temp files or associated
	mutexes in read-only-mode */

	if (srv_read_only_mode) {
		DBUG_RETURN(0);
	}

	trx = check_trx_exists(thd);

	trx_search_latch_release_if_reserved(trx);

	innobase_srv_conc_force_exit_innodb(trx);

	/* We let the InnoDB Monitor to output at most MAX_STATUS_SIZE
	bytes of text. */

	char*	str;
	ssize_t	flen, usable_len;

	mutex_enter(&srv_monitor_file_mutex);
	rewind(srv_monitor_file);

	srv_printf_innodb_monitor(srv_monitor_file, FALSE,
				  &trx_list_start, &trx_list_end);

	os_file_set_eof(srv_monitor_file);

	if ((flen = ftell(srv_monitor_file)) < 0) {
		flen = 0;
	}

	if (flen > MAX_STATUS_SIZE) {
		usable_len = MAX_STATUS_SIZE;
		srv_truncated_status_writes++;
	} else {
		usable_len = flen;
	}

	/* allocate buffer for the string, and
	read the contents of the temporary file */

	if (!(str = (char*) my_malloc(usable_len + 1, MYF(0)))) {
		mutex_exit(&srv_monitor_file_mutex);
		DBUG_RETURN(1);
	}

	rewind(srv_monitor_file);

	if (flen < MAX_STATUS_SIZE) {
		/* Display the entire output. */
		flen = fread(str, 1, flen, srv_monitor_file);
	} else if (trx_list_end < (ulint) flen
		   && trx_list_start < trx_list_end
		   && trx_list_start + (flen - trx_list_end)
		   < MAX_STATUS_SIZE - sizeof truncated_msg - 1) {

		/* Omit the beginning of the list of active transactions. */
		ssize_t	len = fread(str, 1, trx_list_start, srv_monitor_file);

		memcpy(str + len, truncated_msg, sizeof truncated_msg - 1);
		len += sizeof truncated_msg - 1;
		usable_len = (MAX_STATUS_SIZE - 1) - len;
		fseek(srv_monitor_file, flen - usable_len, SEEK_SET);
		len += fread(str + len, 1, usable_len, srv_monitor_file);
		flen = len;
	} else {
		/* Omit the end of the output. */
		flen = fread(str, 1, MAX_STATUS_SIZE - 1, srv_monitor_file);
	}

	mutex_exit(&srv_monitor_file_mutex);

	stat_print(thd, innobase_hton_name, (uint) strlen(innobase_hton_name),
		   STRING_WITH_LEN(""), str, flen);

	my_free(str);

	DBUG_RETURN(0);
}

/************************************************************************//**
Implements the SHOW MUTEX STATUS command.
@return 0 on success. */
static
int
innodb_mutex_show_status(
/*=====================*/
	handlerton*	hton,		/*!< in: the innodb handlerton */
	THD*		thd,		/*!< in: the MySQL query thread of the
					caller */
	stat_print_fn*	stat_print)	/*!< in: function for printing
					statistics */
{
	char		buf1[IO_SIZE];
	char		buf2[IO_SIZE];
	ib_mutex_t*	mutex;
	rw_lock_t*	lock;
	ulint		block_mutex_oswait_count = 0;
	ulint		block_lock_oswait_count = 0;
	ib_mutex_t*	block_mutex = NULL;
	rw_lock_t*	block_lock = NULL;
#ifdef UNIV_DEBUG
	ulint		rw_lock_count= 0;
	ulint		rw_lock_count_spin_loop= 0;
	ulint		rw_lock_count_spin_rounds= 0;
	ulint		rw_lock_count_os_wait= 0;
	ulint		rw_lock_count_os_yield= 0;
	ulonglong	rw_lock_wait_time= 0;
#endif /* UNIV_DEBUG */
	uint		buf1len;
	uint		buf2len;
	uint		hton_name_len;

	hton_name_len = (uint) strlen(innobase_hton_name);

	DBUG_ENTER("innodb_mutex_show_status");
	DBUG_ASSERT(hton == innodb_hton_ptr);

	mutex_enter(&mutex_list_mutex);

	for (mutex = UT_LIST_GET_FIRST(mutex_list); mutex != NULL;
	     mutex = UT_LIST_GET_NEXT(list, mutex)) {
		if (mutex->count_os_wait == 0) {
			continue;
		}

		if (buf_pool_is_block_mutex(mutex)) {
			block_mutex = mutex;
			block_mutex_oswait_count += mutex->count_os_wait;
			continue;
		}

		buf1len= (uint) my_snprintf(buf1, sizeof(buf1), "%s:%lu",
				     innobase_basename(mutex->cfile_name),
				     (ulong) mutex->cline);
		buf2len= (uint) my_snprintf(buf2, sizeof(buf2), "os_waits=%lu",
				     (ulong) mutex->count_os_wait);

		if (stat_print(thd, innobase_hton_name,
			       hton_name_len, buf1, buf1len,
			       buf2, buf2len)) {
			mutex_exit(&mutex_list_mutex);
			DBUG_RETURN(1);
		}
	}

	if (block_mutex) {
		buf1len = (uint) my_snprintf(buf1, sizeof buf1,
					     "combined %s:%lu",
					     innobase_basename(
						block_mutex->cfile_name),
					     (ulong) block_mutex->cline);
		buf2len = (uint) my_snprintf(buf2, sizeof buf2,
					     "os_waits=%lu",
					     (ulong) block_mutex_oswait_count);

		if (stat_print(thd, innobase_hton_name,
			       hton_name_len, buf1, buf1len,
			       buf2, buf2len)) {
			mutex_exit(&mutex_list_mutex);
			DBUG_RETURN(1);
		}
	}

	mutex_exit(&mutex_list_mutex);

	mutex_enter(&rw_lock_list_mutex);

	for (lock = UT_LIST_GET_FIRST(rw_lock_list); lock != NULL;
	     lock = UT_LIST_GET_NEXT(list, lock)) {
		if (lock->count_os_wait == 0) {
			continue;
		}

		if (buf_pool_is_block_lock(lock)) {
			block_lock = lock;
			block_lock_oswait_count += lock->count_os_wait;
			continue;
		}

		buf1len = my_snprintf(buf1, sizeof buf1, "%s:%lu",
				     innobase_basename(lock->cfile_name),
				     (ulong) lock->cline);
		buf2len = my_snprintf(buf2, sizeof buf2, "os_waits=%lu",
				      (ulong) lock->count_os_wait);

		if (stat_print(thd, innobase_hton_name,
			       hton_name_len, buf1, buf1len,
			       buf2, buf2len)) {
			mutex_exit(&rw_lock_list_mutex);
			DBUG_RETURN(1);
		}
	}

	if (block_lock) {
		buf1len = (uint) my_snprintf(buf1, sizeof buf1,
					     "combined %s:%lu",
					     innobase_basename(
						block_lock->cfile_name),
					     (ulong) block_lock->cline);
		buf2len = (uint) my_snprintf(buf2, sizeof buf2,
					     "os_waits=%lu",
					     (ulong) block_lock_oswait_count);

		if (stat_print(thd, innobase_hton_name,
			       hton_name_len, buf1, buf1len,
			       buf2, buf2len)) {
			mutex_exit(&rw_lock_list_mutex);
			DBUG_RETURN(1);
		}
	}

	mutex_exit(&rw_lock_list_mutex);

#ifdef UNIV_DEBUG
	buf2len = my_snprintf(buf2, sizeof buf2,
			     "count=%lu, spin_waits=%lu, spin_rounds=%lu, "
			     "os_waits=%lu, os_yields=%lu, os_wait_times=%lu",
			      (ulong) rw_lock_count,
			      (ulong) rw_lock_count_spin_loop,
			      (ulong) rw_lock_count_spin_rounds,
			      (ulong) rw_lock_count_os_wait,
			      (ulong) rw_lock_count_os_yield,
			      (ulong) (rw_lock_wait_time / 1000));

	if (stat_print(thd, innobase_hton_name, hton_name_len,
			STRING_WITH_LEN("rw_lock_mutexes"), buf2, buf2len)) {
		DBUG_RETURN(1);
	}
#endif /* UNIV_DEBUG */

	/* Success */
	DBUG_RETURN(0);
}

/************************************************************************//**
Return 0 on success and non-zero on failure. Note: the bool return type
seems to be abused here, should be an int. */
static
bool
innobase_show_status(
/*=================*/
	handlerton*		hton,	/*!< in: the innodb handlerton */
	THD*			thd,	/*!< in: the MySQL query thread
					of the caller */
	stat_print_fn*		stat_print,
	enum ha_stat_type	stat_type)
{
	DBUG_ASSERT(hton == innodb_hton_ptr);

	switch (stat_type) {
	case HA_ENGINE_STATUS:
		/* Non-zero return value means there was an error. */
		return(innodb_show_status(hton, thd, stat_print) != 0);

	case HA_ENGINE_MUTEX:
		/* Non-zero return value means there was an error. */
		return(innodb_mutex_show_status(hton, thd, stat_print) != 0);

	case HA_ENGINE_LOGS:
		/* Not handled */
		break;
	}

	/* Success */
	return(false);
}

/************************************************************************//**
Handling the shared INNOBASE_SHARE structure that is needed to provide table
locking. Register the table name if it doesn't exist in the hash table. */
static
INNOBASE_SHARE*
get_share(
/*======*/
	const char*	table_name)
{
	INNOBASE_SHARE*	share;

	mysql_mutex_lock(&innobase_share_mutex);

	ulint	fold = ut_fold_string(table_name);

	HASH_SEARCH(table_name_hash, innobase_open_tables, fold,
		    INNOBASE_SHARE*, share,
		    ut_ad(share->use_count > 0),
		    !strcmp(share->table_name, table_name));

	if (!share) {

		uint length = (uint) strlen(table_name);

		/* TODO: invoke HASH_MIGRATE if innobase_open_tables
		grows too big */

		share = (INNOBASE_SHARE*) my_malloc(sizeof(*share)+length+1,
			MYF(MY_FAE | MY_ZEROFILL));

		share->table_name = (char*) memcpy(share + 1,
						   table_name, length + 1);

		HASH_INSERT(INNOBASE_SHARE, table_name_hash,
			    innobase_open_tables, fold, share);

		thr_lock_init(&share->lock);

		/* Index translation table initialization */
		share->idx_trans_tbl.index_mapping = NULL;
		share->idx_trans_tbl.index_count = 0;
		share->idx_trans_tbl.array_size = 0;
	}

	share->use_count++;
	mysql_mutex_unlock(&innobase_share_mutex);

	return(share);
}

/************************************************************************//**
Free the shared object that was registered with get_share(). */
static
void
free_share(
/*=======*/
	INNOBASE_SHARE*	share)	/*!< in/own: table share to free */
{
	mysql_mutex_lock(&innobase_share_mutex);

#ifdef UNIV_DEBUG
	INNOBASE_SHARE* share2;
	ulint	fold = ut_fold_string(share->table_name);

	HASH_SEARCH(table_name_hash, innobase_open_tables, fold,
		    INNOBASE_SHARE*, share2,
		    ut_ad(share->use_count > 0),
		    !strcmp(share->table_name, share2->table_name));

	ut_a(share2 == share);
#endif /* UNIV_DEBUG */

	if (!--share->use_count) {
		ulint	fold = ut_fold_string(share->table_name);

		HASH_DELETE(INNOBASE_SHARE, table_name_hash,
			    innobase_open_tables, fold, share);
		thr_lock_delete(&share->lock);

		/* Free any memory from index translation table */
		my_free(share->idx_trans_tbl.index_mapping);

		my_free(share);

		/* TODO: invoke HASH_MIGRATE if innobase_open_tables
		shrinks too much */
	}

	mysql_mutex_unlock(&innobase_share_mutex);
}

/*****************************************************************//**
Converts a MySQL table lock stored in the 'lock' field of the handle to
a proper type before storing pointer to the lock into an array of pointers.
MySQL also calls this if it wants to reset some table locks to a not-locked
state during the processing of an SQL query. An example is that during a
SELECT the read lock is released early on the 'const' tables where we only
fetch one row. MySQL does not call this when it releases all locks at the
end of an SQL statement.
@return	pointer to the next element in the 'to' array */
UNIV_INTERN
THR_LOCK_DATA**
ha_innobase::store_lock(
/*====================*/
	THD*			thd,		/*!< in: user thread handle */
	THR_LOCK_DATA**		to,		/*!< in: pointer to an array
						of pointers to lock structs;
						pointer to the 'lock' field
						of current handle is stored
						next to this array */
	enum thr_lock_type	lock_type)	/*!< in: lock type to store in
						'lock'; this may also be
						TL_IGNORE */
{
	trx_t*		trx;

	/* Note that trx in this function is NOT necessarily prebuilt->trx
	because we call update_thd() later, in ::external_lock()! Failure to
	understand this caused a serious memory corruption bug in 5.1.11. */

	trx = check_trx_exists(thd);

	/* NOTE: MySQL can call this function with lock 'type' TL_IGNORE!
	Be careful to ignore TL_IGNORE if we are going to do something with
	only 'real' locks! */

	/* If no MySQL table is in use, we need to set the isolation level
	of the transaction. */

	if (lock_type != TL_IGNORE
	    && trx->n_mysql_tables_in_use == 0) {
		trx->isolation_level = innobase_map_isolation_level(
			(enum_tx_isolation) thd_tx_isolation(thd));

		if (trx->isolation_level <= TRX_ISO_READ_COMMITTED
		    && trx->global_read_view) {

			/* At low transaction isolation levels we let
			each consistent read set its own snapshot */

			read_view_close_for_mysql(trx);
		}
	}

	DBUG_ASSERT(EQ_CURRENT_THD(thd));
	const bool in_lock_tables = thd_in_lock_tables(thd);
	const uint sql_command = thd_sql_command(thd);

	if (srv_read_only_mode
	    && (sql_command == SQLCOM_UPDATE
		|| sql_command == SQLCOM_INSERT
		|| sql_command == SQLCOM_REPLACE
		|| sql_command == SQLCOM_DROP_TABLE
		|| sql_command == SQLCOM_ALTER_TABLE
		|| sql_command == SQLCOM_OPTIMIZE
		|| (sql_command == SQLCOM_CREATE_TABLE
		    && (lock_type >= TL_WRITE_CONCURRENT_INSERT
			 && lock_type <= TL_WRITE))
		|| sql_command == SQLCOM_CREATE_INDEX
		|| sql_command == SQLCOM_DROP_INDEX
		|| sql_command == SQLCOM_DELETE)) {

		ib_senderrf(trx->mysql_thd,
			    IB_LOG_LEVEL_WARN, ER_READ_ONLY_MODE);

	} else if (sql_command == SQLCOM_FLUSH
		   && lock_type == TL_READ_NO_INSERT) {

		/* Check for FLUSH TABLES ... WITH READ LOCK */

		/* Note: This call can fail, but there is no way to return
		the error to the caller. We simply ignore it for now here
		and push the error code to the caller where the error is
		detected in the function. */

		dberr_t	err = row_quiesce_set_state(
			prebuilt->table, QUIESCE_START, trx);

		ut_a(err == DB_SUCCESS || err == DB_UNSUPPORTED);

		if (trx->isolation_level == TRX_ISO_SERIALIZABLE) {
			prebuilt->select_lock_type = LOCK_S;
			prebuilt->stored_select_lock_type = LOCK_S;
		} else {
			prebuilt->select_lock_type = LOCK_NONE;
			prebuilt->stored_select_lock_type = LOCK_NONE;
		}

	/* Check for DROP TABLE */
	} else if (sql_command == SQLCOM_DROP_TABLE) {

		/* MySQL calls this function in DROP TABLE though this table
		handle may belong to another thd that is running a query. Let
		us in that case skip any changes to the prebuilt struct. */

	/* Check for LOCK TABLE t1,...,tn WITH SHARED LOCKS */
	} else if ((lock_type == TL_READ && in_lock_tables)
		   || (lock_type == TL_READ_HIGH_PRIORITY && in_lock_tables)
		   || lock_type == TL_READ_WITH_SHARED_LOCKS
		   || lock_type == TL_READ_NO_INSERT
		   || (lock_type != TL_IGNORE
		       && sql_command != SQLCOM_SELECT)) {

		/* The OR cases above are in this order:
		1) MySQL is doing LOCK TABLES ... READ LOCAL, or we
		are processing a stored procedure or function, or
		2) (we do not know when TL_READ_HIGH_PRIORITY is used), or
		3) this is a SELECT ... IN SHARE MODE, or
		4) we are doing a complex SQL statement like
		INSERT INTO ... SELECT ... and the logical logging (MySQL
		binlog) requires the use of a locking read, or
		MySQL is doing LOCK TABLES ... READ.
		5) we let InnoDB do locking reads for all SQL statements that
		are not simple SELECTs; note that select_lock_type in this
		case may get strengthened in ::external_lock() to LOCK_X.
		Note that we MUST use a locking read in all data modifying
		SQL statements, because otherwise the execution would not be
		serializable, and also the results from the update could be
		unexpected if an obsolete consistent read view would be
		used. */

		/* Use consistent read for checksum table */

		if (sql_command == SQLCOM_CHECKSUM
		    || ((srv_locks_unsafe_for_binlog
			|| trx->isolation_level <= TRX_ISO_READ_COMMITTED)
			&& trx->isolation_level != TRX_ISO_SERIALIZABLE
			&& (lock_type == TL_READ
			    || lock_type == TL_READ_NO_INSERT)
			&& (sql_command == SQLCOM_INSERT_SELECT
			    || sql_command == SQLCOM_REPLACE_SELECT
			    || sql_command == SQLCOM_UPDATE
			    || sql_command == SQLCOM_CREATE_TABLE))) {

			/* If we either have innobase_locks_unsafe_for_binlog
			option set or this session is using READ COMMITTED
			isolation level and isolation level of the transaction
			is not set to serializable and MySQL is doing
			INSERT INTO...SELECT or REPLACE INTO...SELECT
			or UPDATE ... = (SELECT ...) or CREATE  ...
			SELECT... without FOR UPDATE or IN SHARE
			MODE in select, then we use consistent read
			for select. */

			prebuilt->select_lock_type = LOCK_NONE;
			prebuilt->stored_select_lock_type = LOCK_NONE;
		} else {
			prebuilt->select_lock_type = LOCK_S;
			prebuilt->stored_select_lock_type = LOCK_S;
		}

	} else if (lock_type != TL_IGNORE) {

		/* We set possible LOCK_X value in external_lock, not yet
		here even if this would be SELECT ... FOR UPDATE */

		prebuilt->select_lock_type = LOCK_NONE;
		prebuilt->stored_select_lock_type = LOCK_NONE;
	}

	if (lock_type != TL_IGNORE && lock.type == TL_UNLOCK) {

		/* Starting from 5.0.7, we weaken also the table locks
		set at the start of a MySQL stored procedure call, just like
		we weaken the locks set at the start of an SQL statement.
		MySQL does set in_lock_tables TRUE there, but in reality
		we do not need table locks to make the execution of a
		single transaction stored procedure call deterministic
		(if it does not use a consistent read). */

		if (lock_type == TL_READ
		    && sql_command == SQLCOM_LOCK_TABLES) {
			/* We come here if MySQL is processing LOCK TABLES
			... READ LOCAL. MyISAM under that table lock type
			reads the table as it was at the time the lock was
			granted (new inserts are allowed, but not seen by the
			reader). To get a similar effect on an InnoDB table,
			we must use LOCK TABLES ... READ. We convert the lock
			type here, so that for InnoDB, READ LOCAL is
			equivalent to READ. This will change the InnoDB
			behavior in mysqldump, so that dumps of InnoDB tables
			are consistent with dumps of MyISAM tables. */

			lock_type = TL_READ_NO_INSERT;
		}

		/* If we are not doing a LOCK TABLE, DISCARD/IMPORT
		TABLESPACE or TRUNCATE TABLE then allow multiple
		writers. Note that ALTER TABLE uses a TL_WRITE_ALLOW_READ
		< TL_WRITE_CONCURRENT_INSERT.

		We especially allow multiple writers if MySQL is at the
		start of a stored procedure call (SQLCOM_CALL) or a
		stored function call (MySQL does have in_lock_tables
		TRUE there). */

		if ((lock_type >= TL_WRITE_CONCURRENT_INSERT
		     && lock_type <= TL_WRITE)
		    && !(in_lock_tables
			 && sql_command == SQLCOM_LOCK_TABLES)
		    && !thd_tablespace_op(thd)
		    && sql_command != SQLCOM_TRUNCATE
		    && sql_command != SQLCOM_OPTIMIZE
		    && sql_command != SQLCOM_CREATE_TABLE) {

			lock_type = TL_WRITE_ALLOW_WRITE;
		}

		/* In queries of type INSERT INTO t1 SELECT ... FROM t2 ...
		MySQL would use the lock TL_READ_NO_INSERT on t2, and that
		would conflict with TL_WRITE_ALLOW_WRITE, blocking all inserts
		to t2. Convert the lock to a normal read lock to allow
		concurrent inserts to t2.

		We especially allow concurrent inserts if MySQL is at the
		start of a stored procedure call (SQLCOM_CALL)
		(MySQL does have thd_in_lock_tables() TRUE there). */

		if (lock_type == TL_READ_NO_INSERT
		    && sql_command != SQLCOM_LOCK_TABLES) {

			lock_type = TL_READ;
		}

		lock.type = lock_type;
	}

	*to++= &lock;

	if (!trx_is_started(trx)
	    && (prebuilt->select_lock_type != LOCK_NONE
	        || prebuilt->stored_select_lock_type != LOCK_NONE)) {

		++trx->will_lock;
	}

	return(to);
}

/*********************************************************************//**
Read the next autoinc value. Acquire the relevant locks before reading
the AUTOINC value. If SUCCESS then the table AUTOINC mutex will be locked
on return and all relevant locks acquired.
@return	DB_SUCCESS or error code */
UNIV_INTERN
dberr_t
ha_innobase::innobase_get_autoinc(
/*==============================*/
	ulonglong*	value)		/*!< out: autoinc value */
{
	*value = 0;

	prebuilt->autoinc_error = innobase_lock_autoinc();

	if (prebuilt->autoinc_error == DB_SUCCESS) {

		/* Determine the first value of the interval */
		*value = dict_table_autoinc_read(prebuilt->table);

		/* It should have been initialized during open. */
		if (*value == 0) {
			prebuilt->autoinc_error = DB_UNSUPPORTED;
			dict_table_autoinc_unlock(prebuilt->table);
		}
	}

	return(prebuilt->autoinc_error);
}

/*******************************************************************//**
This function reads the global auto-inc counter. It doesn't use the
AUTOINC lock even if the lock mode is set to TRADITIONAL.
@return	the autoinc value */
UNIV_INTERN
ulonglong
ha_innobase::innobase_peek_autoinc(void)
/*====================================*/
{
	ulonglong	auto_inc;
	dict_table_t*	innodb_table;

	ut_a(prebuilt != NULL);
	ut_a(prebuilt->table != NULL);

	innodb_table = prebuilt->table;

	dict_table_autoinc_lock(innodb_table);

	auto_inc = dict_table_autoinc_read(innodb_table);

	if (auto_inc == 0) {
		ut_print_timestamp(stderr);
		fprintf(stderr, "  InnoDB: AUTOINC next value generation "
			"is disabled for '%s'\n", innodb_table->name);
	}

	dict_table_autoinc_unlock(innodb_table);

	return(auto_inc);
}

/*********************************************************************//**
Returns the value of the auto-inc counter in *first_value and ~0 on failure. */
UNIV_INTERN
void
ha_innobase::get_auto_increment(
/*============================*/
	ulonglong	offset,			/*!< in: table autoinc offset */
	ulonglong	increment,		/*!< in: table autoinc
						increment */
	ulonglong	nb_desired_values,	/*!< in: number of values
						reqd */
	ulonglong*	first_value,		/*!< out: the autoinc value */
	ulonglong*	nb_reserved_values)	/*!< out: count of reserved
						values */
{
	trx_t*		trx;
	dberr_t		error;
	ulonglong	autoinc = 0;

	/* Prepare prebuilt->trx in the table handle */
	update_thd(ha_thd());

	error = innobase_get_autoinc(&autoinc);

	if (error != DB_SUCCESS) {
		*first_value = (~(ulonglong) 0);
		return;
	}

	/* This is a hack, since nb_desired_values seems to be accurate only
	for the first call to get_auto_increment() for multi-row INSERT and
	meaningless for other statements e.g, LOAD etc. Subsequent calls to
	this method for the same statement results in different values which
	don't make sense. Therefore we store the value the first time we are
	called and count down from that as rows are written (see write_row()).
	*/

	trx = prebuilt->trx;

	/* Note: We can't rely on *first_value since some MySQL engines,
	in particular the partition engine, don't initialize it to 0 when
	invoking this method. So we are not sure if it's guaranteed to
	be 0 or not. */

	/* We need the upper limit of the col type to check for
	whether we update the table autoinc counter or not. */
	ulonglong	col_max_value = innobase_get_int_col_max_value(
		table->next_number_field);

	/* Called for the first time ? */
	if (trx->n_autoinc_rows == 0) {

		trx->n_autoinc_rows = (ulint) nb_desired_values;

		/* It's possible for nb_desired_values to be 0:
		e.g., INSERT INTO T1(C) SELECT C FROM T2; */
		if (nb_desired_values == 0) {

			trx->n_autoinc_rows = 1;
		}

		set_if_bigger(*first_value, autoinc);
	/* Not in the middle of a mult-row INSERT. */
	} else if (prebuilt->autoinc_last_value == 0) {
		set_if_bigger(*first_value, autoinc);
	/* Check for -ve values. */
	} else if (*first_value > col_max_value && trx->n_autoinc_rows > 0) {
		/* Set to next logical value. */
		ut_a(autoinc > trx->n_autoinc_rows);
		*first_value = (autoinc - trx->n_autoinc_rows) - 1;
	}

	*nb_reserved_values = trx->n_autoinc_rows;

	/* With old style AUTOINC locking we only update the table's
	AUTOINC counter after attempting to insert the row. */
	if (innobase_autoinc_lock_mode != AUTOINC_OLD_STYLE_LOCKING) {
		ulonglong	current;
		ulonglong	next_value;

		current = *first_value > col_max_value ? autoinc : *first_value;

		/* Compute the last value in the interval */
		next_value = innobase_next_autoinc(
			current, *nb_reserved_values, increment, offset,
			col_max_value);

		prebuilt->autoinc_last_value = next_value;

		if (prebuilt->autoinc_last_value < *first_value) {
			*first_value = (~(ulonglong) 0);
		} else {
			/* Update the table autoinc variable */
			dict_table_autoinc_update_if_greater(
				prebuilt->table, prebuilt->autoinc_last_value);
		}
	} else {
		/* This will force write_row() into attempting an update
		of the table's AUTOINC counter. */
		prebuilt->autoinc_last_value = 0;
	}

	/* The increment to be used to increase the AUTOINC value, we use
	this in write_row() and update_row() to increase the autoinc counter
	for columns that are filled by the user. We need the offset and
	the increment. */
	prebuilt->autoinc_offset = offset;
	prebuilt->autoinc_increment = increment;

	dict_table_autoinc_unlock(prebuilt->table);
}

/*******************************************************************//**
Reset the auto-increment counter to the given value, i.e. the next row
inserted will get the given value. This is called e.g. after TRUNCATE
is emulated by doing a 'DELETE FROM t'. HA_ERR_WRONG_COMMAND is
returned by storage engines that don't support this operation.
@return	0 or error code */
UNIV_INTERN
int
ha_innobase::reset_auto_increment(
/*==============================*/
	ulonglong	value)		/*!< in: new value for table autoinc */
{
	DBUG_ENTER("ha_innobase::reset_auto_increment");

	dberr_t	error;

	update_thd(ha_thd());

	error = row_lock_table_autoinc_for_mysql(prebuilt);

	if (error != DB_SUCCESS) {
		DBUG_RETURN(convert_error_code_to_mysql(
				    error, prebuilt->table->flags, user_thd));
	}

	/* The next value can never be 0. */
	if (value == 0) {
		value = 1;
	}

	innobase_reset_autoinc(value);

	DBUG_RETURN(0);
}

/*******************************************************************//**
See comment in handler.cc */
UNIV_INTERN
bool
ha_innobase::get_error_message(
/*===========================*/
	int	error,
	String*	buf)
{
	trx_t*	trx = check_trx_exists(ha_thd());

	buf->copy(trx->detailed_error, (uint) strlen(trx->detailed_error),
		system_charset_info);

	return(FALSE);
}

/*******************************************************************//**
  Retrieves the names of the table and the key for which there was a
  duplicate entry in the case of HA_ERR_FOREIGN_DUPLICATE_KEY.

  If any of the names is not available, then this method will return
  false and will not change any of child_table_name or child_key_name.

  @param child_table_name[out]    Table name
  @param child_table_name_len[in] Table name buffer size
  @param child_key_name[out]      Key name
  @param child_key_name_len[in]   Key name buffer size

  @retval  true                  table and key names were available
                                 and were written into the corresponding
                                 out parameters.
  @retval  false                 table and key names were not available,
                                 the out parameters were not touched.
*/
bool
ha_innobase::get_foreign_dup_key(
/*=============================*/
	char*	child_table_name,
	uint	child_table_name_len,
	char*	child_key_name,
	uint	child_key_name_len)
{
	const dict_index_t*	err_index;

	ut_a(prebuilt->trx != NULL);
	ut_a(prebuilt->trx->magic_n == TRX_MAGIC_N);

	err_index = trx_get_error_info(prebuilt->trx);

	if (err_index == NULL) {
		return(false);
	}
	/* else */

	/* copy table name (and convert from filename-safe encoding to
	system_charset_info) */
	char*	p;
	p = strchr(err_index->table->name, '/');
	/* strip ".../" prefix if any */
	if (p != NULL) {
		p++;
	} else {
		p = err_index->table->name;
	}
	uint	len;
	len = filename_to_tablename(p, child_table_name, child_table_name_len);
	child_table_name[len] = '\0';

	/* copy index name */
	ut_snprintf(child_key_name, child_key_name_len, "%s", err_index->name);

	return(true);
}

/*******************************************************************//**
Compares two 'refs'. A 'ref' is the (internal) primary key value of the row.
If there is no explicitly declared non-null unique key or a primary key, then
InnoDB internally uses the row id as the primary key.
@return	< 0 if ref1 < ref2, 0 if equal, else > 0 */
UNIV_INTERN
int
ha_innobase::cmp_ref(
/*=================*/
	const uchar*	ref1,	/*!< in: an (internal) primary key value in the
				MySQL key value format */
	const uchar*	ref2)	/*!< in: an (internal) primary key value in the
				MySQL key value format */
{
	enum_field_types mysql_type;
	Field*		field;
	KEY_PART_INFO*	key_part;
	KEY_PART_INFO*	key_part_end;
	uint		len1;
	uint		len2;
	int		result;

	if (prebuilt->clust_index_was_generated) {
		/* The 'ref' is an InnoDB row id */

		return(memcmp(ref1, ref2, DATA_ROW_ID_LEN));
	}

	/* Do a type-aware comparison of primary key fields. PK fields
	are always NOT NULL, so no checks for NULL are performed. */

	key_part = table->key_info[table->s->primary_key].key_part;

	key_part_end = key_part
			+ table->key_info[table->s->primary_key].user_defined_key_parts;

	for (; key_part != key_part_end; ++key_part) {
		field = key_part->field;
		mysql_type = field->type();

		if (mysql_type == MYSQL_TYPE_TINY_BLOB
			|| mysql_type == MYSQL_TYPE_MEDIUM_BLOB
			|| mysql_type == MYSQL_TYPE_BLOB
			|| mysql_type == MYSQL_TYPE_LONG_BLOB) {

			/* In the MySQL key value format, a column prefix of
			a BLOB is preceded by a 2-byte length field */

			len1 = innobase_read_from_2_little_endian(ref1);
			len2 = innobase_read_from_2_little_endian(ref2);

			ref1 += 2;
			ref2 += 2;
			result = ((Field_blob*) field)->cmp(
				ref1, len1, ref2, len2);
		} else {
			result = field->key_cmp(ref1, ref2);
		}

		if (result) {

			return(result);
		}

		ref1 += key_part->store_length;
		ref2 += key_part->store_length;
	}

	return(0);
}

/*******************************************************************//**
Ask InnoDB if a query to a table can be cached.
@return	TRUE if query caching of the table is permitted */
UNIV_INTERN
my_bool
ha_innobase::register_query_cache_table(
/*====================================*/
	THD*		thd,		/*!< in: user thread handle */
	char*		table_key,	/*!< in: normalized path to the  
					table */
	uint		key_length,	/*!< in: length of the normalized
					path to the table */
	qc_engine_callback*
			call_back,	/*!< out: pointer to function for
					checking if query caching
					is permitted */
	ulonglong	*engine_data)	/*!< in/out: data to call_back */
{
	*call_back = innobase_query_caching_of_table_permitted;
	*engine_data = 0;
	return(innobase_query_caching_of_table_permitted(thd, table_key,
							 key_length,
							 engine_data));
}

/*******************************************************************//**
Get the bin log name. */
UNIV_INTERN
const char*
ha_innobase::get_mysql_bin_log_name()
/*=================================*/
{
	return(trx_sys_mysql_bin_log_name);
}

/*******************************************************************//**
Get the bin log offset (or file position). */
UNIV_INTERN
ulonglong
ha_innobase::get_mysql_bin_log_pos()
/*================================*/
{
	/* trx... is ib_int64_t, which is a typedef for a 64-bit integer
	(__int64 or longlong) so it's ok to cast it to ulonglong. */

	return(trx_sys_mysql_bin_log_pos);
}

/******************************************************************//**
This function is used to find the storage length in bytes of the first n
characters for prefix indexes using a multibyte character set. The function
finds charset information and returns length of prefix_len characters in the
index field in bytes.
@return	number of bytes occupied by the first n characters */
UNIV_INTERN
ulint
innobase_get_at_most_n_mbchars(
/*===========================*/
	ulint charset_id,	/*!< in: character set id */
	ulint prefix_len,	/*!< in: prefix length in bytes of the index
				(this has to be divided by mbmaxlen to get the
				number of CHARACTERS n in the prefix) */
	ulint data_len,		/*!< in: length of the string in bytes */
	const char* str)	/*!< in: character string */
{
	ulint char_length;	/*!< character length in bytes */
	ulint n_chars;		/*!< number of characters in prefix */
	CHARSET_INFO* charset;	/*!< charset used in the field */

	charset = get_charset((uint) charset_id, MYF(MY_WME));

	ut_ad(charset);
	ut_ad(charset->mbmaxlen);

	/* Calculate how many characters at most the prefix index contains */

	n_chars = prefix_len / charset->mbmaxlen;

	/* If the charset is multi-byte, then we must find the length of the
	first at most n chars in the string. If the string contains less
	characters than n, then we return the length to the end of the last
	character. */

	if (charset->mbmaxlen > 1) {
		/* my_charpos() returns the byte length of the first n_chars
		characters, or a value bigger than the length of str, if
		there were not enough full characters in str.

		Why does the code below work:
		Suppose that we are looking for n UTF-8 characters.

		1) If the string is long enough, then the prefix contains at
		least n complete UTF-8 characters + maybe some extra
		characters + an incomplete UTF-8 character. No problem in
		this case. The function returns the pointer to the
		end of the nth character.

		2) If the string is not long enough, then the string contains
		the complete value of a column, that is, only complete UTF-8
		characters, and we can store in the column prefix index the
		whole string. */

		char_length = my_charpos(charset, str,
						str + data_len, (int) n_chars);
		if (char_length > data_len) {
			char_length = data_len;
		}
	} else {
		if (data_len < prefix_len) {
			char_length = data_len;
		} else {
			char_length = prefix_len;
		}
	}

	return(char_length);
}

/*******************************************************************//**
This function is used to prepare an X/Open XA distributed transaction.
@return	0 or error number */
static
int
innobase_xa_prepare(
/*================*/
	handlerton*	hton,		/*!< in: InnoDB handlerton */
	THD*		thd,		/*!< in: handle to the MySQL thread of
					the user whose XA transaction should
					be prepared */
	bool		prepare_trx)	/*!< in: true - prepare transaction
					false - the current SQL statement
					ended */
{
	int		error = 0;
	trx_t*		trx = check_trx_exists(thd);

	DBUG_ASSERT(hton == innodb_hton_ptr);

	/* we use support_xa value as it was seen at transaction start
	time, not the current session variable value. Any possible changes
	to the session variable take effect only in the next transaction */
	if (!trx->support_xa) {

		return(0);
	}

	thd_get_xid(thd, (MYSQL_XID*) &trx->xid);

	/* Release a possible FIFO ticket and search latch. Since we will
	reserve the trx_sys->mutex, we have to release the search system
	latch first to obey the latching order. */

	trx_search_latch_release_if_reserved(trx);

	innobase_srv_conc_force_exit_innodb(trx);

	if (!trx_is_registered_for_2pc(trx) && trx_is_started(trx)) {

		sql_print_error("Transaction not registered for MySQL 2PC, "
				"but transaction is active");
	}

	if (prepare_trx
	    || (!thd_test_options(thd, OPTION_NOT_AUTOCOMMIT | OPTION_BEGIN))) {

		/* We were instructed to prepare the whole transaction, or
		this is an SQL statement end and autocommit is on */

		ut_ad(trx_is_registered_for_2pc(trx));

		trx_prepare_for_mysql(trx);

		error = 0;
	} else {
		/* We just mark the SQL statement ended and do not do a
		transaction prepare */

		/* If we had reserved the auto-inc lock for some
		table in this SQL statement we release it now */

		lock_unlock_table_autoinc(trx);

		/* Store the current undo_no of the transaction so that we
		know where to roll back if we have to roll back the next
		SQL statement */

		trx_mark_sql_stat_end(trx);
	}

	/* Tell the InnoDB server that there might be work for utility
	threads: */

	srv_active_wake_master_thread();

	if (thd_sql_command(thd) != SQLCOM_XA_PREPARE
	    && (prepare_trx
		|| !thd_test_options(
			thd, OPTION_NOT_AUTOCOMMIT | OPTION_BEGIN))) {

		/* For ibbackup to work the order of transactions in binlog
		and InnoDB must be the same. Consider the situation

		  thread1> prepare; write to binlog; ...
			  <context switch>
		  thread2> prepare; write to binlog; commit
		  thread1>			     ... commit

                The server guarantees that writes to the binary log
                and commits are in the same order, so we do not have
                to handle this case. */
	}

	return(error);
}

/*******************************************************************//**
This function is used to recover X/Open XA distributed transactions.
@return	number of prepared transactions stored in xid_list */
static
int
innobase_xa_recover(
/*================*/
	handlerton*	hton,	/*!< in: InnoDB handlerton */
	XID*		xid_list,/*!< in/out: prepared transactions */
	uint		len)	/*!< in: number of slots in xid_list */
{
	DBUG_ASSERT(hton == innodb_hton_ptr);

	if (len == 0 || xid_list == NULL) {

		return(0);
	}

	return(trx_recover_for_mysql(xid_list, len));
}

/*******************************************************************//**
This function is used to commit one X/Open XA distributed transaction
which is in the prepared state
@return	0 or error number */
static
int
innobase_commit_by_xid(
/*===================*/
	handlerton*	hton,
	XID*		xid)	/*!< in: X/Open XA transaction identification */
{
	trx_t*	trx;

	DBUG_ASSERT(hton == innodb_hton_ptr);

	trx = trx_get_trx_by_xid(xid);

	if (trx) {
		innobase_commit_low(trx);
		trx_free_for_background(trx);
		return(XA_OK);
	} else {
		return(XAER_NOTA);
	}
}

/*******************************************************************//**
This function is used to rollback one X/Open XA distributed transaction
which is in the prepared state
@return	0 or error number */
static
int
innobase_rollback_by_xid(
/*=====================*/
	handlerton*	hton,	/*!< in: InnoDB handlerton */
	XID*		xid)	/*!< in: X/Open XA transaction
				identification */
{
	trx_t*	trx;

	DBUG_ASSERT(hton == innodb_hton_ptr);

	trx = trx_get_trx_by_xid(xid);

	if (trx) {
		int	ret = innobase_rollback_trx(trx);
		trx_free_for_background(trx);
		return(ret);
	} else {
		return(XAER_NOTA);
	}
}

/*******************************************************************//**
Create a consistent view for a cursor based on current transaction
which is created if the corresponding MySQL thread still lacks one.
This consistent view is then used inside of MySQL when accessing records
using a cursor.
@return	pointer to cursor view or NULL */
static
void*
innobase_create_cursor_view(
/*========================*/
	handlerton*	hton,	/*!< in: innobase hton */
	THD*		thd)	/*!< in: user thread handle */
{
	DBUG_ASSERT(hton == innodb_hton_ptr);

	return(read_cursor_view_create_for_mysql(check_trx_exists(thd)));
}

/*******************************************************************//**
Close the given consistent cursor view of a transaction and restore
global read view to a transaction read view. Transaction is created if the
corresponding MySQL thread still lacks one. */
static
void
innobase_close_cursor_view(
/*=======================*/
	handlerton*	hton,	/*!< in: innobase hton */
	THD*		thd,	/*!< in: user thread handle */
	void*		curview)/*!< in: Consistent read view to be closed */
{
	DBUG_ASSERT(hton == innodb_hton_ptr);

	read_cursor_view_close_for_mysql(check_trx_exists(thd),
					 (cursor_view_t*) curview);
}

/*******************************************************************//**
Set the given consistent cursor view to a transaction which is created
if the corresponding MySQL thread still lacks one. If the given
consistent cursor view is NULL global read view of a transaction is
restored to a transaction read view. */
static
void
innobase_set_cursor_view(
/*=====================*/
	handlerton*	hton,	/*!< in: innobase hton */
	THD*		thd,	/*!< in: user thread handle */
	void*		curview)/*!< in: Consistent cursor view to be set */
{
	DBUG_ASSERT(hton == innodb_hton_ptr);

	read_cursor_set_for_mysql(check_trx_exists(thd),
				  (cursor_view_t*) curview);
}

/*******************************************************************//**
*/
UNIV_INTERN
bool
ha_innobase::check_if_incompatible_data(
/*====================================*/
	HA_CREATE_INFO*	info,
	uint		table_changes)
{
	innobase_copy_frm_flags_from_create_info(prebuilt->table, info);

	if (table_changes != IS_EQUAL_YES) {

		return(COMPATIBLE_DATA_NO);
	}

	/* Check that auto_increment value was not changed */
	if ((info->used_fields & HA_CREATE_USED_AUTO) &&
		info->auto_increment_value != 0) {

		return(COMPATIBLE_DATA_NO);
	}

	/* Check that row format didn't change */
	if ((info->used_fields & HA_CREATE_USED_ROW_FORMAT)
	    && info->row_type != get_row_type()) {

		return(COMPATIBLE_DATA_NO);
	}

	/* Specifying KEY_BLOCK_SIZE requests a rebuild of the table. */
	if (info->used_fields & HA_CREATE_USED_KEY_BLOCK_SIZE) {
		return(COMPATIBLE_DATA_NO);
	}

	return(COMPATIBLE_DATA_YES);
}

/****************************************************************//**
Update the system variable innodb_io_capacity_max using the "saved"
value. This function is registered as a callback with MySQL. */
static
void
innodb_io_capacity_max_update(
/*===========================*/
	THD*				thd,	/*!< in: thread handle */
	struct st_mysql_sys_var*	var,	/*!< in: pointer to
						system variable */
	void*				var_ptr,/*!< out: where the
						formal string goes */
	const void*			save)	/*!< in: immediate result
						from check function */
{
	ulong	in_val = *static_cast<const ulong*>(save);
	if (in_val < srv_io_capacity) {
		in_val = srv_io_capacity;
		push_warning_printf(thd, Sql_condition::WARN_LEVEL_WARN,
				    ER_WRONG_ARGUMENTS,
				    "innodb_io_capacity_max cannot be"
				    " set lower than innodb_io_capacity.");
		push_warning_printf(thd, Sql_condition::WARN_LEVEL_WARN,
				    ER_WRONG_ARGUMENTS,
				    "Setting innodb_io_capacity_max to %lu",
				    srv_io_capacity);
	}

	srv_max_io_capacity = in_val;
}

/****************************************************************//**
Update the system variable innodb_io_capacity using the "saved"
value. This function is registered as a callback with MySQL. */
static
void
innodb_io_capacity_update(
/*======================*/
	THD*				thd,	/*!< in: thread handle */
	struct st_mysql_sys_var*	var,	/*!< in: pointer to
						system variable */
	void*				var_ptr,/*!< out: where the
						formal string goes */
	const void*			save)	/*!< in: immediate result
						from check function */
{
	ulong	in_val = *static_cast<const ulong*>(save);
	if (in_val > srv_max_io_capacity) {
		in_val = srv_max_io_capacity;
		push_warning_printf(thd, Sql_condition::WARN_LEVEL_WARN,
				    ER_WRONG_ARGUMENTS,
				    "innodb_io_capacity cannot be set"
				    " higher than innodb_io_capacity_max.");
		push_warning_printf(thd, Sql_condition::WARN_LEVEL_WARN,
				    ER_WRONG_ARGUMENTS,
				    "Setting innodb_io_capacity to %lu",
				    srv_max_io_capacity);
	}

	srv_io_capacity = in_val;
}

/****************************************************************//**
Update the system variable innodb_max_dirty_pages_pct using the "saved"
value. This function is registered as a callback with MySQL. */
static
void
innodb_max_dirty_pages_pct_update(
/*==============================*/
	THD*				thd,	/*!< in: thread handle */
	struct st_mysql_sys_var*	var,	/*!< in: pointer to
						system variable */
	void*				var_ptr,/*!< out: where the
						formal string goes */
	const void*			save)	/*!< in: immediate result
						from check function */
{
	ulong	in_val = *static_cast<const ulong*>(save);
	if (in_val < srv_max_dirty_pages_pct_lwm) {
		push_warning_printf(thd, Sql_condition::WARN_LEVEL_WARN,
				    ER_WRONG_ARGUMENTS,
				    "innodb_max_dirty_pages_pct cannot be"
				    " set lower than"
				    " innodb_max_dirty_pages_pct_lwm.");
		push_warning_printf(thd, Sql_condition::WARN_LEVEL_WARN,
				    ER_WRONG_ARGUMENTS,
				    "Lowering"
				    " innodb_max_dirty_page_pct_lwm to %lu",
				    in_val);

		srv_max_dirty_pages_pct_lwm = in_val;
	}

	srv_max_buf_pool_modified_pct = in_val;
}

/****************************************************************//**
Update the system variable innodb_max_dirty_pages_pct_lwm using the
"saved" value. This function is registered as a callback with MySQL. */
static
void
innodb_max_dirty_pages_pct_lwm_update(
/*==================================*/
	THD*				thd,	/*!< in: thread handle */
	struct st_mysql_sys_var*	var,	/*!< in: pointer to
						system variable */
	void*				var_ptr,/*!< out: where the
						formal string goes */
	const void*			save)	/*!< in: immediate result
						from check function */
{
	ulong	in_val = *static_cast<const ulong*>(save);
	if (in_val > srv_max_buf_pool_modified_pct) {
		in_val = srv_max_buf_pool_modified_pct;
		push_warning_printf(thd, Sql_condition::WARN_LEVEL_WARN,
				    ER_WRONG_ARGUMENTS,
				    "innodb_max_dirty_pages_pct_lwm"
				    " cannot be set higher than"
				    " innodb_max_dirty_pages_pct.");
		push_warning_printf(thd, Sql_condition::WARN_LEVEL_WARN,
				    ER_WRONG_ARGUMENTS,
				    "Setting innodb_max_dirty_page_pct_lwm"
				    " to %lu",
				    in_val);
	}

	srv_max_dirty_pages_pct_lwm = in_val;
}

/************************************************************//**
Validate the file format name and return its corresponding id.
@return	valid file format id */
static
uint
innobase_file_format_name_lookup(
/*=============================*/
	const char*	format_name)	/*!< in: pointer to file format name */
{
	char*	endp;
	uint	format_id;

	ut_a(format_name != NULL);

	/* The format name can contain the format id itself instead of
	the name and we check for that. */
	format_id = (uint) strtoul(format_name, &endp, 10);

	/* Check for valid parse. */
	if (*endp == '\0' && *format_name != '\0') {

		if (format_id <= UNIV_FORMAT_MAX) {

			return(format_id);
		}
	} else {

		for (format_id = 0; format_id <= UNIV_FORMAT_MAX;
		     format_id++) {
			const char*	name;

			name = trx_sys_file_format_id_to_name(format_id);

			if (!innobase_strcasecmp(format_name, name)) {

				return(format_id);
			}
		}
	}

	return(UNIV_FORMAT_MAX + 1);
}

/************************************************************//**
Validate the file format check config parameters, as a side effect it
sets the srv_max_file_format_at_startup variable.
@return the format_id if valid config value, otherwise, return -1 */
static
int
innobase_file_format_validate_and_set(
/*==================================*/
	const char*	format_max)	/*!< in: parameter value */
{
	uint		format_id;

	format_id = innobase_file_format_name_lookup(format_max);

	if (format_id < UNIV_FORMAT_MAX + 1) {
		srv_max_file_format_at_startup = format_id;

		return((int) format_id);
	} else {
		return(-1);
	}
}

/*************************************************************//**
Check if it is a valid file format. This function is registered as
a callback with MySQL.
@return	0 for valid file format */
static
int
innodb_file_format_name_validate(
/*=============================*/
	THD*				thd,	/*!< in: thread handle */
	struct st_mysql_sys_var*	var,	/*!< in: pointer to system
						variable */
	void*				save,	/*!< out: immediate result
						for update function */
	struct st_mysql_value*		value)	/*!< in: incoming string */
{
	const char*	file_format_input;
	char		buff[STRING_BUFFER_USUAL_SIZE];
	int		len = sizeof(buff);

	ut_a(save != NULL);
	ut_a(value != NULL);

	file_format_input = value->val_str(value, buff, &len);

	if (file_format_input != NULL) {
		uint	format_id;

		format_id = innobase_file_format_name_lookup(
			file_format_input);

		if (format_id <= UNIV_FORMAT_MAX) {

			/* Save a pointer to the name in the
			'file_format_name_map' constant array. */
			*static_cast<const char**>(save) =
			    trx_sys_file_format_id_to_name(format_id);

			return(0);
		}
	}

	*static_cast<const char**>(save) = NULL;
	return(1);
}

/****************************************************************//**
Update the system variable innodb_file_format using the "saved"
value. This function is registered as a callback with MySQL. */
static
void
innodb_file_format_name_update(
/*===========================*/
	THD*				thd,		/*!< in: thread handle */
	struct st_mysql_sys_var*	var,		/*!< in: pointer to
							system variable */
	void*				var_ptr,	/*!< out: where the
							formal string goes */
	const void*			save)		/*!< in: immediate result
							from check function */
{
	const char* format_name;

	ut_a(var_ptr != NULL);
	ut_a(save != NULL);

	format_name = *static_cast<const char*const*>(save);

	if (format_name) {
		uint	format_id;

		format_id = innobase_file_format_name_lookup(format_name);

		if (format_id <= UNIV_FORMAT_MAX) {
			srv_file_format = format_id;
		}
	}

	*static_cast<const char**>(var_ptr)
		= trx_sys_file_format_id_to_name(srv_file_format);
}

/*************************************************************//**
Check if valid argument to innodb_file_format_max. This function
is registered as a callback with MySQL.
@return	0 for valid file format */
static
int
innodb_file_format_max_validate(
/*============================*/
	THD*				thd,	/*!< in: thread handle */
	struct st_mysql_sys_var*	var,	/*!< in: pointer to system
						variable */
	void*				save,	/*!< out: immediate result
						for update function */
	struct st_mysql_value*		value)	/*!< in: incoming string */
{
	const char*	file_format_input;
	char		buff[STRING_BUFFER_USUAL_SIZE];
	int		len = sizeof(buff);
	int		format_id;

	ut_a(save != NULL);
	ut_a(value != NULL);

	file_format_input = value->val_str(value, buff, &len);

	if (file_format_input != NULL) {

		format_id = innobase_file_format_validate_and_set(
			file_format_input);

		if (format_id >= 0) {
			/* Save a pointer to the name in the
			'file_format_name_map' constant array. */
			*static_cast<const char**>(save) =
			    trx_sys_file_format_id_to_name(
						(uint) format_id);

			return(0);

		} else {
			push_warning_printf(thd,
			  Sql_condition::WARN_LEVEL_WARN,
			  ER_WRONG_ARGUMENTS,
			  "InnoDB: invalid innodb_file_format_max "
			  "value; can be any format up to %s "
			  "or equivalent id of %d",
			  trx_sys_file_format_id_to_name(UNIV_FORMAT_MAX),
			  UNIV_FORMAT_MAX);
		}
	}

	*static_cast<const char**>(save) = NULL;
	return(1);
}

/****************************************************************//**
Update the system variable innodb_file_format_max using the "saved"
value. This function is registered as a callback with MySQL. */
static
void
innodb_file_format_max_update(
/*==========================*/
	THD*				thd,	/*!< in: thread handle */
	struct st_mysql_sys_var*	var,	/*!< in: pointer to
						system variable */
	void*				var_ptr,/*!< out: where the
						formal string goes */
	const void*			save)	/*!< in: immediate result
						from check function */
{
	const char*	format_name_in;
	const char**	format_name_out;
	uint		format_id;

	ut_a(save != NULL);
	ut_a(var_ptr != NULL);

	format_name_in = *static_cast<const char*const*>(save);

	if (!format_name_in) {

		return;
	}

	format_id = innobase_file_format_name_lookup(format_name_in);

	if (format_id > UNIV_FORMAT_MAX) {
		/* DEFAULT is "on", which is invalid at runtime. */
		push_warning_printf(thd, Sql_condition::WARN_LEVEL_WARN,
				    ER_WRONG_ARGUMENTS,
				    "Ignoring SET innodb_file_format=%s",
				    format_name_in);
		return;
	}

	format_name_out = static_cast<const char**>(var_ptr);

	/* Update the max format id in the system tablespace. */
	if (trx_sys_file_format_max_set(format_id, format_name_out)) {
		ut_print_timestamp(stderr);
		fprintf(stderr,
			" [Info] InnoDB: the file format in the system "
			"tablespace is now set to %s.\n", *format_name_out);
	}
}

/*************************************************************//**
Check whether valid argument given to innobase_*_stopword_table.
This function is registered as a callback with MySQL.
@return 0 for valid stopword table */
static
int
innodb_stopword_table_validate(
/*===========================*/
	THD*				thd,	/*!< in: thread handle */
	struct st_mysql_sys_var*	var,	/*!< in: pointer to system
						variable */
	void*				save,	/*!< out: immediate result
						for update function */
	struct st_mysql_value*		value)	/*!< in: incoming string */
{
	const char*	stopword_table_name;
	char		buff[STRING_BUFFER_USUAL_SIZE];
	int		len = sizeof(buff);
	trx_t*		trx;
	int		ret = 1;

	ut_a(save != NULL);
	ut_a(value != NULL);

	stopword_table_name = value->val_str(value, buff, &len);

	trx = check_trx_exists(thd);

	row_mysql_lock_data_dictionary(trx);

	/* Validate the stopword table's (if supplied) existence and
	of the right format */
	if (!stopword_table_name
	    || fts_valid_stopword_table(stopword_table_name)) {
		*static_cast<const char**>(save) = stopword_table_name;
		ret = 0;
	}

	row_mysql_unlock_data_dictionary(trx);

	return(ret);
}

/****************************************************************//**
Update global variable fts_server_stopword_table with the "saved"
stopword table name value. This function is registered as a callback
with MySQL. */
static
void
innodb_stopword_table_update(
/*=========================*/
	THD*				thd,	/*!< in: thread handle */
	struct st_mysql_sys_var*	var,	/*!< in: pointer to
						system variable */
	void*				var_ptr,/*!< out: where the
						formal string goes */
	const void*			save)	/*!< in: immediate result
						from check function */
{
	const char*	stopword_table_name;
	char*		old;

	ut_a(save != NULL);
	ut_a(var_ptr != NULL);

	stopword_table_name = *static_cast<const char*const*>(save);
	old = *(char**) var_ptr;

	if (stopword_table_name) {
		*(char**) var_ptr =  my_strdup(stopword_table_name,  MYF(0));
	} else {
		*(char**) var_ptr = NULL;
	}

	if (old) {
		my_free(old);
	}

	fts_server_stopword_table = *(char**) var_ptr;
}

/*************************************************************//**
Check whether valid argument given to "innodb_fts_internal_tbl_name"
This function is registered as a callback with MySQL.
@return 0 for valid stopword table */
static
int
innodb_internal_table_validate(
/*===========================*/
	THD*				thd,	/*!< in: thread handle */
	struct st_mysql_sys_var*	var,	/*!< in: pointer to system
						variable */
	void*				save,	/*!< out: immediate result
						for update function */
	struct st_mysql_value*		value)	/*!< in: incoming string */
{
	const char*	table_name;
	char		buff[STRING_BUFFER_USUAL_SIZE];
	int		len = sizeof(buff);
	int		ret = 1;
	dict_table_t*	user_table;

	ut_a(save != NULL);
	ut_a(value != NULL);

	table_name = value->val_str(value, buff, &len);

	if (!table_name) {
		*static_cast<const char**>(save) = NULL;
		return(0);
	}

	user_table = dict_table_open_on_name(
		table_name, FALSE, TRUE, DICT_ERR_IGNORE_NONE);

	if (user_table) {
		if (dict_table_has_fts_index(user_table)) {
			*static_cast<const char**>(save) = table_name;
			ret = 0;
		}

		dict_table_close(user_table, FALSE, TRUE);
	}

	return(ret);
}

/****************************************************************//**
Update global variable "fts_internal_tbl_name" with the "saved"
stopword table name value. This function is registered as a callback
with MySQL. */
static
void
innodb_internal_table_update(
/*=========================*/
	THD*				thd,	/*!< in: thread handle */
	struct st_mysql_sys_var*	var,	/*!< in: pointer to
						system variable */
	void*				var_ptr,/*!< out: where the
						formal string goes */
	const void*			save)	/*!< in: immediate result
						from check function */
{
	const char*	table_name;
	char*		old;

	ut_a(save != NULL);
	ut_a(var_ptr != NULL);

	table_name = *static_cast<const char*const*>(save);
	old = *(char**) var_ptr;

	if (table_name) {
		*(char**) var_ptr =  my_strdup(table_name,  MYF(0));
	} else {
		*(char**) var_ptr = NULL;
	}

	if (old) {
		my_free(old);
	}

	fts_internal_tbl_name = *(char**) var_ptr;
}

/****************************************************************//**
Update the system variable innodb_adaptive_hash_index using the "saved"
value. This function is registered as a callback with MySQL. */
static
void
innodb_adaptive_hash_index_update(
/*==============================*/
	THD*				thd,	/*!< in: thread handle */
	struct st_mysql_sys_var*	var,	/*!< in: pointer to
						system variable */
	void*				var_ptr,/*!< out: where the
						formal string goes */
	const void*			save)	/*!< in: immediate result
						from check function */
{
	if (*(my_bool*) save) {
		btr_search_enable();
	} else {
		btr_search_disable();
	}
}

/****************************************************************//**
Update the system variable innodb_cmp_per_index using the "saved"
value. This function is registered as a callback with MySQL. */
static
void
innodb_cmp_per_index_update(
/*========================*/
	THD*				thd,	/*!< in: thread handle */
	struct st_mysql_sys_var*	var,	/*!< in: pointer to
						system variable */
	void*				var_ptr,/*!< out: where the
						formal string goes */
	const void*			save)	/*!< in: immediate result
						from check function */
{
	/* Reset the stats whenever we enable the table
	INFORMATION_SCHEMA.innodb_cmp_per_index. */
	if (!srv_cmp_per_index_enabled && *(my_bool*) save) {
		page_zip_reset_stat_per_index();
	}

	srv_cmp_per_index_enabled = !!(*(my_bool*) save);
}

/****************************************************************//**
Update the system variable innodb_old_blocks_pct using the "saved"
value. This function is registered as a callback with MySQL. */
static
void
innodb_old_blocks_pct_update(
/*=========================*/
	THD*				thd,	/*!< in: thread handle */
	struct st_mysql_sys_var*	var,	/*!< in: pointer to
						system variable */
	void*				var_ptr,/*!< out: where the
						formal string goes */
	const void*			save)	/*!< in: immediate result
						from check function */
{
	innobase_old_blocks_pct = buf_LRU_old_ratio_update(
		*static_cast<const uint*>(save), TRUE);
}

/****************************************************************//**
Update the system variable innodb_old_blocks_pct using the "saved"
value. This function is registered as a callback with MySQL. */
static
void
innodb_change_buffer_max_size_update(
/*=================================*/
	THD*				thd,	/*!< in: thread handle */
	struct st_mysql_sys_var*	var,	/*!< in: pointer to
						system variable */
	void*				var_ptr,/*!< out: where the
						formal string goes */
	const void*			save)	/*!< in: immediate result
						from check function */
{
	innobase_change_buffer_max_size =
			(*static_cast<const uint*>(save));
	ibuf_max_size_update(innobase_change_buffer_max_size);
}


/*************************************************************//**
Find the corresponding ibuf_use_t value that indexes into
innobase_change_buffering_values[] array for the input
change buffering option name.
@return	corresponding IBUF_USE_* value for the input variable
name, or IBUF_USE_COUNT if not able to find a match */
static
ibuf_use_t
innodb_find_change_buffering_value(
/*===============================*/
	const char*	input_name)	/*!< in: input change buffering
					option name */
{
	ulint	use;

	for (use = 0; use < UT_ARR_SIZE(innobase_change_buffering_values);
	     use++) {
		/* found a match */
		if (!innobase_strcasecmp(
			input_name, innobase_change_buffering_values[use])) {
			return((ibuf_use_t) use);
		}
	}

	/* Did not find any match */
	return(IBUF_USE_COUNT);
}

/*************************************************************//**
Check if it is a valid value of innodb_change_buffering. This function is
registered as a callback with MySQL.
@return	0 for valid innodb_change_buffering */
static
int
innodb_change_buffering_validate(
/*=============================*/
	THD*				thd,	/*!< in: thread handle */
	struct st_mysql_sys_var*	var,	/*!< in: pointer to system
						variable */
	void*				save,	/*!< out: immediate result
						for update function */
	struct st_mysql_value*		value)	/*!< in: incoming string */
{
	const char*	change_buffering_input;
	char		buff[STRING_BUFFER_USUAL_SIZE];
	int		len = sizeof(buff);

	ut_a(save != NULL);
	ut_a(value != NULL);

	change_buffering_input = value->val_str(value, buff, &len);

	if (change_buffering_input != NULL) {
		ibuf_use_t	use;

		use = innodb_find_change_buffering_value(
			change_buffering_input);

		if (use != IBUF_USE_COUNT) {
			/* Find a matching change_buffering option value. */
			*static_cast<const char**>(save) =
				innobase_change_buffering_values[use];

			return(0);
		}
	}

	/* No corresponding change buffering option for user supplied
	"change_buffering_input" */
	return(1);
}

/****************************************************************//**
Update the system variable innodb_change_buffering using the "saved"
value. This function is registered as a callback with MySQL. */
static
void
innodb_change_buffering_update(
/*===========================*/
	THD*				thd,	/*!< in: thread handle */
	struct st_mysql_sys_var*	var,	/*!< in: pointer to
						system variable */
	void*				var_ptr,/*!< out: where the
						formal string goes */
	const void*			save)	/*!< in: immediate result
						from check function */
{
	ibuf_use_t	use;

	ut_a(var_ptr != NULL);
	ut_a(save != NULL);

	use = innodb_find_change_buffering_value(
		*static_cast<const char*const*>(save));

	ut_a(use < IBUF_USE_COUNT);

	ibuf_use = use;
	*static_cast<const char**>(var_ptr) =
		 *static_cast<const char*const*>(save);
}

/*************************************************************//**
Just emit a warning that the usage of the variable is deprecated.
@return	0 */
static
void
innodb_stats_sample_pages_update(
/*=============================*/
	THD*				thd,	/*!< in: thread handle */
	struct st_mysql_sys_var*	var,	/*!< in: pointer to
						system variable */
	void*				var_ptr,/*!< out: where the
						formal string goes */
	const void*			save)	/*!< in: immediate result
						from check function */
{
#define STATS_SAMPLE_PAGES_DEPRECATED_MSG \
	"Using innodb_stats_sample_pages is deprecated and " \
	"the variable may be removed in future releases. " \
	"Please use innodb_stats_transient_sample_pages " \
	"instead."

	push_warning(thd, Sql_condition::WARN_LEVEL_WARN,
		     HA_ERR_WRONG_COMMAND, STATS_SAMPLE_PAGES_DEPRECATED_MSG);

	ut_print_timestamp(stderr);
	fprintf(stderr,
		" InnoDB: Warning: %s\n",
		STATS_SAMPLE_PAGES_DEPRECATED_MSG);

	srv_stats_transient_sample_pages =
		*static_cast<const unsigned long long*>(save);
}

/****************************************************************//**
Update the monitor counter according to the "set_option",  turn
on/off or reset specified monitor counter. */
static
void
innodb_monitor_set_option(
/*======================*/
	const monitor_info_t* monitor_info,/*!< in: monitor info for the monitor
					to set */
	mon_option_t	set_option)	/*!< in: Turn on/off reset the
					counter */
{
	monitor_id_t	monitor_id = monitor_info->monitor_id;

	/* If module type is MONITOR_GROUP_MODULE, it cannot be
	turned on/off individually. It should never use this
	function to set options */
	ut_a(!(monitor_info->monitor_type & MONITOR_GROUP_MODULE));

	switch (set_option) {
	case MONITOR_TURN_ON:
		MONITOR_ON(monitor_id);
		MONITOR_INIT(monitor_id);
		MONITOR_SET_START(monitor_id);

		/* If the monitor to be turned on uses
		exisitng monitor counter (status variable),
		make special processing to remember existing
		counter value. */
		if (monitor_info->monitor_type
		    & MONITOR_EXISTING) {
			srv_mon_process_existing_counter(
				monitor_id, MONITOR_TURN_ON);
		}
		break;

	case MONITOR_TURN_OFF:
		if (monitor_info->monitor_type & MONITOR_EXISTING) {
			srv_mon_process_existing_counter(
				monitor_id, MONITOR_TURN_OFF);
		}

		MONITOR_OFF(monitor_id);
		MONITOR_SET_OFF(monitor_id);
		break;

	case MONITOR_RESET_VALUE:
		srv_mon_reset(monitor_id);
		break;

	case MONITOR_RESET_ALL_VALUE:
		srv_mon_reset_all(monitor_id);
		break;

	default:
		ut_error;
	}
}

/****************************************************************//**
Find matching InnoDB monitor counters and update their status
according to the "set_option",  turn on/off or reset specified
monitor counter. */
static
void
innodb_monitor_update_wildcard(
/*===========================*/
	const char*	name,		/*!< in: monitor name to match */
	mon_option_t	set_option)	/*!< in: the set option, whether
					to turn on/off or reset the counter */
{
	ut_a(name);

	for (ulint use = 0; use < NUM_MONITOR; use++) {
		ulint		type;
		monitor_id_t	monitor_id = static_cast<monitor_id_t>(use);
		monitor_info_t*	monitor_info;

		if (!innobase_wildcasecmp(
			srv_mon_get_name(monitor_id), name)) {
			monitor_info = srv_mon_get_info(monitor_id);

			type = monitor_info->monitor_type;

			/* If the monitor counter is of MONITOR_MODULE
			type, skip it. Except for those also marked with
			MONITOR_GROUP_MODULE flag, which can be turned
			on only as a module. */
			if (!(type & MONITOR_MODULE)
			     && !(type & MONITOR_GROUP_MODULE)) {
				innodb_monitor_set_option(monitor_info,
							  set_option);
			}

			/* Need to special handle counters marked with
			MONITOR_GROUP_MODULE, turn on the whole module if
			any one of it comes here. Currently, only
			"module_buf_page" is marked with MONITOR_GROUP_MODULE */
			if (type & MONITOR_GROUP_MODULE) {
				if ((monitor_id >= MONITOR_MODULE_BUF_PAGE)
				     && (monitor_id < MONITOR_MODULE_OS)) {
					if (set_option == MONITOR_TURN_ON
					    && MONITOR_IS_ON(
						MONITOR_MODULE_BUF_PAGE)) {
						continue;
					}

					srv_mon_set_module_control(
						MONITOR_MODULE_BUF_PAGE,
						set_option);
				} else {
					/* If new monitor is added with
					MONITOR_GROUP_MODULE, it needs
					to be added here. */
					ut_ad(0);
				}
			}
		}
	}
}

/*************************************************************//**
Given a configuration variable name, find corresponding monitor counter
and return its monitor ID if found.
@return	monitor ID if found, MONITOR_NO_MATCH if there is no match */
static
ulint
innodb_monitor_id_by_name_get(
/*==========================*/
	const char*	name)	/*!< in: monitor counter namer */
{
	ut_a(name);

	/* Search for wild character '%' in the name, if
	found, we treat it as a wildcard match. We do not search for
	single character wildcard '_' since our monitor names already contain
	such character. To avoid confusion, we request user must include
	at least one '%' character to activate the wildcard search. */
	if (strchr(name, '%')) {
		return(MONITOR_WILDCARD_MATCH);
	}

	/* Not wildcard match, check for an exact match */
	for (ulint i = 0; i < NUM_MONITOR; i++) {
		if (!innobase_strcasecmp(
			name, srv_mon_get_name(static_cast<monitor_id_t>(i)))) {
			return(i);
		}
	}

	return(MONITOR_NO_MATCH);
}
/*************************************************************//**
Validate that the passed in monitor name matches at least one
monitor counter name with wildcard compare.
@return	TRUE if at least one monitor name matches */
static
ibool
innodb_monitor_validate_wildcard_name(
/*==================================*/
	const char*	name)	/*!< in: monitor counter namer */
{
	for (ulint i = 0; i < NUM_MONITOR; i++) {
		if (!innobase_wildcasecmp(
			srv_mon_get_name(static_cast<monitor_id_t>(i)), name)) {
			return(TRUE);
		}
	}

	return(FALSE);
}
/*************************************************************//**
Validate the passed in monitor name, find and save the
corresponding monitor name in the function parameter "save".
@return	0 if monitor name is valid */
static
int
innodb_monitor_valid_byname(
/*========================*/
	void*			save,	/*!< out: immediate result
					for update function */
	const char*		name)	/*!< in: incoming monitor name */
{
	ulint		use;
	monitor_info_t*	monitor_info;

	if (!name) {
		return(1);
	}

	use = innodb_monitor_id_by_name_get(name);

	/* No monitor name matches, nor it is wildcard match */
	if (use == MONITOR_NO_MATCH) {
		return(1);
	}

	if (use < NUM_MONITOR) {
		monitor_info = srv_mon_get_info((monitor_id_t) use);

		/* If the monitor counter is marked with
		MONITOR_GROUP_MODULE flag, then this counter
		cannot be turned on/off individually, instead
		it shall be turned on/off as a group using
		its module name */
		if ((monitor_info->monitor_type & MONITOR_GROUP_MODULE)
		    && (!(monitor_info->monitor_type & MONITOR_MODULE))) {
			sql_print_warning(
				"Monitor counter '%s' cannot"
				" be turned on/off individually."
				" Please use its module name"
				" to turn on/off the counters"
				" in the module as a group.\n",
				name);

			return(1);
		}

	} else {
		ut_a(use == MONITOR_WILDCARD_MATCH);

		/* For wildcard match, if there is not a single monitor
		counter name that matches, treat it as an invalid
		value for the system configuration variables */
		if (!innodb_monitor_validate_wildcard_name(name)) {
			return(1);
		}
	}

	/* Save the configure name for innodb_monitor_update() */
	*static_cast<const char**>(save) = name;

	return(0);
}
/*************************************************************//**
Validate passed-in "value" is a valid monitor counter name.
This function is registered as a callback with MySQL.
@return	0 for valid name */
static
int
innodb_monitor_validate(
/*====================*/
	THD*				thd,	/*!< in: thread handle */
	struct st_mysql_sys_var*	var,	/*!< in: pointer to system
						variable */
	void*				save,	/*!< out: immediate result
						for update function */
	struct st_mysql_value*		value)	/*!< in: incoming string */
{
	const char*	name;
	char*		monitor_name;
	char		buff[STRING_BUFFER_USUAL_SIZE];
	int		len = sizeof(buff);
	int		ret;

	ut_a(save != NULL);
	ut_a(value != NULL);

	name = value->val_str(value, buff, &len);

	/* monitor_name could point to memory from MySQL
	or buff[]. Always dup the name to memory allocated
	by InnoDB, so we can access it in another callback
	function innodb_monitor_update() and free it appropriately */
	if (name) {
		monitor_name = my_strdup(name, MYF(0));
	} else {
		return(1);
	}

	ret = innodb_monitor_valid_byname(save, monitor_name);

	if (ret) {
		/* Validation failed */
		my_free(monitor_name);
	} else {
		/* monitor_name will be freed in separate callback function
		innodb_monitor_update(). Assert "save" point to
		the "monitor_name" variable */
		ut_ad(*static_cast<char**>(save) == monitor_name);
	}

	return(ret);
}

/****************************************************************//**
Update the system variable innodb_enable(disable/reset/reset_all)_monitor
according to the "set_option" and turn on/off or reset specified monitor
counter. */
static
void
innodb_monitor_update(
/*==================*/
	THD*			thd,		/*!< in: thread handle */
	void*			var_ptr,	/*!< out: where the
						formal string goes */
	const void*		save,		/*!< in: immediate result
						from check function */
	mon_option_t		set_option,	/*!< in: the set option,
						whether to turn on/off or
						reset the counter */
	ibool			free_mem)	/*!< in: whether we will
						need to free the memory */
{
	monitor_info_t*	monitor_info;
	ulint		monitor_id;
	ulint		err_monitor = 0;
	const char*	name;

	ut_a(save != NULL);

	name = *static_cast<const char*const*>(save);

	if (!name) {
		monitor_id = MONITOR_DEFAULT_START;
	} else {
		monitor_id = innodb_monitor_id_by_name_get(name);

		/* Double check we have a valid monitor ID */
		if (monitor_id == MONITOR_NO_MATCH) {
			return;
		}
	}

	if (monitor_id == MONITOR_DEFAULT_START) {
		/* If user set the variable to "default", we will
		print a message and make this set operation a "noop".
		The check is being made here is because "set default"
		does not go through validation function */
		if (thd) {
			push_warning_printf(
				thd, Sql_condition::WARN_LEVEL_WARN,
				ER_NO_DEFAULT,
				"Default value is not defined for "
				"this set option. Please specify "
				"correct counter or module name.");
		} else {
			sql_print_error(
				"Default value is not defined for "
				"this set option. Please specify "
				"correct counter or module name.\n");
		}

		if (var_ptr) {
			*(const char**) var_ptr = NULL;
		}
	} else if (monitor_id == MONITOR_WILDCARD_MATCH) {
		innodb_monitor_update_wildcard(name, set_option);
	} else {
		monitor_info = srv_mon_get_info(
			static_cast<monitor_id_t>(monitor_id));

		ut_a(monitor_info);

		/* If monitor is already truned on, someone could already
		collect monitor data, exit and ask user to turn off the
		monitor before turn it on again. */
		if (set_option == MONITOR_TURN_ON
		    && MONITOR_IS_ON(monitor_id)) {
			err_monitor = monitor_id;
			goto exit;
		}

		if (var_ptr) {
			*(const char**) var_ptr = monitor_info->monitor_name;
		}

		/* Depending on the monitor name is for a module or
		a counter, process counters in the whole module or
		individual counter. */
		if (monitor_info->monitor_type & MONITOR_MODULE) {
			srv_mon_set_module_control(
				static_cast<monitor_id_t>(monitor_id),
				set_option);
		} else {
			innodb_monitor_set_option(monitor_info, set_option);
		}
	}
exit:
	/* Only if we are trying to turn on a monitor that already
	been turned on, we will set err_monitor. Print related
	information */
	if (err_monitor) {
		sql_print_warning("Monitor %s is already enabled.",
				  srv_mon_get_name((monitor_id_t) err_monitor));
	}

	if (free_mem && name) {
		my_free((void*) name);
	}

	return;
}

#ifdef __WIN__
/*************************************************************//**
Validate if passed-in "value" is a valid value for
innodb_buffer_pool_filename. On Windows, file names with colon (:)
are not allowed.

@return	0 for valid name */
static
int
innodb_srv_buf_dump_filename_validate(
/*==================================*/
	THD*				thd,	/*!< in: thread handle */
	struct st_mysql_sys_var*	var,	/*!< in: pointer to system
						variable */
	void*				save,	/*!< out: immediate result
						for update function */
	struct st_mysql_value*		value)	/*!< in: incoming string */
{
	const char*	buf_name;
	char		buff[OS_FILE_MAX_PATH];
	int		len= sizeof(buff);

	ut_a(save != NULL);
	ut_a(value != NULL);

	buf_name = value->val_str(value, buff, &len);

	if (buf_name) {
		if (is_filename_allowed(buf_name, len, FALSE)){
			*static_cast<const char**>(save) = buf_name;
			return(0);
		} else {
			push_warning_printf(thd,
				Sql_condition::WARN_LEVEL_WARN,
				ER_WRONG_ARGUMENTS,
				"InnoDB: innodb_buffer_pool_filename "
				"cannot have colon (:) in the file name.");

		}
	}

	return(1);
}
#else /* __WIN__ */
# define innodb_srv_buf_dump_filename_validate NULL
#endif /* __WIN__ */

#ifdef UNIV_DEBUG
static char* srv_buffer_pool_evict;

/****************************************************************//**
Evict all uncompressed pages of compressed tables from the buffer pool.
Keep the compressed pages in the buffer pool.
@return whether all uncompressed pages were evicted */
static __attribute__((warn_unused_result))
bool
innodb_buffer_pool_evict_uncompressed(void)
/*=======================================*/
{
	bool	all_evicted = true;

	for (ulint i = 0; i < srv_buf_pool_instances; i++) {
		buf_pool_t*	buf_pool = &buf_pool_ptr[i];

		buf_pool_mutex_enter(buf_pool);

		for (buf_block_t* block = UT_LIST_GET_LAST(
			     buf_pool->unzip_LRU);
		     block != NULL; ) {
			buf_block_t*	prev_block = UT_LIST_GET_PREV(
				unzip_LRU, block);
			ut_ad(buf_block_get_state(block)
			      == BUF_BLOCK_FILE_PAGE);
			ut_ad(block->in_unzip_LRU_list);
			ut_ad(block->page.in_LRU_list);

			if (!buf_LRU_free_page(&block->page, false)) {
				all_evicted = false;
			}

			block = prev_block;
		}

		buf_pool_mutex_exit(buf_pool);
	}

	return(all_evicted);
}

/****************************************************************//**
Called on SET GLOBAL innodb_buffer_pool_evict=...
Handles some values specially, to evict pages from the buffer pool.
SET GLOBAL innodb_buffer_pool_evict='uncompressed'
evicts all uncompressed page frames of compressed tablespaces. */
static
void
innodb_buffer_pool_evict_update(
/*============================*/
	THD*			thd,	/*!< in: thread handle */
	struct st_mysql_sys_var*var,	/*!< in: pointer to system variable */
	void*			var_ptr,/*!< out: ignored */
	const void*		save)	/*!< in: immediate result
					from check function */
{
	if (const char* op = *static_cast<const char*const*>(save)) {
		if (!strcmp(op, "uncompressed")) {
			for (uint tries = 0; tries < 10000; tries++) {
				if (innodb_buffer_pool_evict_uncompressed()) {
					return;
				}

				os_thread_sleep(10000);
			}

			/* We failed to evict all uncompressed pages. */
			ut_ad(0);
		}
	}
}
#endif /* UNIV_DEBUG */

/****************************************************************//**
Update the system variable innodb_monitor_enable and enable
specified monitor counter.
This function is registered as a callback with MySQL. */
static
void
innodb_enable_monitor_update(
/*=========================*/
	THD*				thd,	/*!< in: thread handle */
	struct st_mysql_sys_var*	var,	/*!< in: pointer to
						system variable */
	void*				var_ptr,/*!< out: where the
						formal string goes */
	const void*			save)	/*!< in: immediate result
						from check function */
{
	innodb_monitor_update(thd, var_ptr, save, MONITOR_TURN_ON, TRUE);
}

/****************************************************************//**
Update the system variable innodb_monitor_disable and turn
off specified monitor counter. */
static
void
innodb_disable_monitor_update(
/*==========================*/
	THD*				thd,	/*!< in: thread handle */
	struct st_mysql_sys_var*	var,	/*!< in: pointer to
						system variable */
	void*				var_ptr,/*!< out: where the
						formal string goes */
	const void*			save)	/*!< in: immediate result
						from check function */
{
	innodb_monitor_update(thd, var_ptr, save, MONITOR_TURN_OFF, TRUE);
}

/****************************************************************//**
Update the system variable innodb_monitor_reset and reset
specified monitor counter(s).
This function is registered as a callback with MySQL. */
static
void
innodb_reset_monitor_update(
/*========================*/
	THD*				thd,	/*!< in: thread handle */
	struct st_mysql_sys_var*	var,	/*!< in: pointer to
						system variable */
	void*				var_ptr,/*!< out: where the
						formal string goes */
	const void*			save)	/*!< in: immediate result
						from check function */
{
	innodb_monitor_update(thd, var_ptr, save, MONITOR_RESET_VALUE, TRUE);
}

/****************************************************************//**
Update the system variable innodb_monitor_reset_all and reset
all value related monitor counter.
This function is registered as a callback with MySQL. */
static
void
innodb_reset_all_monitor_update(
/*============================*/
	THD*				thd,	/*!< in: thread handle */
	struct st_mysql_sys_var*	var,	/*!< in: pointer to
						system variable */
	void*				var_ptr,/*!< out: where the
						formal string goes */
	const void*			save)	/*!< in: immediate result
						from check function */
{
	innodb_monitor_update(thd, var_ptr, save, MONITOR_RESET_ALL_VALUE,
			      TRUE);
}

/****************************************************************//**
Parse and enable InnoDB monitor counters during server startup.
User can list the monitor counters/groups to be enable by specifying
"loose-innodb_monitor_enable=monitor_name1;monitor_name2..."
in server configuration file or at the command line. The string
separate could be ";", "," or empty space. */
static
void
innodb_enable_monitor_at_startup(
/*=============================*/
	char*	str)	/*!< in/out: monitor counter enable list */
{
	static const char*	sep = " ;,";
	char*			last;

	ut_a(str);

	/* Walk through the string, and separate each monitor counter
	and/or counter group name, and calling innodb_monitor_update()
	if successfully updated. Please note that the "str" would be
	changed by strtok_r() as it walks through it. */
	for (char* option = strtok_r(str, sep, &last);
	     option;
	     option = strtok_r(NULL, sep, &last)) {
		ulint	ret;
		char*	option_name;

		ret = innodb_monitor_valid_byname(&option_name, option);

		/* The name is validated if ret == 0 */
		if (!ret) {
			innodb_monitor_update(NULL, NULL, &option,
					      MONITOR_TURN_ON, FALSE);
		} else {
			sql_print_warning("Invalid monitor counter"
					  " name: '%s'", option);
		}
	}
}

/****************************************************************//**
Callback function for accessing the InnoDB variables from MySQL:
SHOW VARIABLES. */
static
int
show_innodb_vars(
/*=============*/
	THD*		thd,
	SHOW_VAR*	var,
	char*		buff)
{
	innodb_export_status();
	var->type = SHOW_ARRAY;
	var->value = (char*) &innodb_status_variables;

	return(0);
}

/****************************************************************//**
This function checks each index name for a table against reserved
system default primary index name 'GEN_CLUST_INDEX'. If a name
matches, this function pushes an warning message to the client,
and returns true.
@return true if the index name matches the reserved name */
UNIV_INTERN
bool
innobase_index_name_is_reserved(
/*============================*/
	THD*		thd,		/*!< in/out: MySQL connection */
	const KEY*	key_info,	/*!< in: Indexes to be created */
	ulint		num_of_keys)	/*!< in: Number of indexes to
					be created. */
{
	const KEY*	key;
	uint		key_num;	/* index number */

	for (key_num = 0; key_num < num_of_keys; key_num++) {
		key = &key_info[key_num];

		if (innobase_strcasecmp(key->name,
					innobase_index_reserve_name) == 0) {
			/* Push warning to mysql */
			push_warning_printf(thd,
					    Sql_condition::WARN_LEVEL_WARN,
					    ER_WRONG_NAME_FOR_INDEX,
					    "Cannot Create Index with name "
					    "'%s'. The name is reserved "
					    "for the system default primary "
					    "index.",
					    innobase_index_reserve_name);

			my_error(ER_WRONG_NAME_FOR_INDEX, MYF(0),
				 innobase_index_reserve_name);

			return(true);
		}
	}

	return(false);
}

/***********************************************************************
Retrieve the FTS Relevance Ranking result for doc with doc_id
of prebuilt->fts_doc_id
@return the relevance ranking value */
UNIV_INTERN
float
innobase_fts_retrieve_ranking(
/*============================*/
		FT_INFO * fts_hdl)	/*!< in: FTS handler */
{
	row_prebuilt_t*	ft_prebuilt;
	fts_result_t*	result;

	result = ((NEW_FT_INFO*) fts_hdl)->ft_result;

	ft_prebuilt = ((NEW_FT_INFO*) fts_hdl)->ft_prebuilt;

	if (ft_prebuilt->read_just_key) {
		fts_ranking_t*  ranking =
			rbt_value(fts_ranking_t, result->current);
		return(ranking->rank);
	}

	/* Retrieve the ranking value for doc_id with value of
	prebuilt->fts_doc_id */
	return(fts_retrieve_ranking(result, ft_prebuilt->fts_doc_id));
}

/***********************************************************************
Free the memory for the FTS handler */
UNIV_INTERN
void
innobase_fts_close_ranking(
/*=======================*/
		FT_INFO * fts_hdl)
{
	fts_result_t*	result;

	((NEW_FT_INFO*) fts_hdl)->ft_prebuilt->in_fts_query = false;

	result = ((NEW_FT_INFO*) fts_hdl)->ft_result;

	fts_query_free_result(result);

	my_free((uchar*) fts_hdl);


	return;
}

/***********************************************************************
Find and Retrieve the FTS Relevance Ranking result for doc with doc_id
of prebuilt->fts_doc_id
@return the relevance ranking value */
UNIV_INTERN
float
innobase_fts_find_ranking(
/*======================*/
		FT_INFO*	fts_hdl,	/*!< in: FTS handler */
		uchar*		record,		/*!< in: Unused */
		uint		len)		/*!< in: Unused */
{
	row_prebuilt_t*	ft_prebuilt;
	fts_result_t*	result;

	ft_prebuilt = ((NEW_FT_INFO*) fts_hdl)->ft_prebuilt;
	result = ((NEW_FT_INFO*) fts_hdl)->ft_result;

	/* Retrieve the ranking value for doc_id with value of
	prebuilt->fts_doc_id */
	return(fts_retrieve_ranking(result, ft_prebuilt->fts_doc_id));
}

#ifdef UNIV_DEBUG
static my_bool	innodb_purge_run_now = TRUE;
static my_bool	innodb_purge_stop_now = TRUE;
static my_bool	innodb_log_checkpoint_now = TRUE;

/****************************************************************//**
Set the purge state to RUN. If purge is disabled then it
is a no-op. This function is registered as a callback with MySQL. */
static
void
purge_run_now_set(
/*==============*/
	THD*				thd	/*!< in: thread handle */
					__attribute__((unused)),
	struct st_mysql_sys_var*	var	/*!< in: pointer to system
						variable */
					__attribute__((unused)),
	void*				var_ptr	/*!< out: where the formal
						string goes */
					__attribute__((unused)),
	const void*			save)	/*!< in: immediate result from
						check function */
{
	if (*(my_bool*) save && trx_purge_state() != PURGE_STATE_DISABLED) {
		trx_purge_run();
	}
}

/****************************************************************//**
Set the purge state to STOP. If purge is disabled then it
is a no-op. This function is registered as a callback with MySQL. */
static
void
purge_stop_now_set(
/*===============*/
	THD*				thd	/*!< in: thread handle */
					__attribute__((unused)),
	struct st_mysql_sys_var*	var	/*!< in: pointer to system
						variable */
					__attribute__((unused)),
	void*				var_ptr	/*!< out: where the formal
						string goes */
					__attribute__((unused)),
	const void*			save)	/*!< in: immediate result from
						check function */
{
	if (*(my_bool*) save && trx_purge_state() != PURGE_STATE_DISABLED) {
		trx_purge_stop();
	}
}

/****************************************************************//**
Force innodb to checkpoint. */
static
void
checkpoint_now_set(
/*===============*/
	THD*				thd	/*!< in: thread handle */
					__attribute__((unused)),
	struct st_mysql_sys_var*	var	/*!< in: pointer to system
						variable */
					__attribute__((unused)),
	void*				var_ptr	/*!< out: where the formal
						string goes */
					__attribute__((unused)),
	const void*			save)	/*!< in: immediate result from
						check function */
{
	if (*(my_bool*) save) {
		while (log_sys->last_checkpoint_lsn < log_sys->lsn) {
			log_make_checkpoint_at(LSN_MAX, TRUE);
			fil_flush_file_spaces(FIL_LOG);
		}
		fil_write_flushed_lsn_to_data_files(log_sys->lsn, 0);
		fil_flush_file_spaces(FIL_TABLESPACE);
	}
}
#endif /* UNIV_DEBUG */

/***********************************************************************
@return version of the extended FTS API */
uint
innobase_fts_get_version()
/*======================*/
{
	/* Currently this doesn't make much sense as returning
	HA_CAN_FULLTEXT_EXT automatically mean this version is supported.
	This supposed to ease future extensions.  */
	return(2);
}

/***********************************************************************
@return Which part of the extended FTS API is supported */
ulonglong
innobase_fts_flags()
/*================*/
{
	return(FTS_ORDERED_RESULT | FTS_DOCID_IN_RESULT);
}


/***********************************************************************
Find and Retrieve the FTS doc_id for the current result row
@return the document ID */
ulonglong
innobase_fts_retrieve_docid(
/*========================*/
		FT_INFO_EXT * fts_hdl)	/*!< in: FTS handler */
{
	row_prebuilt_t* ft_prebuilt;
	fts_result_t*	result;

	ft_prebuilt = ((NEW_FT_INFO *)fts_hdl)->ft_prebuilt;
	result = ((NEW_FT_INFO *)fts_hdl)->ft_result;

	if (ft_prebuilt->read_just_key) {
		fts_ranking_t* ranking =
			rbt_value(fts_ranking_t, result->current);
		return(ranking->doc_id);
	}

	return(ft_prebuilt->fts_doc_id);
}

/***********************************************************************
Find and retrieve the size of the current result
@return number of matching rows */
ulonglong
innobase_fts_count_matches(
/*=======================*/
	FT_INFO_EXT* fts_hdl)	/*!< in: FTS handler */
{
	NEW_FT_INFO*	handle = (NEW_FT_INFO *) fts_hdl;

	if (handle->ft_result->rankings_by_id != 0) {
		return rbt_size(handle->ft_result->rankings_by_id);
	} else {
		return(0);
	}
}

/* These variables are never read by InnoDB or changed. They are a kind of
dummies that are needed by the MySQL infrastructure to call
buffer_pool_dump_now(), buffer_pool_load_now() and buffer_pool_load_abort()
by the user by doing:
  SET GLOBAL innodb_buffer_pool_dump_now=ON;
  SET GLOBAL innodb_buffer_pool_load_now=ON;
  SET GLOBAL innodb_buffer_pool_load_abort=ON;
Their values are read by MySQL and displayed to the user when the variables
are queried, e.g.:
  SELECT @@innodb_buffer_pool_dump_now;
  SELECT @@innodb_buffer_pool_load_now;
  SELECT @@innodb_buffer_pool_load_abort; */
static my_bool	innodb_buffer_pool_dump_now = FALSE;
static my_bool	innodb_buffer_pool_load_now = FALSE;
static my_bool	innodb_buffer_pool_load_abort = FALSE;

/****************************************************************//**
Trigger a dump of the buffer pool if innodb_buffer_pool_dump_now is set
to ON. This function is registered as a callback with MySQL. */
static
void
buffer_pool_dump_now(
/*=================*/
	THD*				thd	/*!< in: thread handle */
					__attribute__((unused)),
	struct st_mysql_sys_var*	var	/*!< in: pointer to system
						variable */
					__attribute__((unused)),
	void*				var_ptr	/*!< out: where the formal
						string goes */
					__attribute__((unused)),
	const void*			save)	/*!< in: immediate result from
						check function */
{
	if (*(my_bool*) save && !srv_read_only_mode) {
		buf_dump_start();
	}
}

/****************************************************************//**
Trigger a load of the buffer pool if innodb_buffer_pool_load_now is set
to ON. This function is registered as a callback with MySQL. */
static
void
buffer_pool_load_now(
/*=================*/
	THD*				thd	/*!< in: thread handle */
					__attribute__((unused)),
	struct st_mysql_sys_var*	var	/*!< in: pointer to system
						variable */
					__attribute__((unused)),
	void*				var_ptr	/*!< out: where the formal
						string goes */
					__attribute__((unused)),
	const void*			save)	/*!< in: immediate result from
						check function */
{
	if (*(my_bool*) save) {
		buf_load_start();
	}
}

/****************************************************************//**
Abort a load of the buffer pool if innodb_buffer_pool_load_abort
is set to ON. This function is registered as a callback with MySQL. */
static
void
buffer_pool_load_abort(
/*===================*/
	THD*				thd	/*!< in: thread handle */
					__attribute__((unused)),
	struct st_mysql_sys_var*	var	/*!< in: pointer to system
						variable */
					__attribute__((unused)),
	void*				var_ptr	/*!< out: where the formal
						string goes */
					__attribute__((unused)),
	const void*			save)	/*!< in: immediate result from
						check function */
{
	if (*(my_bool*) save) {
		buf_load_abort();
	}
}

static SHOW_VAR innodb_status_variables_export[]= {
	{"Innodb", (char*) &show_innodb_vars, SHOW_FUNC},
	{NullS, NullS, SHOW_LONG}
};

static struct st_mysql_storage_engine innobase_storage_engine=
{ MYSQL_HANDLERTON_INTERFACE_VERSION };

/* plugin options */

static MYSQL_SYSVAR_ENUM(checksum_algorithm, srv_checksum_algorithm,
  PLUGIN_VAR_RQCMDARG,
  "The algorithm InnoDB uses for page checksumming. Possible values are "
  "CRC32 (hardware accelerated if the CPU supports it) "
    "write crc32, allow any of the other checksums to match when reading; "
  "STRICT_CRC32 "
    "write crc32, do not allow other algorithms to match when reading; "
  "INNODB "
    "write a software calculated checksum, allow any other checksums "
    "to match when reading; "
  "STRICT_INNODB "
    "write a software calculated checksum, do not allow other algorithms "
    "to match when reading; "
  "NONE "
    "write a constant magic number, do not do any checksum verification "
    "when reading (same as innodb_checksums=OFF); "
  "STRICT_NONE "
    "write a constant magic number, do not allow values other than that "
    "magic number when reading; "
  "Files updated when this option is set to crc32 or strict_crc32 will "
  "not be readable by MySQL versions older than 5.6.3",
  NULL, NULL, SRV_CHECKSUM_ALGORITHM_INNODB,
  &innodb_checksum_algorithm_typelib);

static MYSQL_SYSVAR_BOOL(checksums, innobase_use_checksums,
  PLUGIN_VAR_NOCMDARG | PLUGIN_VAR_READONLY,
  "DEPRECATED. Use innodb_checksum_algorithm=NONE instead of setting "
  "this to OFF. "
  "Enable InnoDB checksums validation (enabled by default). "
  "Disable with --skip-innodb-checksums.",
  NULL, NULL, TRUE);

static MYSQL_SYSVAR_STR(data_home_dir, innobase_data_home_dir,
  PLUGIN_VAR_READONLY,
  "The common part for InnoDB table spaces.",
  NULL, NULL, NULL);

static MYSQL_SYSVAR_BOOL(doublewrite, innobase_use_doublewrite,
  PLUGIN_VAR_NOCMDARG | PLUGIN_VAR_READONLY,
  "Enable InnoDB doublewrite buffer (enabled by default). "
  "Disable with --skip-innodb-doublewrite.",
  NULL, NULL, TRUE);

static MYSQL_SYSVAR_ULONG(io_capacity, srv_io_capacity,
  PLUGIN_VAR_RQCMDARG,
  "Number of IOPs the server can do. Tunes the background IO rate",
  NULL, innodb_io_capacity_update, 200, 100, ~0UL, 0);

static MYSQL_SYSVAR_ULONG(io_capacity_max, srv_max_io_capacity,
  PLUGIN_VAR_RQCMDARG,
  "Limit to which innodb_io_capacity can be inflated.",
  NULL, innodb_io_capacity_max_update,
  SRV_MAX_IO_CAPACITY_DUMMY_DEFAULT, 100,
  SRV_MAX_IO_CAPACITY_LIMIT, 0);

#ifdef UNIV_DEBUG
static MYSQL_SYSVAR_BOOL(purge_run_now, innodb_purge_run_now,
  PLUGIN_VAR_OPCMDARG,
  "Set purge state to RUN",
  NULL, purge_run_now_set, FALSE);

static MYSQL_SYSVAR_BOOL(purge_stop_now, innodb_purge_stop_now,
  PLUGIN_VAR_OPCMDARG,
  "Set purge state to STOP",
  NULL, purge_stop_now_set, FALSE);

static MYSQL_SYSVAR_BOOL(log_checkpoint_now, innodb_log_checkpoint_now,
  PLUGIN_VAR_OPCMDARG,
  "Force checkpoint now",
  NULL, checkpoint_now_set, FALSE);
#endif /* UNIV_DEBUG */

static MYSQL_SYSVAR_ULONG(purge_batch_size, srv_purge_batch_size,
  PLUGIN_VAR_OPCMDARG,
  "Number of UNDO log pages to purge in one batch from the history list.",
  NULL, NULL,
  300,			/* Default setting */
  1,			/* Minimum value */
  5000, 0);		/* Maximum value */

static MYSQL_SYSVAR_ULONG(purge_threads, srv_n_purge_threads,
  PLUGIN_VAR_OPCMDARG | PLUGIN_VAR_READONLY,
  "Purge threads can be from 1 to 32. Default is 1.",
  NULL, NULL,
  1,			/* Default setting */
  1,			/* Minimum value */
  32, 0);		/* Maximum value */

static MYSQL_SYSVAR_ULONG(sync_array_size, srv_sync_array_size,
  PLUGIN_VAR_OPCMDARG | PLUGIN_VAR_READONLY,
  "Size of the mutex/lock wait array.",
  NULL, NULL,
  1,			/* Default setting */
  1,			/* Minimum value */
  1024, 0);		/* Maximum value */

static MYSQL_SYSVAR_ULONG(fast_shutdown, innobase_fast_shutdown,
  PLUGIN_VAR_OPCMDARG,
  "Speeds up the shutdown process of the InnoDB storage engine. Possible "
  "values are 0, 1 (faster) or 2 (fastest - crash-like).",
  NULL, NULL, 1, 0, 2, 0);

static MYSQL_SYSVAR_BOOL(file_per_table, srv_file_per_table,
  PLUGIN_VAR_NOCMDARG,
  "Stores each InnoDB table to an .ibd file in the database dir.",
  NULL, NULL, TRUE);

static MYSQL_SYSVAR_STR(file_format, innobase_file_format_name,
  PLUGIN_VAR_RQCMDARG,
  "File format to use for new tables in .ibd files.",
  innodb_file_format_name_validate,
  innodb_file_format_name_update, "Antelope");

/* "innobase_file_format_check" decides whether we would continue
booting the server if the file format stamped on the system
table space exceeds the maximum file format supported
by the server. Can be set during server startup at command
line or configure file, and a read only variable after
server startup */
static MYSQL_SYSVAR_BOOL(file_format_check, innobase_file_format_check,
  PLUGIN_VAR_NOCMDARG | PLUGIN_VAR_READONLY,
  "Whether to perform system file format check.",
  NULL, NULL, TRUE);

/* If a new file format is introduced, the file format
name needs to be updated accordingly. Please refer to
file_format_name_map[] defined in trx0sys.cc for the next
file format name. */
static MYSQL_SYSVAR_STR(file_format_max, innobase_file_format_max,
  PLUGIN_VAR_OPCMDARG,
  "The highest file format in the tablespace.",
  innodb_file_format_max_validate,
  innodb_file_format_max_update, "Antelope");

static MYSQL_SYSVAR_STR(ft_server_stopword_table, innobase_server_stopword_table,
  PLUGIN_VAR_OPCMDARG,
  "The user supplied stopword table name.",
  innodb_stopword_table_validate,
  innodb_stopword_table_update,
  NULL);

static MYSQL_SYSVAR_UINT(flush_log_at_timeout, srv_flush_log_at_timeout,
  PLUGIN_VAR_OPCMDARG,
  "Write and flush logs every (n) second.",
  NULL, NULL, 1, 0, 2700, 0);

static MYSQL_SYSVAR_ULONG(flush_log_at_trx_commit, srv_flush_log_at_trx_commit,
  PLUGIN_VAR_OPCMDARG,
  "Set to 0 (write and flush once per second),"
  " 1 (write and flush at each commit)"
  " or 2 (write at commit, flush once per second).",
  NULL, NULL, 1, 0, 2, 0);

static MYSQL_SYSVAR_STR(flush_method, innobase_file_flush_method,
  PLUGIN_VAR_RQCMDARG | PLUGIN_VAR_READONLY,
  "With which method to flush data.", NULL, NULL, NULL);

static MYSQL_SYSVAR_BOOL(large_prefix, innobase_large_prefix,
  PLUGIN_VAR_NOCMDARG,
  "Support large index prefix length of REC_VERSION_56_MAX_INDEX_COL_LEN (3072) bytes.",
  NULL, NULL, FALSE);

static MYSQL_SYSVAR_BOOL(force_load_corrupted, srv_load_corrupted,
  PLUGIN_VAR_NOCMDARG | PLUGIN_VAR_READONLY,
  "Force InnoDB to load metadata of corrupted table.",
  NULL, NULL, FALSE);

static MYSQL_SYSVAR_BOOL(locks_unsafe_for_binlog, innobase_locks_unsafe_for_binlog,
  PLUGIN_VAR_NOCMDARG | PLUGIN_VAR_READONLY,
  "DEPRECATED. This option may be removed in future releases. "
  "Please use READ COMMITTED transaction isolation level instead. "
  "Force InnoDB to not use next-key locking, to use only row-level locking.",
  NULL, NULL, FALSE);

#ifdef UNIV_LOG_ARCHIVE
static MYSQL_SYSVAR_STR(log_arch_dir, innobase_log_arch_dir,
  PLUGIN_VAR_RQCMDARG | PLUGIN_VAR_READONLY,
  "Where full logs should be archived.", NULL, NULL, NULL);

static MYSQL_SYSVAR_BOOL(log_archive, innobase_log_archive,
  PLUGIN_VAR_OPCMDARG | PLUGIN_VAR_READONLY,
  "Set to 1 if you want to have logs archived.", NULL, NULL, FALSE);
#endif /* UNIV_LOG_ARCHIVE */

static MYSQL_SYSVAR_STR(log_group_home_dir, srv_log_group_home_dir,
  PLUGIN_VAR_RQCMDARG | PLUGIN_VAR_READONLY,
  "Path to InnoDB log files.", NULL, NULL, NULL);

static MYSQL_SYSVAR_ULONG(max_dirty_pages_pct, srv_max_buf_pool_modified_pct,
  PLUGIN_VAR_RQCMDARG,
  "Percentage of dirty pages allowed in bufferpool.",
  NULL, innodb_max_dirty_pages_pct_update, 75, 0, 99, 0);

static MYSQL_SYSVAR_ULONG(max_dirty_pages_pct_lwm,
  srv_max_dirty_pages_pct_lwm,
  PLUGIN_VAR_RQCMDARG,
  "Percentage of dirty pages at which flushing kicks in.",
  NULL, innodb_max_dirty_pages_pct_lwm_update, 0, 0, 99, 0);

static MYSQL_SYSVAR_ULONG(adaptive_flushing_lwm,
  srv_adaptive_flushing_lwm,
  PLUGIN_VAR_RQCMDARG,
  "Percentage of log capacity below which no adaptive flushing happens.",
  NULL, NULL, 10, 0, 70, 0);

static MYSQL_SYSVAR_BOOL(adaptive_flushing, srv_adaptive_flushing,
  PLUGIN_VAR_NOCMDARG,
  "Attempt flushing dirty pages to avoid IO bursts at checkpoints.",
  NULL, NULL, TRUE);

static MYSQL_SYSVAR_ULONG(flushing_avg_loops,
  srv_flushing_avg_loops,
  PLUGIN_VAR_RQCMDARG,
  "Number of iterations over which the background flushing is averaged.",
  NULL, NULL, 30, 1, 1000, 0);

static MYSQL_SYSVAR_ULONG(max_purge_lag, srv_max_purge_lag,
  PLUGIN_VAR_RQCMDARG,
  "Desired maximum length of the purge queue (0 = no limit)",
  NULL, NULL, 0, 0, ~0UL, 0);

static MYSQL_SYSVAR_ULONG(max_purge_lag_delay, srv_max_purge_lag_delay,
   PLUGIN_VAR_RQCMDARG,
   "Maximum delay of user threads in micro-seconds",
   NULL, NULL,
   0L,			/* Default seting */
   0L,			/* Minimum value */
   10000000UL, 0);	/* Maximum value */

static MYSQL_SYSVAR_BOOL(rollback_on_timeout, innobase_rollback_on_timeout,
  PLUGIN_VAR_OPCMDARG | PLUGIN_VAR_READONLY,
  "Roll back the complete transaction on lock wait timeout, for 4.x compatibility (disabled by default)",
  NULL, NULL, FALSE);

static MYSQL_SYSVAR_BOOL(status_file, innobase_create_status_file,
  PLUGIN_VAR_OPCMDARG | PLUGIN_VAR_NOSYSVAR,
  "Enable SHOW ENGINE INNODB STATUS output in the innodb_status.<pid> file",
  NULL, NULL, FALSE);

static MYSQL_SYSVAR_BOOL(stats_on_metadata, innobase_stats_on_metadata,
  PLUGIN_VAR_OPCMDARG,
  "Enable statistics gathering for metadata commands such as "
  "SHOW TABLE STATUS for tables that use transient statistics (off by default)",
  NULL, NULL, FALSE);

static MYSQL_SYSVAR_ULONGLONG(stats_sample_pages, srv_stats_transient_sample_pages,
  PLUGIN_VAR_RQCMDARG,
  "Deprecated, use innodb_stats_transient_sample_pages instead",
  NULL, innodb_stats_sample_pages_update, 8, 1, ~0ULL, 0);

static MYSQL_SYSVAR_ULONGLONG(stats_transient_sample_pages,
  srv_stats_transient_sample_pages,
  PLUGIN_VAR_RQCMDARG,
  "The number of leaf index pages to sample when calculating transient "
  "statistics (if persistent statistics are not used, default 8)",
  NULL, NULL, 8, 1, ~0ULL, 0);

static MYSQL_SYSVAR_BOOL(stats_persistent, srv_stats_persistent,
  PLUGIN_VAR_OPCMDARG,
  "InnoDB persistent statistics enabled for all tables unless overridden "
  "at table level",
  NULL, NULL, TRUE);

static MYSQL_SYSVAR_BOOL(stats_auto_recalc, srv_stats_auto_recalc,
  PLUGIN_VAR_OPCMDARG,
  "InnoDB automatic recalculation of persistent statistics enabled for all "
  "tables unless overridden at table level (automatic recalculation is only "
  "done when InnoDB decides that the table has changed too much and needs a "
  "new statistics)",
  NULL, NULL, TRUE);

static MYSQL_SYSVAR_ULONGLONG(stats_persistent_sample_pages,
  srv_stats_persistent_sample_pages,
  PLUGIN_VAR_RQCMDARG,
  "The number of leaf index pages to sample when calculating persistent "
  "statistics (by ANALYZE, default 20)",
  NULL, NULL, 20, 1, ~0ULL, 0);

static MYSQL_SYSVAR_BOOL(adaptive_hash_index, btr_search_enabled,
  PLUGIN_VAR_OPCMDARG,
  "Enable InnoDB adaptive hash index (enabled by default).  "
  "Disable with --skip-innodb-adaptive-hash-index.",
  NULL, innodb_adaptive_hash_index_update, TRUE);

static MYSQL_SYSVAR_ULONG(replication_delay, srv_replication_delay,
  PLUGIN_VAR_RQCMDARG,
  "Replication thread delay (ms) on the slave server if "
  "innodb_thread_concurrency is reached (0 by default)",
  NULL, NULL, 0, 0, ~0UL, 0);

static MYSQL_SYSVAR_UINT(compression_level, page_zip_level,
  PLUGIN_VAR_RQCMDARG,
  "Compression level used for compressed row format.  0 is no compression"
  ", 1 is fastest, 9 is best compression and default is 6.",
  NULL, NULL, DEFAULT_COMPRESSION_LEVEL, 0, 9, 0);

static MYSQL_SYSVAR_BOOL(log_compressed_pages, page_zip_log_pages,
       PLUGIN_VAR_OPCMDARG,
  "Enables/disables the logging of entire compressed page images."
  " InnoDB logs the compressed pages to prevent corruption if"
  " the zlib compression algorithm changes."
  " When turned OFF, InnoDB will assume that the zlib"
  " compression algorithm doesn't change.",
  NULL, NULL, TRUE);

static MYSQL_SYSVAR_LONG(additional_mem_pool_size, innobase_additional_mem_pool_size,
  PLUGIN_VAR_RQCMDARG | PLUGIN_VAR_READONLY,
  "DEPRECATED. This option may be removed in future releases, "
  "together with the option innodb_use_sys_malloc and with the InnoDB's "
  "internal memory allocator. "
  "Size of a memory pool InnoDB uses to store data dictionary information and other internal data structures.",
  NULL, NULL, 8*1024*1024L, 512*1024L, LONG_MAX, 1024);

static MYSQL_SYSVAR_ULONG(autoextend_increment, srv_auto_extend_increment,
  PLUGIN_VAR_RQCMDARG,
  "Data file autoextend increment in megabytes",
  NULL, NULL, 64L, 1L, 1000L, 0);

static MYSQL_SYSVAR_LONGLONG(buffer_pool_size, innobase_buffer_pool_size,
  PLUGIN_VAR_RQCMDARG | PLUGIN_VAR_READONLY,
  "The size of the memory buffer InnoDB uses to cache data and indexes of its tables.",
  NULL, NULL, 128*1024*1024L, 5*1024*1024L, LONGLONG_MAX, 1024*1024L);

#if defined UNIV_DEBUG || defined UNIV_PERF_DEBUG
static MYSQL_SYSVAR_ULONG(page_hash_locks, srv_n_page_hash_locks,
  PLUGIN_VAR_OPCMDARG | PLUGIN_VAR_READONLY,
  "Number of rw_locks protecting buffer pool page_hash. Rounded up to the next power of 2",
  NULL, NULL, 16, 1, MAX_PAGE_HASH_LOCKS, 0);

static MYSQL_SYSVAR_ULONG(doublewrite_batch_size, srv_doublewrite_batch_size,
  PLUGIN_VAR_OPCMDARG | PLUGIN_VAR_READONLY,
  "Number of pages reserved in doublewrite buffer for batch flushing",
  NULL, NULL, 120, 1, 127, 0);
#endif /* defined UNIV_DEBUG || defined UNIV_PERF_DEBUG */

static MYSQL_SYSVAR_LONG(buffer_pool_instances, innobase_buffer_pool_instances,
  PLUGIN_VAR_RQCMDARG | PLUGIN_VAR_READONLY,
  "Number of buffer pool instances, set to higher value on high-end machines to increase scalability",
  NULL, NULL, 0L, 0L, MAX_BUFFER_POOLS, 1L);

static MYSQL_SYSVAR_STR(buffer_pool_filename, srv_buf_dump_filename,
  PLUGIN_VAR_RQCMDARG | PLUGIN_VAR_MEMALLOC,
  "Filename to/from which to dump/load the InnoDB buffer pool",
  innodb_srv_buf_dump_filename_validate, NULL, SRV_BUF_DUMP_FILENAME_DEFAULT);

static MYSQL_SYSVAR_BOOL(buffer_pool_dump_now, innodb_buffer_pool_dump_now,
  PLUGIN_VAR_RQCMDARG,
  "Trigger an immediate dump of the buffer pool into a file named @@innodb_buffer_pool_filename",
  NULL, buffer_pool_dump_now, FALSE);

static MYSQL_SYSVAR_BOOL(buffer_pool_dump_at_shutdown, srv_buffer_pool_dump_at_shutdown,
  PLUGIN_VAR_RQCMDARG,
  "Dump the buffer pool into a file named @@innodb_buffer_pool_filename",
  NULL, NULL, FALSE);

#ifdef UNIV_DEBUG
static MYSQL_SYSVAR_STR(buffer_pool_evict, srv_buffer_pool_evict,
  PLUGIN_VAR_RQCMDARG,
  "Evict pages from the buffer pool",
  NULL, innodb_buffer_pool_evict_update, "");
#endif /* UNIV_DEBUG */

static MYSQL_SYSVAR_BOOL(buffer_pool_load_now, innodb_buffer_pool_load_now,
  PLUGIN_VAR_RQCMDARG,
  "Trigger an immediate load of the buffer pool from a file named @@innodb_buffer_pool_filename",
  NULL, buffer_pool_load_now, FALSE);

static MYSQL_SYSVAR_BOOL(buffer_pool_load_abort, innodb_buffer_pool_load_abort,
  PLUGIN_VAR_RQCMDARG,
  "Abort a currently running load of the buffer pool",
  NULL, buffer_pool_load_abort, FALSE);

/* there is no point in changing this during runtime, thus readonly */
static MYSQL_SYSVAR_BOOL(buffer_pool_load_at_startup, srv_buffer_pool_load_at_startup,
  PLUGIN_VAR_RQCMDARG | PLUGIN_VAR_READONLY,
  "Load the buffer pool from a file named @@innodb_buffer_pool_filename",
  NULL, NULL, FALSE);

static MYSQL_SYSVAR_ULONG(lru_scan_depth, srv_LRU_scan_depth,
  PLUGIN_VAR_RQCMDARG,
  "How deep to scan LRU to keep it clean",
  NULL, NULL, 1024, 100, ~0UL, 0);

static MYSQL_SYSVAR_ULONG(flush_neighbors, srv_flush_neighbors,
  PLUGIN_VAR_OPCMDARG,
  "Set to 0 (don't flush neighbors from buffer pool),"
  " 1 (flush contiguous neighbors from buffer pool)"
  " or 2 (flush neighbors from buffer pool),"
  " when flushing a block",
  NULL, NULL, 1, 0, 2, 0);

static MYSQL_SYSVAR_ULONG(commit_concurrency, innobase_commit_concurrency,
  PLUGIN_VAR_RQCMDARG,
  "Helps in performance tuning in heavily concurrent environments.",
  innobase_commit_concurrency_validate, NULL, 0, 0, 1000, 0);

static MYSQL_SYSVAR_ULONG(concurrency_tickets, srv_n_free_tickets_to_enter,
  PLUGIN_VAR_RQCMDARG,
  "Number of times a thread is allowed to enter InnoDB within the same SQL query after it has once got the ticket",
  NULL, NULL, 5000L, 1L, ~0UL, 0);

static MYSQL_SYSVAR_LONG(file_io_threads, innobase_file_io_threads,
  PLUGIN_VAR_RQCMDARG | PLUGIN_VAR_READONLY | PLUGIN_VAR_NOSYSVAR,
  "Number of file I/O threads in InnoDB.",
  NULL, NULL, 4, 4, 64, 0);

static MYSQL_SYSVAR_BOOL(ft_enable_diag_print, fts_enable_diag_print,
  PLUGIN_VAR_OPCMDARG,
  "Whether to enable additional FTS diagnostic printout ",
  NULL, NULL, FALSE);

static MYSQL_SYSVAR_BOOL(disable_sort_file_cache, srv_disable_sort_file_cache,
  PLUGIN_VAR_OPCMDARG,
  "Whether to disable OS system file cache for sort I/O",
  NULL, NULL, FALSE);

static MYSQL_SYSVAR_STR(ft_aux_table, fts_internal_tbl_name,
  PLUGIN_VAR_NOCMDARG,
  "FTS internal auxiliary table to be checked",
  innodb_internal_table_validate,
  innodb_internal_table_update, NULL);

static MYSQL_SYSVAR_ULONG(ft_cache_size, fts_max_cache_size,
  PLUGIN_VAR_RQCMDARG | PLUGIN_VAR_READONLY,
  "InnoDB Fulltext search cache size in bytes",
  NULL, NULL, 8000000, 1600000, 80000000, 0);

static MYSQL_SYSVAR_ULONG(ft_result_cache_limit, fts_result_cache_limit,
  PLUGIN_VAR_RQCMDARG,
  "InnoDB Fulltext search query result cache limit in bytes",
  NULL, NULL, 2000000000L, 1000000L, ~0UL, 0);

static MYSQL_SYSVAR_ULONG(ft_min_token_size, fts_min_token_size,
  PLUGIN_VAR_RQCMDARG | PLUGIN_VAR_READONLY,
  "InnoDB Fulltext search minimum token size in characters",
  NULL, NULL, 3, 0, 16, 0);

static MYSQL_SYSVAR_ULONG(ft_max_token_size, fts_max_token_size,
  PLUGIN_VAR_RQCMDARG | PLUGIN_VAR_READONLY,
  "InnoDB Fulltext search maximum token size in characters",
  NULL, NULL, HA_FT_MAXCHARLEN, 10, FTS_MAX_WORD_LEN , 0);


static MYSQL_SYSVAR_ULONG(ft_num_word_optimize, fts_num_word_optimize,
  PLUGIN_VAR_OPCMDARG,
  "InnoDB Fulltext search number of words to optimize for each optimize table call ",
  NULL, NULL, 2000, 1000, 10000, 0);

static MYSQL_SYSVAR_ULONG(ft_sort_pll_degree, fts_sort_pll_degree,
  PLUGIN_VAR_RQCMDARG | PLUGIN_VAR_READONLY,
  "InnoDB Fulltext search parallel sort degree, will round up to nearest power of 2 number",
  NULL, NULL, 2, 1, 16, 0);

static MYSQL_SYSVAR_ULONG(sort_buffer_size, srv_sort_buf_size,
  PLUGIN_VAR_RQCMDARG | PLUGIN_VAR_READONLY,
  "Memory buffer size for index creation",
  NULL, NULL, 1048576, 65536, 64<<20, 0);

static MYSQL_SYSVAR_ULONGLONG(online_alter_log_max_size, srv_online_max_size,
  PLUGIN_VAR_RQCMDARG,
  "Maximum modification log file size for online index creation",
  NULL, NULL, 128<<20, 65536, ~0ULL, 0);

static MYSQL_SYSVAR_BOOL(optimize_fulltext_only, innodb_optimize_fulltext_only,
  PLUGIN_VAR_NOCMDARG,
  "Only optimize the Fulltext index of the table",
  NULL, NULL, FALSE);

static MYSQL_SYSVAR_ULONG(read_io_threads, innobase_read_io_threads,
  PLUGIN_VAR_RQCMDARG | PLUGIN_VAR_READONLY,
  "Number of background read I/O threads in InnoDB.",
  NULL, NULL, 4, 1, 64, 0);

static MYSQL_SYSVAR_ULONG(write_io_threads, innobase_write_io_threads,
  PLUGIN_VAR_RQCMDARG | PLUGIN_VAR_READONLY,
  "Number of background write I/O threads in InnoDB.",
  NULL, NULL, 4, 1, 64, 0);

static MYSQL_SYSVAR_ULONG(force_recovery, srv_force_recovery,
  PLUGIN_VAR_RQCMDARG | PLUGIN_VAR_READONLY,
  "Helps to save your data in case the disk image of the database becomes corrupt.",
  NULL, NULL, 0, 0, 6, 0);

#ifndef DBUG_OFF
static MYSQL_SYSVAR_ULONG(force_recovery_crash, srv_force_recovery_crash,
  PLUGIN_VAR_RQCMDARG | PLUGIN_VAR_READONLY,
  "Kills the server during crash recovery.",
  NULL, NULL, 0, 0, 10, 0);
#endif /* !DBUG_OFF */

static MYSQL_SYSVAR_ULONG(page_size, srv_page_size,
  PLUGIN_VAR_OPCMDARG | PLUGIN_VAR_READONLY,
  "Page size to use for all InnoDB tablespaces.",
  NULL, NULL, UNIV_PAGE_SIZE_DEF,
  UNIV_PAGE_SIZE_MIN, UNIV_PAGE_SIZE_MAX, 0);

static MYSQL_SYSVAR_LONG(log_buffer_size, innobase_log_buffer_size,
  PLUGIN_VAR_RQCMDARG | PLUGIN_VAR_READONLY,
  "The size of the buffer which InnoDB uses to write log to the log files on disk.",
  NULL, NULL, 8*1024*1024L, 256*1024L, LONG_MAX, 1024);

static MYSQL_SYSVAR_LONGLONG(log_file_size, innobase_log_file_size,
  PLUGIN_VAR_RQCMDARG | PLUGIN_VAR_READONLY,
  "Size of each log file in a log group.",
  NULL, NULL, 48*1024*1024L, 1*1024*1024L, LONGLONG_MAX, 1024*1024L);

static MYSQL_SYSVAR_ULONG(log_files_in_group, srv_n_log_files,
  PLUGIN_VAR_RQCMDARG | PLUGIN_VAR_READONLY,
  "Number of log files in the log group. InnoDB writes to the files in a circular fashion.",
  NULL, NULL, 2, 2, SRV_N_LOG_FILES_MAX, 0);

/* Note that the default and minimum values are set to 0 to
detect if the option is passed and print deprecation message */
static MYSQL_SYSVAR_LONG(mirrored_log_groups, innobase_mirrored_log_groups,
  PLUGIN_VAR_RQCMDARG | PLUGIN_VAR_READONLY,
  "Number of identical copies of log groups we keep for the database. Currently this should be set to 1.",
  NULL, NULL, 0, 0, 10, 0);

static MYSQL_SYSVAR_UINT(old_blocks_pct, innobase_old_blocks_pct,
  PLUGIN_VAR_RQCMDARG,
  "Percentage of the buffer pool to reserve for 'old' blocks.",
  NULL, innodb_old_blocks_pct_update, 100 * 3 / 8, 5, 95, 0);

static MYSQL_SYSVAR_UINT(old_blocks_time, buf_LRU_old_threshold_ms,
  PLUGIN_VAR_RQCMDARG,
  "Move blocks to the 'new' end of the buffer pool if the first access"
  " was at least this many milliseconds ago."
  " The timeout is disabled if 0.",
  NULL, NULL, 1000, 0, UINT_MAX32, 0);

static MYSQL_SYSVAR_LONG(open_files, innobase_open_files,
  PLUGIN_VAR_RQCMDARG | PLUGIN_VAR_READONLY,
  "How many files at the maximum InnoDB keeps open at the same time.",
  NULL, NULL, 0L, 0L, LONG_MAX, 0);

static MYSQL_SYSVAR_ULONG(sync_spin_loops, srv_n_spin_wait_rounds,
  PLUGIN_VAR_RQCMDARG,
  "Count of spin-loop rounds in InnoDB mutexes (30 by default)",
  NULL, NULL, 30L, 0L, ~0UL, 0);

static MYSQL_SYSVAR_ULONG(spin_wait_delay, srv_spin_wait_delay,
  PLUGIN_VAR_OPCMDARG,
  "Maximum delay between polling for a spin lock (6 by default)",
  NULL, NULL, 6L, 0L, ~0UL, 0);

static MYSQL_SYSVAR_ULONG(thread_concurrency, srv_thread_concurrency,
  PLUGIN_VAR_RQCMDARG,
  "Helps in performance tuning in heavily concurrent environments. Sets the maximum number of threads allowed inside InnoDB. Value 0 will disable the thread throttling.",
  NULL, NULL, 0, 0, 1000, 0);

#ifdef HAVE_ATOMIC_BUILTINS
static MYSQL_SYSVAR_ULONG(
  adaptive_max_sleep_delay, srv_adaptive_max_sleep_delay,
  PLUGIN_VAR_RQCMDARG,
  "The upper limit of the sleep delay in usec. Value of 0 disables it.",
  NULL, NULL,
  150000,			/* Default setting */
  0,				/* Minimum value */
  1000000, 0);			/* Maximum value */
#endif /* HAVE_ATOMIC_BUILTINS */

static MYSQL_SYSVAR_ULONG(thread_sleep_delay, srv_thread_sleep_delay,
  PLUGIN_VAR_RQCMDARG,
  "Time of innodb thread sleeping before joining InnoDB queue (usec). "
  "Value 0 disable a sleep",
  NULL, NULL,
  10000L,
  0L,
  ~0UL, 0);

static MYSQL_SYSVAR_STR(data_file_path, innobase_data_file_path,
  PLUGIN_VAR_RQCMDARG | PLUGIN_VAR_READONLY,
  "Path to individual files and their sizes.",
  NULL, NULL, NULL);

static MYSQL_SYSVAR_STR(undo_directory, srv_undo_dir,
  PLUGIN_VAR_RQCMDARG | PLUGIN_VAR_READONLY,
  "Directory where undo tablespace files live, this path can be absolute.",
  NULL, NULL, ".");

static MYSQL_SYSVAR_ULONG(undo_tablespaces, srv_undo_tablespaces,
  PLUGIN_VAR_RQCMDARG | PLUGIN_VAR_READONLY,
  "Number of undo tablespaces to use. ",
  NULL, NULL,
  0L,			/* Default seting */
  0L,			/* Minimum value */
  126L, 0);		/* Maximum value */

static MYSQL_SYSVAR_ULONG(undo_logs, srv_undo_logs,
  PLUGIN_VAR_OPCMDARG,
  "Number of undo logs to use.",
  NULL, NULL,
  TRX_SYS_N_RSEGS,	/* Default setting */
  1,			/* Minimum value */
  TRX_SYS_N_RSEGS, 0);	/* Maximum value */

/* Alias for innodb_undo_logs, this config variable is deprecated. */
static MYSQL_SYSVAR_ULONG(rollback_segments, srv_undo_logs,
  PLUGIN_VAR_OPCMDARG,
  "Number of undo logs to use (deprecated).",
  NULL, NULL,
  TRX_SYS_N_RSEGS,	/* Default setting */
  1,			/* Minimum value */
  TRX_SYS_N_RSEGS, 0);	/* Maximum value */

static MYSQL_SYSVAR_LONG(autoinc_lock_mode, innobase_autoinc_lock_mode,
  PLUGIN_VAR_RQCMDARG | PLUGIN_VAR_READONLY,
  "The AUTOINC lock modes supported by InnoDB:               "
  "0 => Old style AUTOINC locking (for backward"
  " compatibility)                                           "
  "1 => New style AUTOINC locking                            "
  "2 => No AUTOINC locking (unsafe for SBR)",
  NULL, NULL,
  AUTOINC_NEW_STYLE_LOCKING,	/* Default setting */
  AUTOINC_OLD_STYLE_LOCKING,	/* Minimum value */
  AUTOINC_NO_LOCKING, 0);	/* Maximum value */

static MYSQL_SYSVAR_STR(version, innodb_version_str,
  PLUGIN_VAR_NOCMDOPT | PLUGIN_VAR_READONLY,
  "InnoDB version", NULL, NULL, INNODB_VERSION_STR);

static MYSQL_SYSVAR_BOOL(use_sys_malloc, srv_use_sys_malloc,
  PLUGIN_VAR_NOCMDARG | PLUGIN_VAR_READONLY,
  "DEPRECATED. This option may be removed in future releases, "
  "together with the InnoDB's internal memory allocator. "
  "Use OS memory allocator instead of InnoDB's internal memory allocator",
  NULL, NULL, TRUE);

static MYSQL_SYSVAR_BOOL(use_native_aio, srv_use_native_aio,
  PLUGIN_VAR_NOCMDARG | PLUGIN_VAR_READONLY,
  "Use native AIO if supported on this platform.",
  NULL, NULL, TRUE);

static MYSQL_SYSVAR_BOOL(api_enable_binlog, ib_binlog_enabled,
  PLUGIN_VAR_NOCMDARG | PLUGIN_VAR_READONLY,
  "Enable binlog for applications direct access InnoDB through InnoDB APIs",
  NULL, NULL, FALSE);

static MYSQL_SYSVAR_BOOL(api_enable_mdl, ib_mdl_enabled,
  PLUGIN_VAR_NOCMDARG | PLUGIN_VAR_READONLY,
  "Enable MDL for applications direct access InnoDB through InnoDB APIs",
  NULL, NULL, FALSE);

static MYSQL_SYSVAR_BOOL(api_disable_rowlock, ib_disable_row_lock,
  PLUGIN_VAR_NOCMDARG | PLUGIN_VAR_READONLY,
  "Disable row lock when direct access InnoDB through InnoDB APIs",
  NULL, NULL, FALSE);

static MYSQL_SYSVAR_ULONG(api_trx_level, ib_trx_level_setting,
  PLUGIN_VAR_OPCMDARG,
  "InnoDB API transaction isolation level",
  NULL, NULL,
  0,		/* Default setting */
  0,		/* Minimum value */
  3, 0);	/* Maximum value */

static MYSQL_SYSVAR_ULONG(api_bk_commit_interval, ib_bk_commit_interval,
  PLUGIN_VAR_OPCMDARG,
  "Background commit interval in seconds",
  NULL, NULL,
  5,		/* Default setting */
  1,		/* Minimum value */
  1024 * 1024 * 1024, 0);	/* Maximum value */

static MYSQL_SYSVAR_STR(change_buffering, innobase_change_buffering,
  PLUGIN_VAR_RQCMDARG,
  "Buffer changes to reduce random access: "
  "OFF, ON, inserting, deleting, changing, or purging.",
  innodb_change_buffering_validate,
  innodb_change_buffering_update, "all");

static MYSQL_SYSVAR_UINT(change_buffer_max_size,
  innobase_change_buffer_max_size,
  PLUGIN_VAR_RQCMDARG,
  "Maximum on-disk size of change buffer in terms of percentage"
  " of the buffer pool.",
  NULL, innodb_change_buffer_max_size_update,
  CHANGE_BUFFER_DEFAULT_SIZE, 0, 50, 0);

static MYSQL_SYSVAR_ENUM(stats_method, srv_innodb_stats_method,
   PLUGIN_VAR_RQCMDARG,
  "Specifies how InnoDB index statistics collection code should "
  "treat NULLs. Possible values are NULLS_EQUAL (default), "
  "NULLS_UNEQUAL and NULLS_IGNORED",
   NULL, NULL, SRV_STATS_NULLS_EQUAL, &innodb_stats_method_typelib);

#if defined UNIV_DEBUG || defined UNIV_IBUF_DEBUG
static MYSQL_SYSVAR_UINT(change_buffering_debug, ibuf_debug,
  PLUGIN_VAR_RQCMDARG,
  "Debug flags for InnoDB change buffering (0=none, 2=crash at merge)",
  NULL, NULL, 0, 0, 2, 0);

static MYSQL_SYSVAR_BOOL(disable_background_merge,
  srv_ibuf_disable_background_merge,
  PLUGIN_VAR_NOCMDARG | PLUGIN_VAR_RQCMDARG,
  "Disable change buffering merges by the master thread",
  NULL, NULL, FALSE);
#endif /* UNIV_DEBUG || UNIV_IBUF_DEBUG */

static MYSQL_SYSVAR_BOOL(random_read_ahead, srv_random_read_ahead,
  PLUGIN_VAR_NOCMDARG,
  "Whether to use read ahead for random access within an extent.",
  NULL, NULL, FALSE);

static MYSQL_SYSVAR_ULONG(read_ahead_threshold, srv_read_ahead_threshold,
  PLUGIN_VAR_RQCMDARG,
  "Number of pages that must be accessed sequentially for InnoDB to "
  "trigger a readahead.",
  NULL, NULL, 56, 0, 64, 0);

static MYSQL_SYSVAR_STR(monitor_enable, innobase_enable_monitor_counter,
  PLUGIN_VAR_RQCMDARG,
  "Turn on a monitor counter",
  innodb_monitor_validate,
  innodb_enable_monitor_update, NULL);

static MYSQL_SYSVAR_STR(monitor_disable, innobase_disable_monitor_counter,
  PLUGIN_VAR_RQCMDARG,
  "Turn off a monitor counter",
  innodb_monitor_validate,
  innodb_disable_monitor_update, NULL);

static MYSQL_SYSVAR_STR(monitor_reset, innobase_reset_monitor_counter,
  PLUGIN_VAR_RQCMDARG,
  "Reset a monitor counter",
  innodb_monitor_validate,
  innodb_reset_monitor_update, NULL);

static MYSQL_SYSVAR_STR(monitor_reset_all, innobase_reset_all_monitor_counter,
  PLUGIN_VAR_RQCMDARG,
  "Reset all values for a monitor counter",
  innodb_monitor_validate,
  innodb_reset_all_monitor_update, NULL);

static MYSQL_SYSVAR_BOOL(print_all_deadlocks, srv_print_all_deadlocks,
  PLUGIN_VAR_OPCMDARG,
  "Print all deadlocks to MySQL error log (off by default)",
  NULL, NULL, FALSE);

static MYSQL_SYSVAR_ULONG(compression_failure_threshold_pct,
  zip_failure_threshold_pct, PLUGIN_VAR_OPCMDARG,
  "If the compression failure rate of a table is greater than this number"
  " more padding is added to the pages to reduce the failures. A value of"
  " zero implies no padding",
  NULL, NULL, 5, 0, 100, 0);

static MYSQL_SYSVAR_ULONG(compression_pad_pct_max,
  zip_pad_max, PLUGIN_VAR_OPCMDARG,
  "Percentage of empty space on a data page that can be reserved"
  " to make the page compressible.",
  NULL, NULL, 50, 0, 75, 0);

static MYSQL_SYSVAR_BOOL(read_only, srv_read_only_mode,
  PLUGIN_VAR_OPCMDARG | PLUGIN_VAR_READONLY,
  "Start InnoDB in read only mode (off by default)",
  NULL, NULL, FALSE);

static MYSQL_SYSVAR_BOOL(cmp_per_index_enabled, srv_cmp_per_index_enabled,
  PLUGIN_VAR_OPCMDARG,
  "Enable INFORMATION_SCHEMA.innodb_cmp_per_index, "
  "may have negative impact on performance (off by default)",
  NULL, innodb_cmp_per_index_update, FALSE);

#ifdef UNIV_DEBUG
static MYSQL_SYSVAR_UINT(trx_rseg_n_slots_debug, trx_rseg_n_slots_debug,
  PLUGIN_VAR_RQCMDARG,
  "Debug flags for InnoDB to limit TRX_RSEG_N_SLOTS for trx_rsegf_undo_find_free()",
  NULL, NULL, 0, 0, 1024, 0);

static MYSQL_SYSVAR_UINT(limit_optimistic_insert_debug,
  btr_cur_limit_optimistic_insert_debug, PLUGIN_VAR_RQCMDARG,
  "Artificially limit the number of records per B-tree page (0=unlimited).",
  NULL, NULL, 0, 0, UINT_MAX32, 0);

static MYSQL_SYSVAR_BOOL(trx_purge_view_update_only_debug,
  srv_purge_view_update_only_debug, PLUGIN_VAR_NOCMDARG,
  "Pause actual purging any delete-marked records, but merely update the purge view. "
  "It is to create artificially the situation the purge view have been updated "
  "but the each purges were not done yet.",
  NULL, NULL, FALSE);
#endif /* UNIV_DEBUG */

static struct st_mysql_sys_var* innobase_system_variables[]= {
  MYSQL_SYSVAR(additional_mem_pool_size),
  MYSQL_SYSVAR(api_trx_level),
  MYSQL_SYSVAR(api_bk_commit_interval),
  MYSQL_SYSVAR(autoextend_increment),
  MYSQL_SYSVAR(buffer_pool_size),
  MYSQL_SYSVAR(buffer_pool_instances),
  MYSQL_SYSVAR(buffer_pool_filename),
  MYSQL_SYSVAR(buffer_pool_dump_now),
  MYSQL_SYSVAR(buffer_pool_dump_at_shutdown),
#ifdef UNIV_DEBUG
  MYSQL_SYSVAR(buffer_pool_evict),
#endif /* UNIV_DEBUG */
  MYSQL_SYSVAR(buffer_pool_load_now),
  MYSQL_SYSVAR(buffer_pool_load_abort),
  MYSQL_SYSVAR(buffer_pool_load_at_startup),
  MYSQL_SYSVAR(lru_scan_depth),
  MYSQL_SYSVAR(flush_neighbors),
  MYSQL_SYSVAR(checksum_algorithm),
  MYSQL_SYSVAR(checksums),
  MYSQL_SYSVAR(commit_concurrency),
  MYSQL_SYSVAR(concurrency_tickets),
  MYSQL_SYSVAR(compression_level),
  MYSQL_SYSVAR(data_file_path),
  MYSQL_SYSVAR(data_home_dir),
  MYSQL_SYSVAR(doublewrite),
  MYSQL_SYSVAR(api_enable_binlog),
  MYSQL_SYSVAR(api_enable_mdl),
  MYSQL_SYSVAR(api_disable_rowlock),
  MYSQL_SYSVAR(fast_shutdown),
  MYSQL_SYSVAR(file_io_threads),
  MYSQL_SYSVAR(read_io_threads),
  MYSQL_SYSVAR(write_io_threads),
  MYSQL_SYSVAR(file_per_table),
  MYSQL_SYSVAR(file_format),
  MYSQL_SYSVAR(file_format_check),
  MYSQL_SYSVAR(file_format_max),
  MYSQL_SYSVAR(flush_log_at_timeout),
  MYSQL_SYSVAR(flush_log_at_trx_commit),
  MYSQL_SYSVAR(flush_method),
  MYSQL_SYSVAR(force_recovery),
#ifndef DBUG_OFF
  MYSQL_SYSVAR(force_recovery_crash),
#endif /* !DBUG_OFF */
  MYSQL_SYSVAR(ft_cache_size),
  MYSQL_SYSVAR(ft_result_cache_limit),
  MYSQL_SYSVAR(ft_enable_stopword),
  MYSQL_SYSVAR(ft_max_token_size),
  MYSQL_SYSVAR(ft_min_token_size),
  MYSQL_SYSVAR(ft_num_word_optimize),
  MYSQL_SYSVAR(ft_sort_pll_degree),
  MYSQL_SYSVAR(large_prefix),
  MYSQL_SYSVAR(force_load_corrupted),
  MYSQL_SYSVAR(locks_unsafe_for_binlog),
  MYSQL_SYSVAR(lock_wait_timeout),
#ifdef UNIV_LOG_ARCHIVE
  MYSQL_SYSVAR(log_arch_dir),
  MYSQL_SYSVAR(log_archive),
#endif /* UNIV_LOG_ARCHIVE */
  MYSQL_SYSVAR(page_size),
  MYSQL_SYSVAR(log_buffer_size),
  MYSQL_SYSVAR(log_file_size),
  MYSQL_SYSVAR(log_files_in_group),
  MYSQL_SYSVAR(log_group_home_dir),
  MYSQL_SYSVAR(log_compressed_pages),
  MYSQL_SYSVAR(max_dirty_pages_pct),
  MYSQL_SYSVAR(max_dirty_pages_pct_lwm),
  MYSQL_SYSVAR(adaptive_flushing_lwm),
  MYSQL_SYSVAR(adaptive_flushing),
  MYSQL_SYSVAR(flushing_avg_loops),
  MYSQL_SYSVAR(max_purge_lag),
  MYSQL_SYSVAR(max_purge_lag_delay),
  MYSQL_SYSVAR(mirrored_log_groups),
  MYSQL_SYSVAR(old_blocks_pct),
  MYSQL_SYSVAR(old_blocks_time),
  MYSQL_SYSVAR(open_files),
  MYSQL_SYSVAR(optimize_fulltext_only),
  MYSQL_SYSVAR(rollback_on_timeout),
  MYSQL_SYSVAR(ft_aux_table),
  MYSQL_SYSVAR(ft_enable_diag_print),
  MYSQL_SYSVAR(ft_server_stopword_table),
  MYSQL_SYSVAR(ft_user_stopword_table),
  MYSQL_SYSVAR(disable_sort_file_cache),
  MYSQL_SYSVAR(stats_on_metadata),
  MYSQL_SYSVAR(stats_sample_pages),
  MYSQL_SYSVAR(stats_transient_sample_pages),
  MYSQL_SYSVAR(stats_persistent),
  MYSQL_SYSVAR(stats_persistent_sample_pages),
  MYSQL_SYSVAR(stats_auto_recalc),
  MYSQL_SYSVAR(adaptive_hash_index),
  MYSQL_SYSVAR(stats_method),
  MYSQL_SYSVAR(replication_delay),
  MYSQL_SYSVAR(status_file),
  MYSQL_SYSVAR(strict_mode),
  MYSQL_SYSVAR(support_xa),
  MYSQL_SYSVAR(sort_buffer_size),
  MYSQL_SYSVAR(online_alter_log_max_size),
  MYSQL_SYSVAR(sync_spin_loops),
  MYSQL_SYSVAR(spin_wait_delay),
  MYSQL_SYSVAR(table_locks),
  MYSQL_SYSVAR(thread_concurrency),
#ifdef HAVE_ATOMIC_BUILTINS
  MYSQL_SYSVAR(adaptive_max_sleep_delay),
#endif /* HAVE_ATOMIC_BUILTINS */
  MYSQL_SYSVAR(thread_sleep_delay),
  MYSQL_SYSVAR(autoinc_lock_mode),
  MYSQL_SYSVAR(version),
  MYSQL_SYSVAR(use_sys_malloc),
  MYSQL_SYSVAR(use_native_aio),
  MYSQL_SYSVAR(change_buffering),
  MYSQL_SYSVAR(change_buffer_max_size),
#if defined UNIV_DEBUG || defined UNIV_IBUF_DEBUG
  MYSQL_SYSVAR(change_buffering_debug),
  MYSQL_SYSVAR(disable_background_merge),
#endif /* UNIV_DEBUG || UNIV_IBUF_DEBUG */
  MYSQL_SYSVAR(random_read_ahead),
  MYSQL_SYSVAR(read_ahead_threshold),
  MYSQL_SYSVAR(read_only),
  MYSQL_SYSVAR(io_capacity),
  MYSQL_SYSVAR(io_capacity_max),
  MYSQL_SYSVAR(monitor_enable),
  MYSQL_SYSVAR(monitor_disable),
  MYSQL_SYSVAR(monitor_reset),
  MYSQL_SYSVAR(monitor_reset_all),
  MYSQL_SYSVAR(purge_threads),
  MYSQL_SYSVAR(purge_batch_size),
#ifdef UNIV_DEBUG
  MYSQL_SYSVAR(purge_run_now),
  MYSQL_SYSVAR(purge_stop_now),
  MYSQL_SYSVAR(log_checkpoint_now),
#endif /* UNIV_DEBUG */
#if defined UNIV_DEBUG || defined UNIV_PERF_DEBUG
  MYSQL_SYSVAR(page_hash_locks),
  MYSQL_SYSVAR(doublewrite_batch_size),
#endif /* defined UNIV_DEBUG || defined UNIV_PERF_DEBUG */
  MYSQL_SYSVAR(print_all_deadlocks),
  MYSQL_SYSVAR(cmp_per_index_enabled),
  MYSQL_SYSVAR(undo_logs),
  MYSQL_SYSVAR(rollback_segments),
  MYSQL_SYSVAR(undo_directory),
  MYSQL_SYSVAR(undo_tablespaces),
  MYSQL_SYSVAR(sync_array_size),
  MYSQL_SYSVAR(compression_failure_threshold_pct),
  MYSQL_SYSVAR(compression_pad_pct_max),
#ifdef UNIV_DEBUG
  MYSQL_SYSVAR(trx_rseg_n_slots_debug),
  MYSQL_SYSVAR(limit_optimistic_insert_debug),
  MYSQL_SYSVAR(trx_purge_view_update_only_debug),
#endif /* UNIV_DEBUG */
  NULL
};

mysql_declare_plugin(innobase)
{
  MYSQL_STORAGE_ENGINE_PLUGIN,
  &innobase_storage_engine,
  innobase_hton_name,
  plugin_author,
  "Supports transactions, row-level locking, and foreign keys",
  PLUGIN_LICENSE_GPL,
  innobase_init, /* Plugin Init */
  NULL, /* Plugin Deinit */
  INNODB_VERSION_SHORT,
  innodb_status_variables_export,/* status variables             */
  innobase_system_variables, /* system variables */
  NULL, /* reserved */
  0,    /* flags */
},
i_s_innodb_trx,
i_s_innodb_locks,
i_s_innodb_lock_waits,
i_s_innodb_cmp,
i_s_innodb_cmp_reset,
i_s_innodb_cmpmem,
i_s_innodb_cmpmem_reset,
i_s_innodb_cmp_per_index,
i_s_innodb_cmp_per_index_reset,
i_s_innodb_buffer_page,
i_s_innodb_buffer_page_lru,
i_s_innodb_buffer_stats,
i_s_innodb_metrics,
i_s_innodb_ft_default_stopword,
i_s_innodb_ft_deleted,
i_s_innodb_ft_being_deleted,
i_s_innodb_ft_config,
i_s_innodb_ft_index_cache,
i_s_innodb_ft_index_table,
i_s_innodb_sys_tables,
i_s_innodb_sys_tablestats,
i_s_innodb_sys_indexes,
i_s_innodb_sys_columns,
i_s_innodb_sys_fields,
i_s_innodb_sys_foreign,
i_s_innodb_sys_foreign_cols,
i_s_innodb_sys_tablespaces,
i_s_innodb_sys_datafiles

mysql_declare_plugin_end;

/** @brief Initialize the default value of innodb_commit_concurrency.

Once InnoDB is running, the innodb_commit_concurrency must not change
from zero to nonzero. (Bug #42101)

The initial default value is 0, and without this extra initialization,
SET GLOBAL innodb_commit_concurrency=DEFAULT would set the parameter
to 0, even if it was initially set to nonzero at the command line
or configuration file. */
static
void
innobase_commit_concurrency_init_default()
/*======================================*/
{
	MYSQL_SYSVAR_NAME(commit_concurrency).def_val
		= innobase_commit_concurrency;
}

/** @brief Initialize the default and max value of innodb_undo_logs.

Once InnoDB is running, the default value and the max value of
innodb_undo_logs must be equal to the available undo logs,
given by srv_available_undo_logs. */
static
void
innobase_undo_logs_init_default_max()
/*=================================*/
{
	MYSQL_SYSVAR_NAME(undo_logs).max_val
		= MYSQL_SYSVAR_NAME(undo_logs).def_val
		= srv_available_undo_logs;
}

#ifdef UNIV_COMPILE_TEST_FUNCS

struct innobase_convert_name_test_t {
	char*		buf;
	ulint		buflen;
	const char*	id;
	ulint		idlen;
	void*		thd;
	ibool		file_id;

	const char*	expected;
};

void
test_innobase_convert_name()
{
	char	buf[1024];
	ulint	i;

	innobase_convert_name_test_t test_input[] = {
		{buf, sizeof(buf), "abcd", 4, NULL, TRUE, "\"abcd\""},
		{buf, 7, "abcd", 4, NULL, TRUE, "\"abcd\""},
		{buf, 6, "abcd", 4, NULL, TRUE, "\"abcd\""},
		{buf, 5, "abcd", 4, NULL, TRUE, "\"abc\""},
		{buf, 4, "abcd", 4, NULL, TRUE, "\"ab\""},

		{buf, sizeof(buf), "ab@0060cd", 9, NULL, TRUE, "\"ab`cd\""},
		{buf, 9, "ab@0060cd", 9, NULL, TRUE, "\"ab`cd\""},
		{buf, 8, "ab@0060cd", 9, NULL, TRUE, "\"ab`cd\""},
		{buf, 7, "ab@0060cd", 9, NULL, TRUE, "\"ab`cd\""},
		{buf, 6, "ab@0060cd", 9, NULL, TRUE, "\"ab`c\""},
		{buf, 5, "ab@0060cd", 9, NULL, TRUE, "\"ab`\""},
		{buf, 4, "ab@0060cd", 9, NULL, TRUE, "\"ab\""},

		{buf, sizeof(buf), "ab\"cd", 5, NULL, TRUE,
			"\"#mysql50#ab\"\"cd\""},
		{buf, 17, "ab\"cd", 5, NULL, TRUE,
			"\"#mysql50#ab\"\"cd\""},
		{buf, 16, "ab\"cd", 5, NULL, TRUE,
			"\"#mysql50#ab\"\"c\""},
		{buf, 15, "ab\"cd", 5, NULL, TRUE,
			"\"#mysql50#ab\"\"\""},
		{buf, 14, "ab\"cd", 5, NULL, TRUE,
			"\"#mysql50#ab\""},
		{buf, 13, "ab\"cd", 5, NULL, TRUE,
			"\"#mysql50#ab\""},
		{buf, 12, "ab\"cd", 5, NULL, TRUE,
			"\"#mysql50#a\""},
		{buf, 11, "ab\"cd", 5, NULL, TRUE,
			"\"#mysql50#\""},
		{buf, 10, "ab\"cd", 5, NULL, TRUE,
			"\"#mysql50\""},

		{buf, sizeof(buf), "ab/cd", 5, NULL, TRUE, "\"ab\".\"cd\""},
		{buf, 9, "ab/cd", 5, NULL, TRUE, "\"ab\".\"cd\""},
		{buf, 8, "ab/cd", 5, NULL, TRUE, "\"ab\".\"c\""},
		{buf, 7, "ab/cd", 5, NULL, TRUE, "\"ab\".\"\""},
		{buf, 6, "ab/cd", 5, NULL, TRUE, "\"ab\"."},
		{buf, 5, "ab/cd", 5, NULL, TRUE, "\"ab\"."},
		{buf, 4, "ab/cd", 5, NULL, TRUE, "\"ab\""},
		{buf, 3, "ab/cd", 5, NULL, TRUE, "\"a\""},
		{buf, 2, "ab/cd", 5, NULL, TRUE, "\"\""},
		/* XXX probably "" is a better result in this case
		{buf, 1, "ab/cd", 5, NULL, TRUE, "."},
		*/
		{buf, 0, "ab/cd", 5, NULL, TRUE, ""},
	};

	for (i = 0; i < sizeof(test_input) / sizeof(test_input[0]); i++) {

		char*	end;
		ibool	ok = TRUE;
		size_t	res_len;

		fprintf(stderr, "TESTING %lu, %s, %lu, %s\n",
			test_input[i].buflen,
			test_input[i].id,
			test_input[i].idlen,
			test_input[i].expected);

		end = innobase_convert_name(
			test_input[i].buf,
			test_input[i].buflen,
			test_input[i].id,
			test_input[i].idlen,
			test_input[i].thd,
			test_input[i].file_id);

		res_len = (size_t) (end - test_input[i].buf);

		if (res_len != strlen(test_input[i].expected)) {

			fprintf(stderr, "unexpected len of the result: %u, "
				"expected: %u\n", (unsigned) res_len,
				(unsigned) strlen(test_input[i].expected));
			ok = FALSE;
		}

		if (memcmp(test_input[i].buf,
			   test_input[i].expected,
			   strlen(test_input[i].expected)) != 0
		    || !ok) {

			fprintf(stderr, "unexpected result: %.*s, "
				"expected: %s\n", (int) res_len,
				test_input[i].buf,
				test_input[i].expected);
			ok = FALSE;
		}

		if (ok) {
			fprintf(stderr, "OK: res: %.*s\n\n", (int) res_len,
				buf);
		} else {
			fprintf(stderr, "FAILED\n\n");
			return;
		}
	}
}

#endif /* UNIV_COMPILE_TEST_FUNCS */

/****************************************************************************
 * DS-MRR implementation
 ***************************************************************************/

/**
 * Multi Range Read interface, DS-MRR calls
 */

int
ha_innobase::multi_range_read_init(
	RANGE_SEQ_IF*	seq,
	void*		seq_init_param,
	uint		n_ranges,
	uint		mode,
	HANDLER_BUFFER*	buf)
{
	return(ds_mrr.dsmrr_init(this, seq, seq_init_param,
				 n_ranges, mode, buf));
}

int
ha_innobase::multi_range_read_next(
	char**		range_info)
{
	return(ds_mrr.dsmrr_next(range_info));
}

ha_rows
ha_innobase::multi_range_read_info_const(
	uint		keyno,
	RANGE_SEQ_IF*	seq,
	void*		seq_init_param,
	uint		n_ranges,
	uint*		bufsz,
	uint*		flags,
	Cost_estimate*	cost)
{
	/* See comments in ha_myisam::multi_range_read_info_const */
	ds_mrr.init(this, table);
	return(ds_mrr.dsmrr_info_const(keyno, seq, seq_init_param,
				       n_ranges, bufsz, flags, cost));
}

ha_rows
ha_innobase::multi_range_read_info(
	uint		keyno,
	uint		n_ranges,
	uint		keys,
	uint*		bufsz,
	uint*		flags,
	Cost_estimate*	cost)
{
	ds_mrr.init(this, table);
	return(ds_mrr.dsmrr_info(keyno, n_ranges, keys, bufsz, flags, cost));
}


/**
 * Index Condition Pushdown interface implementation
 */

/*************************************************************//**
InnoDB index push-down condition check
@return ICP_NO_MATCH, ICP_MATCH, or ICP_OUT_OF_RANGE */
UNIV_INTERN
enum icp_result
innobase_index_cond(
/*================*/
	void*	file)	/*!< in/out: pointer to ha_innobase */
{
	DBUG_ENTER("innobase_index_cond");

	ha_innobase*	h = reinterpret_cast<class ha_innobase*>(file);

	DBUG_ASSERT(h->pushed_idx_cond);
	DBUG_ASSERT(h->pushed_idx_cond_keyno != MAX_KEY);

	if (h->end_range && h->compare_key_icp(h->end_range) > 0) {

		/* caller should return HA_ERR_END_OF_FILE already */
		DBUG_RETURN(ICP_OUT_OF_RANGE);
	}

	DBUG_RETURN(h->pushed_idx_cond->val_int() ? ICP_MATCH : ICP_NO_MATCH);
}

/** Attempt to push down an index condition.
* @param[in] keyno	MySQL key number
* @param[in] idx_cond	Index condition to be checked
* @return Part of idx_cond which the handler will not evaluate
*/
UNIV_INTERN
class Item*
ha_innobase::idx_cond_push(
	uint		keyno,
	class Item*	idx_cond)
{
	DBUG_ENTER("ha_innobase::idx_cond_push");
	DBUG_ASSERT(keyno != MAX_KEY);
	DBUG_ASSERT(idx_cond != NULL);

	pushed_idx_cond = idx_cond;
	pushed_idx_cond_keyno = keyno;
	in_range_check_pushed_down = TRUE;
	/* We will evaluate the condition entirely */
	DBUG_RETURN(NULL);
}

/******************************************************************//**
Use this when the args are passed to the format string from
errmsg-utf8.txt directly as is.

Push a warning message to the client, it is a wrapper around:

void push_warning_printf(
	THD *thd, Sql_condition::enum_warning_level level,
	uint code, const char *format, ...);
*/
UNIV_INTERN
void
ib_senderrf(
/*========*/
	THD*		thd,		/*!< in/out: session */
	ib_log_level_t	level,		/*!< in: warning level */
	ib_uint32_t	code,		/*!< MySQL error code */
	...)				/*!< Args */
{
	char*		str;
	va_list         args;
	const char*	format = innobase_get_err_msg(code);

	/* If the caller wants to push a message to the client then
	the caller must pass a valid session handle. */

	ut_a(thd != 0);

	/* The error code must exist in the errmsg-utf8.txt file. */
	ut_a(format != 0);

	va_start(args, code);

#ifdef __WIN__
	int		size = _vscprintf(format, args) + 1;
	str = static_cast<char*>(malloc(size));
	str[size - 1] = 0x0;
	vsnprintf(str, size, format, args);
#elif HAVE_VASPRINTF
	(void) vasprintf(&str, format, args);
#else
	/* Use a fixed length string. */
	str = static_cast<char*>(malloc(BUFSIZ));
	my_vsnprintf(str, BUFSIZ, format, args);
#endif /* __WIN__ */

	Sql_condition::enum_warning_level	l;

	l = Sql_condition::WARN_LEVEL_NOTE;

	switch(level) {
	case IB_LOG_LEVEL_INFO:
		break;
	case IB_LOG_LEVEL_WARN:
		l = Sql_condition::WARN_LEVEL_WARN;
		break;
	case IB_LOG_LEVEL_ERROR:
		/* We can't use push_warning_printf(), it is a hard error. */
		my_printf_error(code, "%s", MYF(0), str);
		break;
	case IB_LOG_LEVEL_FATAL:
		l = Sql_condition::WARN_LEVEL_END;
		break;
	}

	if (level != IB_LOG_LEVEL_ERROR) {
		push_warning_printf(thd, l, code, "InnoDB: %s", str);
	}

	va_end(args);
	free(str);

	if (level == IB_LOG_LEVEL_FATAL) {
		ut_error;
	}
}

/******************************************************************//**
Use this when the args are first converted to a formatted string and then
passed to the format string from errmsg-utf8.txt. The error message format
must be: "Some string ... %s".

Push a warning message to the client, it is a wrapper around:

void push_warning_printf(
	THD *thd, Sql_condition::enum_warning_level level,
	uint code, const char *format, ...);
*/
UNIV_INTERN
void
ib_errf(
/*====*/
	THD*		thd,		/*!< in/out: session */
	ib_log_level_t	level,		/*!< in: warning level */
	ib_uint32_t	code,		/*!< MySQL error code */
	const char*	format,		/*!< printf format */
	...)				/*!< Args */
{
	char*		str;
	va_list         args;

	/* If the caller wants to push a message to the client then
	the caller must pass a valid session handle. */

	ut_a(thd != 0);
	ut_a(format != 0);

	va_start(args, format);

#ifdef __WIN__
	int		size = _vscprintf(format, args) + 1;
	str = static_cast<char*>(malloc(size));
	str[size - 1] = 0x0;
	vsnprintf(str, size, format, args);
#elif HAVE_VASPRINTF
	(void) vasprintf(&str, format, args);
#else
	/* Use a fixed length string. */
	str = static_cast<char*>(malloc(BUFSIZ));
	my_vsnprintf(str, BUFSIZ, format, args);
#endif /* __WIN__ */

	ib_senderrf(thd, level, code, str);

	va_end(args);
	free(str);
}

/******************************************************************//**
Write a message to the MySQL log, prefixed with "InnoDB: " */
UNIV_INTERN
void
ib_logf(
/*====*/
	ib_log_level_t	level,		/*!< in: warning level */
	const char*	format,		/*!< printf format */
	...)				/*!< Args */
{
	char*		str;
	va_list         args;

	va_start(args, format);

#ifdef __WIN__
	int		size = _vscprintf(format, args) + 1;
	str = static_cast<char*>(malloc(size));
	str[size - 1] = 0x0;
	vsnprintf(str, size, format, args);
#elif HAVE_VASPRINTF
	(void) vasprintf(&str, format, args);
#else
	/* Use a fixed length string. */
	str = static_cast<char*>(malloc(BUFSIZ));
	my_vsnprintf(str, BUFSIZ, format, args);
#endif /* __WIN__ */

	switch(level) {
	case IB_LOG_LEVEL_INFO:
		sql_print_information("InnoDB: %s", str);
		break;
	case IB_LOG_LEVEL_WARN:
		sql_print_warning("InnoDB: %s", str);
		break;
	case IB_LOG_LEVEL_ERROR:
		sql_print_error("InnoDB: %s", str);
		break;
	case IB_LOG_LEVEL_FATAL:
		sql_print_error("InnoDB: %s", str);
		break;
	}

	va_end(args);
	free(str);

	if (level == IB_LOG_LEVEL_FATAL) {
		ut_error;
	}
}

/**********************************************************************
Converts an identifier from my_charset_filename to UTF-8 charset. */
uint
innobase_convert_to_filename_charset(
/*=================================*/
	char*		to,	/* out: converted identifier */
	const char*	from,	/* in: identifier to convert */
	ulint		len)	/* in: length of 'to', in bytes */
{
	uint		errors;
	CHARSET_INFO*	cs_to = &my_charset_filename;
	CHARSET_INFO*	cs_from = system_charset_info;

	return(strconvert(cs_from, from, cs_to, to, len, &errors));
}

/**********************************************************************
Converts an identifier from my_charset_filename to UTF-8 charset. */
uint
innobase_convert_to_system_charset(
/*===============================*/
	char*		to,	/* out: converted identifier */
	const char*	from,	/* in: identifier to convert */
	ulint		len,	/* in: length of 'to', in bytes */
	uint*		errors)	/* out: error return */
{
	CHARSET_INFO*	cs1 = &my_charset_filename;
	CHARSET_INFO*	cs2 = system_charset_info;

	return(strconvert(cs1, from, cs2, to, len, errors));
}<|MERGE_RESOLUTION|>--- conflicted
+++ resolved
@@ -11294,14 +11294,15 @@
 				index_name, sizeof index_name,
 				index->name, TRUE);
 
-			push_warning_printf(thd, Sql_condition::WARN_LEVEL_WARN,
-					    ER_NOT_KEYFILE,
-					    "InnoDB: The B-tree of"
-					    " index %s is corrupted.",
-					    index_name);
+			push_warning_printf(
+				thd, Sql_condition::WARN_LEVEL_WARN,
+				ER_NOT_KEYFILE,
+				"InnoDB: The B-tree of"
+				" index %s is corrupted.",
+				index_name);
 			is_ok = FALSE;
 			dict_set_corrupted(
-				index, prebuilt->trx, "CHECK TABLE");
+				index, prebuilt->trx, "CHECK TABLE-check index");
 		}
 
 		if (thd_killed(user_thd)) {
@@ -11317,15 +11318,18 @@
 			n_rows_in_table = n_rows;
 		} else if (!(index->type & DICT_FTS)
 			   && (n_rows != n_rows_in_table)) {
-			push_warning_printf(thd, Sql_condition::WARN_LEVEL_WARN,
-					    ER_NOT_KEYFILE,
-					    "InnoDB: Index '%-.200s'"
-					    " contains %lu entries,"
-					    " should be %lu.",
-					    index->name,
-					    (ulong) n_rows,
-					    (ulong) n_rows_in_table);
+			push_warning_printf(
+				thd, Sql_condition::WARN_LEVEL_WARN,
+				ER_NOT_KEYFILE,
+				"InnoDB: Index '%-.200s' contains %lu"
+				" entries, should be %lu.",
+				index->name,
+				(ulong) n_rows,
+				(ulong) n_rows_in_table);
 			is_ok = FALSE;
+			dict_set_corrupted(
+				index, prebuilt->trx,
+				"CHECK TABLE; Wrong count");
 		}
 	}
 
@@ -12049,29 +12053,11 @@
 
 			row_quiesce_table_start(prebuilt->table, trx);
 
-<<<<<<< HEAD
 			/* Use the transaction instance to track UNLOCK
 			TABLES. It can be done via START TRANSACTION; too
 			implicitly. */
 
 			++trx->flush_tables;
-=======
-		if (index == dict_table_get_first_index(prebuilt->table)) {
-			n_rows_in_table = n_rows;
-		} else if (n_rows != n_rows_in_table) {
-			push_warning_printf(thd, MYSQL_ERROR::WARN_LEVEL_WARN,
-					    ER_NOT_KEYFILE,
-					    "InnoDB: Index '%-.200s'"
-					    " contains %lu entries,"
-					    " should be %lu.",
-					    index->name,
-					    (ulong) n_rows,
-					    (ulong) n_rows_in_table);
-			is_ok = FALSE;
-			row_mysql_lock_data_dictionary(prebuilt->trx);
-			dict_set_corrupted(index);
-			row_mysql_unlock_data_dictionary(prebuilt->trx);
->>>>>>> dbac7e8c
 		}
 		break;
 
