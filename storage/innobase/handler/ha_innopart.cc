/*****************************************************************************

Copyright (c) 2014, 2021, Oracle and/or its affiliates.

This program is free software; you can redistribute it and/or modify it under
the terms of the GNU General Public License, version 2.0, as published by the
Free Software Foundation.

This program is also distributed with certain software (including but not
limited to OpenSSL) that is licensed under separate terms, as designated in a
particular file or component or in included license documentation. The authors
of MySQL hereby grant you an additional permission to link the program and
your derivative works with the separately licensed software that they have
included with MySQL.

This program is distributed in the hope that it will be useful, but WITHOUT
ANY WARRANTY; without even the implied warranty of MERCHANTABILITY or FITNESS
FOR A PARTICULAR PURPOSE. See the GNU General Public License, version 2.0,
for more details.

You should have received a copy of the GNU General Public License along with
this program; if not, write to the Free Software Foundation, Inc.,
51 Franklin St, Fifth Floor, Boston, MA 02110-1301  USA

*****************************************************************************/

/** @file ha_innopart.cc
Code for native partitioning in InnoDB.

Created Nov 22, 2013 Mattias Jonsson */

/* Include necessary SQL headers */
#include <debug_sync.h>
#include <errno.h>
#include <fcntl.h>
#include <limits.h>
#include <log.h>
#include <my_check_opt.h>
#include <mysqld.h>
#include <sql_acl.h>
#include <sql_backup_lock.h>
#include <sql_class.h>
#include <sql_show.h>
#include <sql_table.h>
#include <strfunc.h>
#include <algorithm>
#include <new>

#include "dd/dd.h"
#include "dd/dictionary.h"
#include "dd/properties.h"
#include "dd/types/partition.h"
#include "dd/types/table.h"

/* Include necessary InnoDB headers */
#include "btr0sea.h"
#include "ddl0ddl.h"
#include "dict0dd.h"
#include "dict0dict.h"
#include "dict0priv.h"
#include "dict0stats.h"
#include "fsp0sysspace.h"
#include "ha_innodb.h"
#include "ha_innopart.h"
#include "key.h"
#include "lex_string.h"
#include "lock0lock.h"
#include "my_byteorder.h"
#include "my_compiler.h"
#include "my_dbug.h"
#include "my_io.h"
#include "my_macros.h"
#include "mysql/plugin.h"
#include "partition_info.h"
#include "row0import.h"
#include "row0ins.h"
#include "row0mysql.h"
#include "row0quiesce.h"
#include "row0sel.h"
#include "row0upd.h"
#include "univ.i"
#include "ut0ut.h"

/* To be backwards compatible we also fold partition separator on windows. */

Ha_innopart_share::Ha_innopart_share(TABLE_SHARE *table_share)
    : Partition_share(),
      m_table_parts(),
      m_index_mapping(),
      m_tot_parts(),
      m_index_count(),
      m_ref_count(),
      m_table_share(table_share) {}

Ha_innopart_share::~Ha_innopart_share() {
  ut_ad(m_ref_count == 0);
  if (m_table_parts != nullptr) {
    ut::free(m_table_parts);
    m_table_parts = nullptr;
  }
  if (m_index_mapping != nullptr) {
    ut::free(m_index_mapping);
    m_index_mapping = nullptr;
  }
}

/** Copy a cached MySQL row.
If requested, also avoids overwriting non-read columns.
@param[out]	buf		Row in MySQL format.
@param[in]	cached_row	Which row to copy. */
inline void ha_innopart::copy_cached_row(uchar *buf, const uchar *cached_row) {
  if (m_prebuilt->keep_other_fields_on_keyread) {
    row_sel_copy_cached_fields_for_mysql(buf, cached_row, m_prebuilt);
  } else {
    memcpy(buf, cached_row, m_rec_length);
  }
}

/** Open one partition
@param[in,out]	client		Data dictionary client
@param[in]	thd		Thread THD
@param[in]	table		MySQL table definition
@param[in]	dd_part		dd::Partition
@param[in]	part_name	Table name of this partition
@param[out]	part_dict_table	InnoDB table for partition
@retval	false	On success
@retval	true	On failure */
bool Ha_innopart_share::open_one_table_part(
    dd::cache::Dictionary_client *client, THD *thd, const TABLE *table,
    const dd::Partition *dd_part, const char *part_name,
    dict_table_t **part_dict_table) {
  dict_table_t *part_table = nullptr;
  bool cached = false;

  dict_sys_mutex_enter();
  part_table = dict_table_check_if_in_cache_low(part_name);
  if (part_table != nullptr) {
    cached = true;
    if (part_table->is_corrupted()) {
      dict_table_remove_from_cache(part_table);
      part_table = nullptr;
    } else if (part_table->discard_after_ddl) {
      btr_drop_ahi_for_table(part_table);
      dict_table_remove_from_cache(part_table);
      part_table = nullptr;
      cached = false;
    } else {
      if (!dd_table_match(part_table, dd_part)) {
        dict_set_corrupted(part_table->first_index());
        dict_table_remove_from_cache(part_table);
        part_table = nullptr;
      } else {
        part_table->acquire_with_lock();
      }
    }

    if (part_table != nullptr) {
      part_table->version = dd_get_version(&dd_part->table());
      dict_table_ddl_release(part_table);
    }
  }
  dict_sys_mutex_exit();

  if (!cached) {
    part_table = dd_open_table(client, table, part_name, dd_part, thd);
  }

  if (part_table != nullptr) {
    /* Set compression type like ha_innobase::open() does */
    dberr_t err =
        dict_set_compression(part_table, table->s->compress.str, false);
    switch (err) {
      case DB_NOT_FOUND:
      case DB_UNSUPPORTED:
        /* We will do another check before the create
        table and push the error to the client there. */
        break;

      case DB_IO_NO_PUNCH_HOLE_TABLESPACE:
        /* We did the check in the 'if' above. */

      case DB_IO_NO_PUNCH_HOLE_FS:
        /* During open we can't check whether the FS supports
        punch hole or not, at least on Linux. */
        break;

      default:
        ut_error;

      case DB_SUCCESS:
        break;
    }
  }

  *part_dict_table = part_table;
  return (part_table == nullptr);
}

/** Set up the virtual column template for partition table, and points
all m_table_parts[]->vc_templ to it.
@param[in]	table		MySQL TABLE object
@param[in]	ib_table	InnoDB dict_table_t
@param[in]	name		Table name (db/table_name) */
void Ha_innopart_share::set_v_templ(TABLE *table, dict_table_t *ib_table,
                                    const char *name) {
  ut_ad(dict_sys_mutex_own());

  if (ib_table->n_v_cols > 0) {
    for (ulint i = 0; i < m_tot_parts; i++) {
      if (m_table_parts[i]->vc_templ == nullptr) {
        m_table_parts[i]->vc_templ =
            ut::new_withkey<dict_vcol_templ_t>(UT_NEW_THIS_FILE_PSI_KEY);
        m_table_parts[i]->vc_templ->vtempl = nullptr;
      } else if (m_table_parts[i]->get_ref_count() == 1) {
        /* Clean and refresh the template */
        dict_free_vc_templ(m_table_parts[i]->vc_templ);
        m_table_parts[i]->vc_templ->vtempl = nullptr;
      }

      if (m_table_parts[i]->vc_templ->vtempl == nullptr) {
        innobase_build_v_templ(table, ib_table, m_table_parts[i]->vc_templ,
                               nullptr, true, name);
      }
    }
  }
}

/** Increment share and InnoDB tables reference counters. */
void Ha_innopart_share::increment_ref_counts() {
#ifdef UNIV_DEBUG
  if (m_table_share->tmp_table == NO_TMP_TABLE) {
    mysql_mutex_assert_owner(&m_table_share->LOCK_ha_data);
  }
#endif /* UNIV_DEBUG */

  ut_ad(m_table_parts != nullptr);
  ut_ad(m_ref_count >= 1);
  ut_ad(m_tot_parts > 0);

  m_ref_count++;

  /* Increment dict_table_t reference count for all partitions */
  dict_sys_mutex_enter();
  for (uint i = 0; i < m_tot_parts; i++) {
    dict_table_t *table = m_table_parts[i];
    table->acquire();
    ut_ad(table->get_ref_count() >= m_ref_count);
  }
  dict_sys_mutex_exit();
}

/** Open InnoDB tables for partitions and return them as array.
@param[in,out]	thd		Thread context
@param[in]	table		MySQL table definition
@param[in]	dd_table	Global DD table object
@param[in]	part_info	Partition info (partition names to use)
@param[in]	table_name	Table name (db/table_name)
@return	Array on InnoDB tables on success else nullptr. */
dict_table_t **Ha_innopart_share::open_table_parts(THD *thd, const TABLE *table,
                                                   const dd::Table *dd_table,
                                                   partition_info *part_info,
                                                   const char *table_name) {
  /* Code below might read from data-dictionary. In the process
  it will access SQL-layer's Table Cache and acquire lock associated
  with it. OTOH when closing tables we lock LOCK_ha_data while holding
  lock for Table Cache. So to avoid deadlocks we should not be holding
  LOCK_ha_data while trying to access data-dictionary. */
#ifdef UNIV_DEBUG
  if (table->s->tmp_table == NO_TMP_TABLE) {
    mysql_mutex_assert_not_owner(&table->s->LOCK_ha_data);
  }
#endif /* UNIV_DEBUG */

  uint tot_parts = part_info->get_tot_partitions();
  size_t table_parts_size = sizeof(dict_table_t *) * tot_parts;
  dict_table_t **table_parts = static_cast<dict_table_t **>(ut::zalloc_withkey(
      ut::make_psi_memory_key(mem_key_partitioning), table_parts_size));
  if (table_parts == nullptr) {
    return (nullptr);
  }

  dd::cache::Dictionary_client *client;
  client = dd::get_dd_client(thd);
  dd::cache::Dictionary_client::Auto_releaser releaser(client);
  uint i = 0;

  for (const auto dd_part : dd_table->leaf_partitions()) {
    std::string partition;
    /* Build the partition name. */
    dict_name::build_partition(dd_part, partition);
    std::string part_table;
    /* Build the partitioned table name. */
    dict_name::build_table("", table_name, partition, false, false, part_table);
    ut_ad(part_table.length() < FN_REFLEN);

    if (open_one_table_part(client, thd, table, dd_part, part_table.c_str(),
                            &table_parts[i])) {
      ut_ad(table_parts[i] == nullptr);
      close_table_parts(table_parts, i);
      ut::free(table_parts);
      return (nullptr);
    }
    i++;
  }
  ut_ad(i == tot_parts);

  return (table_parts);
}

/** Initialize the share with table and indexes per partition.
@param[in]	table		MySQL table definition
@param[in]	part_info	Partition info (partition names to use).
@param[in]	table_parts	Array of InnoDB tables for partitions.
@return	false on success else true. */
bool Ha_innopart_share::set_table_parts_and_indexes(
    const TABLE *table, partition_info *part_info, dict_table_t **table_parts) {
  uint ib_num_index;
  uint mysql_num_index;
  bool index_loaded = true;

#ifdef UNIV_DEBUG
  if (m_table_share->tmp_table == NO_TMP_TABLE) {
    mysql_mutex_assert_owner(&m_table_share->LOCK_ha_data);
  }
#endif /* UNIV_DEBUG */

  m_ref_count++;

  /* Check if some other thread has managed to initialize share/open InnoDB
  tables for partitions concurrently, while LOCK_ha_data was free.
  In such a case table_parts array should point to same dict_table_t entries
  as one in share, so the array can be simply discarded. There is no need to
  increment reference counters for dict_table_t entries as this was already
  done during dd_open_table() call. */
  if (m_table_parts != nullptr) {
    ut_ad(m_ref_count > 1);
    ut_ad(m_tot_parts == part_info->get_tot_partitions());
#ifdef UNIV_DEBUG
    for (uint i = 0; i < m_tot_parts; i++) {
      ut_ad(m_table_parts[i] == table_parts[i]);
    }
#endif /* UNIV_DEBUG */
    ut::free(table_parts);
    return (false);
  }

  ut_ad(m_ref_count == 1);

  m_tot_parts = part_info->get_tot_partitions();
  m_table_parts = table_parts;

  /* Create the mapping of mysql index number to innodb indexes. */

  ib_num_index = (uint)UT_LIST_GET_LEN(m_table_parts[0]->indexes);
  mysql_num_index = part_info->table->s->keys;

  /* If there exists inconsistency between MySQL and InnoDB dictionary
  (metadata) information, the number of index defined in MySQL
  could exceed that in InnoDB, do not build index translation
  table in such case. */

  if (ib_num_index < mysql_num_index) {
    ut_ad(0);
    goto err;
  }

  if (mysql_num_index != 0) {
    size_t alloc_size =
        mysql_num_index * m_tot_parts * sizeof(*m_index_mapping);
    m_index_mapping = static_cast<dict_index_t **>(ut::zalloc_withkey(
        ut::make_psi_memory_key(mem_key_partitioning), alloc_size));
    if (m_index_mapping == nullptr) {
      /* Report an error if index_mapping continues to be
      NULL and mysql_num_index is a non-zero value. */

      ib::error(ER_IB_MSG_582) << "Failed to allocate memory for"
                                  " index translation table. Number of"
                                  " Index:"
                               << mysql_num_index;
      goto err;
    }
  }

  /* For each index in the mysql key_info array, fetch its
  corresponding InnoDB index pointer into index_mapping
  array. */

  for (ulint idx = 0; idx < mysql_num_index; idx++) {
    for (ulint part = 0; part < m_tot_parts; part++) {
      ulint count = part * mysql_num_index + idx;

      /* Fetch index pointers into index_mapping according
      to mysql index sequence. */

      m_index_mapping[count] = dict_table_get_index_on_name(
          m_table_parts[part], part_info->table->key_info[idx].name);

      if (m_index_mapping[count] == nullptr) {
        ib::error(ER_IB_MSG_583)
            << "Cannot find index `" << part_info->table->key_info[idx].name
            << "` in InnoDB index dictionary"
               " partition `"
            << get_partition_name(part) << "`.";
        index_loaded = false;
        break;
      }

      /* Double check fetched index has the same
      column info as those in mysql key_info. */

      if (!innobase_match_index_columns(&part_info->table->key_info[idx],
                                        m_index_mapping[count])) {
        ib::error(ER_IB_MSG_584)
            << "Found index `" << part_info->table->key_info[idx].name
            << "` whose column info does not match"
               " that of MySQL.";
        index_loaded = false;
        break;
      }
    }
  }
  if (!index_loaded && m_index_mapping != nullptr) {
    ut::free(m_index_mapping);
    m_index_mapping = nullptr;
  }

  /* Successfully built the translation table. */
  m_index_count = mysql_num_index;

  return (false);
err:
  close_table_parts();

  return (true);
}

/** Close InnoDB tables for partitions.
@param[in]	table_parts	Array of InnoDB tables for partitions.
@param[in]	tot_parts       Number of partitions. */
void Ha_innopart_share::close_table_parts(dict_table_t **table_parts,
                                          uint tot_parts) {
  for (uint i = 0; i < tot_parts; i++) {
    if (table_parts[i] != nullptr) {
      dd_table_close(table_parts[i], nullptr, nullptr, false);
    }
  }
}

/** Close the table partitions.
If all instances are closed, also release the resources. */
void Ha_innopart_share::close_table_parts(void) {
#ifdef UNIV_DEBUG
  if (m_table_share->tmp_table == NO_TMP_TABLE) {
    mysql_mutex_assert_owner(&m_table_share->LOCK_ha_data);
  }
#endif /* UNIV_DEBUG */
  m_ref_count--;
  if (m_ref_count != 0) {
    /* Decrement dict_table_t reference count for all partitions */
    for (uint i = 0; i < m_tot_parts; i++) {
      dict_table_t *table = m_table_parts[i];
      ut_d(uint64_t ref_count = table->get_ref_count());
      table->release();
      /* ref_count is got before release, so to minus 1 */
      ut_ad(ref_count >= m_ref_count + 1);
    }

    return;
  }

  /* Last instance closed, close all table partitions and
  free the memory. */

  if (m_table_parts != nullptr) {
    close_table_parts(m_table_parts, m_tot_parts);
    ut::free(m_table_parts);
    m_table_parts = nullptr;
  }

  if (m_index_mapping != nullptr) {
    ut::free(m_index_mapping);
    m_index_mapping = nullptr;
  }

  m_tot_parts = 0;
  m_index_count = 0;

  /* All table partitions have been closed, autoinc initialization
  should be done again. */
  auto_inc_initialized = false;
}

/** Return innodb index for given partition and key number.
@param[in]	part_id	Partition number.
@param[in]	keynr	Key number.
@return	InnoDB index. */
inline dict_index_t *Ha_innopart_share::get_index(uint part_id, uint keynr) {
  if (part_id >= m_tot_parts) {
    /* purecov: begin inspected */
    ut_ad(false);
    return (nullptr);
    /* purecov: end */
  }

  ut_ad(keynr < m_index_count || keynr == MAX_KEY);
  if (m_index_mapping == nullptr || keynr >= m_index_count) {
    if (keynr == MAX_KEY) {
      return (get_table_part(part_id)->first_index());
    }
    return (nullptr);
  }
  return (m_index_mapping[m_index_count * part_id + keynr]);
}

/** Get MySQL key number corresponding to InnoDB index.
Calculates the key number used inside MySQL for an Innobase index. We will
first check the "index translation table" for a match of the index to get
the index number. If there does not exist an "index translation table",
or not able to find the index in the translation table, then we will fall back
to the traditional way of looping through dict_index_t list to find a
match. In this case, we have to take into account if we generated a
default clustered index for the table
@param[in]	part_id	Partition the index belongs to.
@param[in]	index	Index to return MySQL key number for.
@return	the key number used inside MySQL or UINT_MAX if key is not found. */
inline uint Ha_innopart_share::get_mysql_key(uint part_id,
                                             const dict_index_t *index) {
  ut_ad(index != nullptr);
  ut_ad(m_index_mapping != nullptr);
  ut_ad(m_tot_parts);

  if (index != nullptr && m_index_mapping != nullptr) {
    uint start;
    uint end;

    if (part_id < m_tot_parts) {
      start = part_id * m_index_count;
      end = start + m_index_count;
    } else {
      start = 0;
      end = m_tot_parts * m_index_count;
    }
    for (uint i = start; i < end; i++) {
      if (m_index_mapping[i] == index) {
        return (i % m_index_count);
      }
    }

    /* Print an error message if we cannot find the index
    in the "index translation table". */

    if (index->is_committed()) {
      ib::error(ER_IB_MSG_585) << "Cannot find index " << index->name
                               << " in InnoDB index translation table.";
    }
  }

  return (UINT_MAX);
}

/** Get explicit specified tablespace for one (sub)partition, checking
from lowest level
@param[in]	tablespace	table-level tablespace if specified
@param[in]	part		Partition to check
@param[in]	sub_part	Sub-partition to check, if no, just NULL
@return Tablespace name, if nullptr or [0] = '\0' then nothing specified */
const char *partition_get_tablespace(const char *tablespace,
                                     const partition_element *part,
                                     const partition_element *sub_part) {
  if (sub_part != nullptr) {
    if (sub_part->tablespace_name != nullptr &&
        sub_part->tablespace_name[0] != '\0') {
      return (sub_part->tablespace_name);
    }
    /* Once DATA DIRECTORY specified, it implies
    non-default tablespace, same as below */
    if (sub_part->data_file_name != nullptr &&
        sub_part->data_file_name[0] != '\0') {
      return (nullptr);
    }
  }

  ut_ad(part != nullptr);
  if (part->tablespace_name != nullptr && part->tablespace_name[0] != '\0') {
    return (part->tablespace_name);
  }

  if (part->data_file_name != nullptr && part->data_file_name[0] != '\0') {
    return (nullptr);
  }

  return (tablespace);
}

/** Construct ha_innopart handler.
@param[in]	hton		Handlerton.
@param[in]	table_arg	MySQL Table. */
ha_innopart::ha_innopart(handlerton *hton, TABLE_SHARE *table_arg)
    : ha_innobase(hton, table_arg),
      Partition_helper(this),
      m_ins_node_parts(),
      m_upd_node_parts(),
      m_blob_heap_parts(),
      m_trx_id_parts(),
      m_row_read_type_parts(),
      m_bitset(),
      m_sql_stat_start_parts(),
      m_pcur(),
      m_clust_pcur(),
      m_new_partitions() {
  m_int_table_flags &= ~(HA_INNOPART_DISABLED_TABLE_FLAGS);

  /* INNOBASE_SHARE is not used in ha_innopart.
  This also flags for ha_innobase that it is a partitioned table.
  And make it impossible to use legacy share functionality. */

  m_share = nullptr;
}

/** Returned supported alter table flags.
@param[in]	flags	Flags to support.
@return	Supported flags. */
uint ha_innopart::alter_table_flags(uint flags) {
  return (HA_PARTITION_FUNCTION_SUPPORTED | HA_INPLACE_CHANGE_PARTITION);
}

/** Internally called for initializing auto increment value.
Only called from ha_innobase::discard_or_import_table_space()
and should not do anything, since it is ha_innopart will initialize
it on first usage. */
int ha_innopart::innobase_initialize_autoinc() {
  ut_ad(0);
  return (0);
}

/** Set the autoinc column max value.
This should only be called once from ha_innobase::open().
Therefore there's no need for a covering lock.
@param[in]	no_lock	If locking should be skipped. Not used!
@return	0 for success or error code. */
inline int ha_innopart::initialize_auto_increment(bool no_lock
                                                  [[maybe_unused]]) {
  int error = 0;
  ulonglong auto_inc = 0;
  const Field *field = table->found_next_number_field;

#ifdef UNIV_DEBUG
  if (table_share->tmp_table == NO_TMP_TABLE) {
    mysql_mutex_assert_owner(m_part_share->auto_inc_mutex);
  }
#endif

  /* Since a table can already be "open" in InnoDB's internal
  data dictionary, we only init the autoinc counter once, the
  first time the table is loaded. We can safely reuse the
  autoinc value from a previous MySQL open. */

  if (m_part_share->auto_inc_initialized) {
    /* Already initialized, nothing to do. */
    return (0);
  }

  if (field == nullptr) {
    ib::info(ER_IB_MSG_586) << "Unable to determine the AUTOINC column name";
  }

  if (srv_force_recovery >= SRV_FORCE_NO_IBUF_MERGE) {
    /* If the recovery level is set so high that writes
    are disabled we force the AUTOINC counter to 0
    value effectively disabling writes to the table.
    Secondly, we avoid reading the table in case the read
    results in failure due to a corrupted table/index.

    We will not return an error to the client, so that the
    tables can be dumped with minimal hassle. If an error
    were returned in this case, the first attempt to read
    the table would fail and subsequent SELECTs would succeed. */

  } else if (field == nullptr) {
    /* This is a far more serious error, best to avoid
    opening the table and return failure. */

    my_error(ER_AUTOINC_READ_FAILED, MYF(0));
    error = HA_ERR_AUTOINC_READ_FAILED;
  } else {
    dict_index_t *index;
    const char *col_name;
    ib_uint64_t read_auto_inc;
    ib_uint64_t persisted_auto_inc;
    ib_uint64_t max_auto_inc = 0;
    ulint err;
    dict_table_t *ib_table;
    ulonglong col_max_value;

    col_max_value = field->get_max_int_value();

    update_thd(ha_thd());

    col_name = field->field_name;
    for (uint part = 0; part < m_tot_parts; part++) {
      ib_table = m_part_share->get_table_part(part);

      dict_table_autoinc_set_col_pos(ib_table, field->field_index());

      dict_table_autoinc_lock(ib_table);
      read_auto_inc = dict_table_autoinc_read(ib_table);

      persisted_auto_inc = ib_table->autoinc_persisted;

      /* During startup, we may set both these two autoinc
      to same value after recovery of the counter. In this
      case, it's the first time we initialize the counter
      here, and we have to calculate the next counter.
      Otherwise, if they are not equal, we can use it
      directly. */
      if (read_auto_inc != 0 && read_auto_inc != persisted_auto_inc) {
        /* Sometimes, such as after UPDATE,
        we may have the persisted counter bigger
        than the in-memory one, because UPDATE in
        partition tables still doesn't modify the
        in-memory counter while persisted one could
        be updated if it's updated to larger value. */
        max_auto_inc =
            std::max(max_auto_inc, ut_max(read_auto_inc, persisted_auto_inc));
        dict_table_autoinc_unlock(ib_table);
        continue;
      }

      if (persisted_auto_inc == 0) {
        /* Execute SELECT MAX(col_name) FROM TABLE; */
        index = m_part_share->get_index(part, table->s->next_number_index);
        err = row_search_max_autoinc(index, col_name, &read_auto_inc);
      } else {
        /* We have the persisted AUTOINC counter,
        have to calculate the next one. */
        ut_ad(read_auto_inc == persisted_auto_inc);
        err = DB_SUCCESS;
      }

      switch (err) {
        case DB_SUCCESS: {
          /* At the this stage we do not know the
          increment nor the offset,
          so use a default increment of 1. */

          auto_inc =
              innobase_next_autoinc(read_auto_inc, 1, 1, 0, col_max_value);
          max_auto_inc = std::max(max_auto_inc, ib_uint64_t(auto_inc));
          dict_table_autoinc_initialize(ib_table, auto_inc);
          break;
        }
        case DB_RECORD_NOT_FOUND:
          ib::error(ER_IB_MSG_587)
              << "MySQL and InnoDB data"
                 " dictionaries are out of sync. Unable"
                 " to find the AUTOINC column "
              << col_name << " in the InnoDB table " << ib_table->name
              << ". We set the"
                 " next AUTOINC column value to 0, in"
                 " effect disabling the AUTOINC next"
                 " value generation.";

          ib::info(ER_IB_MSG_588) << "You can either set the next"
                                     " AUTOINC value explicitly using ALTER"
                                     " TABLE or fix the data dictionary by"
                                     " recreating the table.";

          /* We want the open to succeed, so that the
          user can take corrective action. ie. reads
          should succeed but updates should fail. */

          /* This will disable the AUTOINC generation. */
          auto_inc = 0;
          goto done;
        default:
          /* row_search_max_autoinc() should only return
          one of DB_SUCCESS or DB_RECORD_NOT_FOUND. */

          ut_error;
      }
      dict_table_autoinc_unlock(ib_table);
    }
    auto_inc = max_auto_inc;
  }

done:
  m_part_share->next_auto_inc_val = auto_inc;
  m_part_share->auto_inc_initialized = true;
  return (error);
}

/** Open an InnoDB table.
@param[in]	name		table name
@param[in]	mode		access mode
@param[in]	test_if_locked	test if the file to be opened is locked
@param[in]	table_def	dd::Table describing table to be opened
@retval 1 if error
@retval 0 if success */
int ha_innopart::open(const char *name, int, uint, const dd::Table *table_def) {
  dict_table_t *ib_table;
  char norm_name[FN_REFLEN];
  THD *thd;

  DBUG_TRACE;
  assert(table_share == table->s);

  if (m_part_info == nullptr) {
    /* Must be during ::clone()! */
    ut_ad(table->part_info != nullptr);
    m_part_info = table->part_info;
  }
  thd = ha_thd();

  if (!normalize_table_name(norm_name, name)) {
    /* purecov: begin inspected */
    ut_ad(false);
    return (HA_ERR_TOO_LONG_PATH);
    /* purecov: end */
  }

  m_user_thd = nullptr;

  /* Get the Ha_innopart_share from the TABLE_SHARE. */
  lock_shared_ha_data();

  m_part_share = static_cast<Ha_innopart_share *>(get_ha_share_ptr());
  if (m_part_share == nullptr) {
    m_part_share = new (std::nothrow) Ha_innopart_share(table_share);
    if (m_part_share == nullptr) {
    share_error:
      unlock_shared_ha_data();
      return HA_ERR_INTERNAL_ERROR;
    }
    set_ha_share_ptr(static_cast<Handler_share *>(m_part_share));
  }

  if (m_part_share->has_table_parts()) {
    /* If share already has InnoDB tables open we just need to increment
    reference counters. */
    m_part_share->increment_ref_counts();
  } else {
    /* We need to open InnoDB tables and prepare index information.
    Since the former involves access to the data-dictionary we need
    to release TABLE_SHARE::LOCK_ha_data temporarily. */
    unlock_shared_ha_data();

    dict_table_t **table_parts = Ha_innopart_share::open_table_parts(
        thd, table, table_def, m_part_info, norm_name);

    if (table_parts == nullptr) return HA_ERR_INTERNAL_ERROR;

    /* Now acquire TABLE_SHARE::LOCK_ha_data again and assign table
    and index information. set_table_parts_and_indexes() will check
    if some other thread already has managed to do this concurrently,
    while lock was released. */
    lock_shared_ha_data();

    if (m_part_share->set_table_parts_and_indexes(table, m_part_info,
                                                  table_parts)) {
      goto share_error;
    }
  }

  if (m_part_share->populate_partition_name_hash(m_part_info)) {
    goto share_error;
  }

  if (m_part_share->auto_inc_mutex == nullptr &&
      table->found_next_number_field != nullptr) {
    if (m_part_share->init_auto_inc_mutex(table_share)) {
      goto share_error;
    }
  }

  unlock_shared_ha_data();

  /* Will be allocated if it is needed in ::update_row(). */
  m_upd_buf = nullptr;
  m_upd_buf_size = 0;

  /* Get pointer to a table object in InnoDB dictionary cache. */
  ib_table = m_part_share->get_table_part(0);

  m_prebuilt = nullptr;
  m_pcur_parts = nullptr;
  m_clust_pcur_parts = nullptr;
  m_pcur_map = nullptr;

  if (open_partitioning(m_part_share)) {
    close();
    return HA_ERR_INITIALIZATION;
  }

  /* Currently we track statistics for all partitions, but for
  the secondary indexes we only use the biggest partition. */

  for (uint part_id = 0; part_id < m_tot_parts; part_id++) {
    innobase_copy_frm_flags_from_table_share(
        m_part_share->get_table_part(part_id), table->s);
    dict_stats_init(m_part_share->get_table_part(part_id));
  }

  MONITOR_INC(MONITOR_TABLE_OPEN);

  bool no_tablespace;

  /* TODO: Should we do this check for every partition during ::open()? */
  /* TODO: refactor this in ha_innobase so it can increase code reuse. */
  if (dict_table_is_discarded(ib_table)) {
    /* If the op is an IMPORT, open the space without this warning. */
    if (thd_tablespace_op(thd) != Alter_info::ALTER_IMPORT_TABLESPACE) {
      ib_senderrf(thd, IB_LOG_LEVEL_WARN, ER_TABLESPACE_DISCARDED,
                  table->s->table_name.str);
    }

    /* Allow an open because a proper DISCARD should have set
    all the flags and index root page numbers to FIL_NULL that
    should prevent any DML from running but it should allow DDL
    operations. */
    no_tablespace = false;

  } else if (ib_table->ibd_file_missing) {
    ib_senderrf(thd, IB_LOG_LEVEL_WARN, ER_TABLESPACE_MISSING, norm_name);

    /* This means we have no idea what happened to the tablespace
    file, best to play it safe. */

    no_tablespace = true;
  } else {
    no_tablespace = false;
  }

  if (!thd_tablespace_op(thd) && no_tablespace) {
    set_my_errno(ENOENT);
    close();
    return HA_ERR_NO_SUCH_TABLE;
  }

  m_prebuilt = row_create_prebuilt(ib_table, table->s->reclength);

  m_prebuilt->default_rec = table->s->default_values;
  ut_ad(m_prebuilt->default_rec);

  assert(table != nullptr);
  m_prebuilt->m_mysql_table = table;
  m_prebuilt->m_mysql_handler = this;

  if (ib_table->n_v_cols > 0) {
    dict_sys_mutex_enter();
    m_part_share->set_v_templ(table, ib_table, name);
    dict_sys_mutex_exit();
  }

  key_used_on_scan = table_share->primary_key;

  /* Allocate a buffer for a 'row reference'. A row reference is
  a string of bytes of length ref_length which uniquely specifies
  a row in our table. Note that MySQL may also compare two row
  references for equality by doing a simple memcmp on the strings
  of length ref_length! */

  if (!row_table_got_default_clust_index(ib_table)) {
    m_prebuilt->clust_index_was_generated = FALSE;

    if (table_share->is_missing_primary_key()) {
      table_name_t table_name;
      table_name.m_name = const_cast<char *>(name);
      ib::error(ER_IB_MSG_589) << "Table " << table_name
                               << " has a primary key in InnoDB data"
                                  " dictionary, but not in MySQL!";

      /* This mismatch could cause further problems
      if not attended, bring this to the user's attention
      by printing a warning in addition to log a message
      in the errorlog. */

      push_warning_printf(thd, Sql_condition::SL_WARNING, ER_NO_SUCH_INDEX,
                          "Table %s has a"
                          " primary key in InnoDB data"
                          " dictionary, but not in"
                          " MySQL!",
                          name);

      /* If table_share->is_missing_primary_key(),
      the table_share->primary_key
      value could be out of bound if continue to index
      into key_info[] array. Find InnoDB primary index,
      and assign its key_length to ref_length.
      In addition, since MySQL indexes are sorted starting
      with primary index, unique index etc., initialize
      ref_length to the first index key length in
      case we fail to find InnoDB cluster index.

      Please note, this will not resolve the primary
      index mismatch problem, other side effects are
      possible if users continue to use the table.
      However, we allow this table to be opened so
      that user can adopt necessary measures for the
      mismatch while still being accessible to the table
      date. */

      if (table->key_info == nullptr) {
        ut_ad(table->s->keys == 0);
        ref_length = 0;
      } else {
        ref_length = table->key_info[0].key_length;
      }

      /* Find corresponding cluster index
      key length in MySQL's key_info[] array. */

      for (uint i = 0; i < table->s->keys; i++) {
        dict_index_t *index;
        index = innopart_get_index(0, i);
        if (index->is_clustered()) {
          ref_length = table->key_info[i].key_length;
        }
      }
      ut_ad(ref_length);
      ref_length += PARTITION_BYTES_IN_POS;
    } else {
      /* MySQL allocates the buffer for ref.
      key_info->key_length includes space for all key
      columns + one byte for each column that may be
      NULL. ref_length must be as exact as possible to
      save space, because all row reference buffers are
      allocated based on ref_length. */

      ref_length = table->key_info[table_share->primary_key].key_length;
      ref_length += PARTITION_BYTES_IN_POS;
    }
  } else {
    if (!table_share->is_missing_primary_key()) {
      table_name_t table_name;
      table_name.m_name = const_cast<char *>(name);
      ib::error(ER_IB_MSG_590) << "Table " << table_name
                               << " has no primary key in InnoDB data"
                                  " dictionary, but has one in MySQL! If you"
                                  " created the table with a MySQL version <"
                                  " 3.23.54 and did not define a primary key,"
                                  " but defined a unique key with all non-NULL"
                                  " columns, then MySQL internally treats that"
                                  " key as the primary key. You can fix this"
                                  " error by dump + DROP + CREATE + reimport"
                                  " of the table.";

      /* This mismatch could cause further problems
      if not attended, bring this to the user attention
      by printing a warning in addition to log a message
      in the errorlog. */

      push_warning_printf(thd, Sql_condition::SL_WARNING, ER_NO_SUCH_INDEX,
                          "InnoDB: Table %s has no"
                          " primary key in InnoDB data"
                          " dictionary, but has one in"
                          " MySQL!",
                          name);
    }

    m_prebuilt->clust_index_was_generated = TRUE;

    ref_length = DATA_ROW_ID_LEN;
    ref_length += PARTITION_BYTES_IN_POS;

    /* If we automatically created the clustered index, then
    MySQL does not know about it, and MySQL must NOT be aware
    of the index used on scan, to make it avoid checking if we
    update the column of the index. That is why we assert below
    that key_used_on_scan is the undefined value MAX_KEY.
    The column is the row id in the automatical generation case,
    and it will never be updated anyway. */

    if (key_used_on_scan != MAX_KEY) {
      table_name_t table_name;
      table_name.m_name = const_cast<char *>(name);
      ib::warn(ER_IB_MSG_591) << "Table " << table_name
                              << " key_used_on_scan is " << key_used_on_scan
                              << " even though there is"
                                 " no primary key inside InnoDB.";
    }
  }

  /* Index block size in InnoDB: used by MySQL in query optimization. */
  stats.block_size = UNIV_PAGE_SIZE;

  /* Only if the table has an AUTOINC column. */
  if (m_prebuilt->table != nullptr && !m_prebuilt->table->ibd_file_missing &&
      table->found_next_number_field != nullptr) {
    int error;

    /* Since a table can already be "open" in InnoDB's internal
    data dictionary, we only init the autoinc counter once, the
    first time the table is loaded,
    see ha_innopart::initialize_auto_increment.
    We can safely reuse the autoinc value from a previous MySQL
    open. */

    lock_auto_increment();
    error = initialize_auto_increment(false);
    unlock_auto_increment();
    if (error != 0) {
      close();
      return error;
    }
  }

#ifdef HA_INNOPART_SUPPORTS_FULLTEXT
  /* Set plugin parser for fulltext index. */
  for (uint i = 0; i < table->s->keys; i++) {
    if (table->key_info[i].flags & HA_USES_PARSER) {
      dict_index_t *index = innobase_get_index(i);
      plugin_ref parser = table->key_info[i].parser;

      ut_ad(index->type & DICT_FTS);
      index->parser =
          static_cast<st_mysql_ftparser *>(plugin_decl(parser)->info);

      DBUG_EXECUTE_IF("fts_instrument_use_default_parser",
                      index->parser = &fts_default_parser;);
    }
  }
#endif /* HA_INNOPART_SUPPORTS_FULLTEXT */

<<<<<<< HEAD
  size_t alloc_size = sizeof(*m_ins_node_parts) * m_tot_parts;
  m_ins_node_parts = static_cast<ins_node_t **>(ut::zalloc_withkey(
      ut::make_psi_memory_key(mem_key_partitioning), alloc_size));

  alloc_size = sizeof(*m_upd_node_parts) * m_tot_parts;
  m_upd_node_parts = static_cast<upd_node_t **>(ut::zalloc_withkey(
      ut::make_psi_memory_key(mem_key_partitioning), alloc_size));

  alloc_blob_heap_array();

  alloc_size = sizeof(*m_trx_id_parts) * m_tot_parts;
  m_trx_id_parts = static_cast<trx_id_t *>(ut::zalloc_withkey(
      ut::make_psi_memory_key(mem_key_partitioning), alloc_size));

  alloc_size = sizeof(*m_row_read_type_parts) * m_tot_parts;
  m_row_read_type_parts = static_cast<ulint *>(ut::zalloc_withkey(
      ut::make_psi_memory_key(mem_key_partitioning), alloc_size));

  alloc_size = sizeof(*m_bitset) * UT_BITS_IN_BYTES(m_tot_parts);
  m_bitset = static_cast<byte *>(ut::zalloc_withkey(
      ut::make_psi_memory_key(mem_key_partitioning), alloc_size));

  if (m_ins_node_parts == nullptr || m_upd_node_parts == nullptr ||
      m_blob_heap_parts == nullptr || m_trx_id_parts == nullptr ||
      m_row_read_type_parts == nullptr || m_bitset == nullptr) {
    close();  // Frees all the above.
    return HA_ERR_OUT_OF_MEM;
  }

  m_sql_stat_start_parts.init(m_bitset, UT_BITS_IN_BYTES(m_tot_parts));

  info(HA_STATUS_NO_LOCK | HA_STATUS_VARIABLE | HA_STATUS_CONST);

  return 0;
=======
	size_t	alloc_size = sizeof(*m_ins_node_parts) * m_tot_parts;
	m_ins_node_parts = static_cast<ins_node_t**>(
		ut_zalloc(alloc_size, mem_key_partitioning));

	alloc_size = sizeof(*m_upd_node_parts) * m_tot_parts;
	m_upd_node_parts = static_cast<upd_node_t**>(
		ut_zalloc(alloc_size, mem_key_partitioning));

	alloc_blob_heap_array();

	alloc_size = sizeof(*m_trx_id_parts) * m_tot_parts;
	m_trx_id_parts = static_cast<trx_id_t*>(
		ut_zalloc(alloc_size, mem_key_partitioning));

	alloc_size = sizeof(*m_row_read_type_parts) * m_tot_parts;
	m_row_read_type_parts = static_cast<ulint*>(
		ut_zalloc(alloc_size, mem_key_partitioning));

	alloc_size = UT_BITS_IN_BYTES(m_tot_parts);
	m_sql_stat_start_parts = static_cast<uchar*>(
		ut_zalloc(alloc_size, mem_key_partitioning));
	if (m_ins_node_parts == NULL
	    || m_upd_node_parts == NULL
	    || m_blob_heap_parts == NULL
	    || m_trx_id_parts == NULL
	    || m_row_read_type_parts == NULL
	    || m_sql_stat_start_parts == NULL) {
		close();  // Frees all the above.
		DBUG_RETURN(HA_ERR_OUT_OF_MEM);
	}
	m_reuse_mysql_template = false;
	info(HA_STATUS_NO_LOCK | HA_STATUS_VARIABLE | HA_STATUS_CONST);

	DBUG_RETURN(0);
>>>>>>> 8d7d8046
}

/** Clone this handler, used when needing more than one cursor
to the same table.
@param[in]	name		Table name.
@param[in]	mem_root	mem_root to allocate from.
@retval	Pointer to clone or NULL if error. */
handler *ha_innopart::clone(const char *name, MEM_ROOT *mem_root) {
  ha_innopart *new_handler;

  DBUG_TRACE;

  new_handler = dynamic_cast<ha_innopart *>(handler::clone(name, mem_root));
  if (new_handler != nullptr) {
    ut_ad(new_handler->m_prebuilt != nullptr);

    new_handler->m_prebuilt->select_lock_type = m_prebuilt->select_lock_type;
    new_handler->m_prebuilt->select_mode = m_prebuilt->select_mode;
  }

  return new_handler;
}

/** Clear used ins_nodes and upd_nodes. */
void ha_innopart::clear_ins_upd_nodes() {
  /* Free memory from insert nodes. */
  if (m_ins_node_parts != nullptr) {
    for (uint i = 0; i < m_tot_parts; i++) {
      if (m_ins_node_parts[i] != nullptr) {
        ins_node_t *ins = m_ins_node_parts[i];
        if (ins->select != nullptr) {
          que_graph_free_recursive(ins->select);
          ins->select = nullptr;
        }

        if (ins->entry_sys_heap != nullptr) {
          mem_heap_free(ins->entry_sys_heap);
          ins->entry_sys_heap = nullptr;
        }
        m_ins_node_parts[i] = nullptr;
      }
    }
  }

  /* Free memory from update nodes. */
  if (m_upd_node_parts != nullptr) {
    for (uint i = 0; i < m_tot_parts; i++) {
      if (m_upd_node_parts[i] != nullptr) {
        upd_node_t *upd = m_upd_node_parts[i];
        if (upd->cascade_heap) {
          mem_heap_free(upd->cascade_heap);
          upd->cascade_heap = nullptr;
        }
        if (upd->in_mysql_interface) {
          btr_pcur_free_for_mysql(upd->pcur);
          upd->in_mysql_interface = FALSE;
        }

        if (upd->select != nullptr) {
          que_graph_free_recursive(upd->select);
          upd->select = nullptr;
        }
        if (upd->heap != nullptr) {
          mem_heap_free(upd->heap);
          upd->heap = nullptr;
        }
        m_upd_node_parts[i] = nullptr;
      }
    }
  }
}

/** Closes a handle to an InnoDB table.
@return	0 */
int ha_innopart::close() {
  DBUG_TRACE;

  ut_ad(m_pcur_parts == nullptr);
  ut_ad(m_clust_pcur_parts == nullptr);
  close_partitioning();

  ut_ad(m_part_share != nullptr);
  if (m_part_share != nullptr) {
    lock_shared_ha_data();
    m_part_share->close_table_parts();
    unlock_shared_ha_data();
    m_part_share = nullptr;
  }
  clear_ins_upd_nodes();
  free_blob_heap_array();

  /* Prevent double close of m_prebuilt->table. The real one was done
  done in m_part_share->close_table_parts(). */
  if (m_prebuilt != nullptr) {
    m_prebuilt->table = nullptr;
    row_prebuilt_free(m_prebuilt, FALSE);
  }

  if (m_upd_buf != nullptr) {
    ut_ad(m_upd_buf_size != 0);
    /* Allocated with my_malloc! */
    my_free(m_upd_buf);
    m_upd_buf = nullptr;
    m_upd_buf_size = 0;
  }

  if (m_ins_node_parts != nullptr) {
    ut::free(m_ins_node_parts);
    m_ins_node_parts = nullptr;
  }
  if (m_upd_node_parts != nullptr) {
    ut::free(m_upd_node_parts);
    m_upd_node_parts = nullptr;
  }
  if (m_trx_id_parts != nullptr) {
    ut::free(m_trx_id_parts);
    m_trx_id_parts = nullptr;
  }
  if (m_row_read_type_parts != nullptr) {
    ut::free(m_row_read_type_parts);
    m_row_read_type_parts = nullptr;
  }

  ut::free(m_bitset);
  m_bitset = nullptr;

  MONITOR_INC(MONITOR_TABLE_CLOSE);

  /* Tell InnoDB server that there might be work for
  utility threads: */

  srv_active_wake_master_thread();

  return 0;
}

/** Change active partition.
Copies needed info into m_prebuilt from the partition specific memory.
@param[in]	part_id	Partition to set as active. */
void ha_innopart::set_partition(uint part_id) {
  DBUG_TRACE;

  DBUG_PRINT("ha_innopart", ("partition id: %u", part_id));

  if (part_id >= m_tot_parts) {
    ut_ad(0);
    return;
  }
  if (m_pcur_parts != nullptr) {
    m_prebuilt->pcur = &m_pcur_parts[m_pcur_map[part_id]];
  }
  if (m_clust_pcur_parts != nullptr) {
    m_prebuilt->clust_pcur = &m_clust_pcur_parts[m_pcur_map[part_id]];
  }
  m_prebuilt->ins_node = m_ins_node_parts[part_id];
  m_prebuilt->upd_node = m_upd_node_parts[part_id];

  /* For unordered scan and table scan, use blob_heap from first
  partition as we need exactly one blob. */
  m_prebuilt->blob_heap = m_blob_heap_parts[m_ordered ? part_id : 0];

#ifdef UNIV_DEBUG
  if (m_prebuilt->blob_heap != nullptr) {
    DBUG_PRINT("ha_innopart",
               ("validating blob_heap: %p", m_prebuilt->blob_heap));
    mem_heap_validate(m_prebuilt->blob_heap);
  }
#endif

  m_prebuilt->trx_id = m_trx_id_parts[part_id];
  m_prebuilt->row_read_type = m_row_read_type_parts[part_id];
  m_prebuilt->sql_stat_start = m_sql_stat_start_parts.test(part_id);
  m_prebuilt->table = m_part_share->get_table_part(part_id);
  m_prebuilt->index = innopart_get_index(part_id, active_index);
}

/** Update active partition.
Copies needed info from m_prebuilt into the partition specific memory.
@param[in]	part_id	Partition to set as active. */
void ha_innopart::update_partition(uint part_id) {
  DBUG_TRACE;
  DBUG_PRINT("ha_innopart", ("partition id: %u", part_id));

  if (part_id >= m_tot_parts) {
    ut_ad(0);
    return;
  }
  m_ins_node_parts[part_id] = m_prebuilt->ins_node;
  m_upd_node_parts[part_id] = m_prebuilt->upd_node;

#ifdef UNIV_DEBUG
  if (m_prebuilt->blob_heap != nullptr) {
    DBUG_PRINT("ha_innopart",
               ("validating blob_heap: %p", m_prebuilt->blob_heap));
    mem_heap_validate(m_prebuilt->blob_heap);
  }
#endif

<<<<<<< HEAD
  /* For unordered scan and table scan, use blob_heap from first
  partition as we need exactly one blob anytime. */
  m_blob_heap_parts[m_ordered ? part_id : 0] = m_prebuilt->blob_heap;

  m_trx_id_parts[part_id] = m_prebuilt->trx_id;
  m_row_read_type_parts[part_id] = m_prebuilt->row_read_type;
  if (m_prebuilt->sql_stat_start == 0) {
    m_sql_stat_start_parts.set(part_id, false);
  }
  m_last_part = part_id;
=======
	/* For unordered scan and table scan, use blob_heap from first
	partition as we need exactly one blob anytime. */
	m_blob_heap_parts[m_ordered ? part_id : 0] = m_prebuilt->blob_heap;

	m_trx_id_parts[part_id] = m_prebuilt->trx_id;
	m_row_read_type_parts[part_id] = m_prebuilt->row_read_type;
	if (m_prebuilt->sql_stat_start == 0) {
		clear_bit(m_sql_stat_start_parts, part_id);
		m_reuse_mysql_template = true;
	}
	m_last_part = part_id;
	DBUG_VOID_RETURN;
>>>>>>> 8d7d8046
}

/** Save currently highest auto increment value.
@param[in]	nr	Auto increment value to save. */
void ha_innopart::save_auto_increment(ulonglong nr) {
  /* Store it in the shared dictionary of the partition.
  TODO: When the new DD is done, store it in the table and make it
  persistent! */

  dict_table_autoinc_lock(m_prebuilt->table);
  dict_table_autoinc_update_if_greater(m_prebuilt->table, nr + 1);
  dict_table_autoinc_unlock(m_prebuilt->table);
}

/** Was the last returned row semi consistent read.
In an UPDATE or DELETE, if the row under the cursor was locked by
another transaction, and the engine used an optimistic read of the last
committed row value under the cursor, then the engine returns 1 from
this function. MySQL must NOT try to update this optimistic value. If
the optimistic value does not match the WHERE condition, MySQL can
decide to skip over this row. This can be used to avoid unnecessary
lock waits.

If this method returns true, it will also signal the storage
engine that the next read will be a locking re-read of the row.
@see handler.h and row0mysql.h
@return	true if last read was semi consistent else false. */
bool ha_innopart::was_semi_consistent_read() {
  return (m_row_read_type_parts[m_last_part] == ROW_READ_DID_SEMI_CONSISTENT);
}

/** Try semi consistent read.
Tell the engine whether it should avoid unnecessary lock waits.
If yes, in an UPDATE or DELETE, if the row under the cursor was locked
by another transaction, the engine may try an optimistic read of
the last committed row value under the cursor.
@see handler.h and row0mysql.h
@param[in]	yes	Should semi-consistent read be used. */
void ha_innopart::try_semi_consistent_read(bool yes) {
  ha_innobase::try_semi_consistent_read(yes);
  for (uint i = m_part_info->get_first_used_partition(); i < m_tot_parts;
       i = m_part_info->get_next_used_partition(i)) {
    m_row_read_type_parts[i] = m_prebuilt->row_read_type;
  }
}

/** Removes a lock on a row.
Removes a new lock set on a row, if it was not read optimistically.
This can be called after a row has been read in the processing of
an UPDATE or a DELETE query. @see ha_innobase::unlock_row(). */
void ha_innopart::unlock_row() {
  ut_ad(m_last_part < m_tot_parts);
  set_partition(m_last_part);
  ha_innobase::unlock_row();
  update_partition(m_last_part);
}

/** Write a row in specific partition.
Stores a row in an InnoDB database, to the table specified in this
handle.
@param[in]	part_id	Partition to write to.
@param[in]	record	A row in MySQL format.
@return error code. */
int ha_innopart::write_row_in_part(uint part_id, uchar *record) {
  int error;
  Field *saved_next_number_field = table->next_number_field;
  DBUG_TRACE;
  set_partition(part_id);

  /* Prevent update_auto_increment to be called
  again in ha_innobase::write_row(). */

  table->next_number_field = nullptr;

  /* TODO: try to avoid creating a new dtuple
  (in row_get_prebuilt_insert_row()) for each partition).
  Might be needed due to ins_node implementation. */

  error = ha_innobase::write_row(record);
  update_partition(part_id);
  table->next_number_field = saved_next_number_field;
  return error;
}

/** Update a row in partition.
Updates a row given as a parameter to a new value.
@param[in]	part_id	Partition to update row in.
@param[in]	old_row	Old row in MySQL format.
@param[in]	new_row	New row in MySQL format.
@return	0 or error number. */
int ha_innopart::update_row_in_part(uint part_id, const uchar *old_row,
                                    uchar *new_row) {
  int error;
  DBUG_TRACE;

  set_partition(part_id);
  error = ha_innobase::update_row(old_row, new_row);
  update_partition(part_id);
  return error;
}

/** Deletes a row in partition.
@param[in]	part_id	Partition to delete from.
@param[in]	record	Row to delete in MySQL format.
@return	0 or error number. */
int ha_innopart::delete_row_in_part(uint part_id, const uchar *record) {
  int error;
  DBUG_TRACE;
  m_err_rec = nullptr;

  m_last_part = part_id;
  set_partition(part_id);
  error = ha_innobase::delete_row(record);
  update_partition(part_id);
  return error;
}

/** Initializes a handle to use an index.
@param[in]	keynr	Key (index) number.
@param[in]	sorted	True if result MUST be sorted according to index.
@return	0 or error number. */
int ha_innopart::index_init(uint keynr, bool sorted) {
  int error;
  uint part_id = m_part_info->get_first_used_partition();
  DBUG_TRACE;

  active_index = keynr;
  if (part_id == MY_BIT_NONE) {
    return 0;
  }

  error = ph_index_init_setup(keynr, sorted);
  if (error != 0) {
    return error;
  }

  if (sorted) {
    error = init_record_priority_queue();
    if (error != 0) {
      /* Needs cleanup in case it returns error. */
      destroy_record_priority_queue();
      return error;
    }
    /* Disable prefetch.
    The prefetch buffer is not partitioning aware, so it may return
    rows from a different partition if either the prefetch buffer is
    full, or it is non-empty and the partition is exhausted. */
    m_prebuilt->m_no_prefetch = true;
  }

  /* For scan across partitions, the keys needs to be materialized */
  m_prebuilt->m_read_virtual_key = true;

  error = change_active_index(part_id, keynr);
  if (error != 0) {
    destroy_record_priority_queue();
    return error;
  }

  DBUG_EXECUTE_IF("partition_fail_index_init", {
    destroy_record_priority_queue();
    return HA_ERR_NO_PARTITION_FOUND;
  });

  return 0;
}

/** End index cursor.
@return	0 or error code. */
int ha_innopart::index_end() {
  uint part_id = m_part_info->get_first_used_partition();
  DBUG_TRACE;

  if (part_id == MY_BIT_NONE) {
    /* Never initialized any index. */
    active_index = MAX_KEY;
    return 0;
  }
  if (m_ordered) {
    destroy_record_priority_queue();
    m_prebuilt->m_no_prefetch = false;
  }
  m_prebuilt->m_read_virtual_key = false;

  return ha_innobase::index_end();
}

/* Partitioning support functions. */

/** Setup the ordered record buffer and the priority queue.
@param[in]	used_parts	Number of used partitions in query.
@return false for success, else true. */
int ha_innopart::init_record_priority_queue_for_parts(uint used_parts) {
  size_t alloc_size;
  void *buf;

  DBUG_TRACE;
  ut_ad(used_parts >= 1);
  /* TODO: Don't use this if only one partition is used! */
  // ut_ad(used_parts > 1);

  /* We could reuse current m_prebuilt->pcur/clust_pcur for the first
  used partition, but it would complicate and affect performance,
  so we trade some extra memory instead. */

  m_pcur = m_prebuilt->pcur;
  m_clust_pcur = m_prebuilt->clust_pcur;

  /* If we searching for secondary key or doing a write/update
  we will need two pcur, one for the active (secondary) index and
  one for the clustered index. */

  bool need_clust_index =
      m_curr_key_info[1] != nullptr || get_lock_type() != F_RDLCK;

  /* pcur and clust_pcur per partition.
  By using zalloc, we do not need to initialize the pcur's! */

  alloc_size = used_parts * sizeof(btr_pcur_t);
  if (need_clust_index) {
    alloc_size *= 2;
  }
  buf = ut::zalloc_withkey(ut::make_psi_memory_key(mem_key_partitioning),
                           alloc_size);
  if (buf == nullptr) {
    return true;
  }
  m_pcur_parts = static_cast<btr_pcur_t *>(buf);
  if (need_clust_index) {
    m_clust_pcur_parts = &m_pcur_parts[used_parts];
  }
  /* mapping from part_id to pcur. */
  alloc_size = m_tot_parts * sizeof(*m_pcur_map);
  buf = ut::zalloc_withkey(ut::make_psi_memory_key(mem_key_partitioning),
                           alloc_size);
  if (buf == nullptr) {
    return true;
  }
  m_pcur_map = static_cast<uint16_t *>(buf);
  {
    uint16_t pcur_count = 0;
    for (uint i = m_part_info->get_first_used_partition(); i < m_tot_parts;
         i = m_part_info->get_next_used_partition(i)) {
      m_pcur_map[i] = pcur_count++;
    }
  }

  return false;
}

/** Destroy the ordered record buffer and the priority queue. */
inline void ha_innopart::destroy_record_priority_queue_for_parts() {
  DBUG_TRACE;
  if (m_pcur_parts != nullptr) {
    uint used_parts;
    used_parts = bitmap_bits_set(&m_part_info->read_partitions);
    for (uint i = 0; i < used_parts; i++) {
      btr_pcur_free(&m_pcur_parts[i]);
      if (m_clust_pcur_parts != nullptr) {
        btr_pcur_free(&m_clust_pcur_parts[i]);
      }
    }
    ut::free(m_pcur_parts);
    m_clust_pcur_parts = nullptr;
    m_pcur_parts = nullptr;
    /* Reset the original m_prebuilt->pcur. */
    m_prebuilt->pcur = m_pcur;
    m_prebuilt->clust_pcur = m_clust_pcur;
  }
  if (m_pcur_map != nullptr) {
    ut::free(m_pcur_map);
    m_pcur_map = nullptr;
  }
}

/** Print error information.
@param[in]	error	Error code (MySQL).
@param[in]	errflag	Flags. */
void ha_innopart::print_error(int error, myf errflag) {
  DBUG_TRACE;
  if (print_partition_error(error)) {
    ha_innobase::print_error(error, errflag);
  }
}

/** Can error be ignored.
@param[in]	error	Error code to check.
@return	true if ignorable else false. */
bool ha_innopart::is_ignorable_error(int error) {
  if (ha_innobase::is_ignorable_error(error) ||
      error == HA_ERR_NO_PARTITION_FOUND ||
      error == HA_ERR_NOT_IN_LOCK_PARTITIONS) {
    return (true);
  }
  return (false);
}

/** Get the index for the current partition
@param[in]	keynr	MySQL index number.
@return	InnoDB index or NULL. */
inline dict_index_t *ha_innopart::innobase_get_index(uint keynr) {
  uint part_id = m_last_part;
  if (part_id >= m_tot_parts) {
    ut_ad(0);
    part_id = 0;
  }
  return (innopart_get_index(part_id, keynr));
}

/** Get the index for a handle.
Does not change active index.
@param[in]	keynr	Use this index; MAX_KEY means always clustered index,
even if it was internally generated by InnoDB.
@param[in]	part_id	From this partition.
@return	NULL or index instance. */
inline dict_index_t *ha_innopart::innopart_get_index(uint part_id, uint keynr) {
  KEY *key = nullptr;
  dict_index_t *index = nullptr;

  DBUG_TRACE;

  if (keynr != MAX_KEY && table->s->keys > 0) {
    key = table->key_info + keynr;

    index = m_part_share->get_index(part_id, keynr);

    if (index != nullptr) {
      ut_ad(ut_strcmp(index->name, key->name) == 0);
    } else {
      /* Can't find index with keynr in the translation
      table. Only print message if the index translation
      table exists. */

      ib::warn(ER_IB_MSG_592)
          << "InnoDB could not find index " << (key ? key->name : "NULL")
          << " key no " << keynr << " for table " << m_prebuilt->table->name
          << " through its index translation table";

      index = dict_table_get_index_on_name(m_prebuilt->table, key->name);
    }
  } else {
    /* Get the generated index. */
    ut_ad(keynr == MAX_KEY);
    index = m_part_share->get_table_part(part_id)->first_index();
  }

  if (index == nullptr) {
    ib::error(ER_IB_MSG_593)
        << "InnoDB could not find key n:o " << keynr << " with name "
        << (key ? key->name : "NULL") << " from dict cache for table "
        << m_prebuilt->table->name << " partition n:o " << part_id;
  }

  return index;
}

/** Changes the active index of a handle.
@param[in]	part_id	Use this partition.
@param[in]	keynr	Use this index; MAX_KEY means always clustered index,
even if it was internally generated by InnoDB.
@return	0 or error number. */
int ha_innopart::change_active_index(uint part_id, uint keynr) {
  DBUG_TRACE;

  ut_ad(m_user_thd == ha_thd());
  ut_ad(m_prebuilt->trx == thd_to_trx(m_user_thd));

  active_index = keynr;
  set_partition(part_id);

  if (UNIV_UNLIKELY(m_prebuilt->index == nullptr)) {
    ib::warn(ER_IB_MSG_594)
        << "change_active_index(" << part_id << "," << keynr << ") failed";
    m_prebuilt->index_usable = FALSE;
    return 1;
  }

  m_prebuilt->index_usable = m_prebuilt->index->is_usable(m_prebuilt->trx);

  if (UNIV_UNLIKELY(!m_prebuilt->index_usable)) {
    if (m_prebuilt->index->is_corrupted()) {
      char table_name[MAX_FULL_NAME_LEN + 1];

      innobase_format_name(table_name, sizeof table_name,
                           m_prebuilt->index->table->name.m_name);

      push_warning_printf(m_user_thd, Sql_condition::SL_WARNING,
                          HA_ERR_INDEX_CORRUPT,
                          "InnoDB: Index %s for table %s is"
                          " marked as corrupted"
                          " (partition %u)",
                          m_prebuilt->index->name(), table_name, part_id);
      return HA_ERR_INDEX_CORRUPT;
    } else {
      push_warning_printf(m_user_thd, Sql_condition::SL_WARNING,
                          HA_ERR_TABLE_DEF_CHANGED,
                          "InnoDB: insufficient history for index %u", keynr);
    }

    /* The caller seems to ignore this. Thus, we must check
    this again in row_search_for_mysql(). */

    return HA_ERR_TABLE_DEF_CHANGED;
  }

  ut_a(m_prebuilt->search_tuple != nullptr);
  ut_a(m_prebuilt->m_stop_tuple != nullptr);

  /* If too expensive, cache the keynr and only update search_tuple when
  keynr changes. Remember that the clustered index is also used for
  MAX_KEY. */
  m_prebuilt->init_search_tuples_types();

  /* MySQL changes the active index for a handle also during some
  queries, for example SELECT MAX(a), SUM(a) first retrieves the
  MAX() and then calculates the sum. Previously we played safe
  and used the flag ROW_MYSQL_WHOLE_ROW below, but that caused
  unnecessary copying. Starting from MySQL-4.1 we use a more
  efficient flag here. */

  /* TODO: Is this really needed?
  Will it not be built in index_read? */

  build_template(false);

  return 0;
}

/** Return first record in index from a partition.
@param[in]	part	Partition to read from.
@param[out]	record	First record in index in the partition.
@return	error number or 0. */
int ha_innopart::index_first_in_part(uint part, uchar *record) {
  int error;
  DBUG_TRACE;

  set_partition(part);
  error = ha_innobase::index_first(record);
  update_partition(part);

  return error;
}

/** Return next record in index from a partition.
@param[in]	part	Partition to read from.
@param[out]	record	Last record in index in the partition.
@return	error number or 0. */
int ha_innopart::index_next_in_part(uint part, uchar *record) {
  DBUG_TRACE;

  int error;

  set_partition(part);
  error = ha_innobase::index_next(record);
  update_partition(part);

  ut_ad(m_ordered_scan_ongoing || m_ordered_rec_buffer == nullptr ||
        m_prebuilt->used_in_HANDLER ||
        m_part_spec.start_part >= m_part_spec.end_part);

  return error;
}

/** Return next same record in index from a partition.
This routine is used to read the next record, but only if the key is
the same as supplied in the call.
@param[in]	part	Partition to read from.
@param[out]	record	Last record in index in the partition.
@param[in]	key	Key to match.
@param[in]	length	Length of key.
@return	error number or 0. */
int ha_innopart::index_next_same_in_part(uint part, uchar *record,
                                         const uchar *key, uint length) {
  int error;

  set_partition(part);
  error = ha_innobase::index_next_same(record, key, length);
  update_partition(part);
  return (error);
}

/** Return last record in index from a partition.
@param[in]	part	Partition to read from.
@param[out]	record	Last record in index in the partition.
@return	error number or 0. */
int ha_innopart::index_last_in_part(uint part, uchar *record) {
  int error;

  set_partition(part);
  error = ha_innobase::index_last(record);
  update_partition(part);
  return (error);
}

/** Return previous record in index from a partition.
@param[in]	part	Partition to read from.
@param[out]	record	Last record in index in the partition.
@return	error number or 0. */
int ha_innopart::index_prev_in_part(uint part, uchar *record) {
  int error;

  set_partition(part);
  error = ha_innobase::index_prev(record);
  update_partition(part);

  ut_ad(m_ordered_scan_ongoing || m_ordered_rec_buffer == nullptr ||
        m_prebuilt->used_in_HANDLER ||
        m_part_spec.start_part >= m_part_spec.end_part);

  return (error);
}

/** Start index scan and return first record from a partition.
This routine starts an index scan using a start key. The calling
function will check the end key on its own.
@param[in]	part		Partition to read from.
@param[out]	record		First matching record in index in the partition.
@param[in]	key		Key to match.
@param[in]	keypart_map	Which part of the key to use.
@param[in]	find_flag	Key condition/direction to use.
@return	error number or 0. */
int ha_innopart::index_read_map_in_part(uint part, uchar *record,
                                        const uchar *key,
                                        key_part_map keypart_map,
                                        enum ha_rkey_function find_flag) {
  int error;

  set_partition(part);
  error = ha_innobase::index_read_map(record, key, keypart_map, find_flag);
  update_partition(part);
  return (error);
}

/** Start index scan and return first record from a partition.
This routine starts an index scan using a start key. The calling
function will check the end key on its own.
@param[in]	part		Partition to read from.
@param[out]	record		First matching record in index in the partition.
@param[in]	index		Index to read from.
@param[in]	key		Key to match.
@param[in]	keypart_map	Which part of the key to use.
@param[in]	find_flag	Key condition/direction to use.
@return	error number or 0. */
int ha_innopart::index_read_idx_map_in_part(uint part, uchar *record,
                                            uint index, const uchar *key,
                                            key_part_map keypart_map,
                                            enum ha_rkey_function find_flag) {
  int error;

  set_partition(part);
  error = ha_innobase::index_read_idx_map(record, index, key, keypart_map,
                                          find_flag);
  update_partition(part);
  return (error);
}

/** Return last matching record in index from a partition.
@param[in]	part		Partition to read from.
@param[out]	record		Last matching record in index in the partition.
@param[in]	key		Key to match.
@param[in]	keypart_map	Which part of the key to use.
@return	error number or 0. */
int ha_innopart::index_read_last_map_in_part(uint part, uchar *record,
                                             const uchar *key,
                                             key_part_map keypart_map) {
  int error;
  set_partition(part);
  error = ha_innobase::index_read_last_map(record, key, keypart_map);
  update_partition(part);
  return (error);
}

/** Start index scan and return first record from a partition.
This routine starts an index scan using a start and end key.
@param[in]	part		Partition to read from.
@param[in,out]	record		First matching record in index in the partition,
if NULL use table->record[0] as return buffer.
@param[in]	start_key	Start key to match.
@param[in]	end_key		End key to match.
@param[in]	sorted		Return rows in sorted order.
@return	error number or 0. */
int ha_innopart::read_range_first_in_part(uint part, uchar *record,
                                          const key_range *start_key,
                                          const key_range *end_key,
                                          bool sorted) {
  int error;
  uchar *read_record = record;
  set_partition(part);
  if (read_record == nullptr) {
    read_record = table->record[0];
  }
  if (m_start_key.key != nullptr) {
    error = ha_innobase::index_read(read_record, m_start_key.key,
                                    m_start_key.length, m_start_key.flag);
  } else {
    error = ha_innobase::index_first(read_record);
  }
  if (error == HA_ERR_KEY_NOT_FOUND) {
    error = HA_ERR_END_OF_FILE;
  } else if (error == 0 && !in_range_check_pushed_down) {
    /* compare_key uses table->record[0], so we
    need to copy the data if not already there. */

    if (record != nullptr) {
      copy_cached_row(table->record[0], read_record);
    }
    if (compare_key(end_range) > 0) {
      /* must use ha_innobase:: due to set/update_partition
      could overwrite states if ha_innopart::unlock_row()
      was used. */
      ha_innobase::unlock_row();
      error = HA_ERR_END_OF_FILE;
    }
  }
  update_partition(part);
  return (error);
}

/** Return next record in index range scan from a partition.
@param[in]	part	Partition to read from.
@param[in,out]	record	First matching record in index in the partition,
if NULL use table->record[0] as return buffer.
@return	error number or 0. */
int ha_innopart::read_range_next_in_part(uint part, uchar *record) {
  int error;
  uchar *read_record = record;

  set_partition(part);
  if (read_record == nullptr) {
    read_record = table->record[0];
  }

  /* TODO: Implement ha_innobase::read_range*?
  So it will return HA_ERR_END_OF_FILE or
  HA_ERR_KEY_NOT_FOUND when passing end_range. */

  error = ha_innobase::index_next(read_record);
  if (error == 0 && !in_range_check_pushed_down) {
    /* compare_key uses table->record[0], so we
    need to copy the data if not already there. */

    if (record != nullptr) {
      copy_cached_row(table->record[0], read_record);
    }
    if (compare_key(end_range) > 0) {
      /* must use ha_innobase:: due to set/update_partition
      could overwrite states if ha_innopart::unlock_row()
      was used. */
      ha_innobase::unlock_row();
      error = HA_ERR_END_OF_FILE;
    }
  }
  update_partition(part);

  return (error);
}

int ha_innopart::sample_init(void *&scan_ctx, double sampling_percentage,
                             int sampling_seed,
                             enum_sampling_method sampling_method,
                             const bool tablesample) {
  assert(table_share->is_missing_primary_key() ==
         m_prebuilt->clust_index_was_generated);

  ut_ad(sampling_percentage >= 0.0);
  ut_ad(sampling_percentage <= 100.0);
  ut_ad(sampling_method == enum_sampling_method::SYSTEM);

  if (sampling_percentage <= 0.0 || sampling_percentage > 100.0 ||
      sampling_method != enum_sampling_method::SYSTEM) {
    return 0;
  }

  trx_t *trx{nullptr};

  if (tablesample) {
    update_thd(ha_thd());

    trx = m_prebuilt->trx;
    trx_start_if_not_started_xa(trx, false);

    if (trx->isolation_level > TRX_ISO_READ_UNCOMMITTED) {
      trx_assign_read_view(trx);
    }
  }

  /* Parallel read is not currently supported for sampling. */
  size_t max_threads = Parallel_reader::available_threads(1, false);

  if (max_threads == 0) {
    return HA_ERR_SAMPLING_INIT_FAILED;
  }

  Histogram_sampler *sampler = ut::new_withkey<Histogram_sampler>(
      UT_NEW_THIS_FILE_PSI_KEY, max_threads, sampling_seed, sampling_percentage,
      sampling_method);

  if (sampler == nullptr) {
    Parallel_reader::release_threads(max_threads);
    return HA_ERR_OUT_OF_MEM;
  }

  scan_ctx = sampler;

  const auto first_used_partition = m_part_info->get_first_used_partition();

  for (auto i = first_used_partition; i < m_tot_parts;
       i = m_part_info->get_next_used_partition(i)) {
    set_partition(i);

    if (dict_table_is_discarded(m_prebuilt->table)) {
      ib_senderrf(ha_thd(), IB_LOG_LEVEL_ERROR, ER_TABLESPACE_DISCARDED,
                  m_prebuilt->table->name.m_name);

      return (HA_ERR_NO_SUCH_TABLE);
    }

    build_template(true);

    auto index = m_prebuilt->table->first_index();

    auto success = sampler->init(trx, index, m_prebuilt);

    if (!success) {
      return (HA_ERR_SAMPLING_INIT_FAILED);
    }
  }

  dberr_t db_err = sampler->run();

  if (db_err != DB_SUCCESS) {
    return (convert_error_code_to_mysql(db_err, 0, ha_thd()));
  }

  return (0);
}

int ha_innopart::sample_next(void *scan_ctx, uchar *buf) {
  dberr_t err = DB_SUCCESS;

  auto sampler = static_cast<Histogram_sampler *>(scan_ctx);

  sampler->set(buf);

  /** Buffer rows one by one */
  err = sampler->buffer_next();

  if (err == DB_END_OF_INDEX) {
    return HA_ERR_END_OF_FILE;
  }

  return (convert_error_code_to_mysql(err, 0, ha_thd()));
}

int ha_innopart::sample_end(void *scan_ctx) {
  auto sampler = static_cast<Histogram_sampler *>(scan_ctx);
  ut::delete_(sampler);

  return 0;
}

/** Initialize random read/scan of a specific partition.
@param[in]	part_id		Partition to initialize.
@param[in]	scan		True for scan else random access.
@return error number or 0. */
int ha_innopart::rnd_init_in_part(uint part_id, bool scan) {
  DBUG_TRACE;
  assert(table_share->is_missing_primary_key() ==
         m_prebuilt->clust_index_was_generated);

  int err = change_active_index(part_id, table_share->primary_key);

  /* Don't use semi-consistent read in random row reads (by position).
  This means we must disable semi_consistent_read if scan is false. */

  if (!scan) {
    m_prebuilt->row_read_type = ROW_READ_WITH_LOCKS;
  }

  m_start_of_scan = true;
  return err;
}

/** End random read/scan of a specific partition.
@param[in]	part_id		Partition to end random read/scan.
@param[in]	scan		True for scan else random access.
@return error number or 0. */
int ha_innopart::rnd_end_in_part(uint part_id, bool scan) {
  return (index_end());
}

/** Get next row during scan of a specific partition.
Also used to read the FIRST row in a table scan.
@param[in]	part_id	Partition to read from.
@param[out]	buf	Next row.
@return error number or 0. */
int ha_innopart::rnd_next_in_part(uint part_id, uchar *buf) {
  int error;

  DBUG_TRACE;

  set_partition(part_id);
  if (m_start_of_scan) {
    error = ha_innobase::index_first(buf);

    if (error == HA_ERR_KEY_NOT_FOUND) {
      error = HA_ERR_END_OF_FILE;
    }
    m_start_of_scan = false;
  } else {
    ha_statistic_increment(&System_status_var::ha_read_rnd_next_count);
    error = ha_innobase::general_fetch(buf, ROW_SEL_NEXT, 0);
  }

  update_partition(part_id);
  return error;
}

/** Get a row from a position.
Fetches a row from the table based on a row reference.
@param[out]	buf	Returns the row in this buffer, in MySQL format.
@param[in]	pos	Position, given as primary key value or DB_ROW_ID
(if no primary key) of the row in MySQL format.  The length of data in pos has
to be ref_length.
@return	0, HA_ERR_KEY_NOT_FOUND or error code. */
int ha_innopart::rnd_pos(uchar *buf, uchar *pos) {
  int error;
  uint part_id;
  DBUG_TRACE;
  ut_ad(PARTITION_BYTES_IN_POS == 2);
  DBUG_DUMP("pos", pos, ref_length);

  ha_statistic_increment(&System_status_var::ha_read_rnd_count);

  ut_ad(m_prebuilt->trx == thd_to_trx(ha_thd()));

  /* Restore used partition. */
  part_id = uint2korr(pos);

  set_partition(part_id);

  /* Note that we assume the length of the row reference is fixed
  for the table, and it is == ref_length. */

  error = ha_innobase::index_read(buf, pos + PARTITION_BYTES_IN_POS,
                                  ref_length - PARTITION_BYTES_IN_POS,
                                  HA_READ_KEY_EXACT);
  DBUG_PRINT("info", ("part %u index_read returned %d", part_id, error));
  DBUG_DUMP("buf", buf, table_share->reclength);

  update_partition(part_id);

  return error;
}

/** Return position for cursor in last used partition.
Stores a reference to the current row to 'ref' field of the handle. Note
that in the case where we have generated the clustered index for the
table, the function parameter is illogical: we MUST ASSUME that 'record'
is the current 'position' of the handle, because if row ref is actually
the row id internally generated in InnoDB, then 'record' does not contain
it. We just guess that the row id must be for the record where the handle
was positioned the last time.
@param[out]	ref_arg	Pointer to buffer where to write the position.
@param[in]	record	Record to position for. */
void ha_innopart::position_in_last_part(uchar *ref_arg, const uchar *record) {
  DBUG_TRACE;
  assert(table_share->is_missing_primary_key() ==
         m_prebuilt->clust_index_was_generated);

  if (m_prebuilt->clust_index_was_generated) {
    /* No primary key was defined for the table and we
    generated the clustered index from row id: the
    row reference will be the row id, not any key value
    that MySQL knows of. */

    memcpy(ref_arg, m_prebuilt->row_id, DATA_ROW_ID_LEN);
  } else {
    /* Copy primary key as the row reference */
    KEY *key_info = table->key_info + table_share->primary_key;
    key_copy(ref_arg, (uchar *)record, key_info, key_info->key_length);
  }
}

/** Fill in data_dir_path and tablespace name from internal data dictionary.
@param[in,out]	part_elem		Partition element to fill.
@param[in]	ib_table		InnoDB table to copy from.
@param[in]	display_tablespace	Display tablespace name if set. */
void ha_innopart::update_part_elem(partition_element *part_elem,
                                   dict_table_t *ib_table,
                                   bool display_tablespace) {
  dd_get_and_save_data_dir_path<dd::Partition>(ib_table, nullptr, false);
  if (ib_table->data_dir_path != nullptr) {
    if (part_elem->data_file_name == nullptr ||
        strcmp(ib_table->data_dir_path, part_elem->data_file_name) != 0) {
      /* Play safe and allocate memory from TABLE and copy
      instead of expose the internal data dictionary. */
      part_elem->data_file_name =
          strdup_root(&table->mem_root, ib_table->data_dir_path);
    }
  } else {
    part_elem->data_file_name = nullptr;
  }

  part_elem->index_file_name = nullptr;
  dict_get_and_save_space_name(ib_table, false);
  if (ib_table->tablespace != nullptr) {
    ut_ad(part_elem->tablespace_name == nullptr ||
          0 == strcmp(part_elem->tablespace_name, ib_table->tablespace));
    if (part_elem->tablespace_name == nullptr ||
        strcmp(ib_table->tablespace, part_elem->tablespace_name) != 0) {
      /* Play safe and allocate memory from TABLE and copy
      instead of expose the internal data dictionary. */
      part_elem->tablespace_name =
          strdup_root(&table->mem_root, ib_table->tablespace);
    }
  } else {
    const char *tablespace_name = ib_table->space == 0
                                      ? dict_sys_t::s_sys_space_name
                                      : dict_sys_t::s_file_per_table_name;

    if (part_elem->tablespace_name != nullptr) {
      if (0 != strcmp(part_elem->tablespace_name, tablespace_name)) {
        /* Update part_elem tablespace to NULL same
        as in innodb data dictionary ib_table. */
        part_elem->tablespace_name = nullptr;
      }
    } else if (display_tablespace) {
      /* Update tablespace values so that SHOW CREATE TABLE
      will display TABLESPACE=name for the partition when
      appropriate, if it's not mentioned explicitly during
      table creation. */
      part_elem->tablespace_name =
          strdup_root(&table->mem_root, tablespace_name);
    }
  }
}

/** Update create_info.
Used in SHOW CREATE TABLE et al.
@param[in,out]	create_info	Create info to update. */
void ha_innopart::update_create_info(HA_CREATE_INFO *create_info) {
  uint num_subparts = m_part_info->num_subparts;
  uint num_parts;
  uint part;
  bool display_tablespace = false;
  dict_table_t *table;
  List_iterator<partition_element> part_it(m_part_info->partitions);
  partition_element *part_elem;
  partition_element *sub_elem;
  DBUG_TRACE;
  if ((create_info->used_fields & HA_CREATE_USED_AUTO) == 0) {
    info(HA_STATUS_AUTO);
    create_info->auto_increment_value = stats.auto_increment_value;
  }

  num_parts = (num_subparts != 0) ? m_tot_parts / num_subparts : m_tot_parts;

  /* DATA/INDEX DIRECTORY are never applied to the whole partitioned
  table, only to its parts. */

  create_info->data_file_name = nullptr;
  create_info->index_file_name = nullptr;

  /* Since update_create_info() can be called from
  mysql_prepare_alter_table() when not all partitions are set up,
  we look for that condition first.
  If all partitions are not available then simply return,
  since it does not need any updated partitioning info. */

  if (!m_part_info->temp_partitions.is_empty()) {
    return;
  }
  part = 0;
  while ((part_elem = part_it++)) {
    if (part >= num_parts) {
      return;
    }
    if (m_part_info->is_sub_partitioned()) {
      List_iterator<partition_element> subpart_it(part_elem->subpartitions);
      uint subpart = 0;
      while ((sub_elem = subpart_it++)) {
        if (subpart >= num_subparts) {
          return;
        }
        table = m_part_share->get_table_part(part * num_subparts + subpart);

        if (sub_elem->tablespace_name != nullptr ||
            table->tablespace != nullptr || table->space == 0) {
          display_tablespace = true;
        }
        subpart++;
      }
      if (subpart != num_subparts) {
        return;
      }
    } else {
      table = m_part_share->get_table_part(part);

      if (table->space == 0 || table->tablespace != nullptr ||
          part_elem->tablespace_name != nullptr) {
        display_tablespace = true;
      }
    }
    part++;
  }
  if (part != num_parts) {
    return;
  }

  /* part_elem->data_file_name and tablespace_name should be correct from
  the .frm, but may have been changed, so update from SYS_DATAFILES.
  index_file_name is ignored, so remove it. */

  part = 0;
  part_it.rewind();
  while ((part_elem = part_it++)) {
    if (m_part_info->is_sub_partitioned()) {
      List_iterator<partition_element> subpart_it(part_elem->subpartitions);
      while ((sub_elem = subpart_it++)) {
        table = m_part_share->get_table_part(part++);
        update_part_elem(sub_elem, table, display_tablespace);
      }
    } else {
      table = m_part_share->get_table_part(part++);
      update_part_elem(part_elem, table, display_tablespace);
    }
  }
}

/** Set flags and append '/' to remote path if necessary. */
void create_table_info_t::set_remote_path_flags() {
  if (m_remote_path[0] != '\0') {
    ut_ad(DICT_TF_HAS_DATA_DIR(m_flags) != 0);

    /* os_file_make_remote_pathname will truncate
    everything after the last '/', so append '/'
    if it is not the last character. */

    size_t len = strlen(m_remote_path);
    if (m_remote_path[len - 1] != OS_PATH_SEPARATOR) {
      m_remote_path[len] = OS_PATH_SEPARATOR;
      m_remote_path[len + 1] = '\0';
    }
  } else {
    ut_ad(DICT_TF_HAS_DATA_DIR(m_flags) == 0);
  }
}

/** Creates a new table to an InnoDB database.
@param[in]	name		Table name (in filesystem charset).
@param[in]	form		MySQL Table containing information of
partitions, columns and indexes etc.
@param[in]	create_info	Additional create information, like
create statement string.
@param[in,out]	table_def	dd::Table object for table to be created.
Can be adjusted by this call. Changes to the table definition will be
persisted in the data-dictionary at statement commit time.
@return	0 or error number. */
int ha_innopart::create(const char *name, TABLE *form,
                        HA_CREATE_INFO *create_info, dd::Table *table_def) {
  int error;
  /** {database}/{tablename} */
  char table_name[FN_REFLEN];
  /** absolute path of table */
  char remote_path[FN_REFLEN];
  char tablespace_name[NAME_LEN + 1];
  char table_data_file_name[FN_REFLEN];
  char table_level_tablespace_name[NAME_LEN + 1];
  const char *table_index_file_name;
  uint created = 0;
  THD *thd = ha_thd();
  trx_t *trx;

  if (thd_sql_command(thd) == SQLCOM_TRUNCATE) {
    return (truncate_impl(name, form, table_def));
  }

  if (high_level_read_only) {
    return (HA_ERR_INNODB_READ_ONLY);
  }

  trx = check_trx_exists(thd);

  DBUG_TRACE;

  if (is_shared_tablespace(create_info->tablespace)) {
    my_printf_error(ER_ILLEGAL_HA_CREATE_OPTION, PARTITION_IN_SHARED_TABLESPACE,
                    MYF(0));
    return HA_ERR_INTERNAL_ERROR;
  }

  create_table_info_t info(thd, form, create_info, table_name, remote_path,
                           tablespace_name, srv_file_per_table, false, 0, 0,
                           true);

  ut_ad(create_info != nullptr);
  ut_ad(m_part_info == form->part_info);
  ut_ad(table_share != nullptr);

  /* Not allowed to create temporary partitioned tables. */
  if (create_info != nullptr &&
      (create_info->options & HA_LEX_CREATE_TMP_TABLE) != 0) {
    my_error(ER_PARTITION_NO_TEMPORARY, MYF(0));
    ut_ad(0);  // Can we support partitioned temporary tables?
    return HA_ERR_INTERNAL_ERROR;
  }

  innobase_register_trx(ht, thd, trx);

  if (form->found_next_number_field) {
    dd_set_autoinc(table_def->se_private_data(),
                   create_info->auto_increment_value);
  }

  error = info.initialize();
  if (error != 0) {
    return error;
  }

  /* Setup and check table level options. */
  error = info.prepare_create_table(name);
  if (error != 0) {
    return error;
  }

  /* Save the original table name before adding partition information. */
  const std::string saved_table_name(table_name);

  if (create_info->data_file_name != nullptr) {
    /* Strip the tablename from the path. */
    strncpy(table_data_file_name, create_info->data_file_name, FN_REFLEN - 1);
    table_data_file_name[FN_REFLEN - 1] = '\0';
    char *ptr = strrchr(table_data_file_name, OS_PATH_SEPARATOR);
    ut_ad(ptr != nullptr);
    if (ptr != nullptr) {
      ptr++;
      *ptr = '\0';
      create_info->data_file_name = table_data_file_name;
    }
  } else {
    table_data_file_name[0] = '\0';
  }
  table_index_file_name = create_info->index_file_name;
  if (create_info->tablespace != nullptr) {
    strcpy(table_level_tablespace_name, create_info->tablespace);
  } else {
    table_level_tablespace_name[0] = '\0';
  }

  /* It's also doable to get tablespace names by accessing
  dd::Tablespace::name according to dd_part->tablespace_id().
  However, it costs more. So as long as partition_element contains
  tablespace name, it's easier to check it */
  std::vector<const char *> tablespace_names;
  List_iterator_fast<partition_element> part_it(form->part_info->partitions);
  partition_element *part_elem;
  while ((part_elem = part_it++)) {
    const char *tablespace;
    if (form->part_info->is_sub_partitioned()) {
      List_iterator_fast<partition_element> sub_it(part_elem->subpartitions);
      partition_element *sub_elem;
      while ((sub_elem = sub_it++)) {
        tablespace = partition_get_tablespace(table_level_tablespace_name,
                                              part_elem, sub_elem);
        if (is_shared_tablespace(tablespace)) {
          tablespace_names.clear();
          error = HA_ERR_INTERNAL_ERROR;
          break;
        }
        tablespace_names.push_back(tablespace);
      }
    } else {
      tablespace = partition_get_tablespace(table_level_tablespace_name,
                                            part_elem, nullptr);
      if (is_shared_tablespace(tablespace)) {
        tablespace_names.clear();
        error = HA_ERR_INTERNAL_ERROR;
        break;
      }
      tablespace_names.push_back(tablespace);
    }
  }

  if (error) {
    my_printf_error(ER_ILLEGAL_HA_CREATE_OPTION, PARTITION_IN_SHARED_TABLESPACE,
                    MYF(0));
    return error;
  }

  for (const auto dd_part : *table_def->leaf_partitions()) {
    std::string partition;
    /* Build the partition name. */
    dict_name::build_partition(dd_part, partition);

    std::string part_table;
    /* Build the partitioned table name. */
    dict_name::build_table("", saved_table_name, partition, false, false,
                           part_table);

    if (part_table.length() + 1 >= FN_REFLEN - 1) {
      error = HA_ERR_INTERNAL_ERROR;
      my_error(ER_PATH_LENGTH, MYF(0), part_table.c_str());
      break;
    }

    const dd::Properties &options = dd_part->options();
    dd::String_type index_file_name;
    dd::String_type data_file_name;
    const char *tablespace_name;

    if (options.exists(index_file_name_key))
      (void)options.get(index_file_name_key, &index_file_name);
    if (options.exists(data_file_name_key))
      (void)options.get(data_file_name_key, &data_file_name);
    ut_ad(created < tablespace_names.size());
    tablespace_name = tablespace_names[created];

    if (!data_file_name.empty()) {
      create_info->data_file_name = data_file_name.c_str();
    }

    if (!index_file_name.empty()) {
      create_info->index_file_name = index_file_name.c_str();
    }

    if (!data_file_name.empty() &&
        dd_part->tablespace_id() == dd::INVALID_OBJECT_ID &&
        (tablespace_name == nullptr ||
         strcmp(tablespace_name, dict_sys_t::s_file_per_table_name) != 0)) {
      create_info->tablespace = nullptr;
    } else {
      create_info->tablespace = tablespace_name;
    }
    info.flags_reset();
    info.flags2_reset();

    if ((error = info.prepare_create_table(part_table.c_str())) != 0) {
      break;
    }

    info.set_remote_path_flags();

    if ((error = info.create_table(&dd_part->table())) != 0) {
      break;
    }

    if ((error = info.create_table_update_global_dd<dd::Partition>(
             const_cast<dd::Partition *>(dd_part))) != 0) {
      break;
    }

    if ((error = info.create_table_update_dict()) != 0) {
      break;
    }

    info.detach();

    ++created;
    create_info->data_file_name = table_data_file_name;
    create_info->index_file_name = table_index_file_name;
    create_info->tablespace = table_level_tablespace_name;
  }

  create_info->data_file_name = nullptr;
  create_info->index_file_name = nullptr;
  create_info->tablespace = nullptr;

  return error;
}

/** Drop a table.
@param[in]	name		table name
@param[in,out]	dd_table	data dictionary table
@return	error number
@retval	0 on success */
int ha_innopart::delete_table(const char *name, const dd::Table *dd_table) {
  THD *thd = ha_thd();
  trx_t *trx = check_trx_exists(thd);
  char norm_name[FN_REFLEN];
  int error = 0;

  DBUG_TRACE;

  ut_ad(dd_table != nullptr);
  ut_ad(dd_table_is_partitioned(*dd_table));
  ut_ad(dd_table->is_persistent());

  if (high_level_read_only) {
    return HA_ERR_TABLE_READONLY;
  }

  if (!normalize_table_name(norm_name, name)) {
    return (HA_ERR_TOO_LONG_PATH);
  }

  innobase_register_trx(ht, thd, trx);
  TrxInInnoDB trx_in_innodb(trx);

  dd::cache::Dictionary_client *client = dd::get_dd_client(thd);
  dd::cache::Dictionary_client::Auto_releaser releaser(client);

  TABLE_SHARE ts;
  TABLE td;
  error = acquire_uncached_table(thd, client, dd_table, norm_name, &ts, &td);
  if (error != 0) {
    return (error);
  }

  for (const dd::Partition *dd_part : dd_table->leaf_partitions()) {
    std::string partition;
    /* Build the partition name. */
    dict_name::build_partition(dd_part, partition);

    std::string part_table;
    /* Build the partitioned table name. */
    dict_name::build_table("", name, partition, false, false, part_table);

    if (part_table.length() >= FN_REFLEN) {
      ut_ad(false);
      release_uncached_table(&ts, &td);
      return HA_ERR_INTERNAL_ERROR;
    }

    const char *partition_name = part_table.c_str();

    error = innobase_basic_ddl::delete_impl(thd, partition_name, dd_part, &td);

    if (error != 0) {
      break;
    }
  }
  release_uncached_table(&ts, &td);
  return error;
}

/** Rename a table.
@param[in]	from		table name before rename
@param[in]	to		table name after rename
@param[in]	from_table	data dictionary table before rename
@param[in,out]	to_table	data dictionary table after rename
@return	error number
@retval	0 on success */
int ha_innopart::rename_table(const char *from, const char *to,
                              const dd::Table *from_table,
                              dd::Table *to_table) {
  THD *thd = ha_thd();
  char norm_from[FN_REFLEN];
  char norm_to[FN_REFLEN];
  int error = 0;

  DBUG_TRACE;

  ut_ad(from_table != nullptr);
  ut_ad(to_table != nullptr);
  ut_ad(from_table->se_private_id() == to_table->se_private_id());
  ut_ad(from_table->se_private_data().raw_string() ==
        to_table->se_private_data().raw_string());
  ut_ad(from_table->partition_type() == to_table->partition_type());

  if (high_level_read_only) {
    ib_senderrf(thd, IB_LOG_LEVEL_WARN, ER_READ_ONLY_MODE);
    return HA_ERR_TABLE_READONLY;
  }

  if (!normalize_table_name(norm_from, from) ||
      !normalize_table_name(norm_to, to)) {
    return (HA_ERR_TOO_LONG_PATH);
  }

  /* Get the transaction associated with the current thd, or create one
  if not yet created */
  trx_t *trx = check_trx_exists(thd);

  trx_start_if_not_started(trx, false);
  innobase_register_trx(ht, thd, trx);

  TrxInInnoDB trx_in_innodb(trx);
  dd::cache::Dictionary_client *client = dd::get_dd_client(thd);
  dd::cache::Dictionary_client::Auto_releaser releaser(client);

  TABLE_SHARE ts;
  TABLE td;
  error = acquire_uncached_table(thd, client, from_table, norm_from, &ts, &td);
  if (error != 0) {
    return (error);
  }

  auto to_part = to_table->leaf_partitions()->begin();

  for (const auto from_part : from_table->leaf_partitions()) {
    ut_ad((*to_part) != NULL);

    std::string partition;
    /* Build the old partition name. */
    dict_name::build_partition(from_part, partition);

    /* Build the old partitioned table name. */
    std::string from_name;
    dict_name::build_table("", from, partition, false, false, from_name);

    /* Build the new partition name. */
    dict_name::build_partition(*to_part, partition);

    /* Build the new partitioned table name. */
    std::string to_name;
    dict_name::build_table("", to, partition, false, false, to_name);

    if (from_name.length() >= FN_REFLEN || to_name.length() >= FN_REFLEN) {
      ut_ad(false);
      return HA_ERR_INTERNAL_ERROR;
    }
    error = innobase_basic_ddl::rename_impl(
        thd, from_name.c_str(), to_name.c_str(), from_part, *to_part, &td);
    if (error != 0) {
      break;
    }

    ++to_part;
  }
  release_uncached_table(&ts, &td);
  return error;
}

/** Set DD discard attribute for tablespace.
@param[in]	table_def	dd table
@param[in]	discard		True if this table is discarded
@return	0 or error number. */
int ha_innopart::set_dd_discard_attribute(dd::Table *table_def, bool discard) {
  dict_table_t *table;
  uint i = 0;
  int error = 0;

  DBUG_TRACE;

  for (dd::Partition *dd_part : *table_def->leaf_partitions()) {
    if (!m_part_info->is_partition_used(i++)) {
      continue;
    }

    table = m_part_share->get_table_part(i - 1);

    dd_part->set_se_private_id(table->id);

    /* Set the discard flag in the partition. */
    dd_set_discarded(*dd_part, discard);

    /* Set the discarded state in the dd::Tablespace */
    THD *thd = ha_thd();
    dd::Object_id dd_space_id = (*dd_part->indexes()->begin())->tablespace_id();
    std::string space_name(table->name.m_name);
    dict_name::convert_to_space(space_name);
    dd_space_states dd_state =
        (discard ? DD_SPACE_STATE_DISCARDED : DD_SPACE_STATE_NORMAL);
    dd_tablespace_set_state(thd, dd_space_id, space_name, dd_state);

    for (auto dd_index : *dd_part->indexes()) {
      const dict_index_t *index = dd_find_index(table, dd_index);
      ut_ad(index != nullptr);

      dd::Properties &p = dd_index->se_private_data();
      p.set(dd_index_key_strings[DD_INDEX_ROOT], index->page);
    }
  }

  /* Set new table id of the first partition to dd::Column::se_private_data */
  table = m_part_share->get_table_part(0);

  for (auto dd_column : *table_def->columns()) {
    dd_column->se_private_data().set(dd_index_key_strings[DD_TABLE_ID],
                                     table->id);
  }

  return error;
}

/** Discards or imports an InnoDB tablespace.
@param[in]	discard		True if discard, else import.
@param[in,out]	table_def	dd::Table describing table which
tablespaces are to be imported or discarded. Can be adjusted by SE,
the changes will be saved into the data-dictionary at statement
commit time.
@return	0 or error number. */
int ha_innopart::discard_or_import_tablespace(bool discard,
                                              dd::Table *table_def) {
  int error = 0;
  uint i;

  DBUG_TRACE;

  for (i = m_part_info->get_first_used_partition(); i < m_tot_parts;
       i = m_part_info->get_next_used_partition(i)) {
    m_prebuilt->table = m_part_share->get_table_part(i);
    error = ha_innobase::discard_or_import_tablespace(discard, table_def);
    if (error != 0) {
      break;
    }
  }

#ifdef UNIV_DEBUG
  if (!discard && table_def->se_private_data().exists(
                      dd_table_key_strings[DD_TABLE_INSTANT_COLS])) {
    ut_ad(dd_table_has_instant_cols(*table_def));
  }
#endif /* UNIV_DEBUG */

  m_prebuilt->table = m_part_share->get_table_part(0);

  /* IMPORT/DISCARD also means resetting auto_increment. Make sure
  that auto_increment initialization is done after all partitions
  are imported. */
  if (table->found_next_number_field != nullptr) {
    lock_auto_increment();
    m_part_share->next_auto_inc_val = 0;
    m_part_share->auto_inc_initialized = false;
    unlock_auto_increment();
  }

  /* Update dd partition for discard, since the table ids changed,
  we need to change se_private_id accordingly. */
  if (error == 0) {
    error = set_dd_discard_attribute(table_def, discard);
  }

  return error;
}

/** Compare key and rowid.
Helper function for sorting records in the priority queue.
a/b points to table->record[0] rows which must have the
key fields set. The bytes before a and b store the rowid.
This is used for comparing/sorting rows first according to
KEY and if same KEY, by rowid (ref).
@param[in]	key_info	Null terminated array of index information.
@param[in]	a		Pointer to record+ref in first record.
@param[in]	b		Pointer to record+ref in second record.
@return	Return value is SIGN(first_rec - second_rec)
@retval	0	Keys are equal.
@retval	-1	second_rec is greater than first_rec.
@retval	+1	first_rec is greater than second_rec. */
int ha_innopart::key_and_rowid_cmp(KEY **key_info, uchar *a, uchar *b) {
  int cmp = key_rec_cmp(key_info, a, b);
  if (cmp != 0) {
    return (cmp);
  }

  /* We must compare by rowid, which is added before the record,
  in the priority queue. */

  return (memcmp(a - DATA_ROW_ID_LEN, b - DATA_ROW_ID_LEN, DATA_ROW_ID_LEN));
}

/** Extra hints from MySQL.
@param[in]	operation	Operation hint.
@return	0 or error number. */
int ha_innopart::extra(enum ha_extra_function operation) {
  if (operation == HA_EXTRA_SECONDARY_SORT_ROWID) {
    /* index_init(sorted=true) must have been called! */
    ut_ad(m_ordered);
    ut_ad(m_ordered_rec_buffer != nullptr);
    /* No index_read call must have been done! */
    ut_ad(m_queue->empty());

    /* If not PK is set as secondary sort, do secondary sort by
    rowid/ref. */

    ut_ad(m_curr_key_info[1] != nullptr ||
          m_prebuilt->clust_index_was_generated != 0 ||
          m_curr_key_info[0] == table->key_info + table->s->primary_key);

    if (m_curr_key_info[1] == nullptr &&
        m_prebuilt->clust_index_was_generated) {
      m_ref_usage = Partition_helper::REF_USED_FOR_SORT;
      m_queue->m_fun = key_and_rowid_cmp;
    }
    return (0);
  }

  /* In case of alter copy operation, set/unset the skip_undo_flag
  for all partitions depends on the operation. */
  if (operation == HA_EXTRA_BEGIN_ALTER_COPY ||
      operation == HA_EXTRA_END_ALTER_COPY) {
    for (uint i = m_part_info->get_first_used_partition(); i < m_tot_parts;
         i = m_part_info->get_next_used_partition(i)) {
      dict_table_t *table_part = m_part_share->get_table_part(i);

      table_part->skip_alter_undo = (operation == HA_EXTRA_BEGIN_ALTER_COPY);
    }

    return (0);
  }

  return (ha_innobase::extra(operation));
}

/* Get partition row type
@param[in] partition_table partition table
@param[in] part_id Id of partition for which row type to be retrieved
@return Partition row type. */
enum row_type ha_innopart::get_partition_row_type(
    const dd::Table *partition_table, uint part_id) {
  dd::Table::enum_row_format format;
  row_type real_type = ROW_TYPE_NOT_USED;

  auto dd_table = partition_table->leaf_partitions().at(part_id);
  const dd::Properties &part_p = dd_table->se_private_data();
  if (part_p.exists(dd_partition_key_strings[DD_PARTITION_ROW_FORMAT])) {
    part_p.get(dd_partition_key_strings[DD_PARTITION_ROW_FORMAT],
               reinterpret_cast<uint32 *>(&format));
    switch (format) {
      case dd::Table::RF_REDUNDANT:
        real_type = ROW_TYPE_REDUNDANT;
        break;
      case dd::Table::RF_COMPACT:
        real_type = ROW_TYPE_COMPACT;
        break;
      case dd::Table::RF_COMPRESSED:
        real_type = ROW_TYPE_COMPRESSED;
        break;
      case dd::Table::RF_DYNAMIC:
        real_type = ROW_TYPE_DYNAMIC;
        break;
      default:
        /* purecov: begin inspected */
        real_type = ROW_TYPE_NOT_USED;
        ut_ad(false);
        /* purecov: end */
    }
  }
  if (real_type == ROW_TYPE_NOT_USED) {
    return table_share->real_row_type;
  } else {
    return real_type;
  }
}

int ha_innopart::truncate_impl(const char *name, TABLE *form,
                               dd::Table *table_def) {
  DBUG_TRACE;

  ut_ad(table_def != nullptr);
  ut_ad(dd_table_is_partitioned(*table_def));
  ut_ad(table_def->is_persistent());

  if (high_level_read_only) {
    return HA_ERR_TABLE_READONLY;
  }

  THD *thd = ha_thd();
  trx_t *trx = check_trx_exists(thd);
  bool has_autoinc = false;
  int error = 0;

  innobase_register_trx(ht, thd, trx);

  for (const auto dd_part : *table_def->leaf_partitions()) {
    char norm_name[FN_REFLEN];
    dict_table_t *part_table = nullptr;

    std::string partition;
    /* Build the partition name. */
    dict_name::build_partition(dd_part, partition);

    std::string partition_name;
    /* Build the partitioned table name. */
    dict_name::build_table("", name, partition, false, false, partition_name);
    ut_ad(partition_name.length() < FN_REFLEN);

    if (!normalize_table_name(norm_name, partition_name.c_str())) {
      /* purecov: begin inspected */
      ut_ad(false);
      return (HA_ERR_TOO_LONG_PATH);
      /* purecov: end */
    }

    innobase_truncate<dd::Partition> truncator(thd, norm_name, form, dd_part,
                                               false);

    error = truncator.open_table(part_table);
    if (error != 0) {
      return error;
    }

    has_autoinc = dict_table_has_autoinc_col(part_table);

    if (dict_table_is_discarded(part_table)) {
      ib_senderrf(thd, IB_LOG_LEVEL_ERROR, ER_TABLESPACE_DISCARDED, norm_name);
      return HA_ERR_NO_SUCH_TABLE;
    } else if (part_table->ibd_file_missing) {
      return HA_ERR_TABLESPACE_MISSING;
    }

    error = truncator.exec();

    if (error != 0) {
      return error;
    }
  }

  ut_ad(error == 0);

  if (has_autoinc) {
    dd_set_autoinc(table_def->se_private_data(), 0);
  }

  if (dd_table_has_instant_cols(*table_def)) {
    for (dd::Partition *dd_part : *table_def->leaf_partitions()) {
      if (dd_part_has_instant_cols(*dd_part)) {
        dd_clear_instant_part(*dd_part);
      }
    }

    dd_clear_instant_table(*table_def);
  }

  return error;
}

/** Delete all rows in the requested partitions.
Done by deleting the partitions and recreate them again.
@param[in,out]	dd_table	dd::Table object for partitioned table
which partitions need to be truncated. Can be adjusted by this call.
Changes to the table definition will be persisted in the data-dictionary
at statement commit time.
@return	0 or error number. */
int ha_innopart::truncate_partition_low(dd::Table *dd_table) {
  int error = 0;
  const char *table_name = table->s->normalized_path.str;
  THD *thd = ha_thd();
  trx_t *trx = check_trx_exists(thd);
  uint part_num = 0;
  uint64_t autoinc = 0;
  bool truncate_all = (m_part_info->num_partitions_used() == m_tot_parts);

  DBUG_TRACE;

  if (high_level_read_only) {
    return HA_ERR_TABLE_READONLY;
  }

  innobase_register_trx(ht, thd, trx);

  for (const auto dd_part : *dd_table->leaf_partitions()) {
    char norm_name[FN_REFLEN];
    dict_table_t *part_table = nullptr;

    std::string partition;
    /* Build the partition name. */
    dict_name::build_partition(dd_part, partition);

    std::string partition_name;
    /* Build the partitioned table name. */
    dict_name::build_table("", table_name, partition, false, false,
                           partition_name);
    ut_ad(partition_name.length() < FN_REFLEN);

    if (!normalize_table_name(norm_name, partition_name.c_str())) {
      /* purecov: begin inspected */
      ut_ad(false);
      return (HA_ERR_TOO_LONG_PATH);
      /* purecov: end */
    }

    innobase_truncate<dd::Partition> truncator(thd, norm_name, table, dd_part,
                                               !truncate_all);

    error = truncator.open_table(part_table);
    if (error != 0) {
      return error;
    }

    if (part_table->autoinc_persisted > autoinc) {
      autoinc = part_table->autoinc_persisted;
    }

    if (!m_part_info->is_partition_used(part_num++)) {
      continue;
    }

    if (dict_table_is_discarded(part_table)) {
      ib_senderrf(thd, IB_LOG_LEVEL_ERROR, ER_TABLESPACE_DISCARDED, table_name);
      return HA_ERR_NO_SUCH_TABLE;
    } else if (part_table->ibd_file_missing) {
      return HA_ERR_TABLESPACE_MISSING;
    }

    error = truncator.exec();

    if (error != 0) {
      return error;
    }

    if (dd_table_has_instant_cols(*dd_table) &&
        dd_part_has_instant_cols(*dd_part)) {
      dd_clear_instant_part(*dd_part);
    }
  }

  ut_ad(error == 0);

  /* If it's TRUNCATE PARTITION ALL, reset the AUTOINC */
  if (table->found_next_number_field) {
    dd_set_autoinc(dd_table->se_private_data(),
                   (truncate_all ? 0 : autoinc + 1));
  }

  if (dd_table_has_instant_cols(*dd_table) &&
      !dd_table_part_has_instant_cols(*dd_table)) {
    dd_clear_instant_table(*dd_table);
  }

  return error;
}

/** Total number of rows in all used partitions.
Returns the exact number of records that this client can see using this
handler object.
@param[out]	num_rows	Number of rows.
@return	0 or error number. */
int ha_innopart::records(ha_rows *num_rows) {
  DBUG_TRACE;

  *num_rows = 0;

  auto trx = thd_to_trx(ha_thd());
  size_t n_threads = thd_parallel_read_threads(m_prebuilt->trx->mysql_thd);

  n_threads = Parallel_reader::available_threads(n_threads, false);

  if (n_threads > 0 && trx->isolation_level > TRX_ISO_READ_UNCOMMITTED &&
      m_prebuilt->select_lock_type == LOCK_NONE &&
      trx->mysql_n_tables_locked == 0 && !m_prebuilt->ins_sel_stmt &&
      n_threads > 1) {
    trx_start_if_not_started_xa(trx, false);
    trx_assign_read_view(trx);

    const auto first_used_partition = m_part_info->get_first_used_partition();

    std::vector<dict_index_t *> indexes{};

    for (auto i = first_used_partition; i < m_tot_parts;
         i = m_part_info->get_next_used_partition(i)) {
      set_partition(i);

      if (dict_table_is_discarded(m_prebuilt->table)) {
        ib_senderrf(ha_thd(), IB_LOG_LEVEL_ERROR, ER_TABLESPACE_DISCARDED,
                    m_prebuilt->table->name.m_name);
        *num_rows = HA_POS_ERROR;
        return (HA_ERR_NO_SUCH_TABLE);
      }

      build_template(true);

      indexes.push_back(m_prebuilt->table->first_index());
    }

    ulint n_rows{};

    auto err =
        row_mysql_parallel_select_count_star(trx, indexes, n_threads, &n_rows);

    if (thd_killed(m_user_thd) || err == DB_INTERRUPTED) {
      *num_rows = HA_POS_ERROR;
      return HA_ERR_QUERY_INTERRUPTED;
    }

    if (err == DB_SUCCESS) {
      *num_rows = n_rows;
    } else {
      *num_rows = HA_POS_ERROR;
      return convert_error_code_to_mysql(err, 0, m_user_thd);
    }
  } else {
    /* The index scan is probably so expensive, so the overhead
    of the rest of the function is neglectable for each partition.
    So no current reason for optimizing this further. */

    for (uint i = m_part_info->get_first_used_partition(); i < m_tot_parts;
         i = m_part_info->get_next_used_partition(i)) {
      set_partition(i);

      ha_rows n_rows{};

      auto err = ha_innobase::records(&n_rows);

      update_partition(i);

      if (err != 0) {
        *num_rows = HA_POS_ERROR;
        return err;
      }
      *num_rows += n_rows;
    }
  }
  return 0;
}

/** Estimates the number of index records in a range.
@param[in]	keynr	Index number.
@param[in]	min_key	Start key value (or NULL).
@param[in]	max_key	End key value (or NULL).
@return	estimated number of rows. */
ha_rows ha_innopart::records_in_range(uint keynr, key_range *min_key,
                                      key_range *max_key) {
  KEY *key;
  dict_index_t *index;
  dtuple_t *range_start;
  dtuple_t *range_end;
  int64_t n_rows = 0;
  page_cur_mode_t mode1;
  page_cur_mode_t mode2;
  mem_heap_t *heap;
  uint part_id;

  DBUG_TRACE;
  DBUG_PRINT("info", ("keynr %u min %p max %p", keynr, min_key, max_key));

  ut_ad(m_prebuilt->trx == thd_to_trx(ha_thd()));

  m_prebuilt->trx->op_info = (char *)"estimating records in index range";

  active_index = keynr;

  key = table->key_info + active_index;

  part_id = m_part_info->get_first_used_partition();
  if (part_id == MY_BIT_NONE) {
    return 0;
  }
  /* This also sets m_prebuilt->index! */
  set_partition(part_id);
  index = m_prebuilt->index;

  /* There exists possibility of not being able to find requested
  index due to inconsistency between MySQL and InoDB dictionary info.
  Necessary message should have been printed in innopart_get_index(). */
  if (index == nullptr || dict_table_is_discarded(m_prebuilt->table) ||
      !index->is_usable(m_prebuilt->trx)) {
    n_rows = HA_POS_ERROR;
    goto func_exit;
  }

  heap = mem_heap_create(
      2 * (key->actual_key_parts * sizeof(dfield_t) + sizeof(dtuple_t)));

  range_start = dtuple_create(heap, key->actual_key_parts);
  dict_index_copy_types(range_start, index, key->actual_key_parts);

  range_end = dtuple_create(heap, key->actual_key_parts);
  dict_index_copy_types(range_end, index, key->actual_key_parts);

  row_sel_convert_mysql_key_to_innobase(
      range_start, m_prebuilt->srch_key_val1, m_prebuilt->srch_key_val_len,
      index, (byte *)(min_key ? min_key->key : (const uchar *)nullptr),
      (ulint)(min_key ? min_key->length : 0), m_prebuilt->trx);

  ut_ad(min_key != nullptr ? range_start->n_fields > 0
                           : range_start->n_fields == 0);

  row_sel_convert_mysql_key_to_innobase(
      range_end, m_prebuilt->srch_key_val2, m_prebuilt->srch_key_val_len, index,
      (byte *)(max_key != nullptr ? max_key->key : (const uchar *)nullptr),
      (ulint)(max_key != nullptr ? max_key->length : 0), m_prebuilt->trx);

  ut_ad(max_key != nullptr ? range_end->n_fields > 0
                           : range_end->n_fields == 0);

  mode1 = convert_search_mode_to_innobase(min_key ? min_key->flag
                                                  : HA_READ_KEY_EXACT);
  mode2 = convert_search_mode_to_innobase(max_key ? max_key->flag
                                                  : HA_READ_KEY_EXACT);

  if (mode1 != PAGE_CUR_UNSUPP && mode2 != PAGE_CUR_UNSUPP) {
    n_rows = btr_estimate_n_rows_in_range(index, range_start, mode1, range_end,
                                          mode2);
    DBUG_PRINT("info", ("part_id %u rows %ld", part_id, (long int)n_rows));
    for (part_id = m_part_info->get_next_used_partition(part_id);
         part_id < m_tot_parts;
         part_id = m_part_info->get_next_used_partition(part_id)) {
      index = m_part_share->get_index(part_id, keynr);
      /* Individual partitions can be discarded
      we need to check each partition */
      if (index == nullptr || dict_table_is_discarded(index->table) ||
          !index->is_usable(m_prebuilt->trx)) {
        n_rows = HA_POS_ERROR;
        mem_heap_free(heap);
        goto func_exit;
      }
      int64_t n = btr_estimate_n_rows_in_range(index, range_start, mode1,
                                               range_end, mode2);
      n_rows += n;
      DBUG_PRINT("info", ("part_id %u rows %ld (%ld)", part_id, (long int)n,
                          (long int)n_rows));
    }
  } else {
    n_rows = HA_POS_ERROR;
  }

  mem_heap_free(heap);

func_exit:

  m_prebuilt->trx->op_info = (char *)"";

  /* The MySQL optimizer seems to believe an estimate of 0 rows is
  always accurate and may return the result 'Empty set' based on that.
  The accuracy is not guaranteed, and even if it were, for a locking
  read we should anyway perform the search to set the next-key lock.
  Add 1 to the value to make sure MySQL does not make the assumption! */

  if (n_rows == 0) {
    n_rows = 1;
  }

  return (ha_rows)n_rows;
}

/** Gives an UPPER BOUND to the number of rows in a table.
This is used in filesort.cc.
@return	upper bound of rows. */
ha_rows ha_innopart::estimate_rows_upper_bound() {
  const dict_index_t *index;
  ulonglong estimate = 0;
  ulonglong local_data_file_length;
  ulint stat_n_leaf_pages;

  DBUG_TRACE;

  /* We do not know if MySQL can call this function before calling
  external_lock(). To be safe, update the thd of the current table
  handle. */

  update_thd(ha_thd());

  m_prebuilt->trx->op_info = "calculating upper bound for table rows";

  for (uint i = m_part_info->get_first_used_partition(); i < m_tot_parts;
       i = m_part_info->get_next_used_partition(i)) {
    m_prebuilt->table = m_part_share->get_table_part(i);
    index = m_prebuilt->table->first_index();

    stat_n_leaf_pages = index->stat_n_leaf_pages;

    ut_ad(stat_n_leaf_pages > 0);

    local_data_file_length = ((ulonglong)stat_n_leaf_pages) * UNIV_PAGE_SIZE;

    /* Calculate a minimum length for a clustered index record
    and from that an upper bound for the number of rows.
    Since we only calculate new statistics in row0mysql.cc when a
    table has grown by a threshold factor,
    we must add a safety factor 2 in front of the formula below. */

    estimate += 2 * local_data_file_length / dict_index_calc_min_rec_len(index);
  }

  m_prebuilt->trx->op_info = "";

  return (ha_rows)estimate;
}

/** Time estimate for full table scan.
How many seeks it will take to read through the table. This is to be
comparable to the number returned by records_in_range so that we can
decide if we should scan the table or use keys.
@return	estimated time measured in disk seeks. */
double ha_innopart::scan_time() {
  double scan_time = 0.0;
  DBUG_TRACE;

  for (uint i = m_part_info->get_first_used_partition(); i < m_tot_parts;
       i = m_part_info->get_next_used_partition(i)) {
    m_prebuilt->table = m_part_share->get_table_part(i);
    scan_time += ha_innobase::scan_time();
  }
  return scan_time;
}

/** Updates the statistics for one partition (table).
@param[in]	table		Table to update the statistics for.
@param[in]	is_analyze	True if called from "::analyze()".
@return	error code. */
static int update_table_stats(dict_table_t *table, bool is_analyze) {
  dict_stats_upd_option_t opt;
  dberr_t ret;

  if (dict_stats_is_persistent_enabled(table)) {
    if (is_analyze) {
      opt = DICT_STATS_RECALC_PERSISTENT;
    } else {
      /* This is e.g. 'SHOW INDEXES',
      fetch the persistent stats from disk. */
      opt = DICT_STATS_FETCH_ONLY_IF_NOT_IN_MEMORY;
    }
  } else {
    opt = DICT_STATS_RECALC_TRANSIENT;
  }

  ut_ad(!dict_sys_mutex_own());
  ret = dict_stats_update(table, opt);

  if (ret != DB_SUCCESS) {
    return (HA_ERR_GENERIC);
  }
  return (0);
}

/** Updates and return statistics.
Returns statistics information of the table to the MySQL interpreter,
in various fields of the handle object.
@param[in]	flag		Flags for what to update and return.
@param[in]	is_analyze	True if called from "::analyze()".
@return	HA_ERR_* error code or 0. */
int ha_innopart::info_low(uint flag, bool is_analyze) {
  dict_table_t *ib_table;
  ib_uint64_t max_rows = 0;
  uint biggest_partition = 0;
  int error = 0;

  DBUG_TRACE;

  /* If we are forcing recovery at a high level, we will suppress
  statistics calculation on tables, because that may crash the
  server if an index is badly corrupted. */

  /* We do not know if MySQL can call this function before calling
  external_lock(). To be safe, update the thd of the current table
  handle. */

  update_thd(ha_thd());

  m_prebuilt->trx->op_info = (char *)"returning various info to MySQL";

  ut_ad(m_part_share->get_table_part(0)->n_ref_count > 0);

  if ((flag & HA_STATUS_TIME) != 0) {
    stats.update_time = 0;

    if (is_analyze) {
      /* Only analyze the given partitions. */
      int error = set_altered_partitions();
      if (error != 0) {
        /* Already checked in mysql_admin_table! */
        ut_ad(0);
        return error;
      }
    }
    if (is_analyze || innobase_stats_on_metadata) {
      m_prebuilt->trx->op_info = "updating table statistics";
    }

    /* TODO: Only analyze the PK for all partitions,
    then the secondary indexes only for the largest partition! */
    for (uint i = m_part_info->get_first_used_partition(); i < m_tot_parts;
         i = m_part_info->get_next_used_partition(i)) {
      ib_table = m_part_share->get_table_part(i);
      if (is_analyze || innobase_stats_on_metadata) {
        error = update_table_stats(ib_table, is_analyze);
        if (error != 0) {
          m_prebuilt->trx->op_info = "";
          return error;
        }
      }
      stats.update_time =
          std::max(stats.update_time, ulong(ib_table->update_time));
    }

    if (is_analyze || innobase_stats_on_metadata) {
      m_prebuilt->trx->op_info = "returning various info to MySQL";
    }
  }

  if ((flag & HA_STATUS_VARIABLE) != 0) {
    /* TODO: If this is called after pruning, then we could
    also update the statistics according to the non-pruned
    partitions, by allocating new rec_per_key on the TABLE,
    instead of using the info from the TABLE_SHARE. */
    ulint stat_clustered_index_size = 0;
    ulint stat_sum_of_other_index_sizes = 0;
    ib_uint64_t n_rows = 0;
    ulint avail_space = 0;
    bool checked_sys_tablespace = false;

    if ((flag & HA_STATUS_VARIABLE_EXTRA) != 0) {
      stats.delete_length = 0;
    }

    for (uint i = m_part_info->get_first_used_partition(); i < m_tot_parts;
         i = m_part_info->get_next_used_partition(i)) {
      ib_table = m_part_share->get_table_part(i);
      if ((flag & HA_STATUS_NO_LOCK) == 0) {
        dict_table_stats_lock(ib_table, RW_S_LATCH);
      }

      ut_ad(ib_table->stat_initialized);

      n_rows += ib_table->stat_n_rows;
      if (ib_table->stat_n_rows > max_rows) {
        max_rows = ib_table->stat_n_rows;
        biggest_partition = i;
      }

      stat_clustered_index_size += ib_table->stat_clustered_index_size;

      stat_sum_of_other_index_sizes += ib_table->stat_sum_of_other_index_sizes;

      if ((flag & HA_STATUS_NO_LOCK) == 0) {
        dict_table_stats_unlock(ib_table, RW_S_LATCH);
      }

      if ((flag & HA_STATUS_VARIABLE_EXTRA) != 0 &&
          (flag & HA_STATUS_NO_LOCK) == 0 &&
          srv_force_recovery < SRV_FORCE_NO_IBUF_MERGE &&
          avail_space != ULINT_UNDEFINED) {
        /* Only count system tablespace once! */
        if (fsp_is_system_or_temp_tablespace(ib_table->space)) {
          if (checked_sys_tablespace) {
            continue;
          }
          checked_sys_tablespace = true;
        }

        uintmax_t space =
            fsp_get_available_space_in_free_extents(ib_table->space);
        if (space == UINTMAX_MAX) {
          THD *thd = ha_thd();
          const char *table_name = ib_table->name.m_name;

          push_warning_printf(thd, Sql_condition::SL_WARNING, ER_CANT_GET_STAT,
                              "InnoDB: Trying to get the"
                              " free space for partition %s"
                              " but its tablespace has been"
                              " discarded or the .ibd file"
                              " is missing. Setting the free"
                              " space of the partition to"
                              " zero.",
                              ut_get_name(m_prebuilt->trx, table_name).c_str());
        } else {
          avail_space += static_cast<ulint>(space);
        }
      }
    }

    /*
    The MySQL optimizer seems to assume in a left join that n_rows
    is an accurate estimate if it is zero. Of course, it is not,
    since we do not have any locks on the rows yet at this phase.
    Since SHOW TABLE STATUS seems to call this function with the
    HA_STATUS_TIME flag set, while the left join optimizer does not
    set that flag, we add one to a zero value if the flag is not
    set. That way SHOW TABLE STATUS will show the best estimate,
    while the optimizer never sees the table empty. */

    if (n_rows == 0 && (flag & HA_STATUS_TIME) == 0) {
      n_rows++;
    }

    /* Fix bug#40386: Not flushing query cache after truncate.
    n_rows can not be 0 unless the table is empty, set to 1
    instead. The original problem of bug#29507 is actually
    fixed in the server code. */
    if (thd_sql_command(m_user_thd) == SQLCOM_TRUNCATE) {
      n_rows = 1;

      /* We need to reset the m_prebuilt value too, otherwise
      checks for values greater than the last value written
      to the table will fail and the autoinc counter will
      not be updated. This will force write_row() into
      attempting an update of the table's AUTOINC counter. */

      m_prebuilt->autoinc_last_value = 0;
    }

    /* Take page_size from first partition. */
    ib_table = m_part_share->get_table_part(0);
    const page_size_t &page_size = dict_table_page_size(ib_table);

    stats.records = (ha_rows)n_rows;
    stats.deleted = 0;
    stats.data_file_length =
        ((ulonglong)stat_clustered_index_size) * page_size.physical();
    stats.index_file_length =
        ((ulonglong)stat_sum_of_other_index_sizes) * page_size.physical();

    /* See ha_innobase::info_low() for comments! */
    if ((flag & HA_STATUS_NO_LOCK) == 0 &&
        (flag & HA_STATUS_VARIABLE_EXTRA) != 0 &&
        srv_force_recovery < SRV_FORCE_NO_IBUF_MERGE) {
      stats.delete_length = avail_space * 1024;
    }

    stats.check_time = 0;
    stats.mrr_length_per_rec =
        ref_length + sizeof(void *) - PARTITION_BYTES_IN_POS;

    if (stats.records == 0) {
      stats.mean_rec_length = 0;
    } else {
      stats.mean_rec_length = (ulong)(stats.data_file_length / stats.records);
    }
  }

  if ((flag & HA_STATUS_CONST) != 0) {
    /* Find max rows and biggest partition. */
    for (uint i = 0; i < m_tot_parts; i++) {
      /* Skip partitions from above. */
      if ((flag & HA_STATUS_VARIABLE) == 0 ||
          !bitmap_is_set(&(m_part_info->read_partitions), i)) {
        ib_table = m_part_share->get_table_part(i);
        if (ib_table->stat_n_rows > max_rows) {
          max_rows = ib_table->stat_n_rows;
          biggest_partition = i;
        }
      }
    }
    ib_table = m_part_share->get_table_part(biggest_partition);
    /* Verify the number of index in InnoDB and MySQL
    matches up. If m_prebuilt->clust_index_was_generated
    holds, InnoDB defines GEN_CLUST_INDEX internally. */
    ulint num_innodb_index = UT_LIST_GET_LEN(ib_table->indexes) -
                             m_prebuilt->clust_index_was_generated;
    if (table->s->keys < num_innodb_index) {
      /* If there are too many indexes defined
      inside InnoDB, ignore those that are being
      created, because MySQL will only consider
      the fully built indexes here. */

      for (const dict_index_t *index : ib_table->indexes) {
        /* First, online index creation is
        completed inside InnoDB, and then
        MySQL attempts to upgrade the
        meta-data lock so that it can rebuild
        the .frm file. If we get here in that
        time frame, dict_index_is_online_ddl()
        would not hold and the index would
        still not be included in TABLE_SHARE. */
        if (!index->is_committed()) {
          num_innodb_index--;
        }
      }

      if (table->s->keys < num_innodb_index &&
          (innobase_fts_check_doc_id_index(ib_table, nullptr, nullptr) ==
           FTS_EXIST_DOC_ID_INDEX)) {
        num_innodb_index--;
      }
    }

    if (table->s->keys != num_innodb_index) {
      ib::error(ER_IB_MSG_595)
          << "Table " << ib_table->name << " contains " << num_innodb_index
          << " indexes inside InnoDB, which"
             " is different from the number of"
             " indexes "
          << table->s->keys << " defined in the MySQL";
    }

    if ((flag & HA_STATUS_NO_LOCK) == 0) {
      dict_table_stats_lock(ib_table, RW_S_LATCH);
    }

    ut_ad(ib_table->stat_initialized);

    for (ulong i = 0; i < table->s->keys; i++) {
      ulong j;
      /* We could get index quickly through internal
      index mapping with the index translation table.
      The identity of index (match up index name with
      that of table->key_info[i]) is already verified in
      innopart_get_index(). */
      dict_index_t *index = innopart_get_index(biggest_partition, i);

      if (index == nullptr) {
        ib::error(ER_IB_MSG_596)
            << "Table " << ib_table->name
            << " contains fewer indexes than expected." << TROUBLESHOOTING_MSG;
        break;
      }

      KEY *key = &table->key_info[i];
      for (j = 0; j < key->actual_key_parts; j++) {
        if ((key->flags & HA_FULLTEXT) != 0) {
          /* The whole concept has no validity
          for FTS indexes. */
          key->set_records_per_key(j, 1.0f);
          continue;
        }

        if ((j + 1) > index->n_uniq) {
          ib::error(ER_IB_MSG_597)
              << "Index " << index->name << " of " << ib_table->name << " has "
              << index->n_uniq
              << " columns unique inside"
                 " InnoDB, but MySQL is"
                 " asking statistics for "
              << j + 1 << " columns." << TROUBLESHOOTING_MSG;
          break;
        }

        /* innodb_rec_per_key() will use
        index->stat_n_diff_key_vals[] and the value we
        pass index->table->stat_n_rows. Both are
        calculated by ANALYZE and by the background
        stats gathering thread (which kicks in when too
        much of the table has been changed). In
        addition table->stat_n_rows is adjusted with
        each DML (e.g. ++ on row insert). Those
        adjustments are not MVCC'ed and not even
        reversed on rollback. So,
        index->stat_n_diff_key_vals[] and
        index->table->stat_n_rows could have been
        calculated at different time. This is
        acceptable. */
        const rec_per_key_t rec_per_key =
            innodb_rec_per_key(index, j, max_rows);

        key->set_records_per_key(j, rec_per_key);
      }
    }

    if ((flag & HA_STATUS_NO_LOCK) == 0) {
      dict_table_stats_unlock(ib_table, RW_S_LATCH);
    }
  }

  if (srv_force_recovery >= SRV_FORCE_NO_IBUF_MERGE) {
    goto func_exit;
  }

  if ((flag & HA_STATUS_ERRKEY) != 0) {
    const dict_index_t *err_index;

    ut_a(m_prebuilt->trx);
    ut_a(m_prebuilt->trx->magic_n == TRX_MAGIC_N);

    err_index = trx_get_error_index(m_prebuilt->trx);

    if (err_index != nullptr) {
      errkey = m_part_share->get_mysql_key(m_last_part, err_index);
    } else {
      errkey =
          (unsigned int)((m_prebuilt->trx->error_key_num == ULINT_UNDEFINED)
                             ? UINT_MAX
                             : m_prebuilt->trx->error_key_num);
    }
  }

  if ((flag & HA_STATUS_AUTO) != 0) {
    /* auto_inc is only supported in first key for InnoDB! */
    ut_ad(table_share->next_number_keypart == 0);
    DBUG_PRINT("info", ("HA_STATUS_AUTO"));
    if (table->found_next_number_field == nullptr) {
      stats.auto_increment_value = 0;
    } else {
      /* Lock to avoid two concurrent initializations. */
      lock_auto_increment();
      if (m_part_share->auto_inc_initialized) {
        stats.auto_increment_value = m_part_share->next_auto_inc_val;
      } else {
        /* The auto-inc mutex in the table_share is
        locked, so we do not need to have the handlers
        locked. */

        error = initialize_auto_increment((flag & HA_STATUS_NO_LOCK) != 0);
        stats.auto_increment_value = m_part_share->next_auto_inc_val;
      }
      unlock_auto_increment();
    }
  }

func_exit:
  m_prebuilt->trx->op_info = (char *)"";

  return error;
}

/** Optimize table.
This is mapped to "ALTER TABLE tablename ENGINE=InnoDB", which rebuilds
the table in MySQL.
@param[in]	thd		Connection thread handle.
@param[in]	check_opt	Currently ignored.
@return	0 for success else error code. */
int ha_innopart::optimize(THD *thd, HA_CHECK_OPT *check_opt) {
  return (HA_ADMIN_TRY_ALTER);
}

/** Checks a partitioned table.
Tries to check that an InnoDB table is not corrupted. If corruption is
noticed, prints to stderr information about it. In case of corruption
may also assert a failure and crash the server. Also checks for records
in wrong partition.
@param[in]	thd		MySQL THD object/thread handle.
@param[in]	check_opt	Check options.
@return	HA_ADMIN_CORRUPT or HA_ADMIN_OK. */
int ha_innopart::check(THD *thd, HA_CHECK_OPT *check_opt) {
  uint error = HA_ADMIN_OK;
  uint i;

  DBUG_TRACE;
  /* TODO: Enhance this to:
  - Every partition has the same structure.
  - The names are correct (partition names checked in ::open()?)
  Currently it only does normal InnoDB check of each partition. */

  if (set_altered_partitions()) {
    ut_ad(0);  // Already checked by set_part_state()!
    return HA_ADMIN_INVALID;
  }
  for (i = m_part_info->get_first_used_partition(); i < m_tot_parts;
       i = m_part_info->get_next_used_partition(i)) {
    m_prebuilt->table = m_part_share->get_table_part(i);
    error = ha_innobase::check(thd, check_opt);
    if (error != 0) {
      break;
    }
    if ((check_opt->flags & (T_MEDIUM | T_EXTEND)) != 0) {
      error = Partition_helper::check_misplaced_rows(i, false);
      if (error != 0) {
        break;
      }
    }
  }
  if (error != 0) {
    print_admin_msg(thd, 256, "error", table_share->db.str, table->alias,
                    "check",
                    m_is_sub_partitioned ? "Subpartition %s returned error"
                                         : "Partition %s returned error",
                    m_part_share->get_partition_name(i));
  }

  return error;
}

/** Repair a partitioned table.
Only repairs records in wrong partitions (moves them to the correct
partition or deletes them if not in any partition).
@param[in]	thd		MySQL THD object/thread handle.
@param[in]	repair_opt	Repair options.
@return	0 or error code. */
int ha_innopart::repair(THD *thd, HA_CHECK_OPT *repair_opt) {
  uint error = HA_ADMIN_OK;

  DBUG_TRACE;

  /* TODO: enable this warning to be clear about what is repaired.
  Currently disabled to generate smaller test diffs. */
#ifdef ADD_WARNING_FOR_REPAIR_ONLY_PARTITION
  push_warning_printf(thd, Sql_condition::SL_WARNING, ER_ILLEGAL_HA,
                      "Only moving rows from wrong partition to correct"
                      " partition is supported,"
                      " repairing InnoDB indexes is not yet supported!");
#endif

  /* Only repair partitions for MEDIUM or EXTENDED options. */
  if ((repair_opt->flags & (T_MEDIUM | T_EXTEND)) == 0) {
    return HA_ADMIN_OK;
  }
  if (set_altered_partitions()) {
    ut_ad(0);  // Already checked by set_part_state()!
    return HA_ADMIN_INVALID;
  }
  for (uint i = m_part_info->get_first_used_partition(); i < m_tot_parts;
       i = m_part_info->get_next_used_partition(i)) {
    /* TODO: Implement and use ha_innobase::repair()! */
    error = Partition_helper::check_misplaced_rows(i, true);
    if (error != 0) {
      print_admin_msg(thd, 256, "error", table_share->db.str, table->alias,
                      "repair",
                      m_is_sub_partitioned ? "Subpartition %s returned error"
                                           : "Partition %s returned error",
                      m_part_share->get_partition_name(i));
      break;
    }
  }

  return error;
}

/** Start statement.
MySQL calls this function at the start of each SQL statement inside LOCK
TABLES. Inside LOCK TABLES the "::external_lock" method does not work to
mark SQL statement borders. Note also a special case: if a temporary table
is created inside LOCK TABLES, MySQL has not called external_lock() at all
on that table.
MySQL-5.0 also calls this before each statement in an execution of a stored
procedure. To make the execution more deterministic for binlogging, MySQL-5.0
locks all tables involved in a stored procedure with full explicit table
locks (thd_in_lock_tables(thd) holds in store_lock()) before executing the
procedure.
@param[in]	thd		Handle to the user thread.
@param[in]	lock_type	Lock type.
@return	0 or error code. */
<<<<<<< HEAD
int ha_innopart::start_stmt(THD *thd, thr_lock_type lock_type) {
  int error = 0;

  if (m_part_info->get_first_used_partition() == MY_BIT_NONE) {
    /* All partitions pruned away, do nothing! */
    return (error);
  }

  error = ha_innobase::start_stmt(thd, lock_type);
  if (m_prebuilt->sql_stat_start) {
    m_sql_stat_start_parts.set();
  } else {
    m_sql_stat_start_parts.reset();
  }
  return (error);
=======
int
ha_innopart::start_stmt(
	THD*		thd,
	thr_lock_type	lock_type)
{
	int	error = 0;

	if (m_part_info->get_first_used_partition() == MY_BIT_NONE) {
		/* All partitions pruned away, do nothing! */
		return(error);
	}

	error = ha_innobase::start_stmt(thd, lock_type);
	if (m_prebuilt->sql_stat_start) {
		memset(m_sql_stat_start_parts, 0xff,
		       UT_BITS_IN_BYTES(m_tot_parts));
	} else {
		memset(m_sql_stat_start_parts, 0,
		       UT_BITS_IN_BYTES(m_tot_parts));
	}
	m_reuse_mysql_template = false;
	return(error);
>>>>>>> 8d7d8046
}

/** Function to store lock for all partitions in native partitioned table. Also
look at ha_innobase::store_lock for more details.
@param[in]	thd		user thread handle
@param[in]	to		pointer to the current element in an array of
pointers to lock structs
@param[in]	lock_type	lock type to store in 'lock'; this may also be
TL_IGNORE
@retval	to	pointer to the current element in the 'to' array */
THR_LOCK_DATA **ha_innopart::store_lock(THD *thd, THR_LOCK_DATA **to,
                                        thr_lock_type lock_type) {
  trx_t *trx = m_prebuilt->trx;
  const uint sql_command = thd_sql_command(thd);

  ha_innobase::store_lock(thd, to, lock_type);

  if (sql_command == SQLCOM_FLUSH && lock_type == TL_READ_NO_INSERT) {
    for (uint i = 1; i < m_tot_parts; i++) {
      dict_table_t *table = m_part_share->get_table_part(i);

      dberr_t err = row_quiesce_set_state(table, QUIESCE_START, trx);
      ut_a(err == DB_SUCCESS || err == DB_UNSUPPORTED);
    }
  }

  return to;
}

/** Lock/prepare to lock table.
As MySQL will execute an external lock for every new table it uses when it
starts to process an SQL statement (an exception is when MySQL calls
start_stmt for the handle) we can use this function to store the pointer to
the THD in the handle. We will also use this function to communicate
to InnoDB that a new SQL statement has started and that we must store a
savepoint to our transaction handle, so that we are able to roll back
the SQL statement in case of an error.
@param[in]	thd		Handle to the user thread.
@param[in]	lock_type	Lock type.
@return	0 or error number. */
<<<<<<< HEAD
int ha_innopart::external_lock(THD *thd, int lock_type) {
  int error = 0;

  if (m_part_info->get_first_used_partition() == MY_BIT_NONE &&
      !(m_mysql_has_locked && lock_type == F_UNLCK)) {
    /* All partitions pruned away, do nothing! */
    ut_ad(!m_mysql_has_locked);
    return (error);
  }
  ut_ad(m_mysql_has_locked || lock_type != F_UNLCK);

  if (m_prebuilt->table == nullptr) {
    ut_ad(lock_type == F_UNLCK);
    ut_ad(m_prebuilt->trx->n_mysql_tables_in_use > 0);
    TrxInInnoDB::end_stmt(m_prebuilt->trx);
    --m_prebuilt->trx->n_mysql_tables_in_use;
    m_mysql_has_locked = false;
    if (m_prebuilt->trx->n_mysql_tables_in_use == 0) {
      m_prebuilt->trx->mysql_n_tables_locked = 0;
    }
    return (error);
  }

  m_prebuilt->table = m_part_share->get_table_part(0);
  error = ha_innobase::external_lock(thd, lock_type);

  for (uint i = 0; i < m_tot_parts; i++) {
    dict_table_t *table = m_part_share->get_table_part(i);

    switch (table->quiesce) {
      case QUIESCE_START:
        /* Check for FLUSH TABLE t WITH READ LOCK */
        if (!srv_read_only_mode && thd_sql_command(thd) == SQLCOM_FLUSH &&
            lock_type == F_RDLCK) {
          ut_ad(table->quiesce == QUIESCE_START);

          if (dict_table_is_discarded(table)) {
            ib_senderrf(m_prebuilt->trx->mysql_thd, IB_LOG_LEVEL_ERROR,
                        ER_TABLESPACE_DISCARDED, table->name.m_name);

            return (HA_ERR_NO_SUCH_TABLE);
          }

          row_quiesce_table_start(table, m_prebuilt->trx);

          /* Use the transaction instance to track
          UNLOCK TABLES. It can be done via START
          TRANSACTION; too implicitly. */

          ++m_prebuilt->trx->flush_tables;
        }
        break;

      case QUIESCE_COMPLETE:
        /* Check for UNLOCK TABLES; implicit or explicit
        or trx interruption. */
        if (m_prebuilt->trx->flush_tables > 0 &&
            (lock_type == F_UNLCK || trx_is_interrupted(m_prebuilt->trx))) {
          ut_ad(table->quiesce == QUIESCE_COMPLETE);
          row_quiesce_table_complete(table, m_prebuilt->trx);

          ut_a(m_prebuilt->trx->flush_tables > 0);
          --m_prebuilt->trx->flush_tables;
        }
        break;

      case QUIESCE_NONE:
        break;

      default:
        ut_ad(0);
    }
  }

  ut_ad(!m_auto_increment_lock);
  ut_ad(!m_auto_increment_safe_stmt_log_lock);

  if (m_prebuilt->sql_stat_start) {
    m_sql_stat_start_parts.set();
  } else {
    m_sql_stat_start_parts.reset();
  }
  return (error);
=======
int
ha_innopart::external_lock(
	THD*	thd,
	int	lock_type)
{
	int	error = 0;

	if (m_part_info->get_first_used_partition() == MY_BIT_NONE
		&& !(m_mysql_has_locked
		     && lock_type == F_UNLCK)) {

		/* All partitions pruned away, do nothing! */
		ut_ad(!m_mysql_has_locked);
		return(error);
	}
	ut_ad(m_mysql_has_locked || lock_type != F_UNLCK);

	m_prebuilt->table = m_part_share->get_table_part(0);
	error = ha_innobase::external_lock(thd, lock_type);

        for (uint i = 0; i < m_tot_parts; i++) {
		dict_table_t* table = m_part_share->get_table_part(i);

		switch (table->quiesce) {
		case QUIESCE_START:
			/* Check for FLUSH TABLE t WITH READ LOCK */
			if (!srv_read_only_mode
			    && thd_sql_command(thd) == SQLCOM_FLUSH
			    && lock_type == F_RDLCK) {

				ut_ad(table->quiesce == QUIESCE_START);

				if (dict_table_is_discarded(table)) {
					ib_senderrf(m_prebuilt->trx->mysql_thd,
						    IB_LOG_LEVEL_ERROR,
						    ER_TABLESPACE_DISCARDED,
						    table->name.m_name);

					return (HA_ERR_NO_SUCH_TABLE);
				}

				row_quiesce_table_start(table,
							m_prebuilt->trx);

				/* Use the transaction instance to track
				UNLOCK TABLES. It can be done via START
				TRANSACTION; too implicitly. */

				++m_prebuilt->trx->flush_tables;
			}
			break;

		case QUIESCE_COMPLETE:
			/* Check for UNLOCK TABLES; implicit or explicit
			or trx interruption. */
			if (m_prebuilt->trx->flush_tables > 0
			    && (lock_type == F_UNLCK
				|| trx_is_interrupted(m_prebuilt->trx))) {

				ut_ad(table->quiesce == QUIESCE_COMPLETE);
				row_quiesce_table_complete(table,
							   m_prebuilt->trx);

				ut_a(m_prebuilt->trx->flush_tables > 0);
				--m_prebuilt->trx->flush_tables;
			}
			break;

		case QUIESCE_NONE:
			break;

		default:
			ut_ad(0);
		}
	}

	ut_ad(!m_auto_increment_lock);
	ut_ad(!m_auto_increment_safe_stmt_log_lock);

	if (m_prebuilt->sql_stat_start) {
		memset(m_sql_stat_start_parts, 0xff,
		       UT_BITS_IN_BYTES(m_tot_parts));
	} else {
		memset(m_sql_stat_start_parts, 0,
		       UT_BITS_IN_BYTES(m_tot_parts));
	}
	m_reuse_mysql_template = false;
	return(error);
>>>>>>> 8d7d8046
}

/** Get the current auto_increment value.
@param[in]	offset			Table auto-inc offset.
@param[in]	increment		Table auto-inc increment.
@param[in]	nb_desired_values	Number of required values.
@param[out]	first_value		The auto increment value.
@param[out]	nb_reserved_values	Number of reserved values. */
void ha_innopart::get_auto_increment(ulonglong offset, ulonglong increment,
                                     ulonglong nb_desired_values,
                                     ulonglong *first_value,
                                     ulonglong *nb_reserved_values) {
  DBUG_TRACE;
  if (table_share->next_number_keypart != 0) {
    /* Only first key part allowed as autoinc for InnoDB tables! */
    ut_ad(0);
    *first_value = ULLONG_MAX;
    return;
  }
  get_auto_increment_first_field(increment, nb_desired_values, first_value,
                                 nb_reserved_values);
}

/** Compares two 'refs'.
A 'ref' is the (internal) primary key value of the row.
If there is no explicitly declared non-null unique key or a primary key, then
InnoDB internally uses the row id as the primary key.
It will use the partition id as secondary compare.
@param[in]	ref1	An (internal) primary key value in the MySQL key value
format.
@param[in]	ref2	Reference to compare with (same type as ref1).
@return	< 0 if ref1 < ref2, 0 if equal, else > 0. */
int ha_innopart::cmp_ref(const uchar *ref1, const uchar *ref2) const {
  int cmp;

  cmp = ha_innobase::cmp_ref(ref1 + PARTITION_BYTES_IN_POS,
                             ref2 + PARTITION_BYTES_IN_POS);

  if (cmp != 0) {
    return (cmp);
  }

  cmp = static_cast<int>(uint2korr(ref1)) - static_cast<int>(uint2korr(ref2));

  return (cmp);
}

/** Allocate the array to hold blob heaps for all partitions */
mem_heap_t **ha_innopart::alloc_blob_heap_array() {
  DBUG_TRACE;

  const ulint len = sizeof(mem_heap_t *) * m_tot_parts;
  m_blob_heap_parts = static_cast<mem_heap_t **>(
      ut::zalloc_withkey(ut::make_psi_memory_key(mem_key_partitioning), len));
  if (m_blob_heap_parts == nullptr) {
    return nullptr;
  }

  return m_blob_heap_parts;
}

/** Free the array that holds blob heaps for all partitions */
void ha_innopart::free_blob_heap_array() {
  DBUG_TRACE;

  if (m_blob_heap_parts != nullptr) {
    clear_blob_heaps();
    ut::free(m_blob_heap_parts);
    m_blob_heap_parts = nullptr;
  }
}

void ha_innopart::clear_blob_heaps() {
  DBUG_TRACE;

  if (m_blob_heap_parts == nullptr) {
    return;
  }

  for (uint i = 0; i < m_tot_parts; i++) {
    if (m_blob_heap_parts[i] != nullptr) {
      DBUG_PRINT("ha_innopart",
                 ("freeing blob_heap: %p", m_blob_heap_parts[i]));
      mem_heap_free(m_blob_heap_parts[i]);
      m_blob_heap_parts[i] = nullptr;
    }
  }

  /* Reset blob_heap in m_prebuilt after freeing all heaps. It is set in
  ha_innopart::set_partition to the blob heap of current partition. */
  m_prebuilt->blob_heap = nullptr;
}

/** Reset state of file to after 'open'. This function is called
after every statement for all tables used by that statement. */
int ha_innopart::reset() {
  DBUG_TRACE;

  clear_blob_heaps();

  return ha_innobase::reset();
}

/** Read row using position using given record to find.
This works as position()+rnd_pos() functions, but does some
extra work,calculating m_last_part - the partition to where
the 'record' should go.
Only useful when position is based on primary key
(HA_PRIMARY_KEY_REQUIRED_FOR_POSITION).
@param[in]	record	Current record in MySQL Row Format.
@return	0 for success else error code. */
int ha_innopart::rnd_pos_by_record(uchar *record) {
  int error;
  DBUG_TRACE;
  assert(ha_table_flags() & HA_PRIMARY_KEY_REQUIRED_FOR_POSITION);
  /* TODO: Support HA_READ_BEFORE_WRITE_REMOVAL */
  /* Set m_last_part correctly. */
  if (unlikely(get_part_for_delete(record, m_table->record[0], m_part_info,
                                   &m_last_part))) {
    return HA_ERR_INTERNAL_ERROR;
  }

  /* Init only the partition in which row resides */
  error = rnd_init_in_part(m_last_part, false);
  if (error != 0) {
    goto err;
  }

  position(record);
  error = handler::ha_rnd_pos(record, ref);
err:
  rnd_end_in_part(m_last_part, FALSE);
  return error;
}

/****************************************************************************
 * DS-MRR implementation
 ***************************************************************************/

/* TODO: move the default implementations into the base handler class! */
/* TODO: See if it could be optimized for partitioned tables? */
/* Use default ha_innobase implementation for now... */<|MERGE_RESOLUTION|>--- conflicted
+++ resolved
@@ -1121,7 +1121,6 @@
   }
 #endif /* HA_INNOPART_SUPPORTS_FULLTEXT */
 
-<<<<<<< HEAD
   size_t alloc_size = sizeof(*m_ins_node_parts) * m_tot_parts;
   m_ins_node_parts = static_cast<ins_node_t **>(ut::zalloc_withkey(
       ut::make_psi_memory_key(mem_key_partitioning), alloc_size));
@@ -1152,46 +1151,11 @@
   }
 
   m_sql_stat_start_parts.init(m_bitset, UT_BITS_IN_BYTES(m_tot_parts));
+  m_reuse_mysql_template = false;
 
   info(HA_STATUS_NO_LOCK | HA_STATUS_VARIABLE | HA_STATUS_CONST);
 
   return 0;
-=======
-	size_t	alloc_size = sizeof(*m_ins_node_parts) * m_tot_parts;
-	m_ins_node_parts = static_cast<ins_node_t**>(
-		ut_zalloc(alloc_size, mem_key_partitioning));
-
-	alloc_size = sizeof(*m_upd_node_parts) * m_tot_parts;
-	m_upd_node_parts = static_cast<upd_node_t**>(
-		ut_zalloc(alloc_size, mem_key_partitioning));
-
-	alloc_blob_heap_array();
-
-	alloc_size = sizeof(*m_trx_id_parts) * m_tot_parts;
-	m_trx_id_parts = static_cast<trx_id_t*>(
-		ut_zalloc(alloc_size, mem_key_partitioning));
-
-	alloc_size = sizeof(*m_row_read_type_parts) * m_tot_parts;
-	m_row_read_type_parts = static_cast<ulint*>(
-		ut_zalloc(alloc_size, mem_key_partitioning));
-
-	alloc_size = UT_BITS_IN_BYTES(m_tot_parts);
-	m_sql_stat_start_parts = static_cast<uchar*>(
-		ut_zalloc(alloc_size, mem_key_partitioning));
-	if (m_ins_node_parts == NULL
-	    || m_upd_node_parts == NULL
-	    || m_blob_heap_parts == NULL
-	    || m_trx_id_parts == NULL
-	    || m_row_read_type_parts == NULL
-	    || m_sql_stat_start_parts == NULL) {
-		close();  // Frees all the above.
-		DBUG_RETURN(HA_ERR_OUT_OF_MEM);
-	}
-	m_reuse_mysql_template = false;
-	info(HA_STATUS_NO_LOCK | HA_STATUS_VARIABLE | HA_STATUS_CONST);
-
-	DBUG_RETURN(0);
->>>>>>> 8d7d8046
 }
 
 /** Clone this handler, used when needing more than one cursor
@@ -1390,7 +1354,6 @@
   }
 #endif
 
-<<<<<<< HEAD
   /* For unordered scan and table scan, use blob_heap from first
   partition as we need exactly one blob anytime. */
   m_blob_heap_parts[m_ordered ? part_id : 0] = m_prebuilt->blob_heap;
@@ -1399,22 +1362,9 @@
   m_row_read_type_parts[part_id] = m_prebuilt->row_read_type;
   if (m_prebuilt->sql_stat_start == 0) {
     m_sql_stat_start_parts.set(part_id, false);
+    m_reuse_mysql_template = true;
   }
   m_last_part = part_id;
-=======
-	/* For unordered scan and table scan, use blob_heap from first
-	partition as we need exactly one blob anytime. */
-	m_blob_heap_parts[m_ordered ? part_id : 0] = m_prebuilt->blob_heap;
-
-	m_trx_id_parts[part_id] = m_prebuilt->trx_id;
-	m_row_read_type_parts[part_id] = m_prebuilt->row_read_type;
-	if (m_prebuilt->sql_stat_start == 0) {
-		clear_bit(m_sql_stat_start_parts, part_id);
-		m_reuse_mysql_template = true;
-	}
-	m_last_part = part_id;
-	DBUG_VOID_RETURN;
->>>>>>> 8d7d8046
 }
 
 /** Save currently highest auto increment value.
@@ -4007,7 +3957,6 @@
 @param[in]	thd		Handle to the user thread.
 @param[in]	lock_type	Lock type.
 @return	0 or error code. */
-<<<<<<< HEAD
 int ha_innopart::start_stmt(THD *thd, thr_lock_type lock_type) {
   int error = 0;
 
@@ -4022,31 +3971,8 @@
   } else {
     m_sql_stat_start_parts.reset();
   }
+  m_reuse_mysql_template = false;
   return (error);
-=======
-int
-ha_innopart::start_stmt(
-	THD*		thd,
-	thr_lock_type	lock_type)
-{
-	int	error = 0;
-
-	if (m_part_info->get_first_used_partition() == MY_BIT_NONE) {
-		/* All partitions pruned away, do nothing! */
-		return(error);
-	}
-
-	error = ha_innobase::start_stmt(thd, lock_type);
-	if (m_prebuilt->sql_stat_start) {
-		memset(m_sql_stat_start_parts, 0xff,
-		       UT_BITS_IN_BYTES(m_tot_parts));
-	} else {
-		memset(m_sql_stat_start_parts, 0,
-		       UT_BITS_IN_BYTES(m_tot_parts));
-	}
-	m_reuse_mysql_template = false;
-	return(error);
->>>>>>> 8d7d8046
 }
 
 /** Function to store lock for all partitions in native partitioned table. Also
@@ -4087,7 +4013,6 @@
 @param[in]	thd		Handle to the user thread.
 @param[in]	lock_type	Lock type.
 @return	0 or error number. */
-<<<<<<< HEAD
 int ha_innopart::external_lock(THD *thd, int lock_type) {
   int error = 0;
 
@@ -4170,97 +4095,8 @@
   } else {
     m_sql_stat_start_parts.reset();
   }
+  m_reuse_mysql_template = false;
   return (error);
-=======
-int
-ha_innopart::external_lock(
-	THD*	thd,
-	int	lock_type)
-{
-	int	error = 0;
-
-	if (m_part_info->get_first_used_partition() == MY_BIT_NONE
-		&& !(m_mysql_has_locked
-		     && lock_type == F_UNLCK)) {
-
-		/* All partitions pruned away, do nothing! */
-		ut_ad(!m_mysql_has_locked);
-		return(error);
-	}
-	ut_ad(m_mysql_has_locked || lock_type != F_UNLCK);
-
-	m_prebuilt->table = m_part_share->get_table_part(0);
-	error = ha_innobase::external_lock(thd, lock_type);
-
-        for (uint i = 0; i < m_tot_parts; i++) {
-		dict_table_t* table = m_part_share->get_table_part(i);
-
-		switch (table->quiesce) {
-		case QUIESCE_START:
-			/* Check for FLUSH TABLE t WITH READ LOCK */
-			if (!srv_read_only_mode
-			    && thd_sql_command(thd) == SQLCOM_FLUSH
-			    && lock_type == F_RDLCK) {
-
-				ut_ad(table->quiesce == QUIESCE_START);
-
-				if (dict_table_is_discarded(table)) {
-					ib_senderrf(m_prebuilt->trx->mysql_thd,
-						    IB_LOG_LEVEL_ERROR,
-						    ER_TABLESPACE_DISCARDED,
-						    table->name.m_name);
-
-					return (HA_ERR_NO_SUCH_TABLE);
-				}
-
-				row_quiesce_table_start(table,
-							m_prebuilt->trx);
-
-				/* Use the transaction instance to track
-				UNLOCK TABLES. It can be done via START
-				TRANSACTION; too implicitly. */
-
-				++m_prebuilt->trx->flush_tables;
-			}
-			break;
-
-		case QUIESCE_COMPLETE:
-			/* Check for UNLOCK TABLES; implicit or explicit
-			or trx interruption. */
-			if (m_prebuilt->trx->flush_tables > 0
-			    && (lock_type == F_UNLCK
-				|| trx_is_interrupted(m_prebuilt->trx))) {
-
-				ut_ad(table->quiesce == QUIESCE_COMPLETE);
-				row_quiesce_table_complete(table,
-							   m_prebuilt->trx);
-
-				ut_a(m_prebuilt->trx->flush_tables > 0);
-				--m_prebuilt->trx->flush_tables;
-			}
-			break;
-
-		case QUIESCE_NONE:
-			break;
-
-		default:
-			ut_ad(0);
-		}
-	}
-
-	ut_ad(!m_auto_increment_lock);
-	ut_ad(!m_auto_increment_safe_stmt_log_lock);
-
-	if (m_prebuilt->sql_stat_start) {
-		memset(m_sql_stat_start_parts, 0xff,
-		       UT_BITS_IN_BYTES(m_tot_parts));
-	} else {
-		memset(m_sql_stat_start_parts, 0,
-		       UT_BITS_IN_BYTES(m_tot_parts));
-	}
-	m_reuse_mysql_template = false;
-	return(error);
->>>>>>> 8d7d8046
 }
 
 /** Get the current auto_increment value.
