--- conflicted
+++ resolved
@@ -1057,16 +1057,7 @@
 		ut_a(buf_page_in_file(bpage));
 		ut_ad(bpage->in_page_hash);
 		ut_ad(!bpage->in_zip_hash);
-<<<<<<< HEAD
 		ut_ad(buf_pool_from_bpage(bpage) == buf_pool);
-#if UNIV_WORD_SIZE == 4
-		/* On 32-bit systems, there is no padding in
-		buf_page_t.  On other systems, Valgrind could complain
-		about uninitialized pad bytes. */
-		UNIV_MEM_ASSERT_RW(bpage, sizeof *bpage);
-#endif
-=======
->>>>>>> 3c1c0c01
 	}
 
 	return(bpage);
