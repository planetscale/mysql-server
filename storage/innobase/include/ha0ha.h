--- conflicted
+++ resolved
@@ -97,29 +97,6 @@
 				the memory heap is going to be used e.g.:
 				MEM_HEAP_FOR_BTR_SEARCH or
 				MEM_HEAP_FOR_PAGE_HASH */
-<<<<<<< HEAD
-=======
-#ifdef UNIV_SYNC_DEBUG
-/** Creates a hash table.
-@return own: created table
-@param n_c in: number of array cells. The actual number of cells is
-chosen to be a slightly bigger prime number.
-@param level in: level of the mutexes in the latching order
-@param n_m in: number of mutexes to protect the hash table;
-		must be a power of 2, or 0 */
-# define ib_create(n_c,n_m,type,level) ib_create_func(n_c,level,n_m,type)
-#else /* UNIV_SYNC_DEBUG */
-/** Creates a hash table.
-@return own: created table
-@param n_c in: number of array cells. The actual number of cells is
-chosen to be a slightly bigger prime number.
-@param level in: level of the mutexes in the latching order
-@param n_m in: number of mutexes to protect the hash table;
-		must be a power of 2, or 0 */
-# define ib_create(n_c,n_m,type,level) ib_create_func(n_c,n_m,type)
-#endif /* UNIV_SYNC_DEBUG */
-
->>>>>>> 0d91dbf2
 /*************************************************************//**
 Empties a hash table and frees the memory heaps. */
 
