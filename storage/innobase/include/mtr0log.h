/*****************************************************************************

<<<<<<< HEAD
Copyright (c) 1995, 2013, Oracle and/or its affiliates. All Rights Reserved.
=======
Copyright (c) 1995, 2014, Oracle and/or its affiliates. All Rights Reserved.
>>>>>>> a9800d0d

This program is free software; you can redistribute it and/or modify it under
the terms of the GNU General Public License as published by the Free Software
Foundation; version 2 of the License.

This program is distributed in the hope that it will be useful, but WITHOUT
ANY WARRANTY; without even the implied warranty of MERCHANTABILITY or FITNESS
FOR A PARTICULAR PURPOSE. See the GNU General Public License for more details.

You should have received a copy of the GNU General Public License along with
this program; if not, write to the Free Software Foundation, Inc.,
51 Franklin Street, Suite 500, Boston, MA 02110-1335 USA

*****************************************************************************/

/**************************************************//**
@file include/mtr0log.h
Mini-transaction logging routines

Created 12/7/1995 Heikki Tuuri
*******************************************************/

#ifndef mtr0log_h
#define mtr0log_h

#include "univ.i"
#include "mtr0types.h"
<<<<<<< HEAD

// Forward declaration
struct mtr_t;
=======
#include "dyn0buf.h"

// Forward declaration
>>>>>>> a9800d0d
struct dict_index_t;

#ifndef UNIV_HOTBACKUP
/********************************************************//**
Writes 1, 2 or 4 bytes to a file page. Writes the corresponding log
record to the mini-transaction log if mtr is not NULL. */

void
mlog_write_ulint(
/*=============*/
	byte*		ptr,	/*!< in: pointer where to write */
	ulint		val,	/*!< in: value to write */
	mlog_id_t	type,	/*!< in: MLOG_1BYTE, MLOG_2BYTES, MLOG_4BYTES */
	mtr_t*		mtr);	/*!< in: mini-transaction handle */

/********************************************************//**
Writes 8 bytes to a file page. Writes the corresponding log
record to the mini-transaction log, only if mtr is not NULL */

void
mlog_write_ull(
/*===========*/
	byte*		ptr,	/*!< in: pointer where to write */
	ib_uint64_t	val,	/*!< in: value to write */
	mtr_t*		mtr);	/*!< in: mini-transaction handle */
/********************************************************//**
Writes a string to a file page buffered in the buffer pool. Writes the
corresponding log record to the mini-transaction log. */

void
mlog_write_string(
/*==============*/
	byte*		ptr,	/*!< in: pointer where to write */
	const byte*	str,	/*!< in: string to write */
	ulint		len,	/*!< in: string length */
	mtr_t*		mtr);	/*!< in: mini-transaction handle */
/********************************************************//**
Logs a write of a string to a file page buffered in the buffer pool.
Writes the corresponding log record to the mini-transaction log. */

void
mlog_log_string(
/*============*/
	byte*	ptr,	/*!< in: pointer written to */
	ulint	len,	/*!< in: string length */
	mtr_t*	mtr);	/*!< in: mini-transaction handle */
/********************************************************//**
Writes initial part of a log record consisting of one-byte item
type and four-byte space and page numbers. */

void
mlog_write_initial_log_record(
/*==========================*/
	const byte*	ptr,	/*!< in: pointer to (inside) a buffer
				frame holding the file page where
				modification is made */
	mlog_id_t	type,	/*!< in: log item type: MLOG_1BYTE, ... */
	mtr_t*		mtr);	/*!< in: mini-transaction handle */
/********************************************************//**
Writes a log record about an .ibd file create/delete/rename.
@return new value of log_ptr */
UNIV_INLINE
byte*
mlog_write_initial_log_record_for_file_op(
/*======================================*/
	mlog_id_t	type,	/*!< in: MLOG_FILE_CREATE, MLOG_FILE_DELETE, or
				MLOG_FILE_RENAME */
	ulint		space_id,/*!< in: space id, if applicable */
	ulint		page_no,/*!< in: page number (not relevant currently) */
	byte*		log_ptr,/*!< in: pointer to mtr log which has been
				opened */
	mtr_t*		mtr);	/*!< in/out: mtr */
/********************************************************//**
Catenates 1 - 4 bytes to the mtr log. The value is not compressed. */
UNIV_INLINE
void
mlog_catenate_ulint(
/*================*/
	mtr_buf_t*	dyn_buf,	/*!< in/out: buffer to write */
	ulint		val,		/*!< in: value to write */
	mlog_id_t	type);		/*!< in: type of value to write */
/********************************************************//**
Catenates 1 - 4 bytes to the mtr log. */
UNIV_INLINE
void
mlog_catenate_ulint(
/*================*/
	mtr_t*		mtr,	/*!< in: mtr */
	ulint		val,	/*!< in: value to write */
	mlog_id_t	type);	/*!< in: MLOG_1BYTE, MLOG_2BYTES, MLOG_4BYTES */
/********************************************************//**
Catenates n bytes to the mtr log. */

void
mlog_catenate_string(
/*=================*/
	mtr_t*		mtr,	/*!< in: mtr */
	const byte*	str,	/*!< in: string to write */
	ulint		len);	/*!< in: string length */
/********************************************************//**
Catenates a compressed ulint to mlog. */
UNIV_INLINE
void
mlog_catenate_ulint_compressed(
/*===========================*/
	mtr_t*		mtr,	/*!< in: mtr */
	ulint		val);	/*!< in: value to write */
/********************************************************//**
Catenates a compressed 64-bit integer to mlog. */
UNIV_INLINE
void
mlog_catenate_ull_compressed(
/*=========================*/
	mtr_t*		mtr,	/*!< in: mtr */
	ib_uint64_t	val);	/*!< in: value to write */
/********************************************************//**
Opens a buffer to mlog. It must be closed with mlog_close.
@return buffer, NULL if log mode MTR_LOG_NONE */
UNIV_INLINE
byte*
mlog_open(
/*======*/
	mtr_t*		mtr,	/*!< in: mtr */
	ulint		size);	/*!< in: buffer size in bytes; MUST be
				smaller than DYN_ARRAY_DATA_SIZE! */
/********************************************************//**
Closes a buffer opened to mlog. */
UNIV_INLINE
void
mlog_close(
/*=======*/
	mtr_t*		mtr,	/*!< in: mtr */
	byte*		ptr);	/*!< in: buffer space from ptr up was
				not used */
/********************************************************//**
Writes the initial part of a log record (3..11 bytes).
If the implementation of this function is changed, all
size parameters to mlog_open() should be adjusted accordingly!
@return new value of log_ptr */
UNIV_INLINE
byte*
mlog_write_initial_log_record_fast(
/*===============================*/
	const byte*	ptr,	/*!< in: pointer to (inside) a buffer
				frame holding the file page where
				modification is made */
	mlog_id_t	type,	/*!< in: log item type: MLOG_1BYTE, ... */
	byte*		log_ptr,/*!< in: pointer to mtr log which has
				been opened */
	mtr_t*		mtr);	/*!< in: mtr */
#else /* !UNIV_HOTBACKUP */
# define mlog_write_initial_log_record(ptr,type,mtr) ((void) 0)
# define mlog_write_initial_log_record_fast(ptr,type,log_ptr,mtr) ((byte*) 0)
#endif /* !UNIV_HOTBACKUP */
/********************************************************//**
Parses an initial log record written by mlog_write_initial_log_record.
@return parsed record end, NULL if not a complete record */

byte*
mlog_parse_initial_log_record(
/*==========================*/
<<<<<<< HEAD
	byte*		ptr,	/*!< in: buffer */
	byte*		end_ptr,/*!< in: buffer end */
=======
	const byte*	ptr,	/*!< in: buffer */
	const byte*	end_ptr,/*!< in: buffer end */
>>>>>>> a9800d0d
	mlog_id_t*	type,	/*!< out: log record type: MLOG_1BYTE, ... */
	ulint*		space,	/*!< out: space id */
	ulint*		page_no);/*!< out: page number */
/********************************************************//**
Parses a log record written by mlog_write_ulint or mlog_write_ull.
@return parsed record end, NULL if not a complete record */

byte*
mlog_parse_nbytes(
/*==============*/
	mlog_id_t	type,	/*!< in: log record type: MLOG_1BYTE, ... */
<<<<<<< HEAD
	byte*		ptr,	/*!< in: buffer */
	byte*		end_ptr,/*!< in: buffer end */
=======
	const byte*	ptr,	/*!< in: buffer */
	const byte*	end_ptr,/*!< in: buffer end */
>>>>>>> a9800d0d
	byte*		page,	/*!< in: page where to apply the log record,
				or NULL */
	void*		page_zip);/*!< in/out: compressed page, or NULL */
/********************************************************//**
Parses a log record written by mlog_write_string.
@return parsed record end, NULL if not a complete record */

byte*
mlog_parse_string(
/*==============*/
	byte*	ptr,	/*!< in: buffer */
	byte*	end_ptr,/*!< in: buffer end */
	byte*	page,	/*!< in: page where to apply the log record, or NULL */
	void*	page_zip);/*!< in/out: compressed page, or NULL */

#ifndef UNIV_HOTBACKUP
/********************************************************//**
Opens a buffer for mlog, writes the initial log record and,
if needed, the field lengths of an index.  Reserves space
for further log entries.  The log entry must be closed with
mtr_close().
@return buffer, NULL if log mode MTR_LOG_NONE */

byte*
mlog_open_and_write_index(
/*======================*/
	mtr_t*			mtr,	/*!< in: mtr */
	const byte*		rec,	/*!< in: index record or page */
	const dict_index_t*	index,	/*!< in: record descriptor */
	mlog_id_t		type,	/*!< in: log item type */
	ulint			size);	/*!< in: requested buffer size in bytes
					(if 0, calls mlog_close() and
					returns NULL) */
#endif /* !UNIV_HOTBACKUP */

/********************************************************//**
Parses a log record written by mlog_open_and_write_index.
@return parsed record end, NULL if not a complete record */

byte*
mlog_parse_index(
/*=============*/
	byte*		ptr,	/*!< in: buffer */
	const byte*	end_ptr,/*!< in: buffer end */
	ibool		comp,	/*!< in: TRUE=compact record format */
	dict_index_t**	index);	/*!< out, own: dummy index */

#ifndef UNIV_HOTBACKUP
/** Insert, update, and maybe other functions may use this value to define an
extra mlog buffer size for variable size data */
#define MLOG_BUF_MARGIN	256
#endif /* !UNIV_HOTBACKUP */

#ifndef UNIV_NONINL
#include "mtr0log.ic"
#endif /* UNIV_NOINL */

#endif /* mtr0log_h */<|MERGE_RESOLUTION|>--- conflicted
+++ resolved
@@ -1,10 +1,6 @@
 /*****************************************************************************
 
-<<<<<<< HEAD
-Copyright (c) 1995, 2013, Oracle and/or its affiliates. All Rights Reserved.
-=======
 Copyright (c) 1995, 2014, Oracle and/or its affiliates. All Rights Reserved.
->>>>>>> a9800d0d
 
 This program is free software; you can redistribute it and/or modify it under
 the terms of the GNU General Public License as published by the Free Software
@@ -32,15 +28,9 @@
 
 #include "univ.i"
 #include "mtr0types.h"
-<<<<<<< HEAD
+#include "dyn0buf.h"
 
 // Forward declaration
-struct mtr_t;
-=======
-#include "dyn0buf.h"
-
-// Forward declaration
->>>>>>> a9800d0d
 struct dict_index_t;
 
 #ifndef UNIV_HOTBACKUP
@@ -202,13 +192,8 @@
 byte*
 mlog_parse_initial_log_record(
 /*==========================*/
-<<<<<<< HEAD
-	byte*		ptr,	/*!< in: buffer */
-	byte*		end_ptr,/*!< in: buffer end */
-=======
 	const byte*	ptr,	/*!< in: buffer */
 	const byte*	end_ptr,/*!< in: buffer end */
->>>>>>> a9800d0d
 	mlog_id_t*	type,	/*!< out: log record type: MLOG_1BYTE, ... */
 	ulint*		space,	/*!< out: space id */
 	ulint*		page_no);/*!< out: page number */
@@ -220,13 +205,8 @@
 mlog_parse_nbytes(
 /*==============*/
 	mlog_id_t	type,	/*!< in: log record type: MLOG_1BYTE, ... */
-<<<<<<< HEAD
-	byte*		ptr,	/*!< in: buffer */
-	byte*		end_ptr,/*!< in: buffer end */
-=======
 	const byte*	ptr,	/*!< in: buffer */
 	const byte*	end_ptr,/*!< in: buffer end */
->>>>>>> a9800d0d
 	byte*		page,	/*!< in: page where to apply the log record,
 				or NULL */
 	void*		page_zip);/*!< in/out: compressed page, or NULL */
