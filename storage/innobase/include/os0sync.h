--- conflicted
+++ resolved
@@ -1,10 +1,6 @@
 /*****************************************************************************
 
-<<<<<<< HEAD
-Copyright (c) 1995, 2011, Oracle and/or its affiliates. All Rights Reserved.
-=======
 Copyright (c) 1995, 2014, Oracle and/or its affiliates. All Rights Reserved.
->>>>>>> 7347b853
 Copyright (c) 2008, Google Inc.
 
 Portions of this file contain modifications contributed and copyrighted by
@@ -578,12 +574,8 @@
 compare to, new_val is the value to swap in. */
 
 # define os_compare_and_swap_uint32(ptr, old_val, new_val) \
-<<<<<<< HEAD
-	(win_cmp_and_xchg_dword(ptr, new_val, old_val) == old_val)
-=======
 	(InterlockedCompareExchange(reinterpret_cast<volatile long*>(ptr), \
 				    new_val, old_val) == old_val)
->>>>>>> 7347b853
 
 # define os_compare_and_swap_ulint(ptr, old_val, new_val) \
 	(win_cmp_and_xchg_ulint(ptr, new_val, old_val) == old_val)
