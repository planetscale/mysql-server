/*****************************************************************************

Copyright (c) 2000, 2015, Oracle and/or its affiliates. All Rights Reserved.

This program is free software; you can redistribute it and/or modify it under
the terms of the GNU General Public License as published by the Free Software
Foundation; version 2 of the License.

This program is distributed in the hope that it will be useful, but WITHOUT
ANY WARRANTY; without even the implied warranty of MERCHANTABILITY or FITNESS
FOR A PARTICULAR PURPOSE. See the GNU General Public License for more details.

You should have received a copy of the GNU General Public License along with
this program; if not, write to the Free Software Foundation, Inc.,
51 Franklin Street, Suite 500, Boston, MA 02110-1335 USA

*****************************************************************************/

/**************************************************//**
@file include/row0mysql.h
Interface between Innobase row operations and MySQL.
Contains also create table and other data dictionary operations.

Created 9/17/2000 Heikki Tuuri
*******************************************************/

#ifndef row0mysql_h
#define row0mysql_h

#include "ha_prototypes.h"

#include "data0data.h"
#include "que0types.h"
#include "dict0types.h"
#include "trx0types.h"
#include "row0types.h"
#include "btr0pcur.h"
#include "trx0types.h"
#include "sess0sess.h"

// Forward declaration
struct SysIndexCallback;

extern ibool row_rollback_on_timeout;

struct row_prebuilt_t;

/*******************************************************************//**
Frees the blob heap in prebuilt when no longer needed. */
void
row_mysql_prebuilt_free_blob_heap(
/*==============================*/
	row_prebuilt_t*	prebuilt);	/*!< in: prebuilt struct of a
					ha_innobase:: table handle */
/*******************************************************************//**
Stores a >= 5.0.3 format true VARCHAR length to dest, in the MySQL row
format.
@return pointer to the data, we skip the 1 or 2 bytes at the start
that are used to store the len */
byte*
row_mysql_store_true_var_len(
/*=========================*/
	byte*	dest,	/*!< in: where to store */
	ulint	len,	/*!< in: length, must fit in two bytes */
	ulint	lenlen);/*!< in: storage length of len: either 1 or 2 bytes */
/*******************************************************************//**
Reads a >= 5.0.3 format true VARCHAR length, in the MySQL row format, and
returns a pointer to the data.
@return pointer to the data, we skip the 1 or 2 bytes at the start
that are used to store the len */
const byte*
row_mysql_read_true_varchar(
/*========================*/
	ulint*		len,	/*!< out: variable-length field length */
	const byte*	field,	/*!< in: field in the MySQL format */
	ulint		lenlen);/*!< in: storage length of len: either 1
				or 2 bytes */
/*******************************************************************//**
Stores a reference to a BLOB in the MySQL format. */
void
row_mysql_store_blob_ref(
/*=====================*/
	byte*		dest,	/*!< in: where to store */
	ulint		col_len,/*!< in: dest buffer size: determines into
				how many bytes the BLOB length is stored,
				the space for the length may vary from 1
				to 4 bytes */
	const void*	data,	/*!< in: BLOB data; if the value to store
				is SQL NULL this should be NULL pointer */
	ulint		len);	/*!< in: BLOB length; if the value to store
				is SQL NULL this should be 0; remember
				also to set the NULL bit in the MySQL record
				header! */
/*******************************************************************//**
Reads a reference to a BLOB in the MySQL format.
@return pointer to BLOB data */
const byte*
row_mysql_read_blob_ref(
/*====================*/
	ulint*		len,		/*!< out: BLOB length */
	const byte*	ref,		/*!< in: BLOB reference in the
					MySQL format */
	ulint		col_len);	/*!< in: BLOB reference length
					(not BLOB length) */
/*******************************************************************//**
Converts InnoDB geometry data format to MySQL data format. */
void
row_mysql_store_geometry(
/*=====================*/
	byte*		dest,		/*!< in/out: where to store */
	ulint		dest_len,	/*!< in: dest buffer size: determines into
					how many bytes the geometry length is stored,
					the space for the length may vary from 1
					to 4 bytes */
	const byte*	src,		/*!< in: geometry data; if the value to store
					is SQL NULL this should be NULL pointer */
	ulint		src_len);	/*!< in: geometry length; if the value to store
					is SQL NULL this should be 0; remember
					also to set the NULL bit in the MySQL record
					header! */
/*******************************************************************//**
Reads a reference to a geometry data in the MySQL format.
@return pointer to geometry data */
const byte*
row_mysql_read_geometry(
/*====================*/
	ulint*		len,		/*!< out: geometry data length */
	const byte*	ref,		/*!< in: reference in the
					MySQL format */
	ulint		col_len)	/*!< in: BLOB reference length
					(not BLOB length) */
	__attribute__((warn_unused_result));
/**************************************************************//**
Pad a column with spaces. */
void
row_mysql_pad_col(
/*==============*/
	ulint	mbminlen,	/*!< in: minimum size of a character,
				in bytes */
	byte*	pad,		/*!< out: padded buffer */
	ulint	len);		/*!< in: number of bytes to pad */

/**************************************************************//**
Stores a non-SQL-NULL field given in the MySQL format in the InnoDB format.
The counterpart of this function is row_sel_field_store_in_mysql_format() in
row0sel.cc.
@return up to which byte we used buf in the conversion */
byte*
row_mysql_store_col_in_innobase_format(
/*===================================*/
	dfield_t*	dfield,		/*!< in/out: dfield where dtype
					information must be already set when
					this function is called! */
	byte*		buf,		/*!< in/out: buffer for a converted
					integer value; this must be at least
					col_len long then! NOTE that dfield
					may also get a pointer to 'buf',
					therefore do not discard this as long
					as dfield is used! */
	ibool		row_format_col,	/*!< TRUE if the mysql_data is from
					a MySQL row, FALSE if from a MySQL
					key value;
					in MySQL, a true VARCHAR storage
					format differs in a row and in a
					key value: in a key value the length
					is always stored in 2 bytes! */
	const byte*	mysql_data,	/*!< in: MySQL column value, not
					SQL NULL; NOTE that dfield may also
					get a pointer to mysql_data,
					therefore do not discard this as long
					as dfield is used! */
	ulint		col_len,	/*!< in: MySQL column length; NOTE that
					this is the storage length of the
					column in the MySQL format row, not
					necessarily the length of the actual
					payload data; if the column is a true
					VARCHAR then this is irrelevant */
	ulint		comp);		/*!< in: nonzero=compact format */
/****************************************************************//**
Handles user errors and lock waits detected by the database engine.
@return true if it was a lock wait and we should continue running the
query thread */
bool
row_mysql_handle_errors(
/*====================*/
	dberr_t*	new_err,/*!< out: possible new error encountered in
				rollback, or the old error which was
				during the function entry */
	trx_t*		trx,	/*!< in: transaction */
	que_thr_t*	thr,	/*!< in: query thread, or NULL */
	trx_savept_t*	savept);	/*!< in: savepoint, or NULL */
/********************************************************************//**
Create a prebuilt struct for a MySQL table handle.
@return own: a prebuilt struct */
row_prebuilt_t*
row_create_prebuilt(
/*================*/
	dict_table_t*	table,		/*!< in: Innobase table handle */
	ulint		mysql_row_len);	/*!< in: length in bytes of a row in
					the MySQL format */
/********************************************************************//**
Free a prebuilt struct for a MySQL table handle. */
void
row_prebuilt_free(
/*==============*/
	row_prebuilt_t*	prebuilt,	/*!< in, own: prebuilt struct */
	ibool		dict_locked);	/*!< in: TRUE=data dictionary locked */
/*********************************************************************//**
Updates the transaction pointers in query graphs stored in the prebuilt
struct. */
void
row_update_prebuilt_trx(
/*====================*/
	row_prebuilt_t*	prebuilt,	/*!< in/out: prebuilt struct
					in MySQL handle */
	trx_t*		trx);		/*!< in: transaction handle */
/*********************************************************************//**
Sets an AUTO_INC type lock on the table mentioned in prebuilt. The
AUTO_INC lock gives exclusive access to the auto-inc counter of the
table. The lock is reserved only for the duration of an SQL statement.
It is not compatible with another AUTO_INC or exclusive lock on the
table.
@return error code or DB_SUCCESS */
dberr_t
row_lock_table_autoinc_for_mysql(
/*=============================*/
	row_prebuilt_t*	prebuilt)	/*!< in: prebuilt struct in the MySQL
					table handle */
	__attribute__((warn_unused_result));
/*********************************************************************//**
Sets a table lock on the table mentioned in prebuilt.
@return error code or DB_SUCCESS */
dberr_t
row_lock_table_for_mysql(
/*=====================*/
	row_prebuilt_t*	prebuilt,	/*!< in: prebuilt struct in the MySQL
					table handle */
	dict_table_t*	table,		/*!< in: table to lock, or NULL
					if prebuilt->table should be
					locked as
					prebuilt->select_lock_type */
	ulint		mode);		/*!< in: lock mode of table
					(ignored if table==NULL) */

/** Does an insert for MySQL.
@param[in]	mysql_rec	row in the MySQL format
@param[in,out]	prebuilt	prebuilt struct in MySQL handle
@return error code or DB_SUCCESS*/
dberr_t
row_insert_for_mysql(
	const byte*		mysql_rec,
	row_prebuilt_t*		prebuilt)
	__attribute__((warn_unused_result));

/*********************************************************************//**
Builds a dummy query graph used in selects. */
void
row_prebuild_sel_graph(
/*===================*/
	row_prebuilt_t*	prebuilt);	/*!< in: prebuilt struct in MySQL
					handle */
/*********************************************************************//**
Gets pointer to a prebuilt update vector used in updates. If the update
graph has not yet been built in the prebuilt struct, then this function
first builds it.
@return prebuilt update vector */
upd_t*
row_get_prebuilt_update_vector(
/*===========================*/
	row_prebuilt_t*	prebuilt);	/*!< in: prebuilt struct in MySQL
					handle */
/*********************************************************************//**
Checks if a table is such that we automatically created a clustered
index on it (on row id).
@return TRUE if the clustered index was generated automatically */
ibool
row_table_got_default_clust_index(
/*==============================*/
	const dict_table_t*	table);	/*!< in: table */

/** Does an update or delete of a row for MySQL.
@param[in]	mysql_rec	row in the MySQL format
@param[in,out]	prebuilt	prebuilt struct in MySQL handle
@return error code or DB_SUCCESS */
dberr_t
row_update_for_mysql(
	const byte*		mysql_rec,
	row_prebuilt_t*		prebuilt)
	__attribute__((warn_unused_result));

/** Delete all rows for the given table by freeing/truncating indexes.
@param[in,out]	table	table handler
@return error code or DB_SUCCESS */
dberr_t
row_delete_all_rows(
	dict_table_t*	table)
	__attribute__((warn_unused_result));

/** This can only be used when srv_locks_unsafe_for_binlog is TRUE or this
session is using a READ COMMITTED or READ UNCOMMITTED isolation level.
Before calling this function row_search_for_mysql() must have
initialized prebuilt->new_rec_locks to store the information which new
record locks really were set. This function removes a newly set
clustered index record lock under prebuilt->pcur or
prebuilt->clust_pcur.  Thus, this implements a 'mini-rollback' that
releases the latest clustered index record lock we set.
@param[in,out]	prebuilt		prebuilt struct in MySQL handle
@param[in]	has_latches_on_recs	TRUE if called so that we have the
					latches on the records under pcur
					and clust_pcur, and we do not need
					to reposition the cursors. */
void
row_unlock_for_mysql(
<<<<<<< HEAD
/*=================*/
	row_prebuilt_t*	prebuilt,	/*!< in/out: prebuilt struct in MySQL
					handle */
	ibool		has_latches_on_recs);/*!< in: TRUE if called
					so that we have the latches on
					the records under pcur and
					clust_pcur, and we do not need
					to reposition the cursors. */
=======
	row_prebuilt_t*	prebuilt,
	ibool		has_latches_on_recs);

>>>>>>> 703057e7
/*********************************************************************//**
Checks if a table name contains the string "/#sql" which denotes temporary
tables in MySQL.
@return true if temporary table */
bool
row_is_mysql_tmp_table_name(
/*========================*/
	const char*	name) __attribute__((warn_unused_result));
				/*!< in: table name in the form
				'database/tablename' */

/*********************************************************************//**
Creates an query graph node of 'update' type to be used in the MySQL
interface.
@return own: update node */
upd_node_t*
row_create_update_node_for_mysql(
/*=============================*/
	dict_table_t*	table,	/*!< in: table to update */
	mem_heap_t*	heap);	/*!< in: mem heap from which allocated */
/*********************************************************************//**
Locks the data dictionary exclusively for performing a table create or other
data dictionary modification operation. */
void
row_mysql_lock_data_dictionary_func(
/*================================*/
	trx_t*		trx,	/*!< in/out: transaction */
	const char*	file,	/*!< in: file name */
	ulint		line);	/*!< in: line number */
#define row_mysql_lock_data_dictionary(trx)				\
	row_mysql_lock_data_dictionary_func(trx, __FILE__, __LINE__)
/*********************************************************************//**
Unlocks the data dictionary exclusive lock. */
void
row_mysql_unlock_data_dictionary(
/*=============================*/
	trx_t*	trx);	/*!< in/out: transaction */
/*********************************************************************//**
Locks the data dictionary in shared mode from modifications, for performing
foreign key check, rollback, or other operation invisible to MySQL. */
void
row_mysql_freeze_data_dictionary_func(
/*==================================*/
	trx_t*		trx,	/*!< in/out: transaction */
	const char*	file,	/*!< in: file name */
	ulint		line);	/*!< in: line number */
#define row_mysql_freeze_data_dictionary(trx)				\
	row_mysql_freeze_data_dictionary_func(trx, __FILE__, __LINE__)
/*********************************************************************//**
Unlocks the data dictionary shared lock. */
void
row_mysql_unfreeze_data_dictionary(
/*===============================*/
	trx_t*	trx);	/*!< in/out: transaction */
/*********************************************************************//**
Creates a table for MySQL. On failure the transaction will be rolled back
and the 'table' object will be freed.
@return error code or DB_SUCCESS */
dberr_t
row_create_table_for_mysql(
/*=======================*/
	dict_table_t*	table,	/*!< in, own: table definition
				(will be freed, or on DB_SUCCESS
				added to the data dictionary cache) */
        const char*     compression,
                                /*!< in: compression algorithm to use,
                                can be NULL */
	trx_t*		trx,	/*!< in/out: transaction */
	bool		commit)	/*!< in: if true, commit the transaction */
	__attribute__((warn_unused_result));
/*********************************************************************//**
Does an index creation operation for MySQL. TODO: currently failure
to create an index results in dropping the whole table! This is no problem
currently as all indexes must be created at the same time as the table.
@return error number or DB_SUCCESS */
dberr_t
row_create_index_for_mysql(
/*=======================*/
	dict_index_t*	index,		/*!< in, own: index definition
					(will be freed) */
	trx_t*		trx,		/*!< in: transaction handle */
	const ulint*	field_lengths,	/*!< in: if not NULL, must contain
					dict_index_get_n_fields(index)
					actual field lengths for the
					index columns, which are
					then checked for not being too
					large. */
	dict_table_t*	handler)	/* ! in/out: table handler. */
	__attribute__((warn_unused_result));
/*********************************************************************//**
Scans a table create SQL string and adds to the data dictionary
the foreign key constraints declared in the string. This function
should be called after the indexes for a table have been created.
Each foreign key constraint must be accompanied with indexes in
bot participating tables. The indexes are allowed to contain more
fields than mentioned in the constraint.

@param[in]	trx		transaction
@param[in]	sql_string	table create statement where
				foreign keys are declared like:
				FOREIGN KEY (a, b) REFERENCES table2(c, d),
				table2 can be written also with the database
				name before it: test.table2; the default
				database id the database of parameter name
@param[in]	sql_length	length of sql_string
@param[in]	name		table full name in normalized form
@param[in]	is_temp_table	true if table is temporary
@param[in,out]	handler		table handler if table is intrinsic
@param[in]	reject_fks	if TRUE, fail with error code
				DB_CANNOT_ADD_CONSTRAINT if any
				foreign keys are found.
@return error code or DB_SUCCESS */
dberr_t
row_table_add_foreign_constraints(
	trx_t*			trx,
	const char*		sql_string,
	size_t			sql_length,
	const char*		name,
	ibool			reject_fks)
	__attribute__((warn_unused_result));

/*********************************************************************//**
The master thread in srv0srv.cc calls this regularly to drop tables which
we must drop in background after queries to them have ended. Such lazy
dropping of tables is needed in ALTER TABLE on Unix.
@return how many tables dropped + remaining tables in list */
ulint
row_drop_tables_for_mysql_in_background(void);
/*=========================================*/
/*********************************************************************//**
Get the background drop list length. NOTE: the caller must own the kernel
mutex!
@return how many tables in list */
ulint
row_get_background_drop_list_len_low(void);
/*======================================*/

/*********************************************************************//**
Sets an exclusive lock on a table.
@return error code or DB_SUCCESS */
dberr_t
row_mysql_lock_table(
/*=================*/
	trx_t*		trx,		/*!< in/out: transaction */
	dict_table_t*	table,		/*!< in: table to lock */
	enum lock_mode	mode,		/*!< in: LOCK_X or LOCK_S */
	const char*	op_info)	/*!< in: string for trx->op_info */
	__attribute__((warn_unused_result));

/*********************************************************************//**
Truncates a table for MySQL.
@return error code or DB_SUCCESS */
dberr_t
row_truncate_table_for_mysql(
/*=========================*/
	dict_table_t*	table,	/*!< in: table handle */
	trx_t*		trx)	/*!< in: transaction handle */
	__attribute__((warn_unused_result));
/*********************************************************************//**
Drops a table for MySQL.  If the data dictionary was not already locked
by the transaction, the transaction will be committed.  Otherwise, the
data dictionary will remain locked.
@return error code or DB_SUCCESS */
dberr_t
row_drop_table_for_mysql(
/*=====================*/
	const char*	name,	/*!< in: table name */
	trx_t*		trx,	/*!< in: dictionary transaction handle */
	bool		drop_db,/*!< in: true=dropping whole database */
	bool		nonatomic = true,
				/*!< in: whether it is permitted
				to release and reacquire dict_operation_lock */
	dict_table_t*	handler = NULL);
				/*!< in/out: table handler. */
/*********************************************************************//**
Drop all temporary tables during crash recovery. */
void
row_mysql_drop_temp_tables(void);
/*============================*/

/*********************************************************************//**
Discards the tablespace of a table which stored in an .ibd file. Discarding
means that this function deletes the .ibd file and assigns a new table id for
the table. Also the flag table->ibd_file_missing is set TRUE.
@return error code or DB_SUCCESS */
dberr_t
row_discard_tablespace_for_mysql(
/*=============================*/
	const char*	name,	/*!< in: table name */
	trx_t*		trx)	/*!< in: transaction handle */
	__attribute__((warn_unused_result));
/*****************************************************************//**
Imports a tablespace. The space id in the .ibd file must match the space id
of the table in the data dictionary.
@return error code or DB_SUCCESS */
dberr_t
row_import_tablespace_for_mysql(
/*============================*/
	dict_table_t*	table,		/*!< in/out: table */
	row_prebuilt_t*	prebuilt)	/*!< in: prebuilt struct in MySQL */
<<<<<<< HEAD
        __attribute__((warn_unused_result));
/*********************************************************************//**
Drops a database for MySQL.
@return error code or DB_SUCCESS */
dberr_t
row_drop_database_for_mysql(
/*========================*/
	const char*	name,	/*!< in: database name which ends to '/' */
	trx_t*		trx,	/*!< in: transaction handle */
	ulint*		found);	/*!< out: Number of dropped tables/partitions */
=======
        __attribute__((nonnull, warn_unused_result));

/** Drop a database for MySQL.
@param[in]	name	database name which ends at '/'
@param[in]	trx	transaction handle
@param[out]	found	number of dropped tables/partitions
@return error code or DB_SUCCESS */
dberr_t
row_drop_database_for_mysql(
	const char*	name,
	trx_t*		trx,
	ulint*		found);

>>>>>>> 703057e7
/*********************************************************************//**
Renames a table for MySQL.
@return error code or DB_SUCCESS */
dberr_t
row_rename_table_for_mysql(
/*=======================*/
	const char*	old_name,	/*!< in: old table name */
	const char*	new_name,	/*!< in: new table name */
	trx_t*		trx,		/*!< in/out: transaction */
	bool		commit)		/*!< in: whether to commit trx */
	__attribute__((warn_unused_result));

/** Renames a partitioned table for MySQL.
@param[in]	old_name	Old table name.
@param[in]	new_name	New table name.
@param[in,out]	trx		Transaction.
@return error code or DB_SUCCESS */
dberr_t
row_rename_partitions_for_mysql(
	const char*	old_name,
	const char*	new_name,
	trx_t*		trx)
	__attribute__((warn_unused_result));

/*********************************************************************//**
Scans an index for either COOUNT(*) or CHECK TABLE.
If CHECK TABLE; Checks that the index contains entries in an ascending order,
unique constraint is not broken, and calculates the number of index entries
in the read view of the current transaction.
@return DB_SUCCESS or other error */
dberr_t
row_scan_index_for_mysql(
/*=====================*/
	row_prebuilt_t*		prebuilt,	/*!< in: prebuilt struct
						in MySQL handle */
	const dict_index_t*	index,		/*!< in: index */
	bool			check_keys,	/*!< in: true=check for mis-
						ordered or duplicate records,
						false=count the rows only */
	ulint*			n_rows)		/*!< out: number of entries
						seen in the consistent read */
	__attribute__((warn_unused_result));
/*********************************************************************//**
Initialize this module */
void
row_mysql_init(void);
/*================*/

/*********************************************************************//**
Close this module */
void
row_mysql_close(void);
/*=================*/

/*********************************************************************//**
Reassigns the table identifier of a table.
@return error code or DB_SUCCESS */
dberr_t
row_mysql_table_id_reassign(
/*========================*/
	dict_table_t*	table,	/*!< in/out: table */
	trx_t*		trx,	/*!< in/out: transaction */
	table_id_t*	new_id) /*!< out: new table id */
        __attribute__((warn_unused_result));

/* A struct describing a place for an individual column in the MySQL
row format which is presented to the table handler in ha_innobase.
This template struct is used to speed up row transformations between
Innobase and MySQL. */

struct mysql_row_templ_t {
	ulint	col_no;			/*!< column number of the column */
	ulint	rec_field_no;		/*!< field number of the column in an
					Innobase record in the current index;
					not defined if template_type is
					ROW_MYSQL_WHOLE_ROW */
	ulint	clust_rec_field_no;	/*!< field number of the column in an
					Innobase record in the clustered index;
					not defined if template_type is
					ROW_MYSQL_WHOLE_ROW */
	ulint	icp_rec_field_no;	/*!< field number of the column in an
					Innobase record in the current index;
					not defined unless
					index condition pushdown is used */
	ulint	mysql_col_offset;	/*!< offset of the column in the MySQL
					row format */
	ulint	mysql_col_len;		/*!< length of the column in the MySQL
					row format */
	ulint	mysql_null_byte_offset;	/*!< MySQL NULL bit byte offset in a
					MySQL record */
	ulint	mysql_null_bit_mask;	/*!< bit mask to get the NULL bit,
					zero if column cannot be NULL */
	ulint	type;			/*!< column type in Innobase mtype
					numbers DATA_CHAR... */
	ulint	mysql_type;		/*!< MySQL type code; this is always
					< 256 */
	ulint	mysql_length_bytes;	/*!< if mysql_type
					== DATA_MYSQL_TRUE_VARCHAR, this tells
					whether we should use 1 or 2 bytes to
					store the MySQL true VARCHAR data
					length at the start of row in the MySQL
					format (NOTE that the MySQL key value
					format always uses 2 bytes for the data
					len) */
	ulint	charset;		/*!< MySQL charset-collation code
					of the column, or zero */
	ulint	mbminlen;		/*!< minimum length of a char, in bytes,
					or zero if not a char type */
	ulint	mbmaxlen;		/*!< maximum length of a char, in bytes,
					or zero if not a char type */
	ulint	is_unsigned;		/*!< if a column type is an integer
					type and this field is != 0, then
					it is an unsigned integer type */
};

#define MYSQL_FETCH_CACHE_SIZE		8
/* After fetching this many rows, we start caching them in fetch_cache */
#define MYSQL_FETCH_CACHE_THRESHOLD	4

#define ROW_PREBUILT_ALLOCATED	78540783
#define ROW_PREBUILT_FREED	26423527

/** A struct for (sometimes lazily) prebuilt structures in an Innobase table
handle used within MySQL; these are used to save CPU time. */

struct row_prebuilt_t {
	ulint		magic_n;	/*!< this magic number is set to
					ROW_PREBUILT_ALLOCATED when created,
					or ROW_PREBUILT_FREED when the
					struct has been freed */
	dict_table_t*	table;		/*!< Innobase table handle */
	dict_index_t*	index;		/*!< current index for a search, if
					any */
	trx_t*		trx;		/*!< current transaction handle */
	unsigned	sql_stat_start:1;/*!< TRUE when we start processing of
					an SQL statement: we may have to set
					an intention lock on the table,
					create a consistent read view etc. */
	unsigned	clust_index_was_generated:1;
					/*!< if the user did not define a
					primary key in MySQL, then Innobase
					automatically generated a clustered
					index where the ordering column is
					the row id: in this case this flag
					is set to TRUE */
	unsigned	index_usable:1;	/*!< caches the value of
					row_merge_is_index_usable(trx,index) */
	unsigned	read_just_key:1;/*!< set to 1 when MySQL calls
					ha_innobase::extra with the
					argument HA_EXTRA_KEYREAD; it is enough
					to read just columns defined in
					the index (i.e., no read of the
					clustered index record necessary) */
	unsigned	used_in_HANDLER:1;/*!< TRUE if we have been using this
					handle in a MySQL HANDLER low level
					index cursor command: then we must
					store the pcur position even in a
					unique search from a clustered index,
					because HANDLER allows NEXT and PREV
					in such a situation */
	unsigned	template_type:2;/*!< ROW_MYSQL_WHOLE_ROW,
					ROW_MYSQL_REC_FIELDS,
					ROW_MYSQL_DUMMY_TEMPLATE, or
					ROW_MYSQL_NO_TEMPLATE */
	unsigned	n_template:10;	/*!< number of elements in the
					template */
	unsigned	null_bitmap_len:10;/*!< number of bytes in the SQL NULL
					bitmap at the start of a row in the
					MySQL format */
	unsigned	need_to_access_clustered:1; /*!< if we are fetching
					columns through a secondary index
					and at least one column is not in
					the secondary index, then this is
					set to TRUE */
	unsigned	templ_contains_blob:1;/*!< TRUE if the template contains
					a column with DATA_LARGE_MTYPE(
					get_innobase_type_from_mysql_type())
					is TRUE;
					not to be confused with InnoDB
					externally stored columns
					(VARCHAR can be off-page too) */
	unsigned	templ_contains_fixed_point:1;/*!< TRUE if the
					template contains a column with
					DATA_POINT. Since InnoDB regards
					DATA_POINT as non-BLOB type, the
					templ_contains_blob can't tell us
					if there is DATA_POINT */
	mysql_row_templ_t* mysql_template;/*!< template used to transform
					rows fast between MySQL and Innobase
					formats; memory for this template
					is not allocated from 'heap' */
	mem_heap_t*	heap;		/*!< memory heap from which
					these auxiliary structures are
					allocated when needed */
	ins_node_t*	ins_node;	/*!< Innobase SQL insert node
					used to perform inserts
					to the table */
	byte*		ins_upd_rec_buff;/*!< buffer for storing data converted
					to the Innobase format from the MySQL
					format */
	const byte*	default_rec;	/*!< the default values of all columns
					(a "default row") in MySQL format */
	ulint		hint_need_to_fetch_extra_cols;
					/*!< normally this is set to 0; if this
					is set to ROW_RETRIEVE_PRIMARY_KEY,
					then we should at least retrieve all
					columns in the primary key; if this
					is set to ROW_RETRIEVE_ALL_COLS, then
					we must retrieve all columns in the
					key (if read_just_key == 1), or all
					columns in the table */
	upd_node_t*	upd_node;	/*!< Innobase SQL update node used
					to perform updates and deletes */
	trx_id_t	trx_id;		/*!< The table->def_trx_id when
					ins_graph was built */
	que_fork_t*	ins_graph;	/*!< Innobase SQL query graph used
					in inserts. Will be rebuilt on
					trx_id or n_indexes mismatch. */
	que_fork_t*	upd_graph;	/*!< Innobase SQL query graph used
					in updates or deletes */
	btr_pcur_t*	pcur;		/*!< persistent cursor used in selects
					and updates */
	btr_pcur_t*	clust_pcur;	/*!< persistent cursor used in
					some selects and updates */
	que_fork_t*	sel_graph;	/*!< dummy query graph used in
					selects */
	dtuple_t*	search_tuple;	/*!< prebuilt dtuple used in selects */
	byte		row_id[DATA_ROW_ID_LEN];
					/*!< if the clustered index was
					generated, the row id of the
					last row fetched is stored
					here */
	doc_id_t	fts_doc_id;	/* if the table has an FTS index on
					it then we fetch the doc_id.
					FTS-FIXME: Currently we fetch it always
					but in the future we must only fetch
					it when FTS columns are being
					updated */
	dtuple_t*	clust_ref;	/*!< prebuilt dtuple used in
					sel/upd/del */
	ulint		select_lock_type;/*!< LOCK_NONE, LOCK_S, or LOCK_X */
	ulint		stored_select_lock_type;/*!< this field is used to
					remember the original select_lock_type
					that was decided in ha_innodb.cc,
					::store_lock(), ::external_lock(),
					etc. */
	ulint		row_read_type;	/*!< ROW_READ_WITH_LOCKS if row locks
					should be the obtained for records
					under an UPDATE or DELETE cursor.
					If innodb_locks_unsafe_for_binlog
					is TRUE, this can be set to
					ROW_READ_TRY_SEMI_CONSISTENT, so that
					if the row under an UPDATE or DELETE
					cursor was locked by another
					transaction, InnoDB will resort
					to reading the last committed value
					('semi-consistent read').  Then,
					this field will be set to
					ROW_READ_DID_SEMI_CONSISTENT to
					indicate that.	If the row does not
					match the WHERE condition, MySQL will
					invoke handler::unlock_row() to
					clear the flag back to
					ROW_READ_TRY_SEMI_CONSISTENT and
					to simply skip the row.	 If
					the row matches, the next call to
					row_search_for_mysql() will lock
					the row.
					This eliminates lock waits in some
					cases; note that this breaks
					serializability. */
	ulint		new_rec_locks;	/*!< normally 0; if
					srv_locks_unsafe_for_binlog is
					TRUE or session is using READ
					COMMITTED or READ UNCOMMITTED
					isolation level, set in
					row_search_for_mysql() if we set a new
					record lock on the secondary
					or clustered index; this is
					used in row_unlock_for_mysql()
					when releasing the lock under
					the cursor if we determine
					after retrieving the row that
					it does not need to be locked
					('mini-rollback') */
	ulint		mysql_prefix_len;/*!< byte offset of the end of
					the last requested column */
	ulint		mysql_row_len;	/*!< length in bytes of a row in the
					MySQL format */
	ulint		n_rows_fetched;	/*!< number of rows fetched after
					positioning the current cursor */
	ulint		fetch_direction;/*!< ROW_SEL_NEXT or ROW_SEL_PREV */
	byte*		fetch_cache[MYSQL_FETCH_CACHE_SIZE];
					/*!< a cache for fetched rows if we
					fetch many rows from the same cursor:
					it saves CPU time to fetch them in a
					batch; we reserve mysql_row_len
					bytes for each such row; these
					pointers point 4 bytes past the
					allocated mem buf start, because
					there is a 4 byte magic number at the
					start and at the end */
	ibool		keep_other_fields_on_keyread; /*!< when using fetch
					cache with HA_EXTRA_KEYREAD, don't
					overwrite other fields in mysql row
					row buffer.*/
	ulint		fetch_cache_first;/*!< position of the first not yet
					fetched row in fetch_cache */
	ulint		n_fetch_cached;	/*!< number of not yet fetched rows
					in fetch_cache */
	mem_heap_t*	blob_heap;	/*!< in SELECTS BLOB fields are copied
					to this heap */
	mem_heap_t*	old_vers_heap;	/*!< memory heap where a previous
					version is built in consistent read */
	bool		in_fts_query;	/*!< Whether we are in a FTS query */
	bool		fts_doc_id_in_read_set; /*!< true if table has externally
					defined FTS_DOC_ID coulmn. */
	/*----------------------*/
	ulonglong	autoinc_last_value;
					/*!< last value of AUTO-INC interval */
	ulonglong	autoinc_increment;/*!< The increment step of the auto
					increment column. Value must be
					greater than or equal to 1. Required to
					calculate the next value */
	ulonglong	autoinc_offset; /*!< The offset passed to
					get_auto_increment() by MySQL. Required
					to calculate the next value */
	dberr_t		autoinc_error;	/*!< The actual error code encountered
					while trying to init or read the
					autoinc value from the table. We
					store it here so that we can return
					it to MySQL */
	/*----------------------*/
	void*		idx_cond;	/*!< In ICP, pointer to a ha_innobase,
					passed to innobase_index_cond().
					NULL if index condition pushdown is
					not used. */
	ulint		idx_cond_n_cols;/*!< Number of fields in idx_cond_cols.
					0 if and only if idx_cond == NULL. */
	/*----------------------*/
	unsigned	innodb_api:1;	/*!< whether this is a InnoDB API
					query */
	const rec_t*	innodb_api_rec;	/*!< InnoDB API search result */
	/*----------------------*/

	/*----------------------*/
	rtr_info_t*	rtr_info;	/*!< R-tree Search Info */
	/*----------------------*/

	ulint		magic_n2;	/*!< this should be the same as
					magic_n */

	bool		ins_sel_stmt;	/*!< if true then ins_sel_statement. */

	innodb_session_t*
			session;	/*!< InnoDB session handler. */
	byte*		srch_key_val1;  /*!< buffer used in converting
					search key values from MySQL format
					to InnoDB format.*/
	byte*		srch_key_val2;  /*!< buffer used in converting
					search key values from MySQL format
					to InnoDB format.*/
	uint		srch_key_val_len; /*!< Size of search key */
	/** Disable prefetch. */
	bool		m_no_prefetch;

};

/** Callback for row_mysql_sys_index_iterate() */
struct SysIndexCallback {
	virtual ~SysIndexCallback() { }

	/** Callback method
	@param mtr current mini transaction
	@param pcur persistent cursor. */
	virtual void operator()(mtr_t* mtr, btr_pcur_t* pcur) throw() = 0;
};



#define ROW_PREBUILT_FETCH_MAGIC_N	465765687

#define ROW_MYSQL_WHOLE_ROW	0
#define ROW_MYSQL_REC_FIELDS	1
#define ROW_MYSQL_NO_TEMPLATE	2
#define ROW_MYSQL_DUMMY_TEMPLATE 3	/* dummy template used in
					row_scan_and_check_index */

/* Values for hint_need_to_fetch_extra_cols */
#define ROW_RETRIEVE_PRIMARY_KEY	1
#define ROW_RETRIEVE_ALL_COLS		2

/* Values for row_read_type */
#define ROW_READ_WITH_LOCKS		0
#define ROW_READ_TRY_SEMI_CONSISTENT	1
#define ROW_READ_DID_SEMI_CONSISTENT	2

#ifndef UNIV_NONINL
#include "row0mysql.ic"
#endif

#endif /* row0mysql.h */<|MERGE_RESOLUTION|>--- conflicted
+++ resolved
@@ -311,20 +311,9 @@
 					to reposition the cursors. */
 void
 row_unlock_for_mysql(
-<<<<<<< HEAD
-/*=================*/
-	row_prebuilt_t*	prebuilt,	/*!< in/out: prebuilt struct in MySQL
-					handle */
-	ibool		has_latches_on_recs);/*!< in: TRUE if called
-					so that we have the latches on
-					the records under pcur and
-					clust_pcur, and we do not need
-					to reposition the cursors. */
-=======
 	row_prebuilt_t*	prebuilt,
 	ibool		has_latches_on_recs);
 
->>>>>>> 703057e7
 /*********************************************************************//**
 Checks if a table name contains the string "/#sql" which denotes temporary
 tables in MySQL.
@@ -525,19 +514,7 @@
 /*============================*/
 	dict_table_t*	table,		/*!< in/out: table */
 	row_prebuilt_t*	prebuilt)	/*!< in: prebuilt struct in MySQL */
-<<<<<<< HEAD
         __attribute__((warn_unused_result));
-/*********************************************************************//**
-Drops a database for MySQL.
-@return error code or DB_SUCCESS */
-dberr_t
-row_drop_database_for_mysql(
-/*========================*/
-	const char*	name,	/*!< in: database name which ends to '/' */
-	trx_t*		trx,	/*!< in: transaction handle */
-	ulint*		found);	/*!< out: Number of dropped tables/partitions */
-=======
-        __attribute__((nonnull, warn_unused_result));
 
 /** Drop a database for MySQL.
 @param[in]	name	database name which ends at '/'
@@ -550,7 +527,6 @@
 	trx_t*		trx,
 	ulint*		found);
 
->>>>>>> 703057e7
 /*********************************************************************//**
 Renames a table for MySQL.
 @return error code or DB_SUCCESS */
