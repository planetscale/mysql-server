/*****************************************************************************

<<<<<<< HEAD
Copyright (c) 1995, 2009, Oracle and/or its affiliates. All Rights Reserved.
=======
Copyright (c) 1995, 2015, Oracle and/or its affiliates. All Rights Reserved.
>>>>>>> f59d68ee
Copyright (c) 2008, Google Inc.

Portions of this file contain modifications contributed and copyrighted by
Google, Inc. Those modifications are gratefully acknowledged and are described
briefly in the InnoDB documentation. The contributions by Google are
incorporated with their permission, and subject to the conditions contained in
the file COPYING.Google.

This program is free software; you can redistribute it and/or modify it under
the terms of the GNU General Public License as published by the Free Software
Foundation; version 2 of the License.

This program is distributed in the hope that it will be useful, but WITHOUT
ANY WARRANTY; without even the implied warranty of MERCHANTABILITY or FITNESS
FOR A PARTICULAR PURPOSE. See the GNU General Public License for more details.

You should have received a copy of the GNU General Public License along with
this program; if not, write to the Free Software Foundation, Inc.,
51 Franklin Street, Suite 500, Boston, MA 02110-1335 USA

*****************************************************************************/

/**************************************************//**
@file include/sync0sync.ic
Mutex, the basic synchronization primitive

Created 9/5/1995 Heikki Tuuri
*******************************************************/

/******************************************************************//**
Sets the waiters field in a mutex. */
UNIV_INTERN
void
mutex_set_waiters(
/*==============*/
	ib_mutex_t*	mutex,	/*!< in: mutex */
	ulint		n);	/*!< in: value to set */
/******************************************************************//**
Reserves a mutex for the current thread. If the mutex is reserved, the
function spins a preset time (controlled by SYNC_SPIN_ROUNDS) waiting
for the mutex before suspending the thread. */
UNIV_INTERN
void
mutex_spin_wait(
/*============*/
	ib_mutex_t*	mutex,		/*!< in: pointer to mutex */
	const char*	file_name,	/*!< in: file name where mutex
					requested */
	ulint		line);		/*!< in: line where requested */
#ifdef UNIV_SYNC_DEBUG
/******************************************************************//**
Sets the debug information for a reserved mutex. */
UNIV_INTERN
void
mutex_set_debug_info(
/*=================*/
	ib_mutex_t*	mutex,		/*!< in: mutex */
	const char*	file_name,	/*!< in: file where requested */
	ulint		line);		/*!< in: line where requested */
#endif /* UNIV_SYNC_DEBUG */
/******************************************************************//**
Releases the threads waiting in the primary wait array for this mutex. */
UNIV_INTERN
void
mutex_signal_object(
/*================*/
	ib_mutex_t*	mutex);	/*!< in: mutex */

/******************************************************************//**
Performs an atomic test-and-set instruction to the lock_word field of a
mutex.
@return	the previous value of lock_word: 0 or 1 */
UNIV_INLINE
byte
ib_mutex_test_and_set(
/*===============*/
	ib_mutex_t*	mutex)	/*!< in: mutex */
{
#if defined(HAVE_ATOMIC_BUILTINS)
<<<<<<< HEAD
# if defined(HAVE_ATOMIC_BUILTINS_BYTE)
	return(os_atomic_test_and_set_byte(&mutex->lock_word, 1));
# else
	return(os_atomic_test_and_set_ulint(&mutex->lock_word, 1));
# endif
=======
	return(os_atomic_test_and_set(&mutex->lock_word));
>>>>>>> f59d68ee
#else
	ibool	ret;

	ret = os_fast_mutex_trylock(&(mutex->os_fast_mutex));

	if (ret == 0) {
		/* We check that os_fast_mutex_trylock does not leak
		and allow race conditions */
		ut_a(mutex->lock_word == 0);

		mutex->lock_word = 1;
		os_wmb;
	}

	return((byte) ret);
#endif
}

/******************************************************************//**
Performs a reset instruction to the lock_word field of a mutex. This
instruction also serializes memory operations to the program order. */
UNIV_INLINE
void
mutex_reset_lock_word(
/*==================*/
	ib_mutex_t*	mutex)	/*!< in: mutex */
{
#if defined(HAVE_ATOMIC_BUILTINS)
<<<<<<< HEAD
	/* In theory __sync_lock_release should be used to release the lock.
	Unfortunately, it does not work properly alone. The workaround is
	that more conservative __sync_lock_test_and_set is used instead. */
# if defined(HAVE_ATOMIC_BUILTINS_BYTE)
	os_atomic_test_and_set_byte(&mutex->lock_word, 0);
# else
	os_atomic_test_and_set_ulint(&mutex->lock_word, 0);
# endif
=======
	os_atomic_clear(&mutex->lock_word);
>>>>>>> f59d68ee
#else
	mutex->lock_word = 0;

	os_fast_mutex_unlock(&(mutex->os_fast_mutex));
#endif
}

/******************************************************************//**
Gets the value of the lock word. */
UNIV_INLINE
lock_word_t
mutex_get_lock_word(
/*================*/
	const ib_mutex_t*	mutex)	/*!< in: mutex */
{
	ut_ad(mutex);

	return(mutex->lock_word);
}

/******************************************************************//**
Gets the waiters field in a mutex.
@return	value to set */
UNIV_INLINE
ulint
mutex_get_waiters(
/*==============*/
	const ib_mutex_t*	mutex)	/*!< in: mutex */
{
	const volatile ulint*	ptr;	/*!< declared volatile to ensure that
					the value is read from memory */
	ut_ad(mutex);

	ptr = &(mutex->waiters);

	return(*ptr);		/* Here we assume that the read of a single
				word from memory is atomic */
}

/******************************************************************//**
NOTE! Use the corresponding macro mutex_exit(), not directly this function!
Unlocks a mutex owned by the current thread. */
UNIV_INLINE
void
mutex_exit_func(
/*============*/
	ib_mutex_t*	mutex)	/*!< in: pointer to mutex */
{
	ut_ad(mutex_own(mutex));

	ut_d(mutex->thread_id = (os_thread_id_t) ULINT_UNDEFINED);

#ifdef UNIV_SYNC_DEBUG
	sync_thread_reset_level(mutex);
#endif
	mutex_reset_lock_word(mutex);

	/* A problem: we assume that mutex_reset_lock word
	is a memory barrier, that is when we read the waiters
	field next, the read must be serialized in memory
	after the reset. A speculative processor might
	perform the read first, which could leave a waiting
	thread hanging indefinitely.

	Our current solution call every second
	sync_arr_wake_threads_if_sema_free()
	to wake up possible hanging threads if
	they are missed in mutex_signal_object. */

	if (mutex_get_waiters(mutex) != 0) {

		mutex_signal_object(mutex);
	}

#ifdef UNIV_SYNC_PERF_STAT
	mutex_exit_count++;
#endif
}

/******************************************************************//**
Locks a mutex for the current thread. If the mutex is reserved, the function
spins a preset time (controlled by SYNC_SPIN_ROUNDS), waiting for the mutex
before suspending the thread. */
UNIV_INLINE
void
mutex_enter_func(
/*=============*/
	ib_mutex_t*	mutex,		/*!< in: pointer to mutex */
	const char*	file_name,	/*!< in: file name where locked */
	ulint		line)		/*!< in: line where locked */
{
	ut_ad(mutex_validate(mutex));
	ut_ad(!mutex_own(mutex));

	/* Note that we do not peek at the value of lock_word before trying
	the atomic test_and_set; we could peek, and possibly save time. */

	if (!ib_mutex_test_and_set(mutex)) {
		ut_d(mutex->thread_id = os_thread_get_curr_id());
#ifdef UNIV_SYNC_DEBUG
		mutex_set_debug_info(mutex, file_name, line);
#endif
		return;	/* Succeeded! */
	}

	mutex_spin_wait(mutex, file_name, line);
}

#ifdef UNIV_PFS_MUTEX
/******************************************************************//**
NOTE! Please use the corresponding macro mutex_enter(), not directly
this function!
This is a performance schema instrumented wrapper function for
mutex_enter_func(). */
UNIV_INLINE
void
pfs_mutex_enter_func(
/*=================*/
	ib_mutex_t*	mutex,	/*!< in: pointer to mutex */
	const char*	file_name,	/*!< in: file name where locked */
	ulint		line)		/*!< in: line where locked */
{
	if (mutex->pfs_psi != NULL) {
		PSI_mutex_locker*	locker;
		PSI_mutex_locker_state	state;

		locker = PSI_MUTEX_CALL(start_mutex_wait)(
			&state, mutex->pfs_psi,
			PSI_MUTEX_LOCK, file_name,
			static_cast<uint>(line));

		mutex_enter_func(mutex, file_name, line);

		if (locker != NULL) {
			PSI_MUTEX_CALL(end_mutex_wait)(locker, 0);
		}
	} else {
		mutex_enter_func(mutex, file_name, line);
	}
}

/********************************************************************//**
NOTE! Please use the corresponding macro mutex_enter_nowait(), not directly
this function!
This is a performance schema instrumented wrapper function for
mutex_enter_nowait_func.
@return 0 if succeed, 1 if not */
UNIV_INLINE
ulint
pfs_mutex_enter_nowait_func(
/*========================*/
	ib_mutex_t*	mutex,		/*!< in: pointer to mutex */
	const char*	file_name,	/*!< in: file name where mutex
					requested */
	ulint		line)		/*!< in: line where requested */
{
	ulint		ret;

	if (mutex->pfs_psi != NULL) {
		PSI_mutex_locker*	locker;
		PSI_mutex_locker_state		state;

		locker = PSI_MUTEX_CALL(start_mutex_wait)(
			&state, mutex->pfs_psi,
			PSI_MUTEX_TRYLOCK, file_name,
			static_cast<uint>(line));

		ret = mutex_enter_nowait_func(mutex, file_name, line);

		if (locker != NULL) {
			PSI_MUTEX_CALL(end_mutex_wait)(locker, (int) ret);
		}
	} else {
		ret = mutex_enter_nowait_func(mutex, file_name, line);
	}

	return(ret);
}

/******************************************************************//**
NOTE! Please use the corresponding macro mutex_exit(), not directly
this function!
A wrap function of mutex_exit_func() with performance schema instrumentation.
Unlocks a mutex owned by the current thread. */
UNIV_INLINE
void
pfs_mutex_exit_func(
/*================*/
	ib_mutex_t*	mutex)	/*!< in: pointer to mutex */
{
	if (mutex->pfs_psi != NULL) {
		PSI_MUTEX_CALL(unlock_mutex)(mutex->pfs_psi);
	}

	mutex_exit_func(mutex);
}

/******************************************************************//**
NOTE! Please use the corresponding macro mutex_create(), not directly
this function!
A wrapper function for mutex_create_func(), registers the mutex
with performance schema if "UNIV_PFS_MUTEX" is defined when
creating the mutex */
UNIV_INLINE
void
pfs_mutex_create_func(
/*==================*/
	mysql_pfs_key_t	key,		/*!< in: Performance Schema key */
	ib_mutex_t*	mutex,		/*!< in: pointer to memory */
# ifdef UNIV_DEBUG
	const char*	cmutex_name,	/*!< in: mutex name */
#  ifdef UNIV_SYNC_DEBUG
	ulint		level,		/*!< in: level */
#  endif /* UNIV_SYNC_DEBUG */
# endif /* UNIV_DEBUG */
	const char*	cfile_name,	/*!< in: file name where created */
	ulint		cline)		/*!< in: file line where created */
{
	mutex->pfs_psi = PSI_MUTEX_CALL(init_mutex)(key, mutex);

	mutex_create_func(mutex,
# ifdef UNIV_DEBUG
			  cmutex_name,
#  ifdef UNIV_SYNC_DEBUG
			  level,
#  endif /* UNIV_SYNC_DEBUG */
# endif /* UNIV_DEBUG */
			  cfile_name,
			  cline);
}

/******************************************************************//**
NOTE! Please use the corresponding macro mutex_free(), not directly
this function!
Wrapper function for mutex_free_func(). Also destroys the performance
schema probes when freeing the mutex */
UNIV_INLINE
void
pfs_mutex_free_func(
/*================*/
	ib_mutex_t*	mutex)	/*!< in: mutex */
{
	if (mutex->pfs_psi != NULL) {
		PSI_MUTEX_CALL(destroy_mutex)(mutex->pfs_psi);
		mutex->pfs_psi = NULL;
	}

	mutex_free_func(mutex);
}

#endif /* UNIV_PFS_MUTEX */

#ifndef HAVE_ATOMIC_BUILTINS
/**********************************************************//**
Function that uses a mutex to decrement a variable atomically */
UNIV_INLINE
void
os_atomic_dec_ulint_func(
/*=====================*/
	ib_mutex_t*	mutex,		/*!< in: mutex guarding the dec */
	volatile ulint*	var,		/*!< in/out: variable to decrement */
	ulint		delta)		/*!< in: delta to decrement */
{
	mutex_enter(mutex);

	/* I don't think we will encounter a situation where
	this check will not be required. */
	ut_ad(*var >= delta);

	*var -= delta;

	mutex_exit(mutex);
}

/**********************************************************//**
Function that uses a mutex to increment a variable atomically */
UNIV_INLINE
void
os_atomic_inc_ulint_func(
/*=====================*/
	ib_mutex_t*	mutex,		/*!< in: mutex guarding the increment */
	volatile ulint*	var,		/*!< in/out: variable to increment */
	ulint		delta)		/*!< in: delta to increment */
{
	mutex_enter(mutex);

	*var += delta;

	mutex_exit(mutex);
}
#endif /* !HAVE_ATOMIC_BUILTINS */<|MERGE_RESOLUTION|>--- conflicted
+++ resolved
@@ -1,10 +1,6 @@
 /*****************************************************************************
 
-<<<<<<< HEAD
-Copyright (c) 1995, 2009, Oracle and/or its affiliates. All Rights Reserved.
-=======
 Copyright (c) 1995, 2015, Oracle and/or its affiliates. All Rights Reserved.
->>>>>>> f59d68ee
 Copyright (c) 2008, Google Inc.
 
 Portions of this file contain modifications contributed and copyrighted by
@@ -78,21 +74,13 @@
 mutex.
 @return	the previous value of lock_word: 0 or 1 */
 UNIV_INLINE
-byte
+lock_word_t
 ib_mutex_test_and_set(
-/*===============*/
+/*==================*/
 	ib_mutex_t*	mutex)	/*!< in: mutex */
 {
 #if defined(HAVE_ATOMIC_BUILTINS)
-<<<<<<< HEAD
-# if defined(HAVE_ATOMIC_BUILTINS_BYTE)
-	return(os_atomic_test_and_set_byte(&mutex->lock_word, 1));
-# else
-	return(os_atomic_test_and_set_ulint(&mutex->lock_word, 1));
-# endif
-=======
 	return(os_atomic_test_and_set(&mutex->lock_word));
->>>>>>> f59d68ee
 #else
 	ibool	ret;
 
@@ -108,7 +96,7 @@
 	}
 
 	return((byte) ret);
-#endif
+#endif /* HAVE_ATOMIC_BUILTINS */
 }
 
 /******************************************************************//**
@@ -121,23 +109,12 @@
 	ib_mutex_t*	mutex)	/*!< in: mutex */
 {
 #if defined(HAVE_ATOMIC_BUILTINS)
-<<<<<<< HEAD
-	/* In theory __sync_lock_release should be used to release the lock.
-	Unfortunately, it does not work properly alone. The workaround is
-	that more conservative __sync_lock_test_and_set is used instead. */
-# if defined(HAVE_ATOMIC_BUILTINS_BYTE)
-	os_atomic_test_and_set_byte(&mutex->lock_word, 0);
-# else
-	os_atomic_test_and_set_ulint(&mutex->lock_word, 0);
-# endif
-=======
 	os_atomic_clear(&mutex->lock_word);
->>>>>>> f59d68ee
 #else
 	mutex->lock_word = 0;
 
 	os_fast_mutex_unlock(&(mutex->os_fast_mutex));
-#endif
+#endif /* HAVE_ATOMIC_BUILTINS */
 }
 
 /******************************************************************//**
