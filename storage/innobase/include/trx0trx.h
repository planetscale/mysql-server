/*****************************************************************************

Copyright (c) 1996, 2011, Oracle and/or its affiliates. All Rights Reserved.

This program is free software; you can redistribute it and/or modify it under
the terms of the GNU General Public License as published by the Free Software
Foundation; version 2 of the License.

This program is distributed in the hope that it will be useful, but WITHOUT
ANY WARRANTY; without even the implied warranty of MERCHANTABILITY or FITNESS
FOR A PARTICULAR PURPOSE. See the GNU General Public License for more details.

You should have received a copy of the GNU General Public License along with
this program; if not, write to the Free Software Foundation, Inc., 59 Temple
Place, Suite 330, Boston, MA 02111-1307 USA

*****************************************************************************/

/**************************************************//**
@file include/trx0trx.h
The transaction

Created 3/26/1996 Heikki Tuuri
*******************************************************/

#ifndef trx0trx_h
#define trx0trx_h

#include "univ.i"
#include "trx0types.h"
#include "dict0types.h"
#ifndef UNIV_HOTBACKUP
#include "lock0types.h"
#include "usr0types.h"
#include "que0types.h"
#include "mem0mem.h"
#include "read0types.h"
#include "trx0xa.h"
#include "ut0vec.h"

/** Dummy session used currently in MySQL interface */
extern sess_t*	trx_dummy_sess;

/** Number of transactions currently allocated for MySQL: protected by
trx_sys->lock */
extern ulint	trx_n_mysql_transactions;

/********************************************************************//**
Releases the search latch if trx has reserved it. */
UNIV_INTERN
void
trx_search_latch_release_if_reserved(
/*=================================*/
	trx_t*	   trx); /*!< in: transaction */
/******************************************************************//**
Set detailed error message for the transaction. */
UNIV_INTERN
void
trx_set_detailed_error(
/*===================*/
	trx_t*		trx,	/*!< in: transaction struct */
	const char*	msg);	/*!< in: detailed error message */
/*************************************************************//**
Set detailed error message for the transaction from a file. Note that the
file is rewinded before reading from it. */
UNIV_INTERN
void
trx_set_detailed_error_from_file(
/*=============================*/
	trx_t*	trx,	/*!< in: transaction struct */
	FILE*	file);	/*!< in: file to read message from */
/****************************************************************//**
Retrieves the error_info field from a trx.
@return	the error info */
UNIV_INLINE
const dict_index_t*
trx_get_error_info(
/*===============*/
	const trx_t*	trx);	/*!< in: trx object */
/********************************************************************//**
Creates a transaction object for MySQL.
@return	own: transaction object */
UNIV_INTERN
trx_t*
trx_allocate_for_mysql(void);
/*========================*/
/********************************************************************//**
Creates a transaction object for background operations by the master thread.
@return	own: transaction object */
UNIV_INTERN
trx_t*
trx_allocate_for_background(void);
/*=============================*/
/********************************************************************//**
Frees a transaction object for MySQL. */
UNIV_INTERN
void
trx_free_for_mysql(
/*===============*/
	trx_t*	trx);	/*!< in, own: trx object */
/********************************************************************//**
Frees a transaction object of a background operation of the master thread. */
UNIV_INTERN
void
trx_free_for_background(
/*====================*/
	trx_t*	trx);	/*!< in, own: trx object */
/****************************************************************//**
Creates trx objects for transactions and initializes the trx list of
trx_sys at database start. Rollback segment and undo log lists must
already exist when this function is called, because the lists of
transactions to be rolled back or cleaned up are built based on the
undo log lists. */
UNIV_INTERN
void
trx_lists_init_at_db_start(void);
/*============================*/
/*************************************************************//**
Starts the transaction if it is not yet started. */
UNIV_INTERN
void
trx_start_if_not_started_xa(
/*========================*/
	trx_t*	trx);	/*!< in: transaction */
/*************************************************************//**
Starts the transaction if it is not yet started. */
UNIV_INTERN
void
trx_start_if_not_started(
/*=====================*/
	trx_t*	trx);	/*!< in: transaction */
/****************************************************************//**
Commits a transaction. */
UNIV_INTERN
void
trx_commit(
/*=======*/
	trx_t*	trx);	/*!< in: transaction */
/****************************************************************//**
Cleans up a transaction at database startup. The cleanup is needed if
the transaction already got to the middle of a commit when the database
crashed, and we cannot roll it back. */
UNIV_INTERN
void
trx_cleanup_at_db_startup(
/*======================*/
	trx_t*	trx);	/*!< in: transaction */
/**********************************************************************//**
Does the transaction commit for MySQL.
@return	DB_SUCCESS or error number */
UNIV_INTERN
ulint
trx_commit_for_mysql(
/*=================*/
	trx_t*	trx);	/*!< in/out: transaction */
/**********************************************************************//**
Does the transaction prepare for MySQL. */
UNIV_INTERN
void
trx_prepare_for_mysql(
/*==================*/
	trx_t*	trx);	/*!< in/out: trx handle */
/**********************************************************************//**
This function is used to find number of prepared transactions and
their transaction objects for a recovery.
@return	number of prepared transactions */
UNIV_INTERN
int
trx_recover_for_mysql(
/*==================*/
	XID*	xid_list,	/*!< in/out: prepared transactions */
	ulint	len);		/*!< in: number of slots in xid_list */
/*******************************************************************//**
This function is used to find one X/Open XA distributed transaction
which is in the prepared state
<<<<<<< HEAD
@return	trx or NULL; note that the trx may have been committed,
unless the caller is holding lock_sys->mutex */
=======
@return	trx or NULL; on match, the trx->xid will be invalidated */
>>>>>>> c9c4e4f8
UNIV_INTERN
trx_t *
trx_get_trx_by_xid(
/*===============*/
<<<<<<< HEAD
	const XID*	xid);	/*!< in: X/Open XA transaction identification */
=======
	const XID*	xid);	/*!< in: X/Open XA transaction identifier */
>>>>>>> c9c4e4f8
/**********************************************************************//**
If required, flushes the log to disk if we called trx_commit_for_mysql()
with trx->flush_log_later == TRUE.
@return	0 or error number */
UNIV_INTERN
ulint
trx_commit_complete_for_mysql(
/*==========================*/
	trx_t*	trx);	/*!< in: trx handle */
/**********************************************************************//**
Marks the latest SQL statement ended. */
UNIV_INTERN
void
trx_mark_sql_stat_end(
/*==================*/
	trx_t*	trx);	/*!< in: trx handle */
/********************************************************************//**
Assigns a read view for a consistent read query. All the consistent reads
within the same transaction will get the same read view, which is created
when this function is first called for a new started transaction.
@return	consistent read view */
UNIV_INTERN
read_view_t*
trx_assign_read_view(
/*=================*/
	trx_t*	trx);	/*!< in: active transaction */
/****************************************************************//**
Prepares a transaction for commit/rollback. */
UNIV_INTERN
void
trx_commit_or_rollback_prepare(
/*===========================*/
	trx_t*	trx);	/*!< in/out: transaction */
/*********************************************************************//**
Creates a commit command node struct.
@return	own: commit node struct */
UNIV_INTERN
commit_node_t*
trx_commit_node_create(
/*===================*/
	mem_heap_t*	heap);	/*!< in: mem heap where created */
/***********************************************************//**
Performs an execution step for a commit type node in a query graph.
@return	query thread to run next, or NULL */
UNIV_INTERN
que_thr_t*
trx_commit_step(
/*============*/
	que_thr_t*	thr);	/*!< in: query thread */

/**********************************************************************//**
Prints info about a transaction.
Caller must hold trx_sys->lock. */
UNIV_INTERN
void
trx_print_low(
/*==========*/
	FILE*		f,
			/*!< in: output stream */
	const trx_t*	trx,
			/*!< in: transaction */
	ulint		max_query_len,
			/*!< in: max query length to print,
			or 0 to use the default max length */
	ulint		n_lock_rec,
			/*!< in: lock_number_of_rows_locked(&trx->lock) */
	ulint		n_lock_struct,
			/*!< in: length of trx->lock.trx_locks */
	ulint		heap_size)
			/*!< in: mem_heap_get_size(trx->lock.lock_heap) */
	__attribute__((nonnull));

/**********************************************************************//**
Prints info about a transaction.
The caller must hold lock_sys->mutex and trx_sys->lock.
When possible, use trx_print() instead. */
UNIV_INTERN
void
trx_print_latched(
/*==============*/
	FILE*		f,		/*!< in: output stream */
	const trx_t*	trx,		/*!< in: transaction */
	ulint		max_query_len)	/*!< in: max query length to print,
					or 0 to use the default max length */
	__attribute__((nonnull));

/**********************************************************************//**
Prints info about a transaction.
Acquires and releases lock_sys->mutex and trx_sys->lock. */
UNIV_INTERN
void
trx_print(
/*======*/
	FILE*		f,		/*!< in: output stream */
	const trx_t*	trx,		/*!< in: transaction */
	ulint		max_query_len)	/*!< in: max query length to print,
					or 0 to use the default max length */
	__attribute__((nonnull));

/** Type of data dictionary operation */
typedef enum trx_dict_op {
	/** The transaction is not modifying the data dictionary. */
	TRX_DICT_OP_NONE = 0,
	/** The transaction is creating a table or an index, or
	dropping a table.  The table must be dropped in crash
	recovery.  This and TRX_DICT_OP_NONE are the only possible
	operation modes in crash recovery. */
	TRX_DICT_OP_TABLE = 1,
	/** The transaction is creating or dropping an index in an
	existing table.  In crash recovery, the data dictionary
	must be locked, but the table must not be dropped. */
	TRX_DICT_OP_INDEX = 2
} trx_dict_op_t;

/**********************************************************************//**
Determine if a transaction is a dictionary operation.
@return	dictionary operation mode */
UNIV_INLINE
enum trx_dict_op
trx_get_dict_operation(
/*===================*/
	const trx_t*	trx)	/*!< in: transaction */
	__attribute__((pure));
/**********************************************************************//**
Flag a transaction a dictionary operation. */
UNIV_INLINE
void
trx_set_dict_operation(
/*===================*/
	trx_t*			trx,	/*!< in/out: transaction */
	enum trx_dict_op	op);	/*!< in: operation, not
					TRX_DICT_OP_NONE */

#ifndef UNIV_HOTBACKUP
/**********************************************************************//**
Determines if a transaction is in the given state.
The caller must hold trx_sys->lock, or it must be the thread
that is serving a running transaction.
@return	TRUE if trx->state == state */
UNIV_INLINE
ibool
trx_state_eq(
/*=========*/
	const trx_t*	trx,	/*!< in: transaction */
	trx_state_t	state)	/*!< in: state */
	__attribute__((nonnull, warn_unused_result));
# ifdef UNIV_DEBUG
/**********************************************************************//**
Asserts that a transaction has been started.
The caller must hold trx_sys->lock.
@return TRUE if started */
UNIV_INTERN
ibool
trx_assert_started(
/*===============*/
	const trx_t*	trx)	/*!< in: transaction */
	__attribute__((nonnull, warn_unused_result));
# endif /* UNIV_DEBUG */

/**********************************************************************//**
Determines if the currently running transaction has been interrupted.
@return	TRUE if interrupted */
UNIV_INTERN
ibool
trx_is_interrupted(
/*===============*/
	trx_t*	trx);	/*!< in: transaction */
/**********************************************************************//**
Determines if the currently running transaction is in strict mode.
@return	TRUE if strict */
UNIV_INTERN
ibool
trx_is_strict(
/*==========*/
	trx_t*	trx);	/*!< in: transaction */
#else /* !UNIV_HOTBACKUP */
#define trx_is_interrupted(trx) FALSE
#endif /* !UNIV_HOTBACKUP */

/*******************************************************************//**
Calculates the "weight" of a transaction. The weight of one transaction
is estimated as the number of altered rows + the number of locked rows.
@param t	transaction
@return		transaction weight */
#define TRX_WEIGHT(t)	((t)->undo_no + UT_LIST_GET_LEN((t)->lock.trx_locks))

/*******************************************************************//**
Compares the "weight" (or size) of two transactions. Transactions that
have edited non-transactional tables are considered heavier than ones
that have not.
@return	TRUE if weight(a) >= weight(b) */
UNIV_INTERN
ibool
trx_weight_ge(
/*==========*/
	const trx_t*	a,	/*!< in: the first transaction to be compared */
	const trx_t*	b);	/*!< in: the second transaction to be compared */

/* Maximum length of a string that can be returned by
trx_get_que_state_str(). */
#define TRX_QUE_STATE_STR_MAX_LEN	12 /* "ROLLING BACK" */

/*******************************************************************//**
Retrieves transaction's que state in a human readable string. The string
should not be free()'d or modified.
@return	string in the data segment */
UNIV_INLINE
const char*
trx_get_que_state_str(
/*==================*/
	const trx_t*	trx);	/*!< in: transaction */

/*******************************************************************//**
Transactions that aren't started by the MySQL server don't set
the trx_t::mysql_thd field. For such transactions we set the lock
wait timeout to 0 instead of the user configured value that comes
from innodb_lock_wait_timeout via trx_t::mysql_thd.
@param trx	transaction
@return		lock wait timeout in seconds */
#define trx_lock_wait_timeout_get(trx)					\
	((trx)->mysql_thd != NULL					\
	 ? thd_lock_wait_timeout((trx)->mysql_thd)			\
	 : 0)

/*******************************************************************//**
Latching protocol for trx_lock_t::que_state.  trx_lock_t::que_state
captures the state of the query thread during the execution of a query.
This is different from a transaction state. The query state of a transaction
can be updated asynchronously by other threads.  The other threads can be
system threads, like the timeout monitor thread or user threads executing
other queries. Another thing to be mindful of is that there is a delay between
when a query thread is put into LOCK_WAIT state and before it actually starts
waiting.  Between these two events it is possible that the query thread is
granted the lock it was waiting for, which implies that the state can be changed
asynchronously.

All these operations take place within the context of locking. Therefore state
changes within the locking code must acquire both the lock mutex and the
trx->mutex when changing trx->lock.que_state to TRX_QUE_LOCK_WAIT or
trx->lock.wait_lock to non-NULL but when the lock wait ends it is sufficient
to only acquire the trx->mutex.
To query the state either of the mutexes is sufficient within the locking
code and no mutex is required when the query thread is no longer waiting. */

/** The locks and state of an active transaction. Protected by
lock_sys->mutex, trx->mutex or both. */
struct trx_lock_struct {
	ulint		n_active_thrs;	/*!< number of active query threads */

	trx_que_t	que_state;	/*!< valid when trx->state
					== TRX_STATE_ACTIVE: TRX_QUE_RUNNING,
					TRX_QUE_LOCK_WAIT, ... */

	lock_t*		wait_lock;	/*!< if trx execution state is
					TRX_QUE_LOCK_WAIT, this points to
					the lock request, otherwise this is
					NULL; set to non-NULL when holding
					both trx->mutex and lock_sys->mutex;
					set to NULL when holding
					lock_sys->mutex; readers should
					hold lock_sys->mutex, except when
					they are holding trx->mutex and
					wait_lock==NULL */
	ulint		deadlock_mark;	/*!< a mark field used in deadlock
					checking algorithm. This is only
					covered by the lock_sys->mutex. */
	ibool		was_chosen_as_deadlock_victim;
					/*!< when the transaction decides to
				       	wait for a lock, it sets this to FALSE;
					if another transaction chooses this
					transaction as a victim in deadlock
					resolution, it sets this to TRUE.
					Protected by trx->mutex. */
	time_t		wait_started;	/*!< lock wait started at this time,
					protected only by lock_sys->mutex */

	que_thr_t*	wait_thr;	/*!< query thread belonging to this
					trx that is in QUE_THR_LOCK_WAIT
				       	state. For threads suspended in a
					lock wait, this is protected by
					lock_sys->mutex. Otherwise, this may
					only be modified by the thread that is
					serving the running transaction. */

	mem_heap_t*	lock_heap;	/*!< memory heap for trx_locks;
					protected by lock_sys->mutex */

	UT_LIST_BASE_NODE_T(lock_t)
			trx_locks;	/*!< locks requested
					by the transaction;
					insertions are protected by trx->mutex
					and lock_sys->mutex; removals are
					protected by lock_sys->mutex */
};

#define TRX_MAGIC_N	91118598

/** The transaction handle

Normally, there is a 1:1 relationship between a transaction handle
(trx) and a session (client connection). One session is associated
with exactly one user transaction. There are some exceptions to this:

* For DDL operations, a subtransaction is allocated that modifies the
data dictionary tables. Lock waits and deadlocks are prevented by
acquiring the dict_operation_lock before starting the subtransaction
and releasing it after committing the subtransaction.

* The purge system uses a special transaction that is not associated
with any session.

* If the system crashed or it was quickly shut down while there were
transactions in the ACTIVE or PREPARED state, these transactions would
no longer be associated with a session when the server is restarted.

A session may be served by at most one thread at a time. The serving
thread of a session might change in some MySQL implementations.
Therefore we do not have os_thread_get_curr_id() assertions in the code.

Normally, only the thread that is currently associated with a running
transaction may access (read and modify) the trx object, and it may do
so without holding any mutex. The following are exceptions to this:

* trx_rollback_resurrected() may access resurrected (connectionless)
transactions while the system is already processing new user
transactions. The trx_sys->lock prevents a race condition between it
and lock_trx_release_locks() [invoked by trx_commit()].

* trx_print_low() may access transactions not associated with the current
thread. The caller must be holding trx_sys->lock and lock_sys->mutex.

* When a transaction handle is in the trx_sys->mysql_trx_list or
trx_sys->trx_list, some of its fields must not be modified without
holding trx_sys->lock exclusively.

* The locking code (in particular, lock_deadlock_recursive() and
lock_rec_convert_impl_to_expl()) will access transactions associated
to other connections. The locks of transactions are protected by
lock_sys->mutex and sometimes by trx->mutex. */

struct trx_struct{
	ulint		magic_n;

	mutex_t		mutex;		/*!< Mutex protecting the fields
				       	state and lock
					(except some fields of lock, which
					are protected by lock_sys->mutex) */

	trx_state_t	state;		/*!< State of the trx from the point
					of view of concurrency control:
					TRX_STATE_NOT_STARTED (!in_trx_list),
					TRX_STATE_ACTIVE,
					TRX_STATE_PREPARED,
					TRX_STATE_COMMITTED_IN_MEMORY.

					Only the transitions ACTIVE->COMMITTED
					and ACTIVE->PREPARED->COMMITTED
					are possible when trx->in_trx_list.
					The transition ACTIVE->PREPARED is
					not protected by any mutex.
					The transitions ACTIVE->COMMITTED
					and PREPARED->COMMITTED are protected
					by lock_sys->mutex and trx->mutex.

					When trx->in_mysql_trx_list
					but not trx->in_trx_list, only
					the transition NOT_STARTED->ACTIVE
					is possible, under trx_sys->lock.

					Transitions to ACTIVE or NOT_STARTED
					occur when !trx->in_trx_list. */
	trx_lock_t	lock;		/*!< Information about the transaction
					locks and state. Protected by
					trx->mutex or lock_sys->mutex
					or both */
	ulint		is_recovered;	/*!< 0=normal transaction,
					1=recovered, must be rolled back,
					protected by trx_sys->lock when
					trx->in_trx_list holds */

	/* These fields are not protected by any mutex. */
	const char*	op_info;	/*!< English text describing the
					current operation, or an empty
					string */
	ulint		isolation_level;/*!< TRX_ISO_REPEATABLE_READ, ... */
	ulint		check_foreigns;	/*!< normally TRUE, but if the user
					wants to suppress foreign key checks,
					(in table imports, for example) we
					set this FALSE */
	/*------------------------------*/
	/* MySQL has a transaction coordinator to coordinate two phase
       	commit between multiple storage engines and the binary log. When
       	an engine participates in a transaction, it's responsible for
       	registering itself using the trans_register_ha() API. */
	unsigned	is_registered:1;/* This flag is set to 1 after the
				       	transaction has been registered with
				       	the coordinator using the XA API, and
				       	is set to 0 after commit or rollback. */
	unsigned	owns_prepare_mutex:1;/* 1 if owns prepare mutex, if
					this is set to 1 then registered should
					also be set to 1. This is used in the
					XA code */
	/*------------------------------*/
	ulint		check_unique_secondary;
					/*!< normally TRUE, but if the user
					wants to speed up inserts by
					suppressing unique key checks
					for secondary indexes when we decide
					if we can use the insert buffer for
					them, we set this FALSE */
	ulint		support_xa;	/*!< normally we do the XA two-phase
					commit steps, but by setting this to
					FALSE, one can save CPU time and about
					150 bytes in the undo log size as then
					we skip XA steps */
	ulint		flush_log_later;/* In 2PC, we hold the
					prepare_commit mutex across
					both phases. In that case, we
					defer flush of the logs to disk
					until after we release the
					mutex. */
	ulint		must_flush_log_later;/*!< this flag is set to TRUE in
					trx_commit() if flush_log_later was
				       	TRUE, and there were modifications by
				       	the transaction; in that case we must
				       	flush the log in
				       	trx_commit_complete_for_mysql() */
	ulint		duplicates;	/*!< TRX_DUP_IGNORE | TRX_DUP_REPLACE */
	ulint		has_search_latch;
					/*!< TRUE if this trx has latched the
					search system latch in S-mode */
	ulint		search_latch_timeout;
					/*!< If we notice that someone is
					waiting for our S-lock on the search
					latch to be released, we wait in
					row0sel.c for BTR_SEA_TIMEOUT new
					searches until we try to keep
					the search latch again over
					calls from MySQL; this is intended
					to reduce contention on the search
					latch */
	trx_dict_op_t	dict_operation;	/**< @see enum trx_dict_op */

	/* Fields protected by the srv_conc_mutex. */
	ulint		declared_to_be_inside_innodb;
					/*!< this is TRUE if we have declared
					this transaction in
					srv_conc_enter_innodb to be inside the
					InnoDB engine */
	ulint		n_tickets_to_enter_innodb;
					/*!< this can be > 0 only when
					declared_to_... is TRUE; when we come
					to srv_conc_innodb_enter, if the value
					here is > 0, we decrement this by 1 */
	ulint		dict_operation_lock_mode;
					/*!< 0, RW_S_LATCH, or RW_X_LATCH:
					the latch mode trx currently holds
					on dict_operation_lock. Protected
					by dict_operation_lock. */

	trx_id_t	no;		/*!< transaction serialization number:
					max trx id shortly before the
					transaction is moved to
					COMMITTED_IN_MEMORY state.
					Protected by trx_sys_t::lock
					when trx->in_trx_list. Initially
					set to IB_ULONGLONG_MAX. */

	time_t		start_time;	/*!< time the trx object was created
					or the state last time became
					TRX_STATE_ACTIVE */
	trx_id_t	id;		/*!< transaction id */
	XID		xid;		/*!< X/Open XA transaction
					identification to identify a
					transaction branch */
	ib_uint64_t	commit_lsn;	/*!< lsn at the time of the commit */
	table_id_t	table_id;	/*!< Table to drop iff dict_operation
					is TRUE, or 0. */
	/*------------------------------*/
	void*		mysql_thd;	/*!< MySQL thread handle corresponding
					to this trx, or NULL */
	const char*	mysql_log_file_name;
					/*!< if MySQL binlog is used, this field
					contains a pointer to the latest file
					name; this is NULL if binlog is not
					used */
	ib_int64_t	mysql_log_offset;/*!< if MySQL binlog is used, this
					 field contains the end offset of the
					 binlog entry */
	os_thread_id_t	mysql_thread_id;/*!< id of the MySQL thread associated
					with this transaction object */
	ulint		mysql_process_no;/*!< since in Linux, 'top' reports
					process id's and not thread id's, we
					store the process number too */
	/*------------------------------*/
	ulint		n_mysql_tables_in_use; /*!< number of Innobase tables
					used in the processing of the current
					SQL statement in MySQL */
	ulint		mysql_n_tables_locked;
					/*!< how many tables the current SQL
					statement uses, except those
					in consistent read */
	/*------------------------------*/
	UT_LIST_NODE_T(trx_t)
			trx_list;	/*!< list of transactions;
					protected by trx_sys->lock */
#ifdef UNIV_DEBUG
	ibool		in_trx_list;	/*!< TRUE if in trx_sys->trx_list */
#endif /* UNIV_DEBUG */
	UT_LIST_NODE_T(trx_t)
			mysql_trx_list;	/*!< list of transactions created for
					MySQL; protected by trx_sys->lock */
#ifdef UNIV_DEBUG
	ibool		in_mysql_trx_list;
					/*!< TRUE if in
					trx_sys->mysql_trx_list */
#endif /* UNIV_DEBUG */
	/*------------------------------*/
	enum db_err	error_state;	/*!< 0 if no error, otherwise error
					number; NOTE That ONLY the thread
					doing the transaction is allowed to
					set this field: this is NOT protected
					by any mutex */
	const dict_index_t*error_info;	/*!< if the error number indicates a
					duplicate key error, a pointer to
					the problematic index is stored here */
	ulint		error_key_num;	/*!< if the index creation fails to a
					duplicate key error, a mysql key
					number of that index is stored here */
	sess_t*		sess;		/*!< session of the trx, NULL if none */
	que_t*		graph;		/*!< query currently run in the session,
					or NULL if none; NOTE that the query
					belongs to the session, and it can
					survive over a transaction commit, if
					it is a stored procedure with a COMMIT
					WORK statement, for instance */
	mem_heap_t*	global_read_view_heap;
					/*!< memory heap for the global read
					view */
	read_view_t*	global_read_view;
					/*!< consistent read view associated
					to a transaction or NULL */
	read_view_t*	read_view;	/*!< consistent read view used in the
					transaction or NULL, this read view
					if defined can be normal read view
					associated to a transaction (i.e.
					same as global_read_view) or read view
					associated to a cursor */
	/*------------------------------*/
	UT_LIST_BASE_NODE_T(trx_named_savept_t)
			trx_savepoints;	/*!< savepoints set with SAVEPOINT ...,
					oldest first */
	/*------------------------------*/
	mutex_t		undo_mutex;	/*!< mutex protecting the fields in this
					section (down to undo_no_arr), EXCEPT
					last_sql_stat_start, which can be
					accessed only when we know that there
					cannot be any activity in the undo
					logs! */
	undo_no_t	undo_no;	/*!< next undo log record number to
					assign; since the undo log is
					private for a transaction, this
					is a simple ascending sequence
					with no gaps; thus it represents
					the number of modified/inserted
					rows in a transaction */
	trx_savept_t	last_sql_stat_start;
					/*!< undo_no when the last sql statement
					was started: in case of an error, trx
					is rolled back down to this undo
					number; see note at undo_mutex! */
	trx_rseg_t*	rseg;		/*!< rollback segment assigned to the
					transaction, or NULL if not assigned
					yet */
	trx_undo_t*	insert_undo;	/*!< pointer to the insert undo log, or
					NULL if no inserts performed yet */
	trx_undo_t*	update_undo;	/*!< pointer to the update undo log, or
					NULL if no update performed yet */
	undo_no_t	roll_limit;	/*!< least undo number to undo during
					a rollback */
	ulint		pages_undone;	/*!< number of undo log pages undone
					since the last undo log truncation */
	trx_undo_arr_t*	undo_no_arr;	/*!< array of undo numbers of undo log
					records which are currently processed
					by a rollback operation */
	/*------------------------------*/
	ulint		n_autoinc_rows;	/*!< no. of AUTO-INC rows required for
					an SQL statement. This is useful for
					multi-row INSERTs */
	ib_vector_t*    autoinc_locks;  /* AUTOINC locks held by this
					transaction. Note that these are
					also in the lock list trx_locks. This
					vector needs to be freed explicitly
					when the trx instance is destroyed.
					Protected by lock_sys->mutex. */
	/*------------------------------*/
	char detailed_error[256];	/*!< detailed error message for last
					error, or empty. */
};

/* Transaction isolation levels (trx->isolation_level) */
#define TRX_ISO_READ_UNCOMMITTED	0	/* dirty read: non-locking
						SELECTs are performed so that
						we do not look at a possible
						earlier version of a record;
						thus they are not 'consistent'
						reads under this isolation
						level; otherwise like level
						2 */

#define TRX_ISO_READ_COMMITTED		1	/* somewhat Oracle-like
						isolation, except that in
						range UPDATE and DELETE we
						must block phantom rows
						with next-key locks;
						SELECT ... FOR UPDATE and ...
						LOCK IN SHARE MODE only lock
						the index records, NOT the
						gaps before them, and thus
						allow free inserting;
						each consistent read reads its
						own snapshot */

#define TRX_ISO_REPEATABLE_READ		2	/* this is the default;
						all consistent reads in the
						same trx read the same
						snapshot;
						full next-key locking used
						in locking reads to block
						insertions into gaps */

#define TRX_ISO_SERIALIZABLE		3	/* all plain SELECTs are
						converted to LOCK IN SHARE
						MODE reads */

/* Treatment of duplicate values (trx->duplicates; for example, in inserts).
Multiple flags can be combined with bitwise OR. */
#define TRX_DUP_IGNORE	1	/* duplicate rows are to be updated */
#define TRX_DUP_REPLACE	2	/* duplicate rows are to be replaced */


/* Types of a trx signal */
#define TRX_SIG_NO_SIGNAL		0
#define TRX_SIG_TOTAL_ROLLBACK		1
#define TRX_SIG_ROLLBACK_TO_SAVEPT	2
#define TRX_SIG_COMMIT			3
#define TRX_SIG_BREAK_EXECUTION		5

/* Sender types of a signal */
#define TRX_SIG_SELF		0	/* sent by the session itself, or
					by an error occurring within this
					session */
#define TRX_SIG_OTHER_SESS	1	/* sent by another session (which
					must hold rights to this) */

/** Commit node states */
enum commit_node_state {
	COMMIT_NODE_SEND = 1,	/*!< about to send a commit signal to
				the transaction */
	COMMIT_NODE_WAIT	/*!< commit signal sent to the transaction,
				waiting for completion */
};

/** Commit command node in a query graph */
struct commit_node_struct{
	que_common_t	common;	/*!< node type: QUE_NODE_COMMIT */
	enum commit_node_state
			state;	/*!< node execution state */
};


/** Test if trx->mutex is owned. */
#define trx_mutex_own(t) mutex_own(&t->mutex)

/** Acquire the trx->mutex. */
#define trx_mutex_enter(t) do {			\
	mutex_enter(&t->mutex);			\
} while (0)

/** Release the trx->mutex. */
#define trx_mutex_exit(t) do {			\
	mutex_exit(&t->mutex);			\
} while (0)

#ifndef UNIV_NONINL
#include "trx0trx.ic"
#endif
#endif /* !UNIV_HOTBACKUP */

#endif<|MERGE_RESOLUTION|>--- conflicted
+++ resolved
@@ -173,21 +173,14 @@
 /*******************************************************************//**
 This function is used to find one X/Open XA distributed transaction
 which is in the prepared state
-<<<<<<< HEAD
-@return	trx or NULL; note that the trx may have been committed,
-unless the caller is holding lock_sys->mutex */
-=======
-@return	trx or NULL; on match, the trx->xid will be invalidated */
->>>>>>> c9c4e4f8
+@return	trx or NULL; on match, the trx->xid will be invalidated;
+note that the trx may have been committed, unless the caller is
+holding lock_sys->mutex */
 UNIV_INTERN
 trx_t *
 trx_get_trx_by_xid(
 /*===============*/
-<<<<<<< HEAD
-	const XID*	xid);	/*!< in: X/Open XA transaction identification */
-=======
 	const XID*	xid);	/*!< in: X/Open XA transaction identifier */
->>>>>>> c9c4e4f8
 /**********************************************************************//**
 If required, flushes the log to disk if we called trx_commit_for_mysql()
 with trx->flush_log_later == TRUE.
