--- conflicted
+++ resolved
@@ -4251,13 +4251,8 @@
   intention lock, B-tree modification related operations always first create
   a copy of old lock before removing old lock, and removal of wait lock can not
   happen since we are not waiting. */
-<<<<<<< HEAD
-  ut_ad(lock_current_thread_handles_trx(trx));
+  ut_ad(trx_can_be_handled_by_current_thread(trx));
   ut_ad(trx->lock.wait_lock == nullptr);
-=======
-  ut_ad(trx_can_be_handled_by_current_thread(trx));
-  ut_ad(trx->lock.wait_lock == NULL);
->>>>>>> dfb665c3
   if (UT_LIST_GET_LEN(trx->lock.trx_locks) == 0) {
     return;
   }
