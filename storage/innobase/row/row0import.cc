--- conflicted
+++ resolved
@@ -2189,13 +2189,9 @@
 {
   dict_table_t *table = prebuilt->table;
 
-<<<<<<< HEAD
   ut_a(err != DB_SUCCESS);
-=======
-	prebuilt->trx->error_index = NULL;
->>>>>>> 066b6fdd
-
-  prebuilt->trx->error_info = NULL;
+
+  prebuilt->trx->error_index = NULL;
 
   ib::info(ER_IB_MSG_945) << "Discarding tablespace of table "
                           << prebuilt->table->name << ": " << ut_strerr(err);
