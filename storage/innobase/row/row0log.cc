--- conflicted
+++ resolved
@@ -85,8 +85,7 @@
 reset to 0 and the file will be truncated. */
 struct row_log_t {
 	int		fd;	/*!< file descriptor */
-<<<<<<< HEAD
-	mutex_t		mutex;	/*!< mutex protecting trx_log, error,
+	ib_mutex_t	mutex;	/*!< mutex protecting trx_log, error,
 				max_trx and tail */
 	trx_id_set*	trx_rb;	/*!< set of transactions that rolled back
 				inserts of BLOBs during online table rebuild;
@@ -102,9 +101,6 @@
 				new ones, or NULL if !table */
 	dberr_t		error;	/*!< error that occurred during online
 				table rebuild */
-=======
-	ib_mutex_t		mutex;	/*!< mutex protecting max_trx and tail */
->>>>>>> c5bfd2be
 	trx_id_t	max_trx;/*!< biggest observed trx_id in
 				row_log_online_op();
 				protected by mutex and index->lock S-latch,
