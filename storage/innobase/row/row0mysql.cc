--- conflicted
+++ resolved
@@ -1586,7 +1586,6 @@
 			break;
 		}
 
-<<<<<<< HEAD
 		if (dict_index_is_clust(index)) {
 			err = row_ins_clust_index_entry(
 				node->index, node->entry, thr, 0, false);
@@ -1601,11 +1600,6 @@
 			break;
 		}
 	}
-=======
-	DEBUG_SYNC_C("ib_after_row_insert_step");
-
-	err = trx->error_state;
->>>>>>> 1198267c
 
 	/* Step-5: If error is encountered while inserting entries to any
 	of the index then entries inserted to previous indexes are removed
@@ -1737,6 +1731,8 @@
 	thr->prev_node = node;
 
 	row_ins_step(thr);
+
+	DEBUG_SYNC_C("ib_after_row_insert_step");
 
 	err = trx->error_state;
 
