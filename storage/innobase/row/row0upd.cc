--- conflicted
+++ resolved
@@ -2033,48 +2033,6 @@
 		? UPD_NODE_INSERT_BLOB
 		: UPD_NODE_INSERT_CLUSTERED;
 
-<<<<<<< HEAD
-	if (err == DB_SUCCESS && change_ownership) {
-		/* Mark the non-updated fields disowned by the old record. */
-
-		/* NOTE: this transaction has an x-lock on the record
-		and therefore other transactions cannot modify the
-		record when we have no latch on the page. In addition,
-		we assume that other query threads of the same
-		transaction do not modify the record in the meantime.
-		Therefore we can assert that the restoration of the
-		cursor succeeds. */
-
-		mtr_start(mtr);
-		dict_disable_redo_if_temporary(table, mtr);
-		if (dict_table_is_temporary(table)) {
-			flags |= BTR_NO_LOCKING_FLAG;
-		}
-
-		if (!btr_pcur_restore_position(BTR_MODIFY_LEAF, pcur, mtr)) {
-			ut_error;
-		}
-
-		rec = btr_cur_get_rec(btr_cur);
-		offsets = rec_get_offsets(rec, index, offsets,
-					  ULINT_UNDEFINED, &heap);
-		ut_ad(page_rec_is_user_rec(rec));
-		ut_ad(rec_get_deleted_flag(rec, rec_offs_comp(offsets)));
-
-		btr_cur_disown_inherited_fields(
-			btr_cur_get_page_zip(btr_cur),
-			rec, index, offsets, node->update, mtr);
-
-		/* It is not necessary to call row_log_table for
-		this, because during online table rebuild, purge will
-		not free any BLOBs in the table, whether or not they
-		are owned by the clustered index record. */
-
-		mtr_commit(mtr);
-	}
-
-=======
->>>>>>> 3b466185
 	mem_heap_free(heap);
 
 	return(err);
