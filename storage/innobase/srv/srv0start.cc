--- conflicted
+++ resolved
@@ -2056,8 +2056,6 @@
 
 		purge_queue = trx_sys_init_at_db_start();
 
-		n_recovered_trx = UT_LIST_GET_LEN(trx_sys->rw_trx_list);
-
 		if (srv_force_recovery < SRV_FORCE_NO_LOG_REDO) {
 			/* Apply the hashed log records to the
 			respective file pages, for the last batch of
@@ -2082,13 +2080,10 @@
 				" InnoDB database from a backup!";
 		}
 
-<<<<<<< HEAD
 		if (!srv_force_recovery && !srv_read_only_mode) {
 			buf_flush_sync_all_buf_pools();
 		}
 
-=======
->>>>>>> 43790022
 		/* The purge system needs to create the purge view and
 		therefore requires that the trx_sys is inited. */
 
