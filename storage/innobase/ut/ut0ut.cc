--- conflicted
+++ resolved
@@ -1,10 +1,6 @@
 /*****************************************************************************
 
-<<<<<<< HEAD
-Copyright (c) 1994, 2019, Oracle and/or its affiliates. All Rights Reserved.
-=======
 Copyright (c) 1994, 2020, Oracle and/or its affiliates. All Rights Reserved.
->>>>>>> e2a46b48
 
 This program is free software; you can redistribute it and/or modify
 it under the terms of the GNU General Public License, version 2.0,
@@ -810,7 +806,6 @@
 		return("Table is corrupted");
 	case DB_FTS_TOO_MANY_WORDS_IN_PHRASE:
 		return("Too many words in a FTS phrase or proximity search");
-<<<<<<< HEAD
 	case DB_IO_DECOMPRESS_FAIL:
 		return("Page decompress failed after reading from disk");
 	case DB_IO_NO_PUNCH_HOLE:
@@ -835,12 +830,9 @@
 		       "of stored column");
 	case DB_COMPUTE_VALUE_FAILED:
 		return("Compute generated column failed");
-=======
-	case DB_TOO_BIG_FOR_REDO:
-		return("BLOB record length is greater than 10%% of redo log");
+
 	case DB_FTS_TOO_MANY_NESTED_EXP:
 		return("Too many nested sub-expressions in a full-text search");
->>>>>>> e2a46b48
 
 	/* do not add default: in order to produce a warning if new code
 	is added to the enum but not added here */
