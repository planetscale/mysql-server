/*
<<<<<<< HEAD
   Copyright (C) 2000-2002 MySQL AB
    All rights reserved. Use is subject to license terms.
=======
   Copyright (c) 2000-2002, 2005, 2006 MySQL AB, 2009 Sun Microsystems, Inc.
   Use is subject to license terms.
>>>>>>> 1400d7a2

   This program is free software; you can redistribute it and/or modify
   it under the terms of the GNU General Public License as published by
   the Free Software Foundation; version 2 of the License.

   This program is distributed in the hope that it will be useful,
   but WITHOUT ANY WARRANTY; without even the implied warranty of
   MERCHANTABILITY or FITNESS FOR A PARTICULAR PURPOSE.  See the
   GNU General Public License for more details.

   You should have received a copy of the GNU General Public License
   along with this program; if not, write to the Free Software
   Foundation, Inc., 51 Franklin St, Fifth Floor, Boston, MA 02110-1301  USA
*/

#include "myrg_def.h"

ulonglong myrg_position(MYRG_INFO *info)
{
  MYRG_TABLE *current_table;

  if (!(current_table = info->current_table) &&
      info->open_tables != info->end_table)
    current_table = info->open_tables;
  return  current_table ?
    current_table->table->lastpos + current_table->file_offset :
    ~(ulonglong) 0;
}

int myrg_status(MYRG_INFO *info,register MYMERGE_INFO *x,int flag)
{
  MYRG_TABLE *current_table;
  DBUG_ENTER("myrg_status");

  if (!(current_table = info->current_table) &&
      info->open_tables != info->end_table)
    current_table = info->open_tables;
  x->recpos  = info->current_table ?
    info->current_table->table->lastpos + info->current_table->file_offset :
      (ulong) -1L;
  if (flag != HA_STATUS_POS)
  {
    MYRG_TABLE *file;

    info->records=info->del=info->data_file_length=0;
    for (file=info->open_tables ; file != info->end_table ; file++)
    {
      file->file_offset=info->data_file_length;
      info->data_file_length+=file->table->s->state.state.data_file_length;
      info->records+=file->table->s->state.state.records;
      info->del+=file->table->s->state.state.del;
      DBUG_PRINT("info2",("table: %s, offset: %lu",
                  file->table->filename,(ulong) file->file_offset));
    }
    x->records= info->records;
    x->deleted= info->del;
    x->data_file_length= info->data_file_length;
    x->reclength= info->reclength;
    x->options= info->options;
    if (current_table)
    {
      /*
        errkey is set to the index number of the myisam tables. But
        since the MERGE table can have less keys than the MyISAM
        tables, errkey cannot be be used as an index into the key_info
        on the server. This value will be overwritten with MAX_KEY by
        the MERGE engine.
      */
      x->errkey= current_table->table->errkey;
      /*
        Calculate the position of the duplicate key to be the sum of the
        offset of the myisam file and the offset into the file at which
        the duplicate key is located.
      */
      x->dupp_key_pos= current_table->file_offset + current_table->table->dupp_key_pos;
    }
    else
    {
      x->errkey= 0;
      x->dupp_key_pos= 0;
    }
    x->rec_per_key = info->rec_per_key_part;
  }
  DBUG_RETURN(0);
}<|MERGE_RESOLUTION|>--- conflicted
+++ resolved
@@ -1,11 +1,6 @@
 /*
-<<<<<<< HEAD
-   Copyright (C) 2000-2002 MySQL AB
-    All rights reserved. Use is subject to license terms.
-=======
-   Copyright (c) 2000-2002, 2005, 2006 MySQL AB, 2009 Sun Microsystems, Inc.
+   Copyright (c) 2000, 2001, 2005, 2006 MySQL AB, 2009 Sun Microsystems, Inc.
    Use is subject to license terms.
->>>>>>> 1400d7a2
 
    This program is free software; you can redistribute it and/or modify
    it under the terms of the GNU General Public License as published by
