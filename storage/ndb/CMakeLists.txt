# Copyright (C) 2007, 2010, Oracle and/or its affiliates. All rights reserved.
#
# This program is free software; you can redistribute it and/or modify
# it under the terms of the GNU General Public License as published by
# the Free Software Foundation; version 2 of the License.
#
# This program is distributed in the hope that it will be useful,
# but WITHOUT ANY WARRANTY; without even the implied warranty of
# MERCHANTABILITY or FITNESS FOR A PARTICULAR PURPOSE.  See the
# GNU General Public License for more details.
#
# You should have received a copy of the GNU General Public License
# along with this program; if not, write to the Free Software
# Foundation, Inc., 51 Franklin St, Fifth Floor, Boston, MA  02110-1301  USA

# Add both MySQL and NDB cmake repositories to search path
SET(CMAKE_MODULE_PATH ${CMAKE_MODULE_PATH}
    ${CMAKE_SOURCE_DIR}/cmake
    ${CMAKE_SOURCE_DIR}/storage/ndb/cmake)

IF(SOURCE_SUBLIBS)
  # Sourced by libmysqld/CMakeLists.txt in 5.1 only to get
  # NDBCLUSTER_SOURCES and NDBCLUSTER_LIBS, don't configure
  # again
ELSE()
  INCLUDE(${CMAKE_CURRENT_SOURCE_DIR}/ndb_configure.cmake)

  INCLUDE_DIRECTORIES(
    # MySQL Server includes
    ${CMAKE_SOURCE_DIR}/include
    ${CMAKE_BINARY_DIR}/include

    # NDB includes
    ${CMAKE_CURRENT_SOURCE_DIR}/include
    ${CMAKE_CURRENT_SOURCE_DIR}/include/util
    ${CMAKE_CURRENT_SOURCE_DIR}/include/portlib
    ${CMAKE_CURRENT_SOURCE_DIR}/include/debugger
    ${CMAKE_CURRENT_SOURCE_DIR}/include/transporter
    ${CMAKE_CURRENT_SOURCE_DIR}/include/kernel
    ${CMAKE_CURRENT_SOURCE_DIR}/include/mgmapi
    ${CMAKE_CURRENT_SOURCE_DIR}/include/mgmcommon
    ${CMAKE_CURRENT_SOURCE_DIR}/include/ndbapi
    ${CMAKE_CURRENT_SOURCE_DIR}/include/logger
    ${CMAKE_CURRENT_BINARY_DIR}/include

    # Util library includes
    ${ZLIB_INCLUDE_DIR}
    ${READLINE_INCLUDE_DIR})

  # The root of storage/ndb/
  SET(NDB_SOURCE_DIR ${CMAKE_CURRENT_SOURCE_DIR})

ENDIF()

INCLUDE(${CMAKE_ROOT}/Modules/FindJava.cmake)
INCLUDE(${CMAKE_ROOT}/Modules/FindJNI.cmake)
INCLUDE("${CMAKE_SOURCE_DIR}/storage/ndb/config/type_JAVA.cmake")

SET(WITH_CLASSPATH ${WITH_CLASSPATH} CACHE STRING
  "Enable the classpath for MySQL Cluster Java Connector")

OPTION(WITH_NDB_TEST
  "Include the NDB Cluster ndbapi test programs" OFF)
IF(WITH_NDB_TEST)
  MESSAGE(STATUS "Building NDB test programs")
ENDIF()

OPTION(WITH_NDB_BINLOG
  "Disable NDB binlog" ON)

# Use same compiler defines as MySQL Server for debug compile
SET(CMAKE_CXX_FLAGS_DEBUG
    "${CMAKE_CXX_FLAGS_DEBUG} -DSAFEMALLOC -DSAFE_MUTEX")
SET(CMAKE_C_FLAGS_DEBUG
    "${CMAKE_C_FLAGS_DEBUG} -DSAFEMALLOC -DSAFE_MUTEX")

OPTION(WITH_ERROR_INSERT
  "Enable error injection in MySQL Cluster" OFF)

OPTION(WITH_NDB_DEBUG
  "Disable special ndb debug features" OFF)
IF(WITH_NDB_DEBUG)
  SET(CMAKE_CXX_FLAGS "${CMAKE_CXX_FLAGS_DEBUG} -DVM_TRACE -DNDB_DEBUG -DERROR_INSERT -DARRAY_GUARD -DACC_SAFE_QUEUE")
  SET(CMAKE_C_FLAGS "${CMAKE_C_FLAGS_DEBUG} -DVM_TRACE -DNDB_DEBUG -DERROR_INSERT -DARRAY_GUARD -DACC_SAFE_QUEUE")
ELSE()
  IF(WITH_ERROR_INSERT)
    SET(CMAKE_CXX_FLAGS "${CMAKE_CXX_FLAGS} -DERROR_INSERT")
    SET(CMAKE_C_FLAGS "${CMAKE_C_FLAGS} -DERROR_INSERT")
  ENDIF()
ENDIF()

<<<<<<< HEAD
IF(MSVC)
  # Disable some warnings for NDB build on Windows
  # 4355: 'this': used in base member initializer list
  SET(CMAKE_CXX_FLAGS "${CMAKE_CXX_FLAGS} /wd4355")
  SET(CMAKE_C_FLAGS   "${CMAKE_C_FLAGS} /wd4355")
ENDIF()

IF(JAVA_INCLUDE_PATH AND JAVA_INCLUDE_PATH2)
  MESSAGE(STATUS "Found JDK - enabling clusterj")
  SET(HAVE_JDK TRUE)
ELSE()
  MESSAGE(STATUS "Found no JDK - disabling clusterj")
  SET(HAVE_JDK FALSE)
ENDIF()

IF(JAVA_COMPILE AND JAVA_ARCHIVE)
  MESSAGE(STATUS "Found Java")
  SET(HAVE_JAVA TRUE)
ELSE()
  MESSAGE(STATUS "Found no Java")
  SET(HAVE_JAVA FALSE)
ENDIF()

IF("${WITH_CLASSPATH}" MATCHES "junit-(.+).jar")
  MESSAGE ( STATUS "FOUND JUNIT" )
  SET(HAVE_JUNIT TRUE)
ENDIF()

IF("${WITH_CLASSPATH}" MATCHES "openjpa-(.+).jar")
  MESSAGE ( STATUS "FOUND OpenJPA" )
  SET(HAVE_OPENJPA TRUE)
ENDIF()

=======
>>>>>>> 3d55951a
IF(NOT SOURCE_SUBLIBS)
  ADD_SUBDIRECTORY(include)
  ADD_SUBDIRECTORY(src)
  ADD_SUBDIRECTORY(tools)
  ADD_SUBDIRECTORY(test)
  IF(HAVE_JDK)
    MESSAGE(STATUS "including ClusterJ")
    ADD_SUBDIRECTORY(clusterj)
  ENDIF(HAVE_JDK)
  IF(WITH_NDB_TEST)
    ADD_SUBDIRECTORY(src/cw/cpcd)
  ENDIF()
ENDIF()

IF(WITHOUT_PARTITION_STORAGE_ENGINE)
  MESSAGE(FATAL_ERROR "NDBCLUSTER can't be compiled without PARTITION")
ENDIF(WITHOUT_PARTITION_STORAGE_ENGINE)

SET(NDBCLUSTER_SOURCES
  ../../sql/ha_ndbcluster.cc
  ../../sql/ha_ndbcluster_cond.cc
  ../../sql/ha_ndbcluster_connection.cc
  ../../sql/ha_ndbcluster_binlog.cc
  ../../sql/ha_ndbinfo.cc)
INCLUDE_DIRECTORIES(${CMAKE_SOURCE_DIR}/storage/ndb/include)

IF(EXISTS ${CMAKE_SOURCE_DIR}/storage/mysql_storage_engine.cmake)
  # Old plugin support on Windows only
  INCLUDE(${CMAKE_SOURCE_DIR}/storage/mysql_storage_engine.cmake)
  SET(NDBCLUSTER_LIBS ndbclient)
  MYSQL_STORAGE_ENGINE(NDBCLUSTER)
ELSE()
  # New plugin support, cross-platform
  MYSQL_ADD_PLUGIN(ndbcluster ${NDBCLUSTER_SOURCES} STORAGE_ENGINE
    DEFAULT STATIC_ONLY RECOMPILE_FOR_EMBEDDED LINK_LIBRARIES ndbclient)

  IF (NOT MCP_BUG58158)
    IF(WITH_EMBEDDED_SERVER)
      # Kludge libndbclient into variable used when creating libmysqld
      SET (MYSQLD_STATIC_PLUGIN_LIBS ${MYSQLD_STATIC_PLUGIN_LIBS}
	ndbclient CACHE INTERNAL "" FORCE)
    ENDIF()
  ENDIF()
ENDIF()<|MERGE_RESOLUTION|>--- conflicted
+++ resolved
@@ -89,14 +89,6 @@
   ENDIF()
 ENDIF()
 
-<<<<<<< HEAD
-IF(MSVC)
-  # Disable some warnings for NDB build on Windows
-  # 4355: 'this': used in base member initializer list
-  SET(CMAKE_CXX_FLAGS "${CMAKE_CXX_FLAGS} /wd4355")
-  SET(CMAKE_C_FLAGS   "${CMAKE_C_FLAGS} /wd4355")
-ENDIF()
-
 IF(JAVA_INCLUDE_PATH AND JAVA_INCLUDE_PATH2)
   MESSAGE(STATUS "Found JDK - enabling clusterj")
   SET(HAVE_JDK TRUE)
@@ -123,8 +115,6 @@
   SET(HAVE_OPENJPA TRUE)
 ENDIF()
 
-=======
->>>>>>> 3d55951a
 IF(NOT SOURCE_SUBLIBS)
   ADD_SUBDIRECTORY(include)
   ADD_SUBDIRECTORY(src)
