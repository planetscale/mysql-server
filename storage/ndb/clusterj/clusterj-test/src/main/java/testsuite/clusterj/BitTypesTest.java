--- conflicted
+++ resolved
@@ -1,9 +1,5 @@
 /*
-<<<<<<< HEAD
-  Copyright (c) 2010, 2016, Oracle and/or its affiliates. All rights reserved.
-=======
   Copyright (c) 2010, 2018, Oracle and/or its affiliates. All rights reserved.
->>>>>>> f0b41562
 
   This program is free software; you can redistribute it and/or modify
   it under the terms of the GNU General Public License as published by
@@ -25,18 +21,14 @@
 import com.mysql.clusterj.query.QueryBuilder;
 import com.mysql.clusterj.query.QueryDomainType;
 import com.mysql.clusterj.query.Predicate;
-import com.mysql.clusterj.query.PredicateOperand;
-
+
+import java.math.BigInteger;
 import java.sql.PreparedStatement;
 import java.sql.ResultSet;
 import java.sql.SQLException;
 import java.util.HashMap;
 import java.util.List;
-<<<<<<< HEAD
 import java.util.Map;
-=======
-import java.math.BigInteger;
->>>>>>> f0b41562
 
 import testsuite.clusterj.model.BitTypes;
 import testsuite.clusterj.model.IdBase;
