--- conflicted
+++ resolved
@@ -66,11 +66,8 @@
     IndexNotUnique = 4251,
     AllocationFailure = 4252,
     InternalError = 4346,
-<<<<<<< HEAD
-    IndexNotFound = 4243
-=======
+    IndexNotFound = 4243,
     DeadlockError = 4351
->>>>>>> cd485c19
   };
 
   STATIC_CONST( SignalLength = 10 );
