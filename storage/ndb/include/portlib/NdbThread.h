--- conflicted
+++ resolved
@@ -39,10 +39,7 @@
   NDB_THREAD_TLS_JAM,           /* Jam buffer pointer. */
   NDB_THREAD_TLS_THREAD,        /* Thread self pointer. */
   NDB_THREAD_TLS_NDB_THREAD,    /* NDB thread pointer */
-<<<<<<< HEAD
-=======
   NDB_THREAD_TLS_RES_OWNER,     /* (Debug only) Shared resource owner */
->>>>>>> 64c88599
   NDB_THREAD_TLS_MAX
 } NDB_THREAD_TLS;
 
