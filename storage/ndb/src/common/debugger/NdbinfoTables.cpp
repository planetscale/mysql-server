--- conflicted
+++ resolved
@@ -1203,7 +1203,6 @@
          "Elapsed time in microseconds for measurement"},
     }};
 
-<<<<<<< HEAD
 DECLARE_NDBINFO_TABLE(CERTIFICATES, 5) = {
     {"certificates", 5, 0,
      [](const Ndbinfo::Counts &c) { return c.data_nodes * c.all_nodes; },
@@ -1213,7 +1212,7 @@
      {"name", Ndbinfo::String, "Certificate subject common name"},
      {"serial", Ndbinfo::String, "Certificate serial number"},
      {"expires", Ndbinfo::Number, "Certificate expiration date"}}};
-=======
+
 /* Transactions_full == Transactions schema */
 DECLARE_NDBINFO_TABLE(TRANSACTIONS_FULL, 11) = {
     {"transactions_full", 11, 0,
@@ -1240,7 +1239,6 @@
         {"outstanding", Ndbinfo::Number, "Currently outstanding request"},
         {"timer", Ndbinfo::Number, "Timer (seconds)"},
     }};
->>>>>>> 73a91b6f
 
 #define DBINFOTBL(x) \
   { Ndbinfo::x##_TABLEID, (const Ndbinfo::Table *)&ndbinfo_##x }
