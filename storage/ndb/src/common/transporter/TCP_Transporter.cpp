--- conflicted
+++ resolved
@@ -271,7 +271,7 @@
 }
 
 #define DISCONNECT_ERRNO(e, sz) ((sz == 0) || \
-               (!((sz == -1) && (e == SOCKET_EAGAIN) || (e == SOCKET_EWOULDBLOCK) || (e == SOCKET_EINTR))))
+                                 (!((sz == -1) && ((e == SOCKET_EAGAIN) || (e == SOCKET_EWOULDBLOCK) || (e == SOCKET_EINTR)))))
 
 
 int
@@ -291,15 +291,10 @@
     sum += iov[i].iov_len;
   }
 
-<<<<<<< HEAD
   Uint32 pos = 0;
   Uint32 sum_sent = 0;
   Uint32 send_cnt = 0;
   Uint32 remain = sum;
-=======
-#define DISCONNECT_ERRNO(e, sz) ((sz == 0) || \
-                                 (!((sz == -1) && ((e == EAGAIN) || (e == EWOULDBLOCK) || (e == EINTR)))))
->>>>>>> c1d4b12d
 
   if (cnt == NDB_ARRAY_SIZE(iov))
   {
