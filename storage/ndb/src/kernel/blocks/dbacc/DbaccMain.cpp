/* Copyright (c) 2003, 2022, Oracle and/or its affiliates.

   This program is free software; you can redistribute it and/or modify
   it under the terms of the GNU General Public License, version 2.0,
   as published by the Free Software Foundation.

   This program is also distributed with certain software (including
   but not limited to OpenSSL) that is licensed under separate terms,
   as designated in a particular file or component or in included license
   documentation.  The authors of MySQL hereby grant you an additional
   permission to link the program and your derivative works with the
   separately licensed software that they have included with MySQL.

   This program is distributed in the hope that it will be useful,
   but WITHOUT ANY WARRANTY; without even the implied warranty of
   MERCHANTABILITY or FITNESS FOR A PARTICULAR PURPOSE.  See the
   GNU General Public License, version 2.0, for more details.

   You should have received a copy of the GNU General Public License
   along with this program; if not, write to the Free Software
   Foundation, Inc., 51 Franklin St, Fifth Floor, Boston, MA 02110-1301  USA
*/

#include "ndb_global.h" /* defines __STDC_LIMIT_MACROS for stdint.h */
#include <stdint.h>

#define DBACC_C
#include "Dbacc.hpp"

#include <AttributeHeader.hpp>
#include <Bitmask.hpp>
#include <signaldata/AccFrag.hpp>
#include <signaldata/AccScan.hpp>
#include <signaldata/NextScan.hpp>
#include <signaldata/AccLock.hpp>
#include <signaldata/EventReport.hpp>
#include <signaldata/FsConf.hpp>
#include <signaldata/FsRef.hpp>
#include <signaldata/FsRemoveReq.hpp>
#include <signaldata/DropTab.hpp>
#include <signaldata/DumpStateOrd.hpp>
#include <signaldata/TuxMaint.hpp>
#include <signaldata/DbinfoScan.hpp>
#include <signaldata/TransIdAI.hpp>
#include <KeyDescriptor.hpp>
#include <signaldata/NodeStateSignalData.hpp>
#include <md5_hash.hpp>

#ifdef VM_TRACE
#define ACC_DEBUG(x) ndbout << "DBACC: "<< x << endl;
#else
#define ACC_DEBUG(x)
#endif

#ifdef ACC_SAFE_QUEUE
#define vlqrequire(x) do { if (unlikely(!(x))) {\
   dump_lock_queue(loPtr); \
   ndbrequire(false); } } while(0)
#else
#define vlqrequire(x) ndbrequire(x)
#define dump_lock_queue(x)
#endif


// primary key is stored in TUP
#include "../dbtup/Dbtup.hpp"
#include "../dblqh/Dblqh.hpp"
/**
 * DBACC interface description
 * ---------------------------
 * DBACC is a block that performs a mapping between a key and a local key.
 * DBACC stands for DataBase ACCess Manager.
 * DBACC also handles row locks, each element in DBACC is referring to a
 * row through a local key. This row can be locked in DBACC.
 *
 * It has the following services it provides:
 * 1) ACCKEYREQ
 *    This is the by far most important interface. The user normally sends
 *    in a key, this key is a concatenation of a number of primary key
 *    columns in the table. Each column will be rounded up to the nearest
 *    4 bytes and the columns will be concatenated.
 *
 *    The ACCKEYREQ interface can be used to insert a key element, to delete
 *    a key element and to get the local key given a key.
 *
 *    The actual insert happens immediately in the prepare phase. But the
 *    insert must be followed by a later call to the signal ACCMINUPDATE
 *    that provides the local key for the inserted element.
 *
 *    The actual delete happens when the delete is committed through the
 *    ACC_COMMITREQ interface. The ACC_COMMITREQ signal also removes any
 *    row locks owned by the operation started by ACCKEYREQ.
 *
 *    Normally ACCKEYREQ responds immediate, in this case the return
 *    signal is passed in the signal object when returning from the
 *    execACCKEYREQ method. The return could come later if the row
 *    was locked, in this case a specific ACCKEYCONF signal is sent
 *    later where we have also locked the row.
 *
 *    So the basic ACCKEYREQ service works like this:
 *    1) Receive ACCKEYREQ, handle it and respond with ACCKEYCONF either
 *       immediate or at a later time. The message can also be immediately
 *       refused with an ACCKEYREF signal passed back immediately.
 *    2) For inserts the local key is provided later with a ACCMINUPDATE
 *       signal.
 *    3) The locks can be taken over by another operation, this operation
 *       can be initiated both through the ACCKEYREQ service or through
 *       the scan service. The takeover is initiated by a ACCKEYREQ call
 *       that has the take over flag set and that calls ACC_TO_REQ.
 *    4) Operations can be committed through ACC_COMMITREQ and they can
 *       aborted through ACC_ABORTREQ.
 *
 * 2) ACC_LOCKREQ
 *    The ACC_LOCKREQ service provides an interface to lock a row through
 *    a local key. It also provides a service to unlock a row through the
 *    same interface. This service is mainly used by blocks performing
 *    various types of scan services where the scan requires a lock to be
 *    taken on the row.
 *    The ACC_LOCKREQ interface is an interface built on top of the
 *    ACCKEYREQ service.
 *
 * 3) Scan service
 *    ACC can handle up to 12 concurrent full partition scans. The partition
 *    is scanned in hash table order.
 *    The ACC_LOCKREQ interface is an interface built on top of the
 *    ACCKEYREQ service.
 *
 * 3) Scan service
 *    ACC can handle up to 12 concurrent full partition scans. The partition
 *    is scanned in hash table order.
 *
 *    A scan is started up through the ACC_SCANREQ signal.
 *    After that the NEXT_SCANREQ provides a service to get the next row,
 *    to commit the previous row, to commit the previous and get the next
 *    row, to close the scan and to abort the scan.
 *
 *    For each row the row is represented by its local key. This is returned
 *    in the NEXT_SCANCONF signal. Actually this signal is often returned
 *    through a call to the LQH object through the method exec_next_scan_conf.
 *
 * 4) ACCFRAGREQ service
 *    The ACCFRAG service is used to add a new partition to handle in DBACC.
 * 5) DROP_TAB_REQ and DROP_FRAG_REQ service
 *    These services assist in dropping a partition and a table from DBACC.
 *
 * DBACC uses the following services:
 * ----------------------------------
 *
 * 1) prepareTUPKEYREQ
 *    This prepares DBTUP to read a row and to prefetch the row such that we
 *    can avoid lengthy cache misses. It provides a local key and a reference
 *    to the fragment information in DBTUP.
 *
 * 2) prepare_scanTUPKEYREQ
 *    This prepares DBTUP to read a row that we are scanning. It provides
 *    the local key to DBTUP for this service.
 *
 * 3) accReadPk
 *    This reads the primary key in DBACC format from DBTUP provided the
 *    local key.
 *
 * 4) readPrimaryKeys
 *    This reads the primary key in DBACC format from DBLQH using the
 *    operation record as key.
 *
 * Reading the primary key is performed as a last step in ensuring that
 * the hash entry refers to the primary key we are looking for.
 *
 * Overview description
 * ....................
 * On a very high level DBACC maps keys to local keys and it performs a row
 * locking service for rows. It implements this using the LH^3 data structure.
 *
 * Local keys
 * ----------
 * ACC stores local keys that are row ids. The ACC implementation is agnostic
 * to whether it is a logical row id or a physical row id. It only matters in
 * communication to other services.
 *
 * Internal complexity
 * -------------------
 * The services provided by DBACC are fairly simple, much of the complexity
 * comes from handling scans while the data structure is constantly changing.
 * A lock service is inherently complex and never simple to implement.
 *
 * The hash data structure stores each row as one element of 8 bytes that
 * resides in a container, the container has an 8 byte header and there can
 * be upto 144 containers in a 8 kByte page. The pages are filled to around
 * 70% in the normal case. Thus each row requires about 15 bytes of memory
 * in DBACC.
 *
 * On a higher level each table fragment replica in NDB have one DBACC
 * partition. This can be either a normal table, a unique index table,
 * or a BLOB table.
 */

#define JAM_FILE_ID 345

// Index pages used by ACC instances, used by CMVMI to report index memory usage
extern Uint32 g_acc_pages_used[MAX_NDBMT_LQH_WORKERS];

void
Dbacc::prepare_scan_ctx(Uint32 scanPtrI)
{
  (void)scanPtrI;
}

// Signal entries and statement blocks
/* --------------------------------------------------------------------------------- */
/* --------------------------------------------------------------------------------- */
/* --------------------------------------------------------------------------------- */
/*                                                                                   */
/*       COMMON SIGNAL RECEPTION MODULE                                              */
/*                                                                                   */
/* --------------------------------------------------------------------------------- */

/* --------------------------------------------------------------------------------- */
/* ******************--------------------------------------------------------------- */
/* CONTINUEB                                       CONTINUE SIGNAL                   */
/* ******************------------------------------+                                 */
/*   SENDER: ACC,    LEVEL B       */
void Dbacc::execCONTINUEB(Signal* signal) 
{
  jamEntry();
  Uint32 tcase = signal->theData[0];
  switch (tcase) {
  case ZINITIALISE_RECORDS:
    jam();
    initialiseRecordsLab(signal,
                         signal->theData[1],
                         signal->theData[3],
                         signal->theData[4]);
    return;
    break;
  case ZREL_ROOT_FRAG:
    {
      jam();
      Uint32 tableId = signal->theData[1];
      releaseRootFragResources(signal, tableId);
      break;
    }
  case ZREL_FRAG:
    {
      jam();
      Uint32 fragIndex = signal->theData[1];
      releaseFragResources(signal, fragIndex);
      break;
    }
  case ZREL_DIR:
    {
      jam();
      releaseDirResources(signal);
      break;
    }
  default:
    ndbrequire(false);
    break;
  }//switch
  return;
}//Dbacc::execCONTINUEB()

/* ------------------------------------------------------------------------- */
/* ------------------------------------------------------------------------- */
/* ------------------------------------------------------------------------- */
/*                                                                           */
/*       END OF COMMON SIGNAL RECEPTION MODULE                               */
/*                                                                           */
/* ------------------------------------------------------------------------- */
/* ------------------------------------------------------------------------- */
/* ------------------------------------------------------------------------- */
/* ------------------------------------------------------------------------- */
/* ------------------------------------------------------------------------- */
/*                                                                           */
/*       SYSTEM RESTART MODULE                                               */
/*                                                                           */
/* ------------------------------------------------------------------------- */
/* ------------------------------------------------------------------------- */
/* ------------------------------------------------------------------------- */
void Dbacc::execNDB_STTOR(Signal* signal) 
{
  jamEntry();
  BlockReference ndbcntrRef = signal->theData[0];
  Uint32 startphase = signal->theData[2];
  switch (startphase) {
  case ZSPH1:
    jam();
    break;
  case ZSPH2:
    break;
  case ZSPH3:
    break;
  case ZSPH6:
    jam();
    break;
  default:
    jam();
    /*empty*/;
    break;
  }//switch
  signal->theData[0] = reference();
  sendSignal(ndbcntrRef, GSN_NDB_STTORRY, signal, 1, JBB);
  return;
}//Dbacc::execNDB_STTOR()

/* ******************--------------------------------------------------------------- */
/* STTOR                                              START /  RESTART               */
/* ******************------------------------------+                                 */
/*   SENDER: ANY,    LEVEL B       */
void Dbacc::execSTTOR(Signal* signal) 
{
  jamEntry();
  Uint32 tstartphase = signal->theData[1];
  switch (tstartphase) {
  case 1:
    jam();
    ndbrequire((c_tup = (Dbtup*)globalData.getBlock(DBTUP, instance())) != 0);
    ndbrequire((c_lqh = (Dblqh*)globalData.getBlock(DBLQH, instance())) != 0);
    break;
  }
  Uint32 signalkey = signal->theData[6];
  sttorrysignalLab(signal, signalkey);
  return;
}//Dbacc::execSTTOR()

/* --------------------------------------------------------------------------------- */
/* ZSPH1                                                                             */
/* --------------------------------------------------------------------------------- */
void Dbacc::initialiseRecordsLab(Signal* signal,
                                 Uint32 index,
                                 Uint32 ref,
                                 Uint32 data)
{
  switch (index)
  {
  case 0:
    jam();
    initialiseTableRec();
    break;
  case 1:
  case 2:
    break;
  case 3:
    jam();
    break;
  case 4:
    jam();
    break;
  case 5:
    jam();
    break;
  case 6:
    jam();
    initialiseFragRec();
    break;
  case 7:
    jam();
    break;
  case 8:
    jam();
    initialiseOperationRec();
    break;
  case 9:
    jam();
    initialisePageRec();
    break;
  case 10:
    jam();
    break;
  case 11:
    jam();
    initialiseScanRec();
    break;
  case 12:
    jam();

    {
      ReadConfigConf * conf = (ReadConfigConf*)signal->getDataPtrSend();
      conf->senderRef = reference();
      conf->senderData = data;
      sendSignal(ref, GSN_READ_CONFIG_CONF, signal, 
		 ReadConfigConf::SignalLength, JBB);
    }
    return;
    break;
  default:
    ndbrequire(false);
    break;
  }//switch

  signal->theData[0] = ZINITIALISE_RECORDS;
  signal->theData[1] = index + 1;
  signal->theData[2] = 0;
  signal->theData[3] = ref;
  signal->theData[4] = data;
  sendSignal(reference(), GSN_CONTINUEB, signal, 5, JBB);
  return;
}//Dbacc::initialiseRecordsLab()

void Dbacc::execREAD_CONFIG_REQ(Signal* signal) 
{
  const ReadConfigReq * req = (ReadConfigReq*)signal->getDataPtr();
  Uint32 ref = req->senderRef;
  Uint32 senderData = req->senderData;
  ndbrequire(req->noOfParameters == 0);
  
  jamEntry();

  const ndb_mgm_configuration_iterator * p = 
    m_ctx.m_config.getOwnConfigIterator();
  ndbrequire(p != 0);
  
  ndbrequire(!ndb_mgm_get_int_parameter(p, CFG_ACC_FRAGMENT, &cfragmentsize));
  ndbrequire(!ndb_mgm_get_int_parameter(p, CFG_ACC_OP_RECS, &coprecsize));
  ndbrequire(!ndb_mgm_get_int_parameter(p, CFG_ACC_TABLE, &ctablesize));
  ndbrequire(!ndb_mgm_get_int_parameter(p, CFG_ACC_SCAN, &cscanRecSize));
  initRecords();

  initialiseRecordsLab(signal, 0, ref, senderData);
  return;
}

/* *********************************<< */
/* STTORRY                             */
/* *********************************<< */
void Dbacc::sttorrysignalLab(Signal* signal, Uint32 signalkey) const
{
  signal->theData[0] = signalkey;
  signal->theData[1] = 3;
  /* BLOCK CATEGORY */
  signal->theData[2] = 2;
  /* SIGNAL VERSION NUMBER */
  signal->theData[3] = ZSPH1;
  signal->theData[4] = 255;
  BlockReference cntrRef = !isNdbMtLqh() ? NDBCNTR_REF : DBACC_REF;
  sendSignal(cntrRef, GSN_STTORRY, signal, 5, JBB);
  /* END OF START PHASES */
  return;
}//Dbacc::sttorrysignalLab()

/* --------------------------------------------------------------------------------- */
/* INITIALISE_FRAG_REC                                                               */
/*              INITIALATES THE FRAGMENT RECORDS.                                    */
/* --------------------------------------------------------------------------------- */
void Dbacc::initialiseFragRec()
{
  FragmentrecPtr regFragPtr;
  ndbrequire(cfragmentsize > 0);
  for (regFragPtr.i = 0; regFragPtr.i < cfragmentsize; regFragPtr.i++) {
    jam();
    refresh_watch_dog();
    ptrAss(regFragPtr, fragmentrec);
    initFragGeneral(regFragPtr);
    regFragPtr.p->nextfreefrag = regFragPtr.i + 1;
  }//for
  regFragPtr.i = cfragmentsize - 1;
  ptrAss(regFragPtr, fragmentrec);
  regFragPtr.p->nextfreefrag = RNIL;
  cfirstfreefrag = 0;
}//Dbacc::initialiseFragRec()

/* --------------------------------------------------------------------------------- */
/* INITIALISE_OPERATION_REC                                                          */
/*              INITIALATES THE OPERATION RECORDS.                                   */
/* --------------------------------------------------------------------------------- */
void Dbacc::initialiseOperationRec()
{
  ndbrequire(coprecsize > 0);
  for (operationRecPtr.i = 0; operationRecPtr.i < coprecsize; operationRecPtr.i++) {
    refresh_watch_dog();
    ptrAss(operationRecPtr, operationrec);
    operationRecPtr.p->m_op_bits = Operationrec::OP_INITIAL;
    operationRecPtr.p->nextOp = operationRecPtr.i + 1;
  }//for
  operationRecPtr.i = coprecsize - 1;
  ptrAss(operationRecPtr, operationrec);
  operationRecPtr.p->nextOp = RNIL;
  cfreeopRec = 0;
}//Dbacc::initialiseOperationRec()

/* --------------------------------------------------------------------------------- */
/* INITIALISE_PAGE_REC                                                               */
/*              INITIALATES THE PAGE RECORDS.                                        */
/* --------------------------------------------------------------------------------- */
void Dbacc::initialisePageRec()
{
  cnoOfAllocatedPages = 0;
  cnoOfAllocatedPagesMax = 0;
}//Dbacc::initialisePageRec()


/* --------------------------------------------------------------------------------- */
/* INITIALISE_ROOTFRAG_REC                                                           */
/*              INITIALATES THE ROOTFRAG  RECORDS.                                   */
/* --------------------------------------------------------------------------------- */
/* --------------------------------------------------------------------------------- */
/* INITIALISE_SCAN_REC                                                               */
/*              INITIALATES THE QUE_SCAN RECORDS.                                    */
/* --------------------------------------------------------------------------------- */
void Dbacc::initialiseScanRec()
{
  ndbrequire(cscanRecSize > 0);
  for (scanPtr.i = 0; scanPtr.i < cscanRecSize; scanPtr.i++) {
    ptrAss(scanPtr, scanRec);
    scanPtr.p->scanNextfreerec = scanPtr.i + 1;
    scanPtr.p->scanState = ScanRec::SCAN_DISCONNECT;
    scanPtr.p->activeLocalFrag = RNIL;
    scanPtr.p->initContainer();
  }//for
  scanPtr.i = cscanRecSize - 1;
  ptrAss(scanPtr, scanRec);
  scanPtr.p->scanNextfreerec = RNIL;
  cfirstFreeScanRec = 0;
}//Dbacc::initialiseScanRec()


/* --------------------------------------------------------------------------------- */
/* INITIALISE_TABLE_REC                                                              */
/*              INITIALATES THE TABLE RECORDS.                                       */
/* --------------------------------------------------------------------------------- */
void Dbacc::initialiseTableRec()
{
  ndbrequire(ctablesize > 0);
  for (tabptr.i = 0; tabptr.i < ctablesize; tabptr.i++) {
    refresh_watch_dog();
    ptrAss(tabptr, tabrec);
    for (Uint32 i = 0; i < NDB_ARRAY_SIZE(tabptr.p->fragholder); i++) {
      tabptr.p->fragholder[i] = RNIL;
      tabptr.p->fragptrholder[i] = RNIL;
    }//for
  }//for
}//Dbacc::initialiseTableRec()

void Dbacc::set_tup_fragptr(Uint32 fragptr, Uint32 tup_fragptr)
{
  fragrecptr.i = fragptr;
  ptrCheckGuard(fragrecptr, cfragmentsize, fragmentrec);
  fragrecptr.p->tupFragptr = tup_fragptr;
}

/* --------------------------------------------------------------------------------- */
/* --------------------------------------------------------------------------------- */
/* --------------------------------------------------------------------------------- */
/*                                                                                   */
/*       END OF SYSTEM RESTART MODULE                                                */
/*                                                                                   */
/* --------------------------------------------------------------------------------- */
/* --------------------------------------------------------------------------------- */
/* --------------------------------------------------------------------------------- */
/* --------------------------------------------------------------------------------- */
/* --------------------------------------------------------------------------------- */
/*                                                                                   */
/*       ADD/DELETE FRAGMENT MODULE                                                  */
/*                                                                                   */
/* --------------------------------------------------------------------------------- */
/* --------------------------------------------------------------------------------- */

// JONAS This methods "aer ett saall"
void Dbacc::execACCFRAGREQ(Signal* signal) 
{
  const AccFragReq * const req = (AccFragReq*)&signal->theData[0];
  jamEntry();
  if (ERROR_INSERTED(3001)) {
    jam();
    addFragRefuse(signal, 1);
    CLEAR_ERROR_INSERT_VALUE;
    return;
  }
  tabptr.i = req->tableId;
#ifndef VM_TRACE
  // config mismatch - do not crash if release compiled
  if (tabptr.i >= ctablesize) {
    jam();
    addFragRefuse(signal, 640);
    return;
  }
#endif
  ptrCheckGuard(tabptr, ctablesize, tabrec);
  ndbrequire((req->reqInfo & 0xF) == ZADDFRAG);
  ndbrequire(!getfragmentrec(fragrecptr, req->fragId));
  if (cfirstfreefrag == RNIL) {
    jam();
    addFragRefuse(signal, ZFULL_FRAGRECORD_ERROR);
    return;
  }//if

  ndbassert(req->localKeyLen == 1);
  if (req->localKeyLen != 1)
  {
    jam();
    addFragRefuse(signal, ZLOCAL_KEY_LENGTH_ERROR);
    return;
  }
  seizeFragrec();
  initFragGeneral(fragrecptr);
  initFragAdd(signal, fragrecptr);

  if (!addfragtotab(fragrecptr.i, req->fragId)) {
    jam();
    releaseFragRecord(fragrecptr);
    addFragRefuse(signal, ZFULL_FRAGRECORD_ERROR);
    return;
  }//if
  Page8Ptr spPageptr;
  Uint32 result = seizePage(spPageptr, Page32Lists::ANY_SUB_PAGE);
  if (result > ZLIMIT_OF_ERROR) {
    jam();
    addFragRefuse(signal, result);
    return;
  }//if
  if (!setPagePtr(fragrecptr.p->directory, 0, spPageptr.i))
  {
    jam();
    releasePage(spPageptr);
    addFragRefuse(signal, ZDIR_RANGE_FULL_ERROR);
    return;
  }

  initPage(spPageptr, 0);

  Uint32 userPtr = req->userPtr;
  BlockReference retRef = req->userRef;
  fragrecptr.p->rootState = ACTIVEROOT;

  AccFragConf * const conf = (AccFragConf*)&signal->theData[0];
  conf->userPtr = userPtr;
  conf->rootFragPtr = RNIL;
  conf->fragId[0] = fragrecptr.p->fragmentid;
  conf->fragId[1] = RNIL;
  conf->fragPtr[0] = fragrecptr.i;
  conf->fragPtr[1] = RNIL;
  conf->rootHashCheck = fragrecptr.p->roothashcheck;
  sendSignal(retRef, GSN_ACCFRAGCONF, signal, AccFragConf::SignalLength, JBB);
}//Dbacc::execACCFRAGREQ()

void Dbacc::addFragRefuse(Signal* signal, Uint32 errorCode) const
{
  const AccFragReq * const req = (AccFragReq*)&signal->theData[0];  
  AccFragRef * const ref = (AccFragRef*)&signal->theData[0];  
  Uint32 userPtr = req->userPtr;
  BlockReference retRef = req->userRef;

  ref->userPtr = userPtr;
  ref->errorCode = errorCode;
  sendSignal(retRef, GSN_ACCFRAGREF, signal, AccFragRef::SignalLength, JBB);
  return;
}//Dbacc::addFragRefuseEarly()

void
Dbacc::execDROP_TAB_REQ(Signal* signal){
  jamEntry();
  DropTabReq* req = (DropTabReq*)signal->getDataPtr();

  TabrecPtr tabPtr;
  tabPtr.i = req->tableId;
  ptrCheckGuard(tabPtr, ctablesize, tabrec);
  
  tabPtr.p->tabUserRef = req->senderRef;
  tabPtr.p->tabUserPtr = req->senderData;
  tabPtr.p->tabUserGsn = GSN_DROP_TAB_REQ;

  signal->theData[0] = ZREL_ROOT_FRAG;
  signal->theData[1] = tabPtr.i;
  sendSignal(reference(), GSN_CONTINUEB, signal, 2, JBB);
}

void
Dbacc::execDROP_FRAG_REQ(Signal* signal){
  jamEntry();
  DropFragReq* req = (DropFragReq*)signal->getDataPtr();

  TabrecPtr tabPtr;
  tabPtr.i = req->tableId;
  ptrCheckGuard(tabPtr, ctablesize, tabrec);

  tabPtr.p->tabUserRef = req->senderRef;
  tabPtr.p->tabUserPtr = req->senderData;
  tabPtr.p->tabUserGsn = GSN_DROP_FRAG_REQ;

  for (Uint32 i = 0; i < NDB_ARRAY_SIZE(tabPtr.p->fragholder); i++)
  {
    jam();
    if (tabPtr.p->fragholder[i] == req->fragId)
    {
      jam();
      tabPtr.p->fragholder[i] = RNIL;
      releaseFragResources(signal, tabPtr.p->fragptrholder[i]);
      return;
    }//if
  }//for
  
  releaseRootFragResources(signal, req->tableId);
}

void Dbacc::releaseRootFragResources(Signal* signal, Uint32 tableId)
{
  TabrecPtr tabPtr;
  tabPtr.i = tableId;
  ptrCheckGuard(tabPtr, ctablesize, tabrec);

  if (tabPtr.p->tabUserGsn == GSN_DROP_TAB_REQ)
  {
    jam();
    for (Uint32 i = 0; i < NDB_ARRAY_SIZE(tabPtr.p->fragholder); i++)
    {
      jam();
      if (tabPtr.p->fragholder[i] != RNIL)
      {
        jam();
        tabPtr.p->fragholder[i] = RNIL;
        releaseFragResources(signal, tabPtr.p->fragptrholder[i]);
        return;
      }
    }

    /**
     * Finished...
     */
    DropTabConf * const dropConf = (DropTabConf *)signal->getDataPtrSend();
    dropConf->senderRef = reference();
    dropConf->senderData = tabPtr.p->tabUserPtr;
    dropConf->tableId = tabPtr.i;
    sendSignal(tabPtr.p->tabUserRef, GSN_DROP_TAB_CONF,
               signal, DropTabConf::SignalLength, JBB);
  }
  else
  {
    ndbrequire(tabPtr.p->tabUserGsn == GSN_DROP_FRAG_REQ);

    DropFragConf * conf = (DropFragConf *)signal->getDataPtrSend();
    conf->senderRef = reference();
    conf->senderData = tabPtr.p->tabUserPtr;
    conf->tableId = tabPtr.i;
    sendSignal(tabPtr.p->tabUserRef, GSN_DROP_FRAG_CONF,
               signal, DropFragConf::SignalLength, JBB);
  }
  
  tabPtr.p->tabUserPtr = RNIL;
  tabPtr.p->tabUserRef = 0;
  tabPtr.p->tabUserGsn = 0;
}//Dbacc::releaseRootFragResources()

void Dbacc::releaseFragResources(Signal* signal, Uint32 fragIndex)
{
  jam();
  FragmentrecPtr regFragPtr;
  regFragPtr.i = fragIndex;
  ptrCheckGuard(regFragPtr, cfragmentsize, fragmentrec);
  verifyFragCorrect(regFragPtr);

  if (regFragPtr.p->expandOrShrinkQueued)
  {
    regFragPtr.p->level.clear();

    // slack > 0 ensures EXPANDCHECK2 will do nothing.
    regFragPtr.p->slack = 1;

    // slack <= slackCheck ensures SHRINKCHECK2 will do nothing.
    regFragPtr.p->slackCheck = regFragPtr.p->slack;

    /**
     * Wait out pending expand or shrink.
     * They need a valid Fragmentrec.
     */
    signal->theData[0] = ZREL_FRAG;
    signal->theData[1] = regFragPtr.i;
    sendSignal(reference(), GSN_CONTINUEB, signal, 2, JBB);
    return;
  }

  if (!regFragPtr.p->directory.isEmpty()) {
    jam();
    DynArr256::ReleaseIterator iter;
    DynArr256 dir(directoryPool, regFragPtr.p->directory);
    dir.init(iter);
    signal->theData[0] = ZREL_DIR;
    signal->theData[1] = regFragPtr.i;
    memcpy(&signal->theData[2], &iter, sizeof(iter));
    sendSignal(reference(), GSN_CONTINUEB, signal, 2 + sizeof(iter) / 4, JBB);
  } else {
    jam();
    {
      ndbassert(static_cast<Uint32>(regFragPtr.p->m_noOfAllocatedPages) == 
                  regFragPtr.p->sparsepages.getCount() +
                  regFragPtr.p->fullpages.getCount());
      regFragPtr.p->m_noOfAllocatedPages = 0;

      LocalPage8List freelist(c_page8_pool, cfreepages);
      cnoOfAllocatedPages -= regFragPtr.p->sparsepages.getCount();
      freelist.appendList(regFragPtr.p->sparsepages);
      cnoOfAllocatedPages -= regFragPtr.p->fullpages.getCount();
      freelist.appendList(regFragPtr.p->fullpages);
      ndbassert(pages.getCount() == cfreepages.getCount() + cnoOfAllocatedPages);
      ndbassert(pages.getCount() <= cpageCount);
    }
    jam();
    Uint32 tab = regFragPtr.p->mytabptr;
    releaseFragRecord(regFragPtr);
    signal->theData[0] = ZREL_ROOT_FRAG;
    signal->theData[1] = tab;
    sendSignal(reference(), GSN_CONTINUEB, signal, 2, JBB);
  }//if
  ndbassert(validatePageCount());
}//Dbacc::releaseFragResources()

void Dbacc::verifyFragCorrect(FragmentrecPtr regFragPtr)const
{
  ndbrequire(regFragPtr.p->lockOwnersList == RNIL);
}//Dbacc::verifyFragCorrect()

void Dbacc::releaseDirResources(Signal* signal)
{
  jam();
  Uint32 fragIndex = signal->theData[1];

  DynArr256::ReleaseIterator iter;
  memcpy(&iter, &signal->theData[2], sizeof(iter));

  FragmentrecPtr regFragPtr;
  regFragPtr.i = fragIndex;
  ptrCheckGuard(regFragPtr, cfragmentsize, fragmentrec);
  verifyFragCorrect(regFragPtr);

  DynArr256::Head* directory;
  ndbrequire(signal->theData[0] == ZREL_DIR);
  directory = &regFragPtr.p->directory;

  DynArr256 dir(directoryPool, *directory);
  Uint32 ret;
  Uint32 pagei;
  fragrecptr = regFragPtr;
  int count = 32;
  while (count > 0 &&
         (ret = dir.release(iter, &pagei)) != 0)
  {
    jam();
    count--;
    if (ret == 1 && pagei != RNIL)
    {
      jam();
      Page8Ptr rpPageptr;
      rpPageptr.i = pagei;
      c_page8_pool.getPtr(rpPageptr);
      releasePage(rpPageptr);
    }
  }
  while (ret == 0 && count > 0 && !cfreepages.isEmpty())
  {
    jam();
    Page8Ptr page;
    LocalPage8List freelist(c_page8_pool, cfreepages);
    freelist.removeFirst(page);
    pages.releasePage8(c_page_pool, page);
    Page32Ptr page32ptr;
    pages.dropLastPage32(c_page_pool, page32ptr, 5);
    if (page32ptr.i != RNIL)
    {
      jam();
      g_acc_pages_used[instance()]--;
      ndbassert(cpageCount >= 4);
      cpageCount -= 4; // 8KiB pages per 32KiB page
      m_ctx.m_mm.release_page(RT_DBACC_PAGE, page32ptr.i);
    }
    count--;
  }
  if (ret != 0 || !cfreepages.isEmpty())
  {
    jam();
    memcpy(&signal->theData[2], &iter, sizeof(iter));
    sendSignal(reference(), GSN_CONTINUEB, signal, 2 + sizeof(iter) / 4, JBB);
  }
  else
  {
    jam();
    signal->theData[0] = ZREL_FRAG;
    sendSignal(reference(), GSN_CONTINUEB, signal, 2, JBB);
  }
}//Dbacc::releaseDirResources()

void Dbacc::releaseFragRecord(FragmentrecPtr regFragPtr)
{
  regFragPtr.p->nextfreefrag = cfirstfreefrag;
  cfirstfreefrag = regFragPtr.i;
  initFragGeneral(regFragPtr);
  RSS_OP_FREE(cnoOfFreeFragrec);
}//Dbacc::releaseFragRecord()

/* -------------------------------------------------------------------------- */
/* ADDFRAGTOTAB                                                               */
/*       DESCRIPTION: PUTS A FRAGMENT ID AND A POINTER TO ITS RECORD INTO     */
/*                                TABLE ARRRAY OF THE TABLE RECORD.           */
/* -------------------------------------------------------------------------- */
bool Dbacc::addfragtotab(Uint32 rootIndex, Uint32 fid) const
{
  for (Uint32 i = 0; i < NDB_ARRAY_SIZE(tabptr.p->fragholder); i++) {
    jam();
    if (tabptr.p->fragholder[i] == RNIL) {
      jam();
      tabptr.p->fragholder[i] = fid;
      tabptr.p->fragptrholder[i] = rootIndex;
      return true;
    }//if
  }//for
  return false;
}//Dbacc::addfragtotab()

/* --------------------------------------------------------------------------------- */
/* --------------------------------------------------------------------------------- */
/* --------------------------------------------------------------------------------- */
/*                                                                                   */
/*       END OF ADD/DELETE FRAGMENT MODULE                                           */
/*                                                                                   */
/* --------------------------------------------------------------------------------- */
/* --------------------------------------------------------------------------------- */
/* --------------------------------------------------------------------------------- */
/* --------------------------------------------------------------------------------- */
/* --------------------------------------------------------------------------------- */
/*                                                                                   */
/*       CONNECTION MODULE                                                           */
/*                                                                                   */
/* --------------------------------------------------------------------------------- */
/* --------------------------------------------------------------------------------- */
/* ******************--------------------------------------------------------------- */
/* ACCSEIZEREQ                                           SEIZE REQ                   */
/*                                                    SENDER: LQH,    LEVEL B        */
/*          ENTER ACCSEIZEREQ WITH                                                   */
/*                    TUSERPTR ,                     CONECTION PTR OF LQH            */
/*                    TUSERBLOCKREF                  BLOCK REFERENCE OF LQH          */
/* ******************--------------------------------------------------------------- */
/* ******************--------------------------------------------------------------- */
/* ACCSEIZEREQ                                           SEIZE REQ                   */
/* ******************------------------------------+                                 */
/*   SENDER: LQH,    LEVEL B       */
void Dbacc::execACCSEIZEREQ(Signal* signal) 
{
  jamEntry();
  Uint32 userptr = signal->theData[0];
  /* CONECTION PTR OF LQH            */
  BlockReference userblockref = signal->theData[1];
  /* BLOCK REFERENCE OF LQH          */
  if (cfreeopRec == RNIL) {
    jam();
    Uint32 result = ZCONNECT_SIZE_ERROR;
    signal->theData[0] = userptr;
    signal->theData[1] = result;
    sendSignal(userblockref, GSN_ACCSEIZEREF, signal, 2, JBB);
    return;
  }//if
  seizeOpRec();
  ptrGuard(operationRecPtr);
  operationRecPtr.p->userptr = userptr;
  operationRecPtr.p->userblockref = userblockref;
  operationRecPtr.p->m_op_bits = Operationrec::OP_INITIAL;
  /* ******************************< */
  /* ACCSEIZECONF                    */
  /* ******************************< */
  signal->theData[0] = userptr;
  signal->theData[1] = operationRecPtr.i;
  sendSignal(userblockref, GSN_ACCSEIZECONF, signal, 2, JBB);
  return;
}//Dbacc::execACCSEIZEREQ()

/* --------------------------------------------------------------------------------- */
/* --------------------------------------------------------------------------------- */
/* --------------------------------------------------------------------------------- */
/*                                                                                   */
/*       END OF CONNECTION MODULE                                                    */
/*                                                                                   */
/* --------------------------------------------------------------------------------- */
/* --------------------------------------------------------------------------------- */
/* --------------------------------------------------------------------------------- */
/* --------------------------------------------------------------------------------- */
/* --------------------------------------------------------------------------------- */
/*                                                                                   */
/*       EXECUTE OPERATION MODULE                                                    */
/*                                                                                   */
/* --------------------------------------------------------------------------------- */
/* --------------------------------------------------------------------------------- */
/* --------------------------------------------------------------------------------- */
/* INIT_OP_REC                                                                       */
/*           INFORMATION WHICH IS RECIEVED BY ACCKEYREQ WILL BE SAVED                */
/*           IN THE OPERATION RECORD.                                                */
/* --------------------------------------------------------------------------------- */
void Dbacc::initOpRec(const AccKeyReq* signal, Uint32 siglen) const
{
  register Uint32 Treqinfo;

  Treqinfo = signal->requestInfo;

  operationRecPtr.p->hashValue = LHBits32(signal->hashValue);
  operationRecPtr.p->tupkeylen = signal->keyLen;
  operationRecPtr.p->m_scanOpDeleteCountOpRef = RNIL;
  operationRecPtr.p->transId1 = signal->transId1;
  operationRecPtr.p->transId2 = signal->transId2;

  const bool readOp = AccKeyReq::getLockType(Treqinfo) == ZREAD;
  const bool dirtyOp = AccKeyReq::getDirtyOp(Treqinfo);
  const bool dirtyReadOp = readOp & dirtyOp;
  Uint32 operation = AccKeyReq::getOperation(Treqinfo);
  if (operation == ZREFRESH)
    operation = ZWRITE; /* Insert if !exist, otherwise lock */

  Uint32 opbits = 0;
  opbits |= operation;
  opbits |= readOp ? 0 : (Uint32) Operationrec::OP_LOCK_MODE;
  opbits |= readOp ? 0 : (Uint32) Operationrec::OP_ACC_LOCK_MODE;
  opbits |= dirtyReadOp ? (Uint32) Operationrec::OP_DIRTY_READ : 0;
  if (AccKeyReq::getLockReq(Treqinfo))
  {
    opbits |= Operationrec::OP_LOCK_REQ;            // TUX LOCK_REQ

    /**
     * A lock req has SCAN_OP, it can't delete a row,
     *   so OP_COMMIT_DELETE_CHECK is set like for SCAN
     *   see initScanOpRec
     */
    opbits |= Operationrec::OP_COMMIT_DELETE_CHECK;

    /**
     * TODO: Looking at it now, I think it would be more natural
     *       to treat it as a ZREAD...
     */
  }
  
  //operationRecPtr.p->nodeType = AccKeyReq::getReplicaType(Treqinfo);
  operationRecPtr.p->fid = fragrecptr.p->myfid;
  operationRecPtr.p->fragptr = fragrecptr.i;
  operationRecPtr.p->nextParallelQue = RNIL;
  operationRecPtr.p->prevParallelQue = RNIL;
  operationRecPtr.p->nextSerialQue = RNIL;
  operationRecPtr.p->prevSerialQue = RNIL;
  operationRecPtr.p->elementPage = RNIL;
  operationRecPtr.p->scanRecPtr = RNIL;
  operationRecPtr.p->m_op_bits = opbits;
  NdbTick_Invalidate(&operationRecPtr.p->m_lockTime);

  // bit to mark lock operation
  // undo log is not run via ACCKEYREQ

  if (operationRecPtr.p->tupkeylen == 0)
  {
    NDB_STATIC_ASSERT(AccKeyReq::SignalLength_localKey == 10);
    ndbassert(siglen == AccKeyReq::SignalLength_localKey);
  }
  else
  {
    NDB_STATIC_ASSERT(AccKeyReq::SignalLength_keyInfo == 8);
    ndbassert(siglen == AccKeyReq::SignalLength_keyInfo + operationRecPtr.p->tupkeylen);
  }
}//Dbacc::initOpRec()

/* --------------------------------------------------------------------------------- */
/* SEND_ACCKEYCONF                                                                   */
/* --------------------------------------------------------------------------------- */
void Dbacc::sendAcckeyconf(Signal* signal) const
{
  signal->theData[0] = operationRecPtr.p->userptr;
  signal->theData[1] = operationRecPtr.p->m_op_bits & Operationrec::OP_MASK;
  signal->theData[2] = operationRecPtr.p->fid;
  signal->theData[3] = operationRecPtr.p->localdata.m_page_no;
  signal->theData[4] = operationRecPtr.p->localdata.m_page_idx;
}//Dbacc::sendAcckeyconf()

/* ******************--------------------------------------------------------------- */
/* ACCKEYREQ                                         REQUEST FOR INSERT, DELETE,     */
/*                                                   RERAD AND UPDATE, A TUPLE.      */
/*                                                   SENDER: LQH,    LEVEL B         */
/*  SIGNAL DATA:      OPERATION_REC_PTR,             CONNECTION PTR                  */
/*                    TABPTR,                        TABLE ID = TABLE RECORD POINTER */
/*                    TREQINFO,                                                      */
/*                    THASHVALUE,                    HASH VALUE OF THE TUP           */
/*                    TKEYLEN,                       LENGTH OF THE PRIMARY KEYS      */
/*                    TKEY1,                         PRIMARY KEY 1                   */
/*                    TKEY2,                         PRIMARY KEY 2                   */
/*                    TKEY3,                         PRIMARY KEY 3                   */
/*                    TKEY4,                         PRIMARY KEY 4                   */
/* ******************--------------------------------------------------------------- */
void Dbacc::execACCKEYREQ(Signal* signal) 
{
  jamEntryDebug();
  AccKeyReq* const req = reinterpret_cast<AccKeyReq*>(&signal->theData[0]);
  operationRecPtr.i = req->connectPtr;   /* CONNECTION PTR */
  fragrecptr.i = req->fragmentPtr;        /* FRAGMENT RECORD POINTER         */
  ndbrequire((operationRecPtr.i < coprecsize) ||
	     (fragrecptr.i < cfragmentsize));
  ptrAss(operationRecPtr, operationrec);
  ptrAss(fragrecptr, fragmentrec);  

  ndbrequire(operationRecPtr.p->m_op_bits == Operationrec::OP_INITIAL);

  initOpRec(req, signal->getLength());

  /*---------------------------------------------------------------*/
  /*                                                               */
  /*       WE WILL USE THE HASH VALUE TO LOOK UP THE PROPER MEMORY */
  /*       PAGE AND MEMORY PAGE INDEX TO START THE SEARCH WITHIN.  */
  /*       WE REMEMBER THESE ADDRESS IF WE LATER NEED TO INSERT    */
  /*       THE ITEM AFTER NOT FINDING THE ITEM.                    */
  /*---------------------------------------------------------------*/
  OperationrecPtr lockOwnerPtr;
  Page8Ptr bucketPageptr;
  Uint32 bucketConidx;
  Page8Ptr elemPageptr;
  Uint32 elemConptr;
  Uint32 elemptr;
  const Uint32 found = getElement(req,
                                  lockOwnerPtr,
                                  bucketPageptr,
                                  bucketConidx,
                                  elemPageptr,
                                  elemConptr,
                                  elemptr);

  Uint32 opbits = operationRecPtr.p->m_op_bits;

  if (AccKeyReq::getTakeOver(req->requestInfo))
  {
    /* Verify that lock taken over and operation are on same
     * element by checking that lockOwner match.
     */
    OperationrecPtr lockOpPtr;
    lockOpPtr.i = req->lockConnectPtr;
    ptrAss(lockOpPtr, operationrec);
    if (lockOwnerPtr.i == RNIL ||
        !(lockOwnerPtr.i == lockOpPtr.i ||
          lockOwnerPtr.i == lockOpPtr.p->m_lock_owner_ptr_i))
    {
      signal->theData[0] = Uint32(-1);
      signal->theData[1] = ZTO_OP_STATE_ERROR;
      operationRecPtr.p->m_op_bits = Operationrec::OP_INITIAL;
      return; /* Take over failed */
    }

    signal->theData[1] = req->lockConnectPtr;
    signal->theData[2] = operationRecPtr.p->transId1;
    signal->theData[3] = operationRecPtr.p->transId2;
    execACC_TO_REQ(signal);
    if (signal->theData[0] == Uint32(-1))
    {
      operationRecPtr.p->m_op_bits = Operationrec::OP_INITIAL;
      ndbassert(signal->theData[1] == ZTO_OP_STATE_ERROR);
      return; /* Take over failed */
    }
  }

  Uint32 op = opbits & Operationrec::OP_MASK;
  if (found == ZTRUE) 
  {
    switch (op) {
    case ZREAD:
    case ZUPDATE:
    case ZDELETE:
    case ZWRITE:
    case ZSCAN_OP:
      if (!lockOwnerPtr.p)
      {
	if(op == ZWRITE)
	{
	  jam();
	  opbits &= ~(Uint32)Operationrec::OP_MASK;
	  opbits |= (op = ZUPDATE);
	  operationRecPtr.p->m_op_bits = opbits; // store to get correct ACCKEYCONF
	}
	opbits |= Operationrec::OP_STATE_RUNNING;
	opbits |= Operationrec::OP_RUN_QUEUE;
        c_tup->prepareTUPKEYREQ(operationRecPtr.p->localdata.m_page_no,
                                operationRecPtr.p->localdata.m_page_idx,
                                fragrecptr.p->tupFragptr);
        sendAcckeyconf(signal);
        if (! (opbits & Operationrec::OP_DIRTY_READ)) {
	  /*---------------------------------------------------------------*/
	  // It is not a dirty read. We proceed by locking and continue with
	  // the operation.
	  /*---------------------------------------------------------------*/
          Uint32 eh = elemPageptr.p->word32[elemptr];
          operationRecPtr.p->reducedHashValue = ElementHeader::getReducedHashValue(eh);
          operationRecPtr.p->elementPage = elemPageptr.i;
          operationRecPtr.p->elementContainer = elemConptr;
          operationRecPtr.p->elementPointer = elemptr;

	  eh = ElementHeader::setLocked(operationRecPtr.i);
          elemPageptr.p->word32[elemptr] = eh;
	  
	  opbits |= Operationrec::OP_LOCK_OWNER;
	  insertLockOwnersList(operationRecPtr);

          fragrecptr.p->
            m_lockStats.req_start_imm_ok((opbits & 
                                          Operationrec::OP_LOCK_MODE) 
                                         != ZREADLOCK,
                                         operationRecPtr.p->m_lockTime,
                                         getHighResTimer());
          
        } else {
          jamDebug();
	  /*---------------------------------------------------------------*/
	  // It is a dirty read. We do not lock anything. Set state to
	  // IDLE since no COMMIT call will come.
	  /*---------------------------------------------------------------*/
	  opbits = Operationrec::OP_EXECUTED_DIRTY_READ;
        }//if
	operationRecPtr.p->m_op_bits = opbits;
	return;
      } else {
        jam();
        accIsLockedLab(signal, lockOwnerPtr);
        return;
      }//if
      break;
    case ZINSERT:
      jam();
      insertExistElemLab(signal, lockOwnerPtr);
      return;
      break;
    default:
      ndbrequire(false);
      break;
    }//switch
  } else if (found == ZFALSE) {
    switch (op){
    case ZWRITE:
      opbits &= ~(Uint32)Operationrec::OP_MASK;
      opbits |= (op = ZINSERT);
    case ZINSERT:
      jam();
      opbits |= Operationrec::OP_INSERT_IS_DONE;
      opbits |= Operationrec::OP_STATE_RUNNING;
      opbits |= Operationrec::OP_RUN_QUEUE;
      operationRecPtr.p->m_op_bits = opbits;
      insertelementLab(signal, bucketPageptr, bucketConidx);
      return;
      break;
    case ZREAD:
    case ZUPDATE:
    case ZDELETE:
    case ZSCAN_OP:
      jam();
      acckeyref1Lab(signal, ZREAD_ERROR);
      return;
      break;
    default:
      ndbrequire(false);
      break;
    }//switch
  } else {
    jam();
    acckeyref1Lab(signal, found);
    return;
  }//if
  return;
}//Dbacc::execACCKEYREQ()

void
Dbacc::execACCKEY_ORD(Signal* signal, Uint32 opPtrI)
{
  jamEntryDebug();
  OperationrecPtr lastOp;
  lastOp.i = opPtrI;
  ptrCheckGuard(lastOp, coprecsize, operationrec);
  Uint32 opbits = lastOp.p->m_op_bits;
  Uint32 opstate = opbits & Operationrec::OP_STATE_MASK;
  
  if (likely(opbits == Operationrec::OP_EXECUTED_DIRTY_READ))
  {
    jamDebug();
    lastOp.p->m_op_bits = Operationrec::OP_INITIAL;
    return;
  }
  else if (likely(opstate == Operationrec::OP_STATE_RUNNING))
  {
    opbits |= Operationrec::OP_STATE_EXECUTED;
    lastOp.p->m_op_bits = opbits;
    startNext(signal, lastOp);
    validate_lock_queue(lastOp);
    return;
  } 
  else
  {
  }

  ndbout_c("bits: %.8x state: %.8x", opbits, opstate);
  ndbrequire(false);
}

void
Dbacc::startNext(Signal* signal, OperationrecPtr lastOp)
{
  jam();
  OperationrecPtr nextOp;
  OperationrecPtr loPtr;
  OperationrecPtr tmp;
  nextOp.i = lastOp.p->nextParallelQue;
  loPtr.i = lastOp.p->m_lock_owner_ptr_i;
  const Uint32 opbits = lastOp.p->m_op_bits;
  
  if ((opbits & Operationrec::OP_STATE_MASK)!= Operationrec::OP_STATE_EXECUTED)
  {
    jam();
    return;
  }
  
  Uint32 nextbits;
  if (nextOp.i != RNIL)
  {
    jam();
    ptrCheckGuard(nextOp, coprecsize, operationrec);
    nextbits = nextOp.p->m_op_bits;
    goto checkop;
  }
  
  if ((opbits & Operationrec::OP_LOCK_OWNER) == 0)
  {
    jam();
    ptrCheckGuard(loPtr, coprecsize, operationrec);
  }
  else
  {
    jam();
    loPtr = lastOp;
  }
  
  nextOp.i = loPtr.p->nextSerialQue;
  ndbassert(loPtr.p->m_op_bits & Operationrec::OP_LOCK_OWNER);
  
  if (nextOp.i == RNIL)
  {
    jam();
    return;
  }
  
  /**
   * There is an op in serie queue...
   *   Check if it can run
   */
  ptrCheckGuard(nextOp, coprecsize, operationrec);  
  nextbits = nextOp.p->m_op_bits;
  
  {
    const bool same = nextOp.p->is_same_trans(lastOp.p);
    
    if (!same && ((opbits & Operationrec::OP_ACC_LOCK_MODE) ||
		  (nextbits & Operationrec::OP_LOCK_MODE)))
    {
      jam();
      /**
       * Not same transaction
       *  and either last hold exclusive lock
       *          or next need exclusive lock
       */
      return;
    }

    if (!same && (opbits & Operationrec::OP_ELEMENT_DISAPPEARED))
    {
      jam();
      /* This is the case described in Bug#19031389 with
       * T1: READ1, T1: READ2, T1:DELETE
       * T2: READ3
       * where out-of-order commits have left us with
       * T1: READ1, T1: READ2
       * T2: READ3
       * and then a commit of T1: READ1 or T1: READ2
       * causes us to consider whether to allow T2: READ3 to run
       *
       * The check above (!same_trans && (prev is EX || next is EX))
       * does not catch this case as the LOCK_MODE and ACC_LOCK_MODE
       * of the READ ops is not set as they were prepared *before* the
       * DELETE
       *
       * In general it might be nice if a transaction having a
       * mix of SH and EX locks were treated as all EX until it
       * fully commits
       *
       * However in the case of INS/UPD we are not (yet) aware of problems
       *
       * For DELETE, the problem is that allowing T2: READ3 to start (and
       * then immediately fail), messes up the reference counting for the
       * delete
       * So instead of that, lets not let it start until after the deleting
       * transaction is fully committed @ ACC
       *
       */
      return;
    }
    
    /**
     * same trans and X-lock already held -> Ok
     */
    if (same && (opbits & Operationrec::OP_ACC_LOCK_MODE))
    {
      jam();
      goto upgrade;
    }
  }

  /**
   * Fall through: No exclusive locks held
   * (There is a shared parallel queue)
   */
  ndbassert((opbits & Operationrec::OP_ACC_LOCK_MODE) == 0);

  /**
   * all shared lock...
   */
  if ((nextbits & Operationrec::OP_LOCK_MODE) == 0)
  {
    jam();
    goto upgrade;
  }
  
  /**
   * There is a shared parallel queue and exclusive op is requested.
   * We must check if there are other transactions in parallel queue...
   */
  tmp= loPtr;
  while (tmp.i != RNIL)
  {
    ptrCheckGuard(tmp, coprecsize, operationrec);      
    if (!nextOp.p->is_same_trans(tmp.p))
    {
      jam();
      /**
       * parallel queue contained another transaction, dont let it run
       */
      return;
    }
    tmp.i = tmp.p->nextParallelQue;
  }
  
upgrade:
  /**
   * Move first op in serie queue to end of parallel queue
   */
  
  tmp.i = loPtr.p->nextSerialQue = nextOp.p->nextSerialQue;
  loPtr.p->m_lo_last_parallel_op_ptr_i = nextOp.i;
  nextOp.p->nextSerialQue = RNIL;
  nextOp.p->prevSerialQue = RNIL;
  nextOp.p->m_lock_owner_ptr_i = loPtr.i;
  nextOp.p->prevParallelQue = lastOp.i;
  lastOp.p->nextParallelQue = nextOp.i;
  nextbits |= (opbits & Operationrec::OP_ACC_LOCK_MODE);
  
  if (tmp.i != RNIL)
  {
    jam();
    ptrCheckGuard(tmp, coprecsize, operationrec);      
    tmp.p->prevSerialQue = loPtr.i;
  }
  else
  {
    jam();
    loPtr.p->m_lo_last_serial_op_ptr_i = RNIL;
  }
  
  nextbits |= Operationrec::OP_RUN_QUEUE;
  
  /**
   * Currently no grouping of ops in serie queue
   */
  ndbrequire(nextOp.p->nextParallelQue == RNIL);

  /**
   * Track end-of-wait
   */
  {
    FragmentrecPtr frp;
    frp.i = nextOp.p->fragptr;
    ptrCheckGuard(frp, cfragmentsize, fragmentrec);
    
    frp.p->m_lockStats.wait_ok(((nextbits & 
                                 Operationrec::OP_LOCK_MODE) 
                                != ZREADLOCK),
                               nextOp.p->m_lockTime,
                               getHighResTimer());
  }
  
checkop:
  Uint32 errCode = 0;
  OperationrecPtr save = operationRecPtr;
  operationRecPtr = nextOp;
  
  Uint32 lastop = opbits & Operationrec::OP_MASK;
  Uint32 nextop = nextbits & Operationrec::OP_MASK;

  nextbits &= nextbits & ~(Uint32)Operationrec::OP_STATE_MASK;
  nextbits |= Operationrec::OP_STATE_RUNNING;

  if (lastop == ZDELETE)
  {
    jam();
    if (nextop != ZINSERT && nextop != ZWRITE)
    {
      errCode = ZREAD_ERROR;
      goto ref;
    }
    
    nextbits &= ~(Uint32)Operationrec::OP_MASK;
    nextbits &= ~(Uint32)Operationrec::OP_ELEMENT_DISAPPEARED;
    nextbits |= (nextop = ZINSERT);
    goto conf;
  }
  else if (nextop == ZINSERT)
  {
    jam();
    errCode = ZWRITE_ERROR;
    goto ref;
  }
  else if (nextop == ZWRITE)
  {
    jam();
    nextbits &= ~(Uint32)Operationrec::OP_MASK;
    nextbits |= (nextop = ZUPDATE);
    goto conf;
  }
  else
  {
    jam();
  }

conf:
  nextOp.p->m_op_bits = nextbits;
  nextOp.p->localdata = lastOp.p->localdata;
  
  if (nextop == ZSCAN_OP && (nextbits & Operationrec::OP_LOCK_REQ) == 0)
  {
    jam();
    takeOutScanLockQueue(nextOp.p->scanRecPtr);
    putReadyScanQueue(nextOp.p->scanRecPtr);
  }
  else
  {
    jam();
    fragrecptr.i = nextOp.p->fragptr;
    ptrCheckGuard(fragrecptr, cfragmentsize, fragmentrec);
    
    sendAcckeyconf(signal);
    sendSignal(nextOp.p->userblockref, GSN_ACCKEYCONF, 
	       signal, 6, JBB);
  }
  
  operationRecPtr = save;
  return;
  
ref:
  nextOp.p->m_op_bits = nextbits;
  
  if (nextop == ZSCAN_OP && (nextbits & Operationrec::OP_LOCK_REQ) == 0)
  {
    jam();
    nextOp.p->m_op_bits |= Operationrec::OP_ELEMENT_DISAPPEARED;
    takeOutScanLockQueue(nextOp.p->scanRecPtr);
    putReadyScanQueue(nextOp.p->scanRecPtr);
  }
  else
  {
    jam();
    signal->theData[0] = nextOp.p->userptr;
    signal->theData[1] = errCode;
    sendSignal(nextOp.p->userblockref, GSN_ACCKEYREF, signal, 
	       2, JBB);
  }    
  
  operationRecPtr = save;
  return;
}

Uint32
Dbacc::xfrmKeyData(AccKeyReq* signal)const
{
  Uint32 table = fragrecptr.p->myTableId;
  Uint32 dst[MAX_KEY_SIZE_IN_WORDS * MAX_XFRM_MULTIPLY];
  Uint32 keyPartLen[MAX_ATTRIBUTES_IN_INDEX];
  Uint32* const src = signal->keyInfo;
  Uint32 len = xfrm_key(table, src, dst, sizeof(dst) >> 2, keyPartLen);
  ndbrequire(len); // 0 means error
  memcpy(src, dst, len << 2);
  return len;
}

void 
Dbacc::accIsLockedLab(Signal* signal, OperationrecPtr lockOwnerPtr) const
{
  Uint32 bits = operationRecPtr.p->m_op_bits;
  validate_lock_queue(lockOwnerPtr);
  
  if ((bits & Operationrec::OP_DIRTY_READ) == 0){
    Uint32 return_result;
    if ((bits & Operationrec::OP_LOCK_MODE) == ZREADLOCK) {
      jam();
      return_result = placeReadInLockQueue(lockOwnerPtr);
    } else {
      jam();
      return_result = placeWriteInLockQueue(lockOwnerPtr);
    }//if
    if (return_result == ZPARALLEL_QUEUE) {
      jamDebug();
      c_tup->prepareTUPKEYREQ(operationRecPtr.p->localdata.m_page_no,
                              operationRecPtr.p->localdata.m_page_idx,
                              fragrecptr.p->tupFragptr);

      fragrecptr.p->m_lockStats.req_start_imm_ok((bits & 
                                                  Operationrec::OP_LOCK_MODE) 
                                                 != ZREADLOCK,
                                                 operationRecPtr.p->m_lockTime,
                                                 getHighResTimer());

      sendAcckeyconf(signal);
      return;
    } else if (return_result == ZSERIAL_QUEUE) {
      jam();
      fragrecptr.p->m_lockStats.req_start((bits & 
                                           Operationrec::OP_LOCK_MODE) 
                                          != ZREADLOCK,
                                          operationRecPtr.p->m_lockTime,
                                          getHighResTimer());
      signal->theData[0] = RNIL;
      return;
    } else {
      jam();
      acckeyref1Lab(signal, return_result);
      return;
    }//if
    ndbrequire(false);
  } 
  else 
  {
    if (! (lockOwnerPtr.p->m_op_bits & Operationrec::OP_ELEMENT_DISAPPEARED) &&
	! lockOwnerPtr.p->localdata.isInvalid())
    {
      jam();
      /* ---------------------------------------------------------------
       * It is a dirty read. We do not lock anything. Set state to
       *IDLE since no COMMIT call will arrive.
       * ---------------------------------------------------------------*/
      c_tup->prepareTUPKEYREQ(operationRecPtr.p->localdata.m_page_no,
                              operationRecPtr.p->localdata.m_page_idx,
                              fragrecptr.p->tupFragptr);
      sendAcckeyconf(signal);
      operationRecPtr.p->m_op_bits = Operationrec::OP_EXECUTED_DIRTY_READ;
      return;
    } 
    else 
    {
      jam();
      /*---------------------------------------------------------------*/
      // The tuple does not exist in the committed world currently.
      // Report read error.
      /*---------------------------------------------------------------*/
      acckeyref1Lab(signal, ZREAD_ERROR);
      return;
    }//if
  }//if
}//Dbacc::accIsLockedLab()

/* ------------------------------------------------------------------------ */
/*        I N S E R T      E X I S T      E L E M E N T                     */
/* ------------------------------------------------------------------------ */
void Dbacc::insertExistElemLab(Signal* signal,
                               OperationrecPtr lockOwnerPtr) const
{
  if (!lockOwnerPtr.p)
  {
    jam();
    acckeyref1Lab(signal, ZWRITE_ERROR);/* THE ELEMENT ALREADY EXIST */
    return;
  }//if
  accIsLockedLab(signal, lockOwnerPtr);
}//Dbacc::insertExistElemLab()

/* --------------------------------------------------------------------------------- */
/* INSERTELEMENT                                                                     */
/* --------------------------------------------------------------------------------- */
void Dbacc::insertelementLab(Signal* signal,
                             Page8Ptr bucketPageptr,
                             Uint32 bucketConidx)
{
  if (unlikely(fragrecptr.p->dirRangeFull))
  {
    jam();
    acckeyref1Lab(signal, ZDIR_RANGE_FULL_ERROR);
    return;
  }
  if (fragrecptr.p->sparsepages.isEmpty())
  {
    jam();
    Uint32 result = allocOverflowPage();
    if (result > ZLIMIT_OF_ERROR) {
      jam();
      acckeyref1Lab(signal, result);
      return;
    }//if
  }//if
  ndbrequire(operationRecPtr.p->tupkeylen <= fragrecptr.p->keyLength);
  ndbassert(!(operationRecPtr.p->m_op_bits & Operationrec::OP_LOCK_REQ));
  
  insertLockOwnersList(operationRecPtr);

  operationRecPtr.p->reducedHashValue = fragrecptr.p->level.reduce(operationRecPtr.p->hashValue);
  const Uint32 tidrElemhead = ElementHeader::setLocked(operationRecPtr.i);
  Page8Ptr idrPageptr;
  idrPageptr = bucketPageptr;
  Uint32 tidrPageindex = bucketConidx;
  bool isforward = true;
  ndbrequire(fragrecptr.p->localkeylen == 1);
  /* ----------------------------------------------------------------------- */
  /* WE SET THE LOCAL KEY TO MINUS ONE TO INDICATE IT IS NOT YET VALID.      */
  /* ----------------------------------------------------------------------- */
  Local_key localKey;
  localKey.setInvalid();
  operationRecPtr.p->localdata = localKey;
  Uint32 conptr;
  insertElement(Element(tidrElemhead, localKey.m_page_no),
                operationRecPtr,
                idrPageptr,
                tidrPageindex,
                isforward,
                conptr,
                Operationrec::ANY_SCANBITS,
                false);
  fragrecptr.p->m_lockStats.req_start_imm_ok(true /* Exclusive */,
                                             operationRecPtr.p->m_lockTime,
                                             getHighResTimer());
  c_tup->prepareTUPKEYREQ(localKey.m_page_no, localKey.m_page_idx, fragrecptr.p->tupFragptr);
  sendAcckeyconf(signal);

  fragrecptr.p->noOfElements++;
  fragrecptr.p->slack -= fragrecptr.p->elementLength;
  // EXPAND the structures if required:
#ifdef ERROR_INSERT
  if (ERROR_INSERTED(3004) &&
      fragrecptr.p->fragmentid == 0 &&
      fragrecptr.p->level.getSize() != ERROR_INSERT_EXTRA)
  {
    if (!fragrecptr.p->expandOrShrinkQueued)
    {
      jam();
      signal->theData[0] = fragrecptr.i;
      fragrecptr.p->expandOrShrinkQueued = true;
      sendSignal(cownBlockref, GSN_EXPANDCHECK2, signal, 1, JBB);
    }//if
  }
#endif
  if (fragrecptr.p->slack < 0 && !fragrecptr.p->level.isFull())
  {
    if (!fragrecptr.p->expandOrShrinkQueued)
    {
      jam();
      signal->theData[0] = fragrecptr.i;
      fragrecptr.p->expandOrShrinkQueued = true;
      sendSignal(cownBlockref, GSN_EXPANDCHECK2, signal, 1, JBB);
    }//if
  }//if
  return;
}//Dbacc::insertelementLab()


/* ------------------------------------------------------------------------ */
/* GET_NO_PARALLEL_TRANSACTION                                              */
/* ------------------------------------------------------------------------ */
Uint32
Dbacc::getNoParallelTransaction(const Operationrec * op) const
{
  OperationrecPtr tmp;
  
  tmp.i= op->nextParallelQue;
  Uint32 transId[2] = { op->transId1, op->transId2 };
  while (tmp.i != RNIL) 
  {
    jam();
    ptrCheckGuard(tmp, coprecsize, operationrec);
    if (tmp.p->transId1 == transId[0] && tmp.p->transId2 == transId[1])
      tmp.i = tmp.p->nextParallelQue;
    else
      return 2;
  }
  return 1;
}//Dbacc::getNoParallelTransaction()

#ifdef VM_TRACE
Uint32
Dbacc::getNoParallelTransactionFull(const Operationrec * op) const
{
  ConstPtr<Operationrec> tmp;
  
  tmp.p = op;
  while ((tmp.p->m_op_bits & Operationrec::OP_LOCK_OWNER) == 0)
  {
    tmp.i = tmp.p->prevParallelQue;
    if (tmp.i != RNIL)
    {
      ptrCheckGuard(tmp, coprecsize, operationrec);
    }
    else
    {
      break;
    }
  }    
  
  return getNoParallelTransaction(tmp.p);
}
#endif

#ifdef ACC_SAFE_QUEUE

Uint32
Dbacc::get_parallel_head(OperationrecPtr opPtr) const
{
  while ((opPtr.p->m_op_bits & Operationrec::OP_LOCK_OWNER) == 0 &&
	 opPtr.p->prevParallelQue != RNIL)
  {
    opPtr.i = opPtr.p->prevParallelQue;
    ptrCheckGuard(opPtr, coprecsize, operationrec);
  }    
  
  return opPtr.i;
}

bool
Dbacc::validate_lock_queue(OperationrecPtr opPtr)const
{
  OperationrecPtr loPtr;
  loPtr.i = get_parallel_head(opPtr);
  ptrCheckGuard(loPtr, coprecsize, operationrec);
  
  while((loPtr.p->m_op_bits & Operationrec::OP_LOCK_OWNER) == 0 &&
	loPtr.p->prevSerialQue != RNIL)
  {
    loPtr.i = loPtr.p->prevSerialQue;
    ptrCheckGuard(loPtr, coprecsize, operationrec);
  }
  
  // Now we have lock owner...
  vlqrequire(loPtr.p->m_op_bits & Operationrec::OP_LOCK_OWNER);
  vlqrequire(loPtr.p->m_op_bits & Operationrec::OP_RUN_QUEUE);

  // 1 Validate page pointer
  {
    Page8Ptr pagePtr;
    pagePtr.i = loPtr.p->elementPage;
    c_page8_pool.getPtr(pagePtr);
    arrGuard(loPtr.p->elementPointer, 2048);
    Uint32 eh = pagePtr.p->word32[loPtr.p->elementPointer];
    vlqrequire(ElementHeader::getLocked(eh));
    vlqrequire(ElementHeader::getOpPtrI(eh) == loPtr.i);
  }

  // 2 Lock owner should always have same LOCK_MODE and ACC_LOCK_MODE
  if (loPtr.p->m_op_bits & Operationrec::OP_LOCK_MODE)
  {
    vlqrequire(loPtr.p->m_op_bits & Operationrec::OP_ACC_LOCK_MODE);
  }
  else
  {
    vlqrequire((loPtr.p->m_op_bits & Operationrec::OP_ACC_LOCK_MODE) == 0);
  }
  
  // 3 Lock owner should never be waiting...
  bool running = false;
  {
    Uint32 opstate = loPtr.p->m_op_bits & Operationrec::OP_STATE_MASK;
    if (opstate == Operationrec::OP_STATE_RUNNING)
      running = true;
    else
    {
      vlqrequire(opstate == Operationrec::OP_STATE_EXECUTED);
    }
  }
  
  // Validate parallel queue
  {
    bool many = false;
    bool orlockmode = loPtr.p->m_op_bits & Operationrec::OP_LOCK_MODE;
    bool aborting = false;
    OperationrecPtr lastP = loPtr;
    
    while (lastP.p->nextParallelQue != RNIL)
    {
      Uint32 prev = lastP.i;
      lastP.i = lastP.p->nextParallelQue;
      ptrCheckGuard(lastP, coprecsize, operationrec);
      
      vlqrequire(lastP.p->prevParallelQue == prev);

      const Uint32 opbits = lastP.p->m_op_bits;
      many |= loPtr.p->is_same_trans(lastP.p) ? 0 : 1;
      orlockmode |= ((opbits & Operationrec::OP_LOCK_MODE) != 0);
      aborting |= ((opbits & Operationrec::OP_PENDING_ABORT) != 0);
      
      vlqrequire(opbits & Operationrec::OP_RUN_QUEUE);
      vlqrequire((opbits & Operationrec::OP_LOCK_OWNER) == 0);
      
      Uint32 opstate = opbits & Operationrec::OP_STATE_MASK;
      if (running) 
      {
	// If I found a running operation, 
	// all following should be waiting
	vlqrequire(opstate == Operationrec::OP_STATE_WAITING);
      }
      else
      {
	if (opstate == Operationrec::OP_STATE_RUNNING)
	  running = true;
	else
	  vlqrequire(opstate == Operationrec::OP_STATE_EXECUTED);
      }
      
      if (opbits & Operationrec::OP_LOCK_MODE)
      {
        vlqrequire(opbits & Operationrec::OP_ACC_LOCK_MODE);
      }
      else
      {
        vlqrequire((opbits & Operationrec::OP_MASK) == ZREAD ||
                   (opbits & Operationrec::OP_MASK) == ZSCAN_OP);

        // OP_ACC_LOCK_MODE has to reflect if any prior OperationrecPtr
        // in the parallel queue hold an exclusive lock (OP_LOCK_MODE)
        if (orlockmode)
        {
          vlqrequire((opbits & Operationrec::OP_ACC_LOCK_MODE) != 0);
        }
        else
        {
          vlqrequire((opbits & Operationrec::OP_ACC_LOCK_MODE) == 0);
        }
      }
      
      if (many)
      {
	vlqrequire(orlockmode == 0);
      }

      if (aborting)
      {
        vlqrequire(many == 0);
        vlqrequire(lastP.p->m_op_bits & Operationrec::OP_PENDING_ABORT);
      }
    }
    
    if (lastP.i != loPtr.i)
    {
      vlqrequire(loPtr.p->m_lo_last_parallel_op_ptr_i == lastP.i);
      vlqrequire(lastP.p->m_lock_owner_ptr_i == loPtr.i);
    }
    else
    {
      vlqrequire(loPtr.p->m_lo_last_parallel_op_ptr_i == RNIL);
    }
  }
  
  // Validate serie queue  
  if (loPtr.p->nextSerialQue != RNIL)
  {
    Uint32 prev = loPtr.i;
    OperationrecPtr lastS;
    lastS.i = loPtr.p->nextSerialQue;
    while (true)
    {
      ptrCheckGuard(lastS, coprecsize, operationrec);      
      vlqrequire(lastS.p->prevSerialQue == prev);
      vlqrequire(getNoParallelTransaction(lastS.p) == 1);
      vlqrequire((lastS.p->m_op_bits & Operationrec::OP_LOCK_OWNER) == 0);
      vlqrequire((lastS.p->m_op_bits & Operationrec::OP_RUN_QUEUE) == 0);
      vlqrequire((lastS.p->m_op_bits & Operationrec::OP_STATE_MASK) == Operationrec::OP_STATE_WAITING);
      if (lastS.p->nextSerialQue == RNIL)
	break;
      prev = lastS.i;
      lastS.i = lastS.p->nextSerialQue;
    }
    
    vlqrequire(loPtr.p->m_lo_last_serial_op_ptr_i == lastS.i);
  }
  else
  {
    vlqrequire(loPtr.p->m_lo_last_serial_op_ptr_i == RNIL);
  }
  return true;
}

NdbOut&
operator<<(NdbOut & out, Dbacc::OperationrecPtr ptr)
{
  Uint32 opbits = ptr.p->m_op_bits;
  out << "[ " << dec << ptr.i 
      << " [ " << hex << ptr.p->transId1 
      << " " << hex << ptr.p->transId2 << "] "
      << " bits: H'" << hex << opbits << " ";
  
  bool read = false;
  switch(opbits & Dbacc::Operationrec::OP_MASK){
  case ZREAD: out << "READ "; read = true; break;
  case ZINSERT: out << "INSERT "; break;
  case ZUPDATE: out << "UPDATE "; break;
  case ZDELETE: out << "DELETE "; break;
  case ZWRITE: out << "WRITE "; break;
  case ZSCAN_OP: out << "SCAN "; read = true; break;
  default:
    out << "<Unknown: H'" 
	<< hex << (opbits & Dbacc::Operationrec::OP_MASK)
	<< "> ";
  }
  
  if (read)
  {
    if (opbits & Dbacc::Operationrec::OP_LOCK_MODE)
      out << "(X)";
    else
      out << "(S)";
    if (opbits & Dbacc::Operationrec::OP_ACC_LOCK_MODE)
      out << "(X)";
    else
      out << "(S)";
  }

  if (opbits)
  {
    out << "(RQ)";
  }
  
  switch(opbits & Dbacc::Operationrec::OP_STATE_MASK){
  case Dbacc::Operationrec::OP_STATE_WAITING:
    out << " WAITING "; break;
  case Dbacc::Operationrec::OP_STATE_RUNNING:
    out << " RUNNING "; break;
  case Dbacc::Operationrec::OP_STATE_EXECUTED:
    out << " EXECUTED "; break;
  case Dbacc::Operationrec::OP_STATE_IDLE:
    out << " IDLE "; break;
  default:
    out << " <Unknown: H'" 
	<< hex << (opbits & Dbacc::Operationrec::OP_STATE_MASK)
	<< "> ";
  }
  
/*
    OP_MASK                 = 0x0000F // 4 bits for operation type
    ,OP_LOCK_MODE           = 0x00010 // 0 - shared lock, 1 = exclusive lock
    ,OP_ACC_LOCK_MODE       = 0x00020 // Or:de lock mode of all operation
                                      // before me
    ,OP_LOCK_OWNER          = 0x00040
    ,OP_RUN_QUEUE           = 0x00080 // In parallell queue of lock owner
    ,OP_DIRTY_READ          = 0x00100
    ,OP_LOCK_REQ            = 0x00200 // isAccLockReq
    ,OP_COMMIT_DELETE_CHECK = 0x00400
    ,OP_INSERT_IS_DONE      = 0x00800
    ,OP_ELEMENT_DISAPPEARED = 0x01000
    ,OP_PENDING_ABORT       = 0x02000

    
    ,OP_STATE_MASK          = 0xF0000
    ,OP_STATE_IDLE          = 0xF0000
    ,OP_STATE_WAITING       = 0x00000
    ,OP_STATE_RUNNING       = 0x10000
    ,OP_STATE_EXECUTED      = 0x30000
    
    ,OP_EXECUTED_DIRTY_READ = 0x3050F
    ,OP_INITIAL             = ~(Uint32)0
*/
  if (opbits & Dbacc::Operationrec::OP_LOCK_OWNER)
    out << "LO ";
  
  if (opbits & Dbacc::Operationrec::OP_DIRTY_READ)
    out << "DR ";
  
  if (opbits & Dbacc::Operationrec::OP_LOCK_REQ)
    out << "LOCK_REQ ";
  
  if (opbits & Dbacc::Operationrec::OP_COMMIT_DELETE_CHECK)
    out << "COMMIT_DELETE_CHECK ";

  if (opbits & Dbacc::Operationrec::OP_INSERT_IS_DONE)
    out << "INSERT_IS_DONE ";
  
  if (opbits & Dbacc::Operationrec::OP_ELEMENT_DISAPPEARED)
    out << "ELEMENT_DISAPPEARED ";

  if (opbits & Dbacc::Operationrec::OP_PENDING_ABORT)
    out << "PENDING_ABORT ";
  
  if (opbits & Dbacc::Operationrec::OP_LOCK_OWNER)
  {
    out << "last_parallel: " << dec << ptr.p->m_lo_last_parallel_op_ptr_i << " ";
    out << "last_serial: " << dec << ptr.p->m_lo_last_serial_op_ptr_i << " ";
  }
  
  out << "]";
  return out;
}

void
Dbacc::dump_lock_queue(OperationrecPtr loPtr)const
{
  if ((loPtr.p->m_op_bits & Operationrec::OP_LOCK_OWNER) == 0)
  {
    while ((loPtr.p->m_op_bits & Operationrec::OP_LOCK_OWNER) == 0 &&
	   loPtr.p->prevParallelQue != RNIL)
    {
      loPtr.i = loPtr.p->prevParallelQue;
      ptrCheckGuard(loPtr, coprecsize, operationrec);      
    }
    
    while ((loPtr.p->m_op_bits & Operationrec::OP_LOCK_OWNER) == 0 &&
	   loPtr.p->prevSerialQue != RNIL)
    {
      loPtr.i = loPtr.p->prevSerialQue;
      ptrCheckGuard(loPtr, coprecsize, operationrec);      
    }

    ndbassert(loPtr.p->m_op_bits & Operationrec::OP_LOCK_OWNER);
  }
  
  ndbout << "-- HEAD --" << endl;
  OperationrecPtr tmp = loPtr;
  while (tmp.i != RNIL)
  {
    ptrCheckGuard(tmp, coprecsize, operationrec);      
    ndbout << tmp << " ";
    tmp.i = tmp.p->nextParallelQue;
    
    if (tmp.i == loPtr.i)
    {
      ndbout << " <LOOP>";
      break;
    }
  }
  ndbout << endl;
  
  tmp.i = loPtr.p->nextSerialQue;
  while (tmp.i != RNIL)
  {
    ptrCheckGuard(tmp, coprecsize, operationrec);      
    OperationrecPtr tmp2 = tmp;
    
    if (tmp.i == loPtr.i)
    {
      ndbout << "<LOOP S>" << endl;
      break;
    }

    while (tmp2.i != RNIL)
    {
      ptrCheckGuard(tmp2, coprecsize, operationrec);
      ndbout << tmp2 << " ";
      tmp2.i = tmp2.p->nextParallelQue;

      if (tmp2.i == tmp.i)
      {
	ndbout << "<LOOP 3>";
	break;
      }
    }
    ndbout << endl;
    tmp.i = tmp.p->nextSerialQue;
  }
}
#endif

/* -------------------------------------------------------------------------
 * PLACE_WRITE_IN_LOCK_QUEUE
 *	INPUT:		OPERATION_REC_PTR OUR OPERATION POINTER
 *			QUE_OPER_PTR	  LOCK QUEUE OWNER OPERATION POINTER
 *			PWI_PAGEPTR       PAGE POINTER OF ELEMENT
 *			TPWI_ELEMENTPTR   ELEMENT POINTER OF ELEMENT
 *	OUTPUT		TRESULT =
 *			ZPARALLEL_QUEUE	  OPERATION PLACED IN PARALLEL QUEUE
 *					  OPERATION CAN PROCEED NOW.
 *			ZSERIAL_QUEUE	  OPERATION PLACED IN SERIAL QUEUE
 *			ERROR CODE	  OPERATION NEEDS ABORTING
 * ------------------------------------------------------------------------- */
Uint32 
Dbacc::placeWriteInLockQueue(OperationrecPtr lockOwnerPtr) const
{
  OperationrecPtr lastOpPtr;
  lastOpPtr.i = lockOwnerPtr.p->m_lo_last_parallel_op_ptr_i;
  Uint32 opbits = operationRecPtr.p->m_op_bits;
  
  if (lastOpPtr.i == RNIL)
  {
    lastOpPtr = lockOwnerPtr;
  }
  else
  {
    ptrCheckGuard(lastOpPtr, coprecsize, operationrec);
  }
  
  ndbassert(get_parallel_head(lastOpPtr) == lockOwnerPtr.i);

  Uint32 lastbits = lastOpPtr.p->m_op_bits;
  if (lastbits & Operationrec::OP_ACC_LOCK_MODE)
  {
    if(operationRecPtr.p->is_same_trans(lastOpPtr.p))
    {
      goto checkop;
    }
  }
  else
  {
    /**
     * We dont have an exclusive lock on operation and
     *   
     */
    jam();
    
    /**
     * Scan parallel queue to see if we are the only one
     */
    OperationrecPtr loopPtr = lockOwnerPtr;
    do
    {
      ptrCheckGuard(loopPtr, coprecsize, operationrec);
      if (!loopPtr.p->is_same_trans(operationRecPtr.p))
      {
	goto serial;
      }
      loopPtr.i = loopPtr.p->nextParallelQue;
    } while (loopPtr.i != RNIL);
    
    goto checkop;
  }
  
serial:
  jam();
  placeSerialQueue(lockOwnerPtr, operationRecPtr);

  validate_lock_queue(lockOwnerPtr);
  
  return ZSERIAL_QUEUE;
  
checkop:
  /* 
     WE ARE PERFORMING AN READ EXCLUSIVE, INSERT, UPDATE OR DELETE IN THE SAME
     TRANSACTION WHERE WE PREVIOUSLY HAVE EXECUTED AN OPERATION.
     Read-All, Update-All, Insert-All and Delete-Insert are allowed
     combinations.
     Delete-Read, Delete-Update and Delete-Delete are not an allowed
     combination and will result in tuple not found error.
  */
  const Uint32 lstate = lastbits & Operationrec::OP_STATE_MASK;

  Uint32 retValue = ZSERIAL_QUEUE; // So that it gets blocked...
  if (lstate == Operationrec::OP_STATE_EXECUTED)
  {
    jam();

    /**
     * Since last operation has executed...we can now check operation types
     *   if not, we have to wait until it has executed 
     */
    const Uint32 op = opbits & Operationrec::OP_MASK;
    const Uint32 lop = lastbits & Operationrec::OP_MASK;
    if (op == ZINSERT && lop != ZDELETE)
    {
      jam();
      return ZWRITE_ERROR;
    }//if

    /**
     * NOTE. No checking op operation types, as one can read different save
     *       points...
     */

    if(op == ZWRITE)
    {
      opbits &= ~(Uint32)Operationrec::OP_MASK;
      opbits |= (lop == ZDELETE) ? ZINSERT : ZUPDATE;
    }
    
    opbits |= Operationrec::OP_STATE_RUNNING;
    operationRecPtr.p->localdata = lastOpPtr.p->localdata;
    retValue = ZPARALLEL_QUEUE;
  }
  
  opbits |= Operationrec::OP_RUN_QUEUE;
  operationRecPtr.p->m_op_bits = opbits;
  operationRecPtr.p->prevParallelQue = lastOpPtr.i;
  operationRecPtr.p->m_lock_owner_ptr_i = lockOwnerPtr.i;
  lastOpPtr.p->nextParallelQue = operationRecPtr.i;
  lockOwnerPtr.p->m_lo_last_parallel_op_ptr_i = operationRecPtr.i;
  
  validate_lock_queue(lockOwnerPtr);
  
  return retValue;
}//Dbacc::placeWriteInLockQueue()

Uint32 
Dbacc::placeReadInLockQueue(OperationrecPtr lockOwnerPtr) const
{
  OperationrecPtr lastOpPtr;
  OperationrecPtr loopPtr = lockOwnerPtr;
  lastOpPtr.i = lockOwnerPtr.p->m_lo_last_parallel_op_ptr_i;
  Uint32 opbits = operationRecPtr.p->m_op_bits;

  if (lastOpPtr.i == RNIL)
  {
    lastOpPtr = lockOwnerPtr;
  }
  else
  {
    ptrCheckGuard(lastOpPtr, coprecsize, operationrec);
  }

  ndbassert(get_parallel_head(lastOpPtr) == lockOwnerPtr.i);
  
  /**
   * Last operation in parallel queue of lock owner is same trans
   *   and ACC_LOCK_MODE is exlusive, then we can proceed
   */
  Uint32 lastbits = lastOpPtr.p->m_op_bits;
  bool same = operationRecPtr.p->is_same_trans(lastOpPtr.p);
  if (same && (lastbits & Operationrec::OP_ACC_LOCK_MODE))
  {
    jam();
    opbits |= Operationrec::OP_LOCK_MODE; // Upgrade to X-lock
    goto checkop;
  }
  
  if ((lastbits & Operationrec::OP_ACC_LOCK_MODE) && !same)
  {
    jam();
    /**
     * Last op in serial queue had X-lock and was not our transaction...
     */
    goto serial;
  }

  if (lockOwnerPtr.p->nextSerialQue == RNIL)
  {
    jam();
    goto checkop;
  }

  /**
   * Scan parallel queue to see if we are already there...
   */
  do
  {
    ptrCheckGuard(loopPtr, coprecsize, operationrec);
    if (loopPtr.p->is_same_trans(operationRecPtr.p))
      goto checkop;
    loopPtr.i = loopPtr.p->nextParallelQue;
  } while (loopPtr.i != RNIL);

serial:
  placeSerialQueue(lockOwnerPtr, operationRecPtr);
  
  validate_lock_queue(lockOwnerPtr);
  
  return ZSERIAL_QUEUE;

checkop:
  Uint32 lstate = lastbits & Operationrec::OP_STATE_MASK;
  
  Uint32 retValue = ZSERIAL_QUEUE; // So that it gets blocked...
  if (lstate == Operationrec::OP_STATE_EXECUTED)
  {
    jam();
    
    /**
     * NOTE. No checking op operation types, as one can read different save
     *       points...
     */
    
#if 0
    /**
     * Since last operation has executed...we can now check operation types
     *   if not, we have to wait until it has executed 
     */
    if (lop == ZDELETE)
    {
      jam();
      return ZREAD_ERROR;
    }
#endif
    
    opbits |= Operationrec::OP_STATE_RUNNING;
    operationRecPtr.p->localdata = lastOpPtr.p->localdata;
    retValue = ZPARALLEL_QUEUE;
  }
  opbits |= (lastbits & Operationrec::OP_ACC_LOCK_MODE);
  opbits |= Operationrec::OP_RUN_QUEUE;
  operationRecPtr.p->m_op_bits = opbits;
  
  operationRecPtr.p->prevParallelQue = lastOpPtr.i;
  operationRecPtr.p->m_lock_owner_ptr_i = lockOwnerPtr.i;
  lastOpPtr.p->nextParallelQue = operationRecPtr.i;
  lockOwnerPtr.p->m_lo_last_parallel_op_ptr_i = operationRecPtr.i;
  
  validate_lock_queue(lockOwnerPtr);
  
  return retValue;
}//Dbacc::placeReadInLockQueue

void Dbacc::placeSerialQueue(OperationrecPtr lockOwnerPtr,
			     OperationrecPtr opPtr)const
{
  OperationrecPtr lastOpPtr;
  lastOpPtr.i = lockOwnerPtr.p->m_lo_last_serial_op_ptr_i;

  if (lastOpPtr.i == RNIL)
  {
    // Lock owner is last...
    ndbrequire(lockOwnerPtr.p->nextSerialQue == RNIL);
    lastOpPtr = lockOwnerPtr;
  }
  else
  {
    ptrCheckGuard(lastOpPtr, coprecsize, operationrec);
  }
  
  operationRecPtr.p->prevSerialQue = lastOpPtr.i;
  lastOpPtr.p->nextSerialQue = opPtr.i;
  lockOwnerPtr.p->m_lo_last_serial_op_ptr_i = opPtr.i;
}

/* ------------------------------------------------------------------------- */
/* ACC KEYREQ END                                                            */
/* ------------------------------------------------------------------------- */
void Dbacc::acckeyref1Lab(Signal* signal, Uint32 result_code) const
{
  operationRecPtr.p->m_op_bits = Operationrec::OP_INITIAL;
  /* ************************<< */
  /* ACCKEYREF                  */
  /* ************************<< */
  signal->theData[0] = Uint32(-1);
  signal->theData[1] = result_code;
  return;
}//Dbacc::acckeyref1Lab()

/* ******************----------------------------------------------------- */
/* ACCMINUPDATE                                      UPDATE LOCAL KEY REQ  */
/*  DESCRIPTION: UPDATES LOCAL KEY OF AN ELEMENTS IN THE HASH TABLE        */
/*               THIS SIGNAL IS WAITED AFTER ANY INSERT REQ                */
/*          ENTER ACCMINUPDATE WITH         SENDER: LQH,    LEVEL B        */
/*                    OPERATION_REC_PTR,    OPERATION RECORD PTR           */
/*                    CLOCALKEY(0),         LOCAL KEY 1                    */
/*                    CLOCALKEY(1)          LOCAL KEY 2                    */
/* ******************----------------------------------------------------- */
void Dbacc::execACCMINUPDATE(Signal* signal) 
{
  Page8Ptr ulkPageidptr;
  Uint32 tulkLocalPtr;
  Local_key localkey;

  jamEntry();
  operationRecPtr.i = signal->theData[0];
  localkey.m_page_no = signal->theData[1];
  localkey.m_page_idx = signal->theData[2];
  ptrCheckGuard(operationRecPtr, coprecsize, operationrec);
  Uint32 opbits = operationRecPtr.p->m_op_bits;
  fragrecptr.i = operationRecPtr.p->fragptr;
  ulkPageidptr.i = operationRecPtr.p->elementPage;
  tulkLocalPtr = operationRecPtr.p->elementPointer + 1;

  if ((opbits & Operationrec::OP_STATE_MASK) == Operationrec::OP_STATE_RUNNING)
  {
    ptrCheckGuard(fragrecptr, cfragmentsize, fragmentrec);
    c_page8_pool.getPtr(ulkPageidptr);
    arrGuard(tulkLocalPtr, 2048);
    operationRecPtr.p->localdata = localkey;
    ndbrequire(fragrecptr.p->localkeylen == 1);
    ulkPageidptr.p->word32[tulkLocalPtr] = localkey.m_page_no;
    return;
  }//if
  ndbrequire(false);
}//Dbacc::execACCMINUPDATE()

void
Dbacc::removerow(Uint32 opPtrI, const Local_key* key)
{
  jamEntry();
  operationRecPtr.i = opPtrI;
  ptrCheckGuard(operationRecPtr, coprecsize, operationrec);
  Uint32 opbits = operationRecPtr.p->m_op_bits;
  fragrecptr.i = operationRecPtr.p->fragptr;

  /* Mark element disappeared */
  opbits |= Operationrec::OP_ELEMENT_DISAPPEARED;
  opbits &= ~Uint32(Operationrec::OP_COMMIT_DELETE_CHECK);

  /**
   * This function is (currently?) only used when refreshTuple()
   *   inserts a record...and later wants to remove it
   *
   * Since this should not affect row-count...we change the optype to UPDATE
   *   execACC_COMMITREQ will be called in same timeslice as this change...
   */
  opbits &= ~Uint32(Operationrec::OP_MASK);
  opbits |= ZUPDATE;

  operationRecPtr.p->m_op_bits = opbits;

#ifdef VM_TRACE
  ptrCheckGuard(fragrecptr, cfragmentsize, fragmentrec);
  ndbrequire(operationRecPtr.p->localdata.m_page_no == key->m_page_no);
  ndbrequire(operationRecPtr.p->localdata.m_page_idx == key->m_page_idx);
#endif
}//Dbacc::execACCMINUPDATE()

/* ******************--------------------------------------------------------------- */
/* ACC_COMMITREQ                                        COMMIT  TRANSACTION          */
/*                                                     SENDER: LQH,    LEVEL B       */
/*       INPUT:  OPERATION_REC_PTR ,                                                 */
/* ******************--------------------------------------------------------------- */
void Dbacc::execACC_COMMITREQ(Signal* signal) 
{
  Uint8 Toperation;
  jamEntry();
  operationRecPtr.i = signal->theData[0];
  ptrCheckGuard(operationRecPtr, coprecsize, operationrec);
#ifdef VM_TRACE
  Uint32 tmp = operationRecPtr.i;
  void* ptr = operationRecPtr.p;
#endif
  Uint32 opbits = operationRecPtr.p->m_op_bits;
  fragrecptr.i = operationRecPtr.p->fragptr;
  ptrCheckGuard(fragrecptr, cfragmentsize, fragmentrec);
  Toperation = opbits & Operationrec::OP_MASK;
  commitOperation(signal);
  ndbassert(operationRecPtr.i == tmp);
  ndbassert(operationRecPtr.p == ptr);
  operationRecPtr.p->m_op_bits = Operationrec::OP_INITIAL;
  if((Toperation != ZREAD) &&
     (Toperation != ZSCAN_OP))
  {
    fragrecptr.p->m_commit_count++;
<<<<<<< HEAD
#ifdef ERROR_INSERT
    bool force_expand_shrink = false;
    if (ERROR_INSERTED(3004) &&
        fragrecptr.p->fragmentid == 0 &&
        fragrecptr.p->level.getSize() != ERROR_INSERT_EXTRA)
    {
      force_expand_shrink = true;
    }
#endif
    if (Toperation != ZINSERT) {
      if (Toperation != ZDELETE) {
	return;
      } else {
	jam();
	fragrecptr.p->slack += fragrecptr.p->elementLength;
#ifdef ERROR_INSERT
        if (force_expand_shrink || fragrecptr.p->slack > fragrecptr.p->slackCheck)
#else
        if (fragrecptr.p->slack > fragrecptr.p->slackCheck)
#endif
        {
          /* TIME FOR JOIN BUCKETS PROCESS */
	  if (fragrecptr.p->expandCounter > 0) {
            if (!fragrecptr.p->expandOrShrinkQueued)
            {
	      jam();
	      signal->theData[0] = fragrecptr.i;
              fragrecptr.p->expandOrShrinkQueued = true;
              sendSignal(reference(), GSN_SHRINKCHECK2, signal, 1, JBB);
	    }//if
	  }//if
	}//if
      }//if
    } else {
      jam();                                                /* EXPAND PROCESS HANDLING */
      fragrecptr.p->slack -= fragrecptr.p->elementLength;
#ifdef ERROR_INSERT
      if ((force_expand_shrink || fragrecptr.p->slack < 0) &&
          !fragrecptr.p->level.isFull())
#else
      if (fragrecptr.p->slack < 0 && !fragrecptr.p->level.isFull())
#endif
      {
	/* IT MEANS THAT IF SLACK < ZERO */
        if (!fragrecptr.p->expandOrShrinkQueued)
        {
	  jam();
	  signal->theData[0] = fragrecptr.i;
          fragrecptr.p->expandOrShrinkQueued = true;
          sendSignal(reference(), GSN_EXPANDCHECK2, signal, 1, JBB);
	}//if
      }//if
    }
=======
>>>>>>> b62fd22c
  }
  return;
}//Dbacc::execACC_COMMITREQ()

/* ******************------------------------------------------------------- */
/* ACC ABORT REQ                   ABORT ALL OPERATION OF THE TRANSACTION    */
/* ******************------------------------------+                         */
/*   SENDER: LQH,    LEVEL B                                                 */
/* ******************------------------------------------------------------- */
/* ACC ABORT REQ                                         ABORT TRANSACTION   */
/* ******************------------------------------+                         */
/*   SENDER: LQH,    LEVEL B       */
void Dbacc::execACC_ABORTREQ(Signal* signal) 
{
  jamEntry();
  operationRecPtr.i = signal->theData[0];
  Uint32 sendConf = signal->theData[1];
  ptrCheckGuard(operationRecPtr, coprecsize, operationrec);
  fragrecptr.i = operationRecPtr.p->fragptr;
  Uint32 opbits = operationRecPtr.p->m_op_bits;
  Uint32 opstate = opbits & Operationrec::OP_STATE_MASK;

  if (opbits == Operationrec::OP_EXECUTED_DIRTY_READ)
  {
    jam();
  }
  else if (opstate == Operationrec::OP_STATE_EXECUTED ||
	   opstate == Operationrec::OP_STATE_WAITING ||
	   opstate == Operationrec::OP_STATE_RUNNING)
  {
    jam();
    ptrCheckGuard(fragrecptr, cfragmentsize, fragmentrec);
    abortOperation(signal);
  }
  
  operationRecPtr.p->m_op_bits = Operationrec::OP_INITIAL;

  signal->theData[0] = operationRecPtr.p->userptr;
  signal->theData[1] = 0;
  switch(sendConf){
  case 0:
    return;
  case 2:
    if (opstate != Operationrec::OP_STATE_RUNNING)
    {
      return;
    }
  case 1:
    sendSignal(operationRecPtr.p->userblockref, GSN_ACC_ABORTCONF, 
	       signal, 1, JBB);
  }
  
  signal->theData[1] = RNIL;
}

/*
 * Lock or unlock tuple.
 */
void Dbacc::execACC_LOCKREQ(Signal* signal)
{
  jamEntry();
  AccLockReq* sig = (AccLockReq*)signal->getDataPtrSend();
  AccLockReq reqCopy = *sig;
  AccLockReq* const req = &reqCopy;
  Uint32 lockOp = (req->requestInfo & 0xFF);
  if (lockOp == AccLockReq::LockShared ||
      lockOp == AccLockReq::LockExclusive) {
    jam();
    // find table
    tabptr.i = req->tableId;
    ptrCheckGuard(tabptr, ctablesize, tabrec);
    // find fragment (TUX will know it)
    if (req->fragPtrI == RNIL) {
      for (Uint32 i = 0; i < NDB_ARRAY_SIZE(tabptr.p->fragholder); i++) {
        jam();
        if (tabptr.p->fragholder[i] == req->fragId){
	  jam();
	  req->fragPtrI = tabptr.p->fragptrholder[i];
	  break;
	}
      }
    }
    fragrecptr.i = req->fragPtrI;
    ptrCheckGuard(fragrecptr, cfragmentsize, fragmentrec);
    ndbrequire(req->fragId == fragrecptr.p->myfid);
    // caller must be explicit here
    ndbrequire(req->accOpPtr == RNIL);
    // seize operation to hold the lock
    if (cfreeopRec != RNIL) {
      jam();
      seizeOpRec();
      // init as in ACCSEIZEREQ
      operationRecPtr.p->userptr = req->userPtr;
      operationRecPtr.p->userblockref = req->userRef;
      operationRecPtr.p->m_op_bits = Operationrec::OP_INITIAL;
      operationRecPtr.p->scanRecPtr = RNIL;
      // do read with lock via ACCKEYREQ
      Uint32 lockMode = (lockOp == AccLockReq::LockShared) ? 0 : 1;
      Uint32 opCode = ZSCAN_OP;
      {
        Uint32 accreq = 0;
        accreq = AccKeyReq::setOperation(accreq, opCode);
        accreq = AccKeyReq::setLockType(accreq, lockMode);
        accreq = AccKeyReq::setDirtyOp(accreq, false);
        accreq = AccKeyReq::setReplicaType(accreq, 0); // ?
        accreq = AccKeyReq::setTakeOver(accreq, false);
        accreq = AccKeyReq::setLockReq(accreq, true);
        AccKeyReq* keyreq = reinterpret_cast<AccKeyReq*>(&signal->theData[0]);
        keyreq->connectPtr = operationRecPtr.i;
        keyreq->fragmentPtr = fragrecptr.i;
        keyreq->requestInfo = accreq;
        keyreq->hashValue = req->hashValue;
        keyreq->keyLen = 0;   // search local key
        keyreq->transId1 = req->transId1;
        keyreq->transId2 = req->transId2;
        keyreq->lockConnectPtr = RNIL;
        // enter local key in place of PK
        keyreq->localKey[0] = req->page_id;
        keyreq->localKey[1] = req->page_idx;
        NDB_STATIC_ASSERT(AccKeyReq::SignalLength_localKey == 10);
      }
        EXECUTE_DIRECT(DBACC, GSN_ACCKEYREQ, signal, AccKeyReq::SignalLength_localKey);
        /* keyreq invalid, signal now contains return value */
      // translate the result
      if (signal->theData[0] < RNIL) {
        jam();
        req->returnCode = AccLockReq::Success;
        req->accOpPtr = operationRecPtr.i;
      } else if (signal->theData[0] == RNIL) {
        jam();
        req->returnCode = AccLockReq::IsBlocked;
        req->accOpPtr = operationRecPtr.i;
      } else {
        ndbrequire(signal->theData[0] == (UintR)-1);
        releaseOpRec();
        req->returnCode = AccLockReq::Refused;
        req->accOpPtr = RNIL;
      }
    } else {
      jam();
      req->returnCode = AccLockReq::NoFreeOp;
    }
    *sig = *req;
    return;
  }
  if (lockOp == AccLockReq::Unlock) {
    jam();
    // do unlock via ACC_COMMITREQ (immediate)
    signal->theData[0] = req->accOpPtr;
    EXECUTE_DIRECT(DBACC, GSN_ACC_COMMITREQ, signal, 1);
    releaseOpRec();
    req->returnCode = AccLockReq::Success;
    *sig = *req;
    return;
  }
  if (lockOp == AccLockReq::Abort) {
    jam();
    // do abort via ACC_ABORTREQ (immediate)
    signal->theData[0] = req->accOpPtr;
    signal->theData[1] = 0; // Dont send abort
    execACC_ABORTREQ(signal);
    releaseOpRec();
    req->returnCode = AccLockReq::Success;
    *sig = *req;
    return;
  }
  if (lockOp == AccLockReq::AbortWithConf) {
    jam();
    // do abort via ACC_ABORTREQ (with conf signal)
    signal->theData[0] = req->accOpPtr;
    signal->theData[1] = 1; // send abort
    execACC_ABORTREQ(signal);
    releaseOpRec();
    req->returnCode = AccLockReq::Success;
    *sig = *req;
    return;
  }
  ndbrequire(false);
}

/* --------------------------------------------------------------------------------- */
/* --------------------------------------------------------------------------------- */
/* --------------------------------------------------------------------------------- */
/*                                                                                   */
/*       END OF EXECUTE OPERATION MODULE                                             */
/*                                                                                   */
/* --------------------------------------------------------------------------------- */
/* --------------------------------------------------------------------------------- */

/**
 * HASH TABLE MODULE
 *
 * Each partition (fragment) consist of a linear hash table in Dbacc.
 * The linear hash table can expand and shrink by one bucket at a time,
 * moving data from only one bucket.
 *
 * The operations supported are:
 *
 * [] insert one new element
 * [] delete one element
 * [] lookup one element
 * [] expand by splitting one bucket creating a new top bucket
 * [] shrink by merge top bucket data into a merge bucket
 * [] scan
 *
 * SCANS INTERACTION WITH EXPAND AND SHRINK
 *
 * Since expanding and shrinking can occur during the scan, and elements
 * move around one need to take extra care so that elements are scanned
 * exactly once.  Elements deleted or inserted during scan should be
 * scanned at most once, there reinserted data always counts as a different
 * element.
 *
 * Scans are done in one or two laps.  The first lap scans buckets from
 * bottom (bucket 0) to top.  During this lap expanding and shrinking may
 * occur.  In the second lap one rescan buckets that got merged after they
 * was scanned in lap one, and now expanding and shrinking are not allowed.
 *
 * Neither is a expand or shrink involving the currently scanned bucket
 * allowed.
 *
 * During lap one the table can be seen consisting of five kinds of buckets:
 *
 * [] unscanned, note that these have no defined scan bits, since the scan
 *    bits are left overs from earlier scans.
 * [] current, exactly one bucket
 * [] scanned, all buckets below current
 * [] expanded, these buckets have not been scanned in lap one, but may
 *    contain scanned elements.  Anyway they always have well defined scan
 *    bits also for unscanned elements.
 * [] merged and scanned, these are buckets scanned in lap one but have
 *    been merged after they got scanned, and may contain unscanned
 *    elements.  These buckets must be rescanned during lap two of scan.
 *    Note that we only keep track of a first and last bucket to rescan
 *    even if there are some buckets in between that have not been merged.
 *
 * The diagram below show the possible regions of buckets.  The names to
 * the right are the data members that describes the limits of the regions.
 *
 *  +--------------------------+
 *  | Expanded buckets.  May   | Fragmentrec::level.getTop()
 *  | contain both scanned and |
 *  | unscanned data.          |
 *  |                          |
 *  +--------------------------+
 *  | Unscanned data with      | ScanRec::startNoOfBuckets
 *  | undefined scan bits.     |
 *  |                          | ScanRec::nextBucketIndex + 1
 *  +--------------------------+
 *  | Currently scanned data.  | ScanRec::nextBucketIndex
 *  +--------------------------+
 *  | Scanned buckets.         |
 *  |                          |
 *  +--------------------------+
 *  | Merged buckets after     | ScanRec::maxBucketIndexToRescan
 *  | scan start - need rescan.|
 *  |                          | ScanRec::minBucketIndexToRescan
 *  +--------------------------+
 *  |                          |
 *  | Scanned buckets.         | 0
 *  +--------------------------+
 *
 * When scan starts, all buckets are unscanned and have undefined scan bits.
 * On start scanning of an unscanned bucket with undefined scan bits all
 * scan bits for the bucket are cleared.  ScanRec::startNoOfBuckets keeps
 * track of the last bucket with undefined scan bits, note that
 * startNoOfBuckets may decrease if table shrinks below it.
 *
 * During the second lap the buckets from minBucketIndexToRescan to
 * maxBucketIndexToRescan inclusive, are scanned, and no bucket need to have
 * its scan bits cleared prior to scan.
 *
 * SCAN AND EXPAND
 *
 * After expand, the new top bucket will always have defined scan bits.
 *
 * If the split bucket have undefined scan bits the buckets scan bits are
 * cleared before split.
 *
 * The expanded bucket may only contain scanned elements if the split
 * bucket was a scanned bucket below the current bucket.  This fact comes
 * from noting that once the split bucket are below current bucket, the
 * following expand can not have a split bucket above current bucket, since
 * next split bucket is either the next bucket, or the bottom bucket due to
 * how the linear hash table grow.  And since expand are not allowed when
 * split bucket would be the current bucket all expand bucket with scanned
 * elements must come from buckets below current bucket.
 *
 * SCAN AND SHRINK
 *
 * Shrink merge back the top bucket into the bucket it was split from in
 * the corresponding expand.  This implies that we will never merge back a
 * bucket with scanned elements into an unscanned bucket, with or without
 * defined scan bits.
 *
 * If the top bucket have undefined scan bits they are cleared before merge,
 * even if it is into another bucket with undefined scan bits.  This is to
 * ensure that an element is not inserted in a bucket that have scan bits
 * set that are not allowed in bucket, for details why see under BUCKET
 * INVARIANTS.
 *
 * Whenever top bucket have undefined scan bits one need to decrease
 * startNoOfBuckets that indicates the last bucket with undefined scan
 * bits.  If the top bucket reappear by expand it will have defined
 * scan bits which possibly indicate scan elements, these must not be
 * cleared prior scan.
 *
 * If merge destination are below current bucket, it must be added for
 * rescan.  Note that we only keep track of lowest and highest bucket
 * number to rescan even if some buckets in between are not merged and do
 * not need rescan.
 *
 * CONTAINERS
 *
 * Each bucket is a linked list of containers.  Only the first head
 * container may be empty.
 *
 * Containers are located in 8KiB pages.  Each page have 72 buffers with
 * 28 words.  Each buffer may host up to two containers.  One headed at
 * buffers lowest address, called left end, and one headed at buffers high
 * words, the right end.  The left end container grows forward towards
 * higher addresses, and the right end container grows backwards.
 *
 * Each bucket has its first container at a unique logical address, the
 * logical page number is bucket number divided by 64 with the remainder
 * index one of the first 64 left end containers on page.  A dynamic array
 * are used to map the logical page number to physical page number.
 *
 * The pages which host the head containers of buckets are called normal
 * pages.  When a container is full a new container is allocated, first it
 * looks for one of the eight left end containers that are on same page.
 * If no one is free, one look for a free right end container on same page.
 * Otherwise one look for an overflow container on an overflow page.  New
 * overflow pages are allocated if needed.
 *
 * SCAN BITS
 *
 * To keep track of which elements have been scanned several means are used.
 * Every container header have scan bits, if a scan bit is set it means that
 * all elements in that container have been scanned by the corresponding
 * scan.
 *
 * If a container is currently scanned, that is some elements are scanned
 * and some not, each element in the container have a scan bit in the scan
 * record (ScanRec::elemScanned).  The next scanned element is looked for
 * in the current container, if none found, the next container is used, and
 * then the next bucket.
 *
 * A scan may only scan one container at a time.
 *
 * BUCKETS INVARIANTS
 *
 * To be able to guarantee that only one container at a time are currently
 * scanned, there is an important invariant:
 *
 * [] No container may have a scan bit set that preceding container have
 *    not set.  That is, container are scanned in order within bucket, and
 *    no inserted element may be put in such that the invariant breaks.
 *
 * Also a condition that all operations on buckets must satisfy is:
 *
 * [] It is not allowed to insert an element with more scan bits set than
 *    the buckets head container have (unless it is for a new top bucket).
 *
 *    This is too avoid extra complexity that would arise if such an
 *    element was inserted.  A new container can not be inserted preceding
 *    the bucket head container since it has an fixed logical address.  The
 *    alternative would be to create a new bucket after the bucket head
 *    container and move every element from head container to the new
 *    container.
 *
 * How the condition is fulfilled are:
 *
 * [] Shrink, where top bucket have undefined scan bits.
 *
 *    Top buckets scan bits are first cleared prior to merge.
 *
 * [] Shrink, where destination bucket have undefined scan bits.
 *
 *    In this case top bucket must also have undefined scan bits (see SCAN
 *    AND SHRINK above) and both top and destination bucket have their scan
 *    bits cleared before merge.
 *
 * [] Shrink, where destination bucket is scanned, below current.
 *
 *    The only way the top bucket can have scanned elements is that it is
 *    expanded from a scanned bucket, below current.  Since that must be the
 *    shrink destination bucket, no element can have more scan bits set than
 *    the destination buckets head container.
 *
 * [] Expand.
 *
 *    The new top bucket is always a new bucket and head containers scan bits
 *    are taken from split source bucket.
 *
 * [] Insert.
 *
 *    A new element may be inserted in any container with free space, and it
 *    inherits the containers scan bits.  If a new container is needed it is
 *    put last with container scan bits copied from preceding container.
 *
 * [] Delete.
 *
 *    Deleting an element, replaces the deleted element with the last
 *    element with same scan bits as the deleted element.  If a container
 *    becomes empty it is unlinked, unless it is the head container which
 *    always must remain.
 *
 *    Since the first containers in a bucket are more likely to be on the
 *    same (normal) page, it is better to unlink a container towards the
 *    end of bucket.  If the deleted element is the last one in its
 *    container, but not the head container, and there are no other element
 *    in bucket with same scan bits that can replace the deleted element.
 *    It is allowed to use another element with fewer bits as replacement
 *    and clear scan bits of the container accordingly.
 *
 *    The reason the bucket head container may not have some of its scan
 *    bits cleared, is that it could later result in a need to insert back
 *    an element with more scan bits set.  The scenario for that is:
 *
 *    1) Split a merged bucket, A, into a new bucket B, moving some
 *       elements with some scan bits set.
 *
 *    2) Delete some elements in bucket A, leaving only elements with no
 *       scan bits set.
 *
 *    3) Shrink table and merge back bucket B into bucket A, if we have
 *       cleared the head container of bucket A, this would result in
 *       inserting elements with more scan bits set then bucket A head
 *       container.
 *
 */

/* --------------------------------------------------------------------------------- */
/* --------------------------------------------------------------------------------- */
/*                                                                                   */
/*       MODULE:         INSERT                                                      */
/*               THE FOLLOWING SUBROUTINES ARE ONLY USED BY INSERT_ELEMENT. THIS     */
/*               ROUTINE IS THE SOLE INTERFACE TO INSERT ELEMENTS INTO THE INDEX.    */
/*               CURRENT USERS ARE INSERT REQUESTS, EXPAND CONTAINER AND SHRINK      */
/*               CONTAINER.                                                          */
/*                                                                                   */
/*               THE FOLLOWING SUBROUTINES ARE INCLUDED IN THIS MODULE:              */
/*               INSERT_ELEMENT                                                      */
/*               INSERT_CONTAINER                                                    */
/*               ADDNEWCONTAINER                                                     */
/*               GETFREELIST                                                         */
/*               INCREASELISTCONT                                                    */
/*               SEIZE_LEFTLIST                                                      */
/*               SEIZE_RIGHTLIST                                                     */
/*                                                                                   */
/*               THESE ROUTINES ARE ONLY USED BY THIS MODULE AND BY NO ONE ELSE.     */
/*               ALSO THE ROUTINES MAKE NO USE OF ROUTINES IN OTHER MODULES.         */
/*               TAKE_REC_OUT_OF_FREE_OVERPAGE AND RELEASE_OVERFLOW_REC ARE          */
/*               EXCEPTIONS TO THIS RULE.                                            */
/*                                                                                   */
/*               THE ONLY SHORT-LIVED VARIABLES USED IN OTHER PARTS OF THE BLOCK ARE */
/*               THOSE DEFINED AS INPUT AND OUTPUT IN INSERT_ELEMENT                 */
/*               SHORT-LIVED VARIABLES INCLUDE TEMPORARY VARIABLES, COMMON VARIABLES */
/*               AND POINTER VARIABLES.                                              */
/*               THE ONLY EXCEPTION TO THIS RULE IS FRAGRECPTR WHICH POINTS TO THE   */
/*               FRAGMENT RECORD. THIS IS MORE LESS STATIC ALWAYS DURING A SIGNAL    */
/*               EXECUTION.                                                          */
/*                                                                                   */
/* --------------------------------------------------------------------------------- */
/* --------------------------------------------------------------------------------- */
/* --------------------------------------------------------------------------------- */
/* INSERT_ELEMENT                                                                    */
/*       INPUT:                                                                      */
/*               IDR_PAGEPTR (POINTER TO THE ACTIVE PAGE REC)                        */
/*               TIDR_PAGEINDEX (INDEX OF THE CONTAINER)                             */
/*               TIDR_FORWARD (DIRECTION FORWARD OR BACKWARD)                        */
/*               TIDR_ELEMHEAD (HEADER OF ELEMENT TO BE INSERTED                     */
/*               CIDR_KEYS(ARRAY OF TUPLE KEYS)                                      */
/*               CLOCALKEY(ARRAY OF LOCAL KEYS).                                     */
/*               FRAGRECPTR                                                          */
/*               IDR_OPERATION_REC_PTR                                               */
/*               TIDR_KEY_LEN                                                        */
/*               conScanMask - ANY_SCANBITS or scan bits container must              */
/*                 have. Note elements inserted are never more scanned than          */
/*                 container.                                                        */
/*                                                                                   */
/*       OUTPUT:                                                                     */
/*               TIDR_PAGEINDEX (PAGE INDEX OF INSERTED ELEMENT)                     */
/*               IDR_PAGEPTR    (PAGE POINTER OF INSERTED ELEMENT)                   */
/*               TIDR_FORWARD   (CONTAINER DIRECTION OF INSERTED ELEMENT)            */
/*               NONE                                                                */
/* --------------------------------------------------------------------------------- */
void Dbacc::insertElement(const Element   elem,
                          OperationrecPtr oprecptr,
                          Page8Ptr&       pageptr,
                          Uint32&         conidx,
                          bool&           isforward,
                          Uint32&         conptr,
                          Uint16          conScanMask,
                          const bool      newBucket)
{
  Page8Ptr inrNewPageptr;
  Uint32 tidrResult;
  Uint16 scanmask;
  bool newContainer = newBucket;

  ContainerHeader containerhead;
  do {
    insertContainer(elem,
                    oprecptr,
                    pageptr,
                    conidx,
                    isforward,
                    conptr,
                    containerhead,
                    conScanMask,
                    newContainer,
                    tidrResult);
    if (tidrResult != ZFALSE)
    {
      jam();
      return;
      /* INSERTION IS DONE, OR */
      /* AN ERROR IS DETECTED  */
    }//if
    if (containerhead.getNextEnd() != 0) {
      /* THE NEXT CONTAINER IS IN THE SAME PAGE */
      conidx = containerhead.getNextIndexNumber();
      if (containerhead.getNextEnd() == ZLEFT) {
        jam();
        isforward = true;
      } else if (containerhead.getNextEnd() == ZRIGHT) {
        jam();
        isforward = false;
      } else {
        ndbrequire(false);
        return;
      }//if
      if (!containerhead.isNextOnSamePage()) {
        jam();     /* NEXT CONTAINER IS IN AN OVERFLOW PAGE */
        pageptr.i = pageptr.p->word32[conptr + 1];
        c_page8_pool.getPtr(pageptr);
      }//if
      ndbrequire(conidx <= Container::MAX_CONTAINER_INDEX);
    } else {
      scanmask = containerhead.getScanBits();
      break;
    }//if
    // Only first container can be a new container
    newContainer = false;
  } while (1);
  Uint32 newPageindex;;
  Uint32 newBuftype;
  getfreelist(pageptr, newPageindex, newBuftype);
  bool nextOnSamePage;
  if (newPageindex == Container::NO_CONTAINER_INDEX) {
    jam();
    /* NO FREE BUFFER IS FOUND */
    if (fragrecptr.p->sparsepages.isEmpty())
    {
      jam();
      Uint32 result = allocOverflowPage();
      ndbrequire(result <= ZLIMIT_OF_ERROR);
    }//if
    {
      LocalContainerPageList sparselist(c_page8_pool, fragrecptr.p->sparsepages);
      sparselist.first(inrNewPageptr);
    }
    getfreelist(inrNewPageptr, newPageindex, newBuftype);
    ndbrequire(newPageindex != Container::NO_CONTAINER_INDEX);
    nextOnSamePage = false;
  } else {
    jam();
    inrNewPageptr = pageptr;
    nextOnSamePage = true;
  }//if
  if (newBuftype == ZLEFT)
  {
    seizeLeftlist(inrNewPageptr, newPageindex);
    isforward = true;
  }
  else if (newBuftype == ZRIGHT)
  {
    seizeRightlist(inrNewPageptr, newPageindex);
    isforward = false;
  }
  else
  {
    ndbrequire(newBuftype == ZLEFT || newBuftype == ZRIGHT);
  }
  Uint32 containerptr = getContainerPtr(newPageindex, isforward);
  ContainerHeader newcontainerhead;
  newcontainerhead.initInUse();
  Uint32 nextPtrI;
  if (containerhead.haveNext())
  {
    nextPtrI = pageptr.p->word32[conptr+1];
    newcontainerhead.setNext(containerhead.getNextEnd(),
                          containerhead.getNextIndexNumber(),
                          inrNewPageptr.i == nextPtrI);
  }
  else
  {
    nextPtrI = RNIL;
    newcontainerhead.clearNext();
  }
  inrNewPageptr.p->word32[containerptr] = newcontainerhead;
  inrNewPageptr.p->word32[containerptr + 1] = nextPtrI;
  addnewcontainer(pageptr, conptr, newPageindex,
    newBuftype, nextOnSamePage, inrNewPageptr.i);
  pageptr = inrNewPageptr;
  conidx = newPageindex;
  if (conScanMask == Operationrec::ANY_SCANBITS)
  {
    /**
     * ANY_SCANBITS indicates that this is an insert of a new element, not
     * an insert from expand or shrink.  In that case the inserted element
     * and the new container will inherit scan bits from previous container.
     * This makes the element look as scanned as possible still preserving
     * the invariant that containers and element towards the end of bucket
     * has less scan bits set than those towards the beginning.
     */
    conScanMask = scanmask;
  }
  insertContainer(elem,
                  oprecptr,
                  pageptr,
                  conidx,
                  isforward,
                  conptr,
                  containerhead,
                  conScanMask,
                  true,
                  tidrResult);
  ndbrequire(tidrResult == ZTRUE);
}//Dbacc::insertElement()

/**
 * insertContainer puts an element into a container if it has free space and
 * the requested scan bits match.
 *
 * If it is a new element inserted the requested scan bits given by
 * conScanMask can be ANY_SCANBITS or a valid set of bits.  If it is
 * ANY_SCANBITS the containers scan bits are not checked.  If it is set to
 * valid scan bits the container is a newly created empty container.
 *
 * The buckets header container may never be removed.  Nor should any scan
 * bit of it be cleared, unless for expand there the first inserted element
 * determines the bucket header containers scan bits.  newContainer indicates
 * that that current insert is part of populating a new bucket with expand.
 *
 * In case the container is empty it is either the bucket header container
 * or a new container created by caller (insertElement).
 *
 * @param[in]   elem
 * @param[in]   oprecptr
 * @param[in]   pageptr
 * @param[in]   conidx
 * @param[in]   isforward
 * @param[out]  conptr
 * @param[out]  containerhead
 * @param[in]   conScanMask
 * @param[in]   newContainer
 * @param[out]  result
 */
void Dbacc::insertContainer(const Element          elem,
                            const OperationrecPtr  oprecptr,
                            const Page8Ptr         pageptr,
                            const Uint32           conidx,
                            const bool             isforward,
                            Uint32&                conptr,
                            ContainerHeader&       containerhead,
                            Uint16                 conScanMask,
                            const bool             newContainer,
                            Uint32&                result)
{
  Uint32 tidrContainerlen;
  Uint32 tidrConfreelen;
  Uint32 tidrNextSide;
  Uint32 tidrNextConLen;
  Uint32 tidrIndex;

  result = ZFALSE;
  /* --------------------------------------------------------------------------------- */
  /*       CALCULATE THE POINTER TO THE ELEMENT TO BE INSERTED AND THE POINTER TO THE  */
  /*       CONTAINER HEADER OF THE OTHER SIDE OF THE BUFFER.                           */
  /* --------------------------------------------------------------------------------- */
  conptr = getForwardContainerPtr(conidx);
  if (isforward) {
    jam();
    tidrNextSide = conptr + (ZBUF_SIZE - Container::HEADER_SIZE);
    arrGuard(tidrNextSide + 1, 2048);
    containerhead = pageptr.p->word32[conptr];
    tidrContainerlen = containerhead.getLength();
    tidrIndex = conptr + tidrContainerlen;
  } else {
    jam();
    tidrNextSide = conptr;
    conptr = conptr + (ZBUF_SIZE - Container::HEADER_SIZE);
    arrGuard(conptr + 1, 2048);
    containerhead = pageptr.p->word32[conptr];
    tidrContainerlen = containerhead.getLength();
    tidrIndex = (conptr - tidrContainerlen) +
                (Container::HEADER_SIZE - fragrecptr.p->elementLength);
  }//if
  const Uint16 activeScanMask = fragrecptr.p->activeScanMask;
  const Uint16 conscanmask = containerhead.getScanBits();
  if(tidrContainerlen > Container::HEADER_SIZE || !newContainer)
  {
    if (conScanMask != Operationrec::ANY_SCANBITS &&
        ((conscanmask & ~conScanMask) & activeScanMask) != 0)
    {
      /* Container have more scan bits set than requested */
      /* Continue to next container. */
      return;
    }
  }
  if (tidrContainerlen == Container::HEADER_SIZE && newContainer)
  {
    /**
     * Only the first header container in a bucket or a newly created bucket
     * in insertElement can be empty.
     *
     * Set container scan bits as requested.
     */
    ndbrequire(conScanMask != Operationrec::ANY_SCANBITS);
    containerhead.copyScanBits(conScanMask & activeScanMask);
    pageptr.p->word32[conptr] = containerhead;
  }
  if (tidrContainerlen >= (ZBUF_SIZE - fragrecptr.p->elementLength))
  {
    return;
  }//if
  tidrConfreelen = ZBUF_SIZE - tidrContainerlen;
  /* --------------------------------------------------------------------------------- */
  /*       WE CALCULATE THE TOTAL LENGTH THE CONTAINER CAN EXPAND TO                   */
  /*       THIS INCLUDES THE OTHER SIDE OF THE BUFFER IF POSSIBLE TO EXPAND THERE.     */
  /* --------------------------------------------------------------------------------- */
  if (!containerhead.isUsingBothEnds()) {
    jam();
    /* --------------------------------------------------------------------------------- */
    /*       WE HAVE NOT EXPANDED TO THE ENTIRE BUFFER YET. WE CAN THUS READ THE OTHER   */
    /*       SIDE'S CONTAINER HEADER TO READ HIS LENGTH.                                 */
    /* --------------------------------------------------------------------------------- */
    ContainerHeader conhead(pageptr.p->word32[tidrNextSide]);
    tidrNextConLen = conhead.getLength();
    tidrConfreelen = tidrConfreelen - tidrNextConLen;
    if (tidrConfreelen > ZBUF_SIZE) {
      ndbrequire(false);
      /* --------------------------------------------------------------------------------- */
      /*       THE BUFFERS ARE PLACED ON TOP OF EACH OTHER. THIS SHOULD NEVER OCCUR.       */
      /* --------------------------------------------------------------------------------- */
      return;
    }//if
  } else {
    jam();
    tidrNextConLen = 1;	/* INDICATE OTHER SIDE IS NOT PART OF FREE LIST */
  }//if
  if (tidrConfreelen < fragrecptr.p->elementLength) {
    jam();
    /* --------------------------------------------------------------------------------- */
    /*       THE CONTAINER COULD NOT BE EXPANDED TO FIT THE NEW ELEMENT. WE HAVE TO      */
    /*       RETURN AND FIND A NEW CONTAINER TO INSERT IT INTO.                          */
    /* --------------------------------------------------------------------------------- */
    return;
  }//if
  tidrContainerlen = tidrContainerlen + fragrecptr.p->elementLength;
  if (tidrNextConLen == 0) {
    /* EACH SIDE OF THE BUFFER WHICH BELONG TO A FREE */
    /* LIST, HAS ZERO AS LENGTH. */
    if (tidrContainerlen > Container::UP_LIMIT) {
      ContainerHeader conthead = pageptr.p->word32[conptr];
      conthead.setUsingBothEnds();
      pageptr.p->word32[conptr] = conthead;
      if (isforward) {
        jam();
        /* REMOVE THE RIGHT SIDE OF THE BUFFER FROM THE FREE LIST */
        seizeRightlist(pageptr, conidx);
      } else {
        jam();
        /* REMOVE THE LEFT SIDE OF THE BUFFER FROM THE FREE LIST */
        seizeLeftlist(pageptr, conidx);
      }//if
    }//if
  }//if
  /* OF THE FREE CONTAINERS */
  /* --------------------------------------------------------------------------------- */
  /*       WE HAVE NOW FOUND A FREE SPOT IN THE CURRENT CONTAINER. WE INSERT THE       */
  /*       ELEMENT HERE. THE ELEMENT CONTAINS A HEADER, A LOCAL KEY AND A TUPLE KEY.   */
  /*       BEFORE INSERTING THE ELEMENT WE WILL UPDATE THE OPERATION RECORD WITH THE   */
  /*       DATA CONCERNING WHERE WE INSERTED THE ELEMENT. THIS MAKES IT EASY TO FIND   */
  /*       THIS INFORMATION WHEN WE RETURN TO UPDATE THE LOCAL KEY OR RETURN TO COMMIT */
  /*       OR ABORT THE INSERT. IF NO OPERATION RECORD EXIST IT MEANS THAT WE ARE      */
  /*       PERFORMING THIS AS A PART OF THE EXPAND OR SHRINK PROCESS.                  */
  /* --------------------------------------------------------------------------------- */
  const Uint32 elemhead = elem.getHeader();
  ContainerHeader conthead = pageptr.p->word32[conptr];
  if (oprecptr.i != RNIL)
  {
    jam();
    ndbrequire(ElementHeader::getLocked(elemhead));
    oprecptr.p->elementPage = pageptr.i;
    oprecptr.p->elementContainer = conptr;
    oprecptr.p->elementPointer = tidrIndex;
  }
  else
  {
    ndbassert(!ElementHeader::getLocked(elemhead));
  }
  /* --------------------------------------------------------------------------------- */
  /*       WE CHOOSE TO UNDO LOG INSERTS BY WRITING THE BEFORE VALUE TO THE UNDO LOG.  */
  /*       WE COULD ALSO HAVE DONE THIS BY WRITING THIS BEFORE VALUE WHEN DELETING     */
  /*       ELEMENTS. WE CHOOSE TO PUT IT HERE SINCE WE THEREBY ENSURE THAT WE ALWAYS   */
  /*       UNDO LOG ALL WRITES TO PAGE MEMORY. IT SHOULD BE EASIER TO MAINTAIN SUCH A  */
  /*       STRUCTURE. IT IS RATHER DIFFICULT TO MAINTAIN A LOGICAL STRUCTURE WHERE     */
  /*       DELETES ARE INSERTS AND INSERTS ARE PURELY DELETES.                         */
  /* --------------------------------------------------------------------------------- */
  ndbrequire(fragrecptr.p->localkeylen == 1);
  arrGuard(tidrIndex + 1, 2048);
  pageptr.p->word32[tidrIndex] = elem.getHeader();
  pageptr.p->word32[tidrIndex + 1] = elem.getData(); /* INSERTS LOCALKEY */
  conthead.setLength(tidrContainerlen);
  pageptr.p->word32[conptr] = conthead;
  result = ZTRUE;
}//Dbacc::insertContainer()

/** ---------------------------------------------------------------------------
 * Set next link of a container to reference to next container.
 *
 * @param[in]  pageptr       Pointer to page of container to modify.
 * @param[in]  conptr        Pointer within page of container to modify.
 * @param[in]  nextConidx    Index within page of next container.
 * @param[in]  nextContype   Type of next container, left or right end.
 * @param[in]  nextSamepage  True if next container is on same page as modified
 *                           container
 * @param[in]  nextPagei     Overflow page number of next container.
 * ------------------------------------------------------------------------- */
void Dbacc::addnewcontainer(Page8Ptr pageptr,
                            Uint32 conptr,
                            Uint32 nextConidx,
                            Uint32 nextContype,
                            bool nextSamepage,
                            Uint32 nextPagei) const
{
  ContainerHeader containerhead(pageptr.p->word32[conptr]);
  containerhead.setNext(nextContype, nextConidx, nextSamepage);
  pageptr.p->word32[conptr] = containerhead;
  pageptr.p->word32[conptr + 1] = nextPagei;
}//Dbacc::addnewcontainer()

/* --------------------------------------------------------------------------------- */
/* GETFREELIST                                                                       */
/*         INPUT:                                                                    */
/*               GFL_PAGEPTR (POINTER TO A PAGE RECORD).                             */
/*         OUTPUT:                                                                   */
/*                TGFL_PAGEINDEX(POINTER TO A FREE BUFFER IN THE FREEPAGE), AND      */
/*                TGFL_BUF_TYPE( TYPE OF THE FREE BUFFER).                           */
/*         DESCRIPTION: SEARCHS IN THE FREE LIST OF THE FREE BUFFER IN THE PAGE HEAD */
/*                     (WORD32(1)),AND RETURN ADDRESS OF A FREE BUFFER OR NIL.       */
/*                     THE FREE BUFFER CAN BE A RIGHT CONTAINER OR A LEFT ONE        */
/*                     THE KIND OF THE CONTAINER IS NOTED BY TGFL_BUF_TYPE.          */
/* --------------------------------------------------------------------------------- */
void Dbacc::getfreelist(Page8Ptr pageptr, Uint32& pageindex, Uint32& buftype)
{
  const Uint32 emptylist = pageptr.p->word32[Page8::EMPTY_LIST];
  pageindex = (emptylist >> 7) & 0x7f;	/* LEFT FREE LIST */
  buftype = ZLEFT;
  if (pageindex == Container::NO_CONTAINER_INDEX) {
    jam();
    pageindex = emptylist & 0x7f;	/* RIGHT FREE LIST */
    buftype = ZRIGHT;
  }//if
  ndbrequire((pageindex <= Container::MAX_CONTAINER_INDEX) ||
             (pageindex == Container::NO_CONTAINER_INDEX));
}//Dbacc::getfreelist()

/* --------------------------------------------------------------------------------- */
/* INCREASELISTCONT                                                                  */
/*       INPUT:                                                                      */
/*               ILC_PAGEPTR     PAGE POINTER TO INCREASE NUMBER OF CONTAINERS IN    */
/*           A CONTAINER OF AN OVERFLOW PAGE (FREEPAGEPTR) IS ALLOCATED, NR OF       */
/*           ALLOCATED CONTAINER HAVE TO BE INCRESE BY ONE .                         */
/*           IF THE NUMBER OF ALLOCATED CONTAINERS IS ABOVE THE FREE LIMIT WE WILL   */
/*           REMOVE THE PAGE FROM THE FREE LIST.                                     */
/* --------------------------------------------------------------------------------- */
void Dbacc::increaselistcont(Page8Ptr ilcPageptr)
{
  ilcPageptr.p->word32[Page8::ALLOC_CONTAINERS] = ilcPageptr.p->word32[Page8::ALLOC_CONTAINERS] + 1;
  // A sparse page just got full
  if (ilcPageptr.p->word32[Page8::ALLOC_CONTAINERS] == ZFREE_LIMIT + 1) {
    // Check that it is an overflow page
    if (((ilcPageptr.p->word32[Page8::EMPTY_LIST] >> ZPOS_PAGE_TYPE_BIT) & 3) == 1)
    {
      jam();
      LocalContainerPageList sparselist(c_page8_pool, fragrecptr.p->sparsepages);
      LocalContainerPageList fulllist(c_page8_pool, fragrecptr.p->fullpages);
      sparselist.remove(ilcPageptr);
      fulllist.addLast(ilcPageptr);
    }//if
  }//if
}//Dbacc::increaselistcont()

/* --------------------------------------------------------------------------------- */
/* SEIZE_LEFTLIST                                                                    */
/*       INPUT:                                                                      */
/*               TSL_PAGEINDEX           PAGE INDEX OF CONTAINER TO SEIZE            */
/*               SL_PAGEPTR              PAGE POINTER OF CONTAINER TO SEIZE          */
/*               TSL_UPDATE_HEADER       SHOULD WE UPDATE THE CONTAINER HEADER       */
/*                                                                                   */
/*       OUTPUT:                                                                     */
/*               NONE                                                                */
/*         DESCRIPTION: THE BUFFER NOTED BY TSL_PAGEINDEX WILL BE REMOVED FROM THE   */
/*                      LIST OF LEFT FREE CONTAINER, IN THE HEADER OF THE PAGE       */
/*                      (FREEPAGEPTR). PREVIOUS AND NEXT BUFFER OF REMOVED BUFFER    */
/*                      WILL BE UPDATED.                                             */
/* --------------------------------------------------------------------------------- */
void Dbacc::seizeLeftlist(Page8Ptr slPageptr, Uint32 tslPageindex)
{
  Uint32 tsllTmp1;
  Uint32 tsllHeadIndex;
  Uint32 tsllTmp;

  tsllHeadIndex = getForwardContainerPtr(tslPageindex);
  arrGuard(tsllHeadIndex + 1, 2048);
  Uint32 tslNextfree = slPageptr.p->word32[tsllHeadIndex];
  Uint32 tslPrevfree = slPageptr.p->word32[tsllHeadIndex + 1];
  if (tslPrevfree == Container::NO_CONTAINER_INDEX) {
    jam();
    /* UPDATE FREE LIST OF LEFT CONTAINER IN PAGE HEAD */
    tsllTmp1 = slPageptr.p->word32[Page8::EMPTY_LIST];
    tsllTmp = tsllTmp1 & 0x7f;
    tsllTmp1 = (tsllTmp1 >> 14) << 14;
    tsllTmp1 = (tsllTmp1 | (tslNextfree << 7)) | tsllTmp;
    slPageptr.p->word32[Page8::EMPTY_LIST] = tsllTmp1;
  } else {
    ndbrequire(tslPrevfree <= Container::MAX_CONTAINER_INDEX);
    jam();
    tsllTmp = getForwardContainerPtr(tslPrevfree);
    slPageptr.p->word32[tsllTmp] = tslNextfree;
  }//if
  if (tslNextfree <= Container::MAX_CONTAINER_INDEX) {
    jam();
    tsllTmp = getForwardContainerPtr(tslNextfree) + 1;
    slPageptr.p->word32[tsllTmp] = tslPrevfree;
  } else {
    ndbrequire(tslNextfree == Container::NO_CONTAINER_INDEX);
    jam();
  }//if
  increaselistcont(slPageptr);
}//Dbacc::seizeLeftlist()

/* --------------------------------------------------------------------------------- */
/* SEIZE_RIGHTLIST                                                                   */
/*         DESCRIPTION: THE BUFFER NOTED BY TSL_PAGEINDEX WILL BE REMOVED FROM THE   */
/*                      LIST OF RIGHT FREE CONTAINER, IN THE HEADER OF THE PAGE      */
/*                      (SL_PAGEPTR). PREVIOUS AND NEXT BUFFER OF REMOVED BUFFER     */
/*                      WILL BE UPDATED.                                             */
/* --------------------------------------------------------------------------------- */
void Dbacc::seizeRightlist(Page8Ptr slPageptr, Uint32 tslPageindex)
{
  Uint32 tsrlHeadIndex;
  Uint32 tsrlTmp;

  tsrlHeadIndex = getBackwardContainerPtr(tslPageindex);
  arrGuard(tsrlHeadIndex + 1, 2048);
  Uint32 tslNextfree = slPageptr.p->word32[tsrlHeadIndex];
  Uint32 tslPrevfree = slPageptr.p->word32[tsrlHeadIndex + 1];
  if (tslPrevfree == Container::NO_CONTAINER_INDEX) {
    jam();
    tsrlTmp = slPageptr.p->word32[Page8::EMPTY_LIST];
    slPageptr.p->word32[Page8::EMPTY_LIST] = ((tsrlTmp >> 7) << 7) | tslNextfree;
  } else {
    ndbrequire(tslPrevfree <= Container::MAX_CONTAINER_INDEX);
    jam();
    tsrlTmp = getBackwardContainerPtr(tslPrevfree);
    slPageptr.p->word32[tsrlTmp] = tslNextfree;
  }//if
  if (tslNextfree <= Container::MAX_CONTAINER_INDEX) {
    jam();
    tsrlTmp = getBackwardContainerPtr(tslNextfree) + 1;
    slPageptr.p->word32[tsrlTmp] = tslPrevfree;
  } else {
    ndbrequire(tslNextfree == Container::NO_CONTAINER_INDEX);
    jam();
  }//if
  increaselistcont(slPageptr);
}//Dbacc::seizeRightlist()

/* --------------------------------------------------------------------------------- */
/* --------------------------------------------------------------------------------- */
/* --------------------------------------------------------------------------------- */
/*                                                                                   */
/*       END OF INSERT_ELEMENT MODULE                                                */
/*                                                                                   */
/* --------------------------------------------------------------------------------- */
/* --------------------------------------------------------------------------------- */
/* --------------------------------------------------------------------------------- */
/* --------------------------------------------------------------------------------- */
/* --------------------------------------------------------------------------------- */
/*                                                                                   */
/*       MODULE:         GET_ELEMENT                                                 */
/*               THE FOLLOWING SUBROUTINES ARE ONLY USED BY GET_ELEMENT AND          */
/*               GETDIRINDEX. THIS ROUTINE IS THE SOLE INTERFACE TO GET ELEMENTS     */
/*               FROM THE INDEX. CURRENT USERS ARE ALL REQUESTS AND EXECUTE UNDO LOG */
/*                                                                                   */
/*               THE FOLLOWING SUBROUTINES ARE INCLUDED IN THIS MODULE:              */
/*               GET_ELEMENT                                                         */
/*               GET_DIRINDEX                                                        */
/*               SEARCH_LONG_KEY                                                     */
/*                                                                                   */
/*               THESE ROUTINES ARE ONLY USED BY THIS MODULE AND BY NO ONE ELSE.     */
/*               ALSO THE ROUTINES MAKE NO USE OF ROUTINES IN OTHER MODULES.         */
/*               THE ONLY SHORT-LIVED VARIABLES USED IN OTHER PARTS OF THE BLOCK ARE */
/*               THOSE DEFINED AS INPUT AND OUTPUT IN GET_ELEMENT AND GETDIRINDEX    */
/*               SHORT-LIVED VARIABLES INCLUDE TEMPORARY VARIABLES, COMMON VARIABLES */
/*               AND POINTER VARIABLES.                                              */
/*               THE ONLY EXCEPTION TO THIS RULE IS FRAGRECPTR WHICH POINTS TO THE   */
/*               FRAGMENT RECORD. THIS IS MORE LESS STATIC ALWAYS DURING A SIGNAL    */
/*               EXECUTION.                                                          */
/*                                                                                   */
/* --------------------------------------------------------------------------------- */
/* --------------------------------------------------------------------------------- */
/* --------------------------------------------------------------------------------- */
/* GETDIRINDEX                                                                       */
/*       SUPPORT ROUTINE FOR INSERT ELEMENT, GET ELEMENT AND COMMITDELETE            */
/*         INPUT:FRAGRECPTR ( POINTER TO THE ACTIVE FRAGMENT REC)                    */
/*               OPERATION_REC_PTR  (POINTER TO THE OPERATION REC).                  */
/*                                                                                   */
/*         OUTPUT:GDI_PAGEPTR ( POINTER TO THE PAGE OF THE ELEMENT)                  */
/*                TGDI_PAGEINDEX ( INDEX OF THE ELEMENT IN THE PAGE).                */
/*                                                                                   */
/*         DESCRIPTION: CHECK THE HASH VALUE OF THE OPERATION REC AND CALCULATE THE  */
/*                     THE ADDRESS OF THE ELEMENT IN THE HASH TABLE,(GDI_PAGEPTR,    */
/*                     TGDI_PAGEINDEX) ACCORDING TO LH3.                             */
/* --------------------------------------------------------------------------------- */
Uint32 Dbacc::getPagePtr(DynArr256::Head& directory, Uint32 index)
{
  DynArr256 dir(directoryPool, directory);
  Uint32* ptr = dir.get(index);
  return *ptr;
}

bool Dbacc::setPagePtr(DynArr256::Head& directory, Uint32 index, Uint32 ptri)
{
  DynArr256 dir(directoryPool, directory);
  Uint32* ptr = dir.set(index);
  if (ptr == NULL) return false;
  *ptr = ptri;
  return true;
}

Uint32 Dbacc::unsetPagePtr(DynArr256::Head& directory, Uint32 index)
{
  DynArr256 dir(directoryPool, directory);
  Uint32* ptr = dir.get(index);
  Uint32 ptri = *ptr;
  *ptr = RNIL;
  return ptri;
}

void Dbacc::getdirindex(Page8Ptr& pageptr, Uint32& conidx)
{
  const LHBits32 hashValue = operationRecPtr.p->hashValue;
  const Uint32 address = fragrecptr.p->level.getBucketNumber(hashValue);
  conidx = fragrecptr.p->getPageIndex(address);
  pageptr.i = getPagePtr(fragrecptr.p->directory,
                         fragrecptr.p->getPageNumber(address));
  c_page8_pool.getPtr(pageptr);
}//Dbacc::getdirindex()

Uint32
Dbacc::readTablePk(Uint32 localkey1,
                   Uint32 localkey2,
                   Uint32 eh,
                   Ptr<Operationrec> opPtr,
                   Uint32 *keys)
{
  int ret;
  Uint32 tableId = fragrecptr.p->myTableId;
  Uint32 fragId = fragrecptr.p->myfid;
  bool xfrm = fragrecptr.p->hasCharAttr;

#ifdef VM_TRACE
  memset(keys, 0x1f, (fragrecptr.p->keyLength * MAX_XFRM_MULTIPLY) << 2);
#endif
  
  if (likely(! Local_key::isInvalid(localkey1, localkey2)))
  {
    ret = c_tup->accReadPk(tableId,
                           fragId,
                           localkey1,
                           localkey2,
                           keys,
                           true);
  }
  else
  {
    ndbrequire(ElementHeader::getLocked(eh));
    if (unlikely((opPtr.p->m_op_bits & Operationrec::OP_MASK) == ZSCAN_OP))
    {
      dump_lock_queue(opPtr);
      ndbrequire(opPtr.p->nextParallelQue == RNIL);
      ndbrequire(opPtr.p->m_op_bits & Operationrec::OP_ELEMENT_DISAPPEARED);
      ndbrequire(opPtr.p->m_op_bits & Operationrec::OP_COMMIT_DELETE_CHECK);
      ndbrequire((opPtr.p->m_op_bits & Operationrec::OP_STATE_MASK) == Operationrec::OP_STATE_RUNNING);
      return 0;
    }
    ret = c_lqh->readPrimaryKeys(opPtr.p->userptr, keys, xfrm);
  }
  jamEntryDebug();
  ndbrequire(ret >= 0);
  return ret;
}

/** ---------------------------------------------------------------------------
 * Find element.
 *
 * Method scan the bucket given by hashValue from operationRecPtr and look for
 * the element with primary key given in signal.  If element found return
 * pointer to element, if not found return only bucket information.
 *
 * @param[in]   signal         Signal containing primary key to look for.
 * @param[out]  lockOwnerPtr   Lock owner if any of found element.
 * @param[out]  bucketPageptr  Page of first container of bucket there element
                               should be.
 * @param[out]  bucketConidx   Index within page of first container of bucket
                               there element should be.
 * @param[out]  elemPageptr    Page of found element.
 * @param[out]  elemConptr     Pointer within page to container of found
                               element.
 * @param[out]  elemptr        Pointer within page to found element.
 * @return                     Returns ZTRUE if element was found.
 * ------------------------------------------------------------------------- */
Uint32
Dbacc::getElement(AccKeyReq* signal,
                  OperationrecPtr& lockOwnerPtr,
                  Page8Ptr& bucketPageptr,
                  Uint32& bucketConidx,
                  Page8Ptr& elemPageptr,
                  Uint32& elemConptr,
                  Uint32& elemptr)
{
  Uint32 tgeElementHeader;
  Uint32 tgeElemStep;
  Uint32 tgePageindex;
  Uint32 tgeNextptrtype;
  register Uint32 tgeRemLen;
  const Uint32 TelemLen = fragrecptr.p->elementLength;
  register const Uint32* Tkeydata = signal->keyInfo; /* or localKey if keyLen == 0 */
  const Uint32 localkeylen = fragrecptr.p->localkeylen;
  Uint32 bucket_number = fragrecptr.p->level.getBucketNumber(operationRecPtr.p->hashValue);
  union {
  Uint32 keys[2048 * MAX_XFRM_MULTIPLY];
  Uint64 keys_align;
  };
  (void)keys_align;

  getdirindex(bucketPageptr, bucketConidx);
  elemPageptr = bucketPageptr;
  tgePageindex = bucketConidx;
  /*
   * The value seached is
   * - table key for ACCKEYREQ, stored in TUP
   * - local key (1 word) for ACC_LOCKREQ and UNDO, stored in ACC
   */
  const bool searchLocalKey = operationRecPtr.p->tupkeylen == 0;
  Uint32 xfrmtupkeylen = operationRecPtr.p->tupkeylen;
  // normalize key if any char attr
  if (!searchLocalKey && fragrecptr.p->hasCharAttr)
    xfrmtupkeylen = xfrmKeyData(signal);

  ndbrequire(TelemLen == ZELEM_HEAD_SIZE + localkeylen);
  tgeNextptrtype = ZLEFT;

  do {
    if (tgeNextptrtype == ZLEFT) {
      jamDebug();
      elemConptr = getForwardContainerPtr(tgePageindex);
      elemptr = elemConptr + Container::HEADER_SIZE;
      tgeElemStep = TelemLen;
      ndbrequire(elemConptr < 2048);
      ContainerHeader conhead(elemPageptr.p->word32[elemConptr]);
      tgeRemLen = conhead.getLength();
      ndbrequire((elemConptr + tgeRemLen - 1) < 2048);
    } else if (tgeNextptrtype == ZRIGHT) {
      jamDebug();
      elemConptr = getBackwardContainerPtr(tgePageindex);
      tgeElemStep = 0 - TelemLen;
      elemptr = elemConptr - TelemLen;
      ndbrequire(elemConptr < 2048);
      ContainerHeader conhead(elemPageptr.p->word32[elemConptr]);
      tgeRemLen = conhead.getLength();
      ndbrequire((elemConptr - tgeRemLen) < 2048);
    } else {
      ndbrequire((tgeNextptrtype == ZLEFT) || (tgeNextptrtype == ZRIGHT));
    }//if
    if (tgeRemLen >= Container::HEADER_SIZE + TelemLen) {
      ndbrequire(tgeRemLen <= ZBUF_SIZE);
      /* ------------------------------------------------------------------- */
      // There is at least one element in this container. 
      // Check if it is the element searched for.
      /* ------------------------------------------------------------------- */
      do {
        bool possible_match;
        tgeElementHeader = elemPageptr.p->word32[elemptr];
        tgeRemLen = tgeRemLen - TelemLen;
	Local_key localkey;
	lockOwnerPtr.i = RNIL;
	lockOwnerPtr.p = NULL;
        LHBits16 reducedHashValue;
        if (ElementHeader::getLocked(tgeElementHeader)) {
          jamDebug();
	  lockOwnerPtr.i = ElementHeader::getOpPtrI(tgeElementHeader);
          ptrCheckGuard(lockOwnerPtr, coprecsize, operationrec);
          possible_match = lockOwnerPtr.p->hashValue.match(operationRecPtr.p->hashValue);
          reducedHashValue = lockOwnerPtr.p->reducedHashValue;
	  localkey = lockOwnerPtr.p->localdata;
        } else {
          jamDebug();
          reducedHashValue = ElementHeader::getReducedHashValue(tgeElementHeader);
          const Uint32 pos = elemptr + 1;
          ndbrequire(localkeylen == 1);
          localkey.m_page_no = elemPageptr.p->word32[pos];
          localkey.m_page_idx = ElementHeader::getPageIdx(tgeElementHeader);
          possible_match = true;
        }
        if (possible_match &&
            operationRecPtr.p->hashValue.match(fragrecptr.p->level.enlarge(reducedHashValue, bucket_number)))
        {
          jamDebug();
          bool found;
          if (! searchLocalKey) 
	  {
            Uint32 len = readTablePk(localkey.m_page_no,
                                     localkey.m_page_idx,
                                     tgeElementHeader,
                                     lockOwnerPtr,
                                     &keys[0]);
            found = (len == xfrmtupkeylen) &&
              (memcmp(Tkeydata, &keys[0], len << 2) == 0);
          } else {
            jam();
            found = (localkey.m_page_no == Tkeydata[0] && Uint32(localkey.m_page_idx) == Tkeydata[1]);
          }
          if (found) 
	  {
            jamDebug();
            operationRecPtr.p->localdata = localkey;
            return ZTRUE;
          }
        }
        if (tgeRemLen <= Container::HEADER_SIZE) {
          break;
        }
        elemptr = elemptr + tgeElemStep;
      } while (true);
    }//if
    ndbrequire(tgeRemLen == Container::HEADER_SIZE);
    ContainerHeader containerhead = elemPageptr.p->word32[elemConptr];
    tgeNextptrtype = containerhead.getNextEnd();
    if (tgeNextptrtype == 0) {
      jam();
      return ZFALSE;	/* NO MORE CONTAINER */
    }//if
    tgePageindex = containerhead.getNextIndexNumber();	/* NEXT CONTAINER PAGE INDEX 7 BITS */
    ndbrequire(tgePageindex <= Container::NO_CONTAINER_INDEX);
    if (!containerhead.isNextOnSamePage()) {
      jam();
      elemPageptr.i = elemPageptr.p->word32[elemConptr + 1];	/* NEXT PAGE ID */
      c_page8_pool.getPtr(elemPageptr);
    }//if
  } while (1);

  return ZFALSE;
}//Dbacc::getElement()

/**
 * report_pending_dealloc
 *
 * ACC indicates to LQH that it expects LQH to deallocate
 * the TUPle at some point after all the reported operations
 * have completed and the deallocation is allowed.
 *
 * opPtrP       Ptr to operation involved in dealloc
 * countOpPtrP  Ptr to operation tracking delete reference count
 *               (can be same as opPtrP)
 */
void
Dbacc::report_pending_dealloc(Signal* signal,
                              Operationrec* opPtrP,
                              const Operationrec* countOpPtrP)
{
  Local_key localKey = opPtrP->localdata;
  Uint32 opbits = opPtrP->m_op_bits;
  Uint32 userptr= opPtrP->userptr;
  const bool scanInd = (((opbits & Operationrec::OP_MASK) == ZSCAN_OP) ||
                        (opbits & Operationrec::OP_LOCK_REQ));

  if (! localKey.isInvalid())
  {
    if (scanInd)
    {
      jam();
      /**
       * Scan operation holding a lock on a key whose tuple
       * is being deallocated.
       * If this is the last operation to commit on the key
       * then it will notify LQH when the dealloc is
       * triggered.
       * To make that possible, we store the deleting
       * operation's userptr in the scan op record.
       */
      ndbrequire(opPtrP->m_scanOpDeleteCountOpRef == RNIL);
      opPtrP->m_scanOpDeleteCountOpRef = countOpPtrP->userptr;
      return;
    }
    ndbrequire(countOpPtrP->userptr != RNIL);

    /**
     * Inform LQH of operation involved in transaction
     * which is deallocating a tuple.
     * Also pass the LQH reference of the refcount operation
     */
    signal->theData[0] = fragrecptr.p->myfid;
    signal->theData[1] = fragrecptr.p->myTableId;
    signal->theData[2] = localKey.m_page_no;
    signal->theData[3] = localKey.m_page_idx;
    signal->theData[4] = userptr;
    signal->theData[5] = countOpPtrP->userptr;
    EXECUTE_DIRECT(DBLQH, GSN_TUP_DEALLOCREQ, signal, 6);
    jamEntry();
  }
}

/**
 * trigger_dealloc
 *
 * ACC is now done with the TUPle storage, so inform LQH
 * that it can go ahead with deallocation when it is able
 */
void
Dbacc::trigger_dealloc(Signal* signal, const Operationrec* opPtrP)
{
  Local_key localKey = opPtrP->localdata;
  Uint32 opbits = opPtrP->m_op_bits;
  Uint32 userptr= opPtrP->userptr;
  const bool scanInd =
    ((opbits & Operationrec::OP_MASK) == ZSCAN_OP) || 
    (opbits & Operationrec::OP_LOCK_REQ);
  
  if (! localKey.isInvalid())
  {
    if (scanInd)
    {
      jam();
      /**
       * Operation triggering deallocation is a scan operation
       * We must use a reference to the LQH deallocation operation
       * stored on the scan operation in report_pending_dealloc()
       * to inform LQH that the deallocation is triggered.
       */
      ndbrequire(opPtrP->m_scanOpDeleteCountOpRef != RNIL);
      userptr = opPtrP->m_scanOpDeleteCountOpRef;
    }
    /* Inform LQH that deallocation can go ahead */
    signal->theData[0] = fragrecptr.p->myfid;
    signal->theData[1] = fragrecptr.p->myTableId;
    signal->theData[2] = localKey.m_page_no;
    signal->theData[3] = localKey.m_page_idx;
    signal->theData[4] = userptr;
    signal->theData[5] = RNIL;
    EXECUTE_DIRECT(DBLQH, GSN_TUP_DEALLOCREQ, signal, 6);
    jamEntry();
  }
}

void Dbacc::commitdelete(Signal* signal)
{
  Page8Ptr lastPageptr;
  Page8Ptr lastPrevpageptr;
  bool lastIsforward;
  Uint32 tlastPageindex;
  Uint32 tlastElementptr;
  Uint32 tlastContainerptr;
  Uint32 tlastPrevconptr;
  Page8Ptr lastBucketPageptr;
  Uint32 lastBucketConidx;

  jam();
  trigger_dealloc(signal, operationRecPtr.p);
  
  getdirindex(lastBucketPageptr, lastBucketConidx);
  lastPageptr = lastBucketPageptr;
  tlastPageindex = lastBucketConidx;
  lastIsforward = true;
  tlastContainerptr = getForwardContainerPtr(tlastPageindex);
  arrGuard(tlastContainerptr, 2048);
  lastPrevpageptr.i = RNIL;
  ptrNull(lastPrevpageptr);
  tlastPrevconptr = 0;

  /**
   * Position last on delete container before call to getLastAndRemove.
   */
  Page8Ptr delPageptr;
  delPageptr.i = operationRecPtr.p->elementPage;
  c_page8_pool.getPtr(delPageptr);
  const Uint32 delConptr = operationRecPtr.p->elementContainer;

  while (lastPageptr.i != delPageptr.i ||
         tlastContainerptr != delConptr)
  {
    lastPrevpageptr = lastPageptr;
    tlastPrevconptr = tlastContainerptr;
    ContainerHeader lasthead(lastPageptr.p->word32[tlastContainerptr]);
    ndbrequire(lasthead.haveNext());
    if (!lasthead.isNextOnSamePage())
    {
      lastPageptr.i = lastPageptr.p->word32[tlastContainerptr + 1];
      c_page8_pool.getPtr(lastPageptr);
    }
    tlastPageindex = lasthead.getNextIndexNumber();
    lastIsforward = lasthead.getNextEnd() == ZLEFT;
    tlastContainerptr = getContainerPtr(tlastPageindex, lastIsforward);
  }

  getLastAndRemove(lastPrevpageptr,
                   tlastPrevconptr,
                   lastPageptr,
                   tlastPageindex,
                   tlastContainerptr,
                   lastIsforward,
                   tlastElementptr);

  const Uint32 delElemptr = operationRecPtr.p->elementPointer;
  /*
   * If last element is in same container as delete element, and that container
   * have scans in progress, one must make sure the last element still have the
   * same scan state, or clear if it is the one deleted.
   * If last element is not in same container as delete element, that element
   * can not have any scans in progress, in that case the container scanbits
   * should have been fewer than delete containers which is not allowed for last.
   */
  if ((lastPageptr.i == delPageptr.i) &&
      (tlastContainerptr == delConptr))
  {
    ContainerHeader conhead(delPageptr.p->word32[delConptr]);
    /**
     * If the deleted element was the only element in container
     * getLastAndRemove may have released the container already.
     * In that case header is still valid to read but it will
     * not be in use, but free.
     */
    if (conhead.isInUse() && conhead.isScanInProgress())
    {
      /**
       * Initialize scanInProgress with the active scans which have not
       * completly scanned the container.  Then check which scan actually
       * currently scan the container.
       */
      Uint16 scansInProgress =
          fragrecptr.p->activeScanMask & ~conhead.getScanBits();
      scansInProgress = delPageptr.p->checkScans(scansInProgress, delConptr);
      for(int i = 0; scansInProgress != 0; i++, scansInProgress >>= 1)
      {
        /**
         * For each scan in progress in container, move the scan bit for
         * last element to the delete elements place.  If it is the last
         * element that is deleted, the scan bit will be cleared by
         * moveScanBit.
         */
        if ((scansInProgress & 1) != 0)
        {
          ScanRecPtr scanPtr;
          scanPtr.i = fragrecptr.p->scan[i];
          ptrCheckGuard(scanPtr, cscanRecSize, scanRec);
          scanPtr.p->moveScanBit(delElemptr, tlastElementptr);
        }
      }
    }
  }
  else
  {
    /**
     * The last element which is to be moved into deleted elements place
     * are in different containers.
     *
     * Since both containers have the same scan bits that implies that there
     * are no scans in progress in the last elements container, otherwise
     * the delete container should have an extra scan bit set.
     */
#ifdef VM_TRACE
    ContainerHeader conhead(lastPageptr.p->word32[tlastContainerptr]);
    ndbassert(!conhead.isInUse() || !conhead.isScanInProgress());
    conhead = ContainerHeader(delPageptr.p->word32[delConptr]);
#else
    ContainerHeader conhead(delPageptr.p->word32[delConptr]);
#endif
    if (conhead.isScanInProgress())
    {
      /**
       * Initialize scanInProgress with the active scans which have not
       * completly scanned the container.  Then check which scan actually
       * currently scan the container.
       */
      Uint16 scansInProgress = fragrecptr.p->activeScanMask & ~conhead.getScanBits();
      scansInProgress = delPageptr.p->checkScans(scansInProgress, delConptr);
      for(int i = 0; scansInProgress != 0; i++, scansInProgress >>= 1)
      {
        if ((scansInProgress & 1) != 0)
        {
          ScanRecPtr scanPtr;
          scanPtr.i = fragrecptr.p->scan[i];
          ptrCheckGuard(scanPtr, cscanRecSize, scanRec);
          if(scanPtr.p->isScanned(delElemptr))
          {
            scanPtr.p->clearScanned(delElemptr);
          }
        }
      }
    }
  }
  if (operationRecPtr.p->elementPage == lastPageptr.i &&
      operationRecPtr.p->elementPointer == tlastElementptr) {
    jam();
    /* --------------------------------------------------------------------------------- */
    /*  THE LAST ELEMENT WAS THE ELEMENT TO BE DELETED. WE NEED NOT COPY IT.             */
    /*  Setting it to an invalid value only for sanity, the value should never be read.  */
    /* --------------------------------------------------------------------------------- */
    delPageptr.p->word32[delElemptr] = ElementHeader::setInvalid();
  } else {
    /* --------------------------------------------------------------------------------- */
    /*  THE DELETED ELEMENT IS NOT THE LAST. WE READ THE LAST ELEMENT AND OVERWRITE THE  */
    /*  DELETED ELEMENT.                                                                 */
    /* --------------------------------------------------------------------------------- */
#if defined(VM_TRACE) || !defined(NDEBUG)
    delPageptr.p->word32[delElemptr] = ElementHeader::setInvalid();
#endif
    deleteElement(delPageptr,
                  delConptr,
                  delElemptr,
                  lastPageptr,
                  tlastElementptr);
  }
  fragrecptr.p->noOfElements--;

  // Adjust the 'slack' for the deleted element.
  // If needed, initiate a 'shrink' of the storage structures.
  fragrecptr.p->slack += fragrecptr.p->elementLength;
#ifdef ERROR_INSERT
  if (ERROR_INSERTED(3004) &&
      fragrecptr.p->fragmentid == 0 &&
      fragrecptr.p->level.getSize() != ERROR_INSERT_EXTRA)
  {
    jam();
    signal->theData[0] = fragrecptr.i;
    fragrecptr.p->expandOrShrinkQueued = true;
    sendSignal(cownBlockref, GSN_SHRINKCHECK2, signal, 1, JBB);
  }
#endif
  if (fragrecptr.p->slack > fragrecptr.p->slackCheck)
  {
    /* TIME FOR JOIN BUCKETS PROCESS */
    if (fragrecptr.p->expandCounter > 0) {
      if (!fragrecptr.p->expandOrShrinkQueued)
      {
        jam();
        signal->theData[0] = fragrecptr.i;
        fragrecptr.p->expandOrShrinkQueued = true;
        sendSignal(cownBlockref, GSN_SHRINKCHECK2, signal, 1, JBB);
      }//if
    }//if
  }//if
}//Dbacc::commitdelete()

/** --------------------------------------------------------------------------
 * Move last element over deleted element.
 *
 * And if moved element has an operation record update that with new element
 * location.
 *
 * @param[in]  delPageptr   Pointer to page of deleted element.
 * @param[in]  delConptr    Pointer within page to container of deleted element
 * @param[in]  delElemptr   Pointer within page to deleted element.
 * @param[in]  lastPageptr  Pointer to page of last element.
 * @param[in]  lastElemptr  Pointer within page to last element.
 * ------------------------------------------------------------------------- */
void Dbacc::deleteElement(Page8Ptr delPageptr,
                          Uint32 delConptr,
                          Uint32 delElemptr,
                          Page8Ptr lastPageptr,
                          Uint32 lastElemptr) const
{
  OperationrecPtr deOperationRecPtr;

  if (lastElemptr >= 2048)
    goto deleteElement_index_error1;
  {
    const Uint32 tdeElemhead = lastPageptr.p->word32[lastElemptr];
    ndbrequire(fragrecptr.p->elementLength == 2);
    ndbassert(!ElementHeader::isValid(delPageptr.p->word32[delElemptr]));
    delPageptr.p->word32[delElemptr] = lastPageptr.p->word32[lastElemptr];
    delPageptr.p->word32[delElemptr + 1] =
      lastPageptr.p->word32[lastElemptr + 1];
    if (ElementHeader::getLocked(tdeElemhead))
    {
      /* --------------------------------------------------------------------------------- */
      /* THE LAST ELEMENT IS LOCKED AND IS THUS REFERENCED BY AN OPERATION RECORD. WE NEED */
      /* TO UPDATE THE OPERATION RECORD WITH THE NEW REFERENCE TO THE ELEMENT.             */
      /* --------------------------------------------------------------------------------- */
      deOperationRecPtr.i = ElementHeader::getOpPtrI(tdeElemhead);
      ptrCheckGuard(deOperationRecPtr, coprecsize, operationrec);
      deOperationRecPtr.p->elementPage = delPageptr.i;
      deOperationRecPtr.p->elementContainer = delConptr;
      deOperationRecPtr.p->elementPointer = delElemptr;
      /*  Writing an invalid value only for sanity, the value should never be read.  */
      lastPageptr.p->word32[lastElemptr] = ElementHeader::setInvalid();
    }//if
    return;
  }

 deleteElement_index_error1:
  arrGuard(lastElemptr, 2048);
  return;

}//Dbacc::deleteElement()

/** ---------------------------------------------------------------------------
 * Find last element in bucket.
 *
 * Shrink container of last element, but keep element words intact.  If
 * container became empty and is not the first container in bucket, unlink it
 * from previous container.
 * 
 * @param[in]      lastPrevpageptr    Page of previous container, if any.
 * @param[in]      tlastPrevconptr    Pointer within page of previous container
 * @param[in,out]  lastPageptr        Page of first container to search, and on
 *                                    return the last container.
 * @param[in,out]  tlastPageindex     Index of container within first page to
 *                                    search, and on return the last container.
 * @param[in,out]  tlastContainerptr  Pointer within page to first container to
 *                                    search, and on return the last container.
 * @param[in,out]  lastIsforward      Direction of first container to search,
 *                                    and on return the last container.
 * @param[out]     tlastElementptr    On return the pointer within page to last
 *                                    element.
 * ------------------------------------------------------------------------ */
void Dbacc::getLastAndRemove(Page8Ptr lastPrevpageptr,
                             Uint32 tlastPrevconptr,
                             Page8Ptr& lastPageptr,
                             Uint32& tlastPageindex,
                             Uint32& tlastContainerptr,
                             bool& lastIsforward,
                             Uint32& tlastElementptr)
{
  /**
   * Should find the last container with same scanbits as the first.
   */
  ContainerHeader containerhead(lastPageptr.p->word32[tlastContainerptr]);
  Uint32 tlastContainerlen = containerhead.getLength();
  /**
   * getLastAndRemove are always called prior delete of element in first
   * container, and that can not be empty.
   */
  ndbassert(tlastContainerlen != Container::HEADER_SIZE);
  const Uint16 activeScanMask = fragrecptr.p->activeScanMask;
  const Uint16 conScanMask = containerhead.getScanBits();
  while (containerhead.getNextEnd() != 0)
  {
    jam();
    Uint32 nextIndex = containerhead.getNextIndexNumber();
    Uint32 nextEnd = containerhead.getNextEnd();
    bool nextOnSamePage = containerhead.isNextOnSamePage();
    Page8Ptr nextPage;
    if (nextOnSamePage)
    {
      nextPage = lastPageptr;
    }
    else
    {
      jam();
      nextPage.i = lastPageptr.p->word32[tlastContainerptr + 1];
      c_page8_pool.getPtr(nextPage);
    }
    const bool nextIsforward = nextEnd == ZLEFT;
    const Uint32 nextConptr = getContainerPtr(nextIndex, nextIsforward);
    const ContainerHeader nextHead(nextPage.p->word32[nextConptr]);
    const Uint16 nextScanMask = nextHead.getScanBits();
    if (((conScanMask ^ nextScanMask) & activeScanMask) != 0)
    {
      /**
       * Next container have different active scan bits,
       * current container is the last one with wanted scan bits.
       * Stop searching!
       */

      ndbassert(((nextScanMask & ~conScanMask) & activeScanMask) == 0);
      break;
    }
    lastPrevpageptr.i = lastPageptr.i;
    lastPrevpageptr.p = lastPageptr.p;
    tlastPrevconptr = tlastContainerptr;
    tlastPageindex = nextIndex;
    if (!nextOnSamePage)
    {
      lastPageptr = nextPage;
    }
    lastIsforward = nextIsforward;
    tlastContainerptr = nextConptr;
    containerhead = lastPageptr.p->word32[tlastContainerptr];
    tlastContainerlen = containerhead.getLength();
    ndbassert(tlastContainerlen >= ((Uint32)Container::HEADER_SIZE + fragrecptr.p->elementLength));
  }
  /**
   * Last container found.
   */
  tlastContainerlen = tlastContainerlen - fragrecptr.p->elementLength;
  if (lastIsforward)
  {
    jam();
    tlastElementptr = tlastContainerptr + tlastContainerlen;
  }
  else
  {
    jam();
    tlastElementptr = (tlastContainerptr + (Container::HEADER_SIZE -
                                            fragrecptr.p->elementLength)) -
                       tlastContainerlen;
  }//if
  if (containerhead.isUsingBothEnds()) {
    /* --------------------------------------------------------------------------------- */
    /*       WE HAVE OWNERSHIP OF BOTH PARTS OF THE CONTAINER ENDS.                      */
    /* --------------------------------------------------------------------------------- */
    if (tlastContainerlen < Container::DOWN_LIMIT) {
      /* --------------------------------------------------------------------------------- */
      /*       WE HAVE DECREASED THE SIZE BELOW THE DOWN LIMIT, WE MUST GIVE UP THE OTHER  */
      /*       SIDE OF THE BUFFER.                                                         */
      /* --------------------------------------------------------------------------------- */
      containerhead.clearUsingBothEnds();
      if (lastIsforward)
      {
        jam();
        Uint32 relconptr = tlastContainerptr +
                           (ZBUF_SIZE - Container::HEADER_SIZE);
        releaseRightlist(lastPageptr, tlastPageindex, relconptr);
      } else {
        jam();
        Uint32 relconptr = tlastContainerptr -
                           (ZBUF_SIZE - Container::HEADER_SIZE);
        releaseLeftlist(lastPageptr, tlastPageindex, relconptr);
      }//if
    }//if
  }//if
  if (tlastContainerlen <= Container::HEADER_SIZE)
  {
    ndbrequire(tlastContainerlen == Container::HEADER_SIZE);
    if (lastPrevpageptr.i != RNIL)
    {
      jam();
      /* --------------------------------------------------------------------------------- */
      /*  THE LAST CONTAINER IS EMPTY AND IS NOT THE FIRST CONTAINER WHICH IS NOT REMOVED. */
      /*  DELETE THE LAST CONTAINER AND UPDATE THE PREVIOUS CONTAINER. ALSO PUT THIS       */
      /*  CONTAINER IN FREE CONTAINER LIST OF THE PAGE.                                    */
      /* --------------------------------------------------------------------------------- */
      ndbrequire(tlastPrevconptr < 2048);
      ContainerHeader prevConhead(lastPrevpageptr.p->word32[tlastPrevconptr]);
      ndbrequire(containerhead.isInUse());
      if (!containerhead.haveNext())
      {
         Uint32 tglrTmp = prevConhead.clearNext();
         lastPrevpageptr.p->word32[tlastPrevconptr] = tglrTmp;
      }
      else
      {
        Uint32 nextPagei = (containerhead.isNextOnSamePage()
                            ? lastPageptr.i
                            : lastPageptr.p->word32[tlastContainerptr+1]);
        Uint32 tglrTmp = prevConhead.setNext(containerhead.getNextEnd(),
                                             containerhead.getNextIndexNumber(),
                                             (nextPagei == lastPrevpageptr.i));
        lastPrevpageptr.p->word32[tlastPrevconptr] = tglrTmp;
        lastPrevpageptr.p->word32[tlastPrevconptr+1] = nextPagei;
      }
      /**
       * Any scans currently scanning the last container must be evicted from
       * container since it is about to be deleted.  Scans will look for next
       * unscanned container at next call to getScanElement.
       */
      if (containerhead.isScanInProgress())
      {
        Uint16 scansInProgress =
            fragrecptr.p->activeScanMask & ~containerhead.getScanBits();
        scansInProgress = lastPageptr.p->checkScans(scansInProgress,
                                                    tlastContainerptr);
        Uint16 scanbit = 1;
        for(int i = 0 ;
            scansInProgress != 0 ;
            i++, scansInProgress>>=1, scanbit<<=1)
        {
          if ((scansInProgress & 1) != 0)
          {
            ScanRecPtr scanPtr;
            scanPtr.i = fragrecptr.p->scan[i];
            ptrCheckGuard(scanPtr, cscanRecSize, scanRec);
            scanPtr.p->leaveContainer(lastPageptr.i, tlastContainerptr);
            lastPageptr.p->clearScanContainer(scanbit, tlastContainerptr);
          }
        }
        /**
         * All scans in progress for container are now canceled.
         * No need to call clearScanInProgress for container header since
         * container is about to be released anyway.
         */
      }
      if (lastIsforward)
      {
        jam();
        releaseLeftlist(lastPageptr, tlastPageindex, tlastContainerptr);
      }
      else
      {
        jam();
        releaseRightlist(lastPageptr, tlastPageindex, tlastContainerptr);
      }//if
      return;
    }//if
  }//if
  containerhead.setLength(tlastContainerlen);
  arrGuard(tlastContainerptr, 2048);
  lastPageptr.p->word32[tlastContainerptr] = containerhead;
}//Dbacc::getLastAndRemove()

/* --------------------------------------------------------------------------------- */
/* RELEASE_LEFTLIST                                                                  */
/*       INPUT:                                                                      */
/*               RL_PAGEPTR              PAGE POINTER OF CONTAINER TO BE RELEASED    */
/*               TRL_PAGEINDEX           PAGE INDEX OF CONTAINER TO BE RELEASED      */
/*               TURL_INDEX              INDEX OF CONTAINER TO BE RELEASED           */
/*               TRL_REL_CON             TRUE IF CONTAINER RELEASED OTHERWISE ONLY   */
/*                                       A PART IS RELEASED.                         */
/*                                                                                   */
/*       OUTPUT:                                                                     */
/*               NONE                                                                */
/*                                                                                   */
/*          THE FREE LIST OF LEFT FREE BUFFER IN THE PAGE WILL BE UPDATE             */
/*     TULL_INDEX IS INDEX TO THE FIRST WORD IN THE LEFT SIDE OF THE BUFFER          */
/* --------------------------------------------------------------------------------- */
void Dbacc::releaseLeftlist(Page8Ptr pageptr, Uint32 conidx, Uint32 conptr)
{
  Uint32 tullTmp;
  Uint32 tullTmp1;

  arrGuard(conptr + 1, 2048);
  pageptr.p->word32[conptr + 1] = Container::NO_CONTAINER_INDEX;
  tullTmp1 = (pageptr.p->word32[Page8::EMPTY_LIST] >> 7) & 0x7f;
  arrGuard(conptr, 2048);
  pageptr.p->word32[conptr] = tullTmp1;
  if (tullTmp1 <= Container::MAX_CONTAINER_INDEX) {
    jam();
    tullTmp1 = getForwardContainerPtr(tullTmp1) + 1;
    /* UPDATES PREV POINTER IN THE NEXT FREE */
    pageptr.p->word32[tullTmp1] = conidx;
  } else {
    ndbrequire(tullTmp1 == Container::NO_CONTAINER_INDEX);
  }//if
  tullTmp = pageptr.p->word32[Page8::EMPTY_LIST];
  tullTmp = (((tullTmp >> 14) << 14) | (conidx << 7)) | (tullTmp & 0x7f);
  pageptr.p->word32[Page8::EMPTY_LIST] = tullTmp;
  pageptr.p->word32[Page8::ALLOC_CONTAINERS] =
    pageptr.p->word32[Page8::ALLOC_CONTAINERS] - 1;
  ndbrequire(pageptr.p->word32[Page8::ALLOC_CONTAINERS] <= ZNIL);
  if (((pageptr.p->word32[Page8::EMPTY_LIST] >> ZPOS_PAGE_TYPE_BIT) & 3) == 1) {
    jam();
    c_page8_pool.getPtrForce(pageptr);
    checkoverfreelist(pageptr);
  }//if
}//Dbacc::releaseLeftlist()

/* --------------------------------------------------------------------------------- */
/* RELEASE_RIGHTLIST                                                                 */
/*       INPUT:                                                                      */
/*               RL_PAGEPTR              PAGE POINTER OF CONTAINER TO BE RELEASED    */
/*               TRL_PAGEINDEX           PAGE INDEX OF CONTAINER TO BE RELEASED      */
/*               TURL_INDEX              INDEX OF CONTAINER TO BE RELEASED           */
/*               TRL_REL_CON             TRUE IF CONTAINER RELEASED OTHERWISE ONLY   */
/*                                       A PART IS RELEASED.                         */
/*                                                                                   */
/*       OUTPUT:                                                                     */
/*               NONE                                                                */
/*                                                                                   */
/*         THE FREE LIST OF RIGHT FREE BUFFER IN THE PAGE WILL BE UPDATE.            */
/*         TURL_INDEX IS INDEX TO THE FIRST WORD IN THE RIGHT SIDE OF                */
/*         THE BUFFER, WHICH IS THE LAST WORD IN THE BUFFER.                         */
/* --------------------------------------------------------------------------------- */
void Dbacc::releaseRightlist(Page8Ptr pageptr, Uint32 conidx, Uint32 conptr)
{
  Uint32 turlTmp1;
  Uint32 turlTmp;

  arrGuard(conptr + 1, 2048);
  pageptr.p->word32[conptr + 1] = Container::NO_CONTAINER_INDEX;
  turlTmp1 = pageptr.p->word32[Page8::EMPTY_LIST] & 0x7f;
  arrGuard(conptr, 2048);
  pageptr.p->word32[conptr] = turlTmp1;
  if (turlTmp1 <= Container::MAX_CONTAINER_INDEX) {
    jam();
    turlTmp = getBackwardContainerPtr(turlTmp1) + 1;
    /* UPDATES PREV POINTER IN THE NEXT FREE */
    pageptr.p->word32[turlTmp] = conidx;
  } else {
    ndbrequire(turlTmp1 == Container::NO_CONTAINER_INDEX);
  }//if
  turlTmp = pageptr.p->word32[Page8::EMPTY_LIST];
  pageptr.p->word32[Page8::EMPTY_LIST] = ((turlTmp >> 7) << 7) | conidx;
  pageptr.p->word32[Page8::ALLOC_CONTAINERS] =
    pageptr.p->word32[Page8::ALLOC_CONTAINERS] - 1;
  ndbrequire(pageptr.p->word32[Page8::ALLOC_CONTAINERS] <= ZNIL);
  if (((pageptr.p->word32[Page8::EMPTY_LIST] >> ZPOS_PAGE_TYPE_BIT) & 3) == 1) {
    jam();
    checkoverfreelist(pageptr);
  }//if
}//Dbacc::releaseRightlist()

/* --------------------------------------------------------------------------------- */
/* CHECKOVERFREELIST                                                                 */
/*        INPUT: COL_PAGEPTR, POINTER OF AN OVERFLOW PAGE RECORD.                    */
/*        DESCRIPTION: CHECKS IF THE PAGE HAVE TO PUT IN FREE LIST OF OVER FLOW      */
/*                     PAGES. WHEN IT HAVE TO, AN OVERFLOW REC PTR WILL BE ALLOCATED */
/*                     TO KEEP NFORMATION  ABOUT THE PAGE.                           */
/* --------------------------------------------------------------------------------- */
void Dbacc::checkoverfreelist(Page8Ptr colPageptr)
{
  Uint32 tcolTmp;

// always an overflow page
  tcolTmp = colPageptr.p->word32[Page8::ALLOC_CONTAINERS];
  if (tcolTmp == 0) // Just got empty
  {
    jam();
    releaseOverpage(colPageptr);
  }
  else if (tcolTmp == ZFREE_LIMIT) // Just got sparse
  {
    jam();
    LocalContainerPageList fulllist(c_page8_pool, fragrecptr.p->fullpages);
    LocalContainerPageList sparselist(c_page8_pool, fragrecptr.p->sparsepages);
    fulllist.remove(colPageptr);
    sparselist.addFirst(colPageptr);
  }//if
}//Dbacc::checkoverfreelist()

/* ------------------------------------------------------------------------- */
/* ------------------------------------------------------------------------- */
/* ------------------------------------------------------------------------- */
/*                                                                           */
/*       END OF DELETE MODULE                                                */
/*                                                                           */
/* ------------------------------------------------------------------------- */
/* ------------------------------------------------------------------------- */
/* ------------------------------------------------------------------------- */
/* ------------------------------------------------------------------------- */
/* ------------------------------------------------------------------------- */
/* ------------------------------------------------------------------------- */
/*                                                                           */
/*       COMMIT AND ABORT MODULE                                             */
/*                                                                           */
/* ------------------------------------------------------------------------- */
/* ------------------------------------------------------------------------- */
/* ------------------------------------------------------------------------- */


/**
 * mark_pending_abort
 *
 * Called when aborting an operation, to mark any dependent operations
 * as pendingAbort.
 * This is useful for handling ABORT and PREPARE concurrency when there
 * are multiple operations on the same row.
 *
 * Dependencies
 *   Within a transaction : 
 *     Later modify operations depend on earlier
 *       modify operations.
 *     Later READ operations may or may not depend
 *       on earlier modify operations
 *       - READs have no state at TUP
 *       - READs may READ older (unaborted) row states
 *       Since we do not know, we abort.
 *     Later operations do not depend on earlier
 *       READ operations
 *   Between transactions : 
 *     There are no abort dependencies
 */
void
Dbacc::mark_pending_abort(OperationrecPtr abortingOp, Uint32 nextParallelOp)
{
  jam();
  const Uint32 abortingOpBits = abortingOp.p->m_op_bits;
  const Uint32 opType = abortingOpBits & Operationrec::OP_MASK;

  /* Only relevant when aborting modifying operations */
  if (opType == ZREAD ||
      opType == ZSCAN_OP)
  {
    jam();
    return;
  }

  if ((abortingOpBits & Operationrec::OP_PENDING_ABORT) != 0)
  {
    jam();
    /**
     * Aborting Op already PENDING_ABORT therefore followers also
     * already PENDING_ABORT
     */
    return;
  }

  ndbassert(abortingOpBits & Operationrec::OP_LOCK_MODE);
  ndbassert(opType == ZINSERT ||
            opType == ZUPDATE ||
            opType == ZDELETE); /* Don't expect WRITE */

  OperationrecPtr follower;
  follower.i = nextParallelOp;
  while (follower.i != RNIL)
  {
    ptrCheckGuard(follower, coprecsize, operationrec);
    if (likely(follower.p->is_same_trans(abortingOp.p)))
    {
      jam();
      if ((follower.p->m_op_bits & Operationrec::OP_PENDING_ABORT) != 0)
      {
        jam();
        /* Found a later op in PENDING_ABORT state - done */
        break;
      }

      follower.p->m_op_bits |= Operationrec::OP_PENDING_ABORT;
    }
    else
    {
      /* Follower is not same trans - unexpected as we hold EX lock */
      dump_lock_queue(follower);
      ndbrequire(false);
    }
    follower.i = follower.p->nextParallelQue;
  }
}


/**
 * checkOpPendingAbort
 *
 * Method called by LQH to check that an op has not 
 * been marked as pending abort by the abort of
 * some other operation
 */
bool
Dbacc::checkOpPendingAbort(Uint32 accConnectPtr) const
{
  OperationrecPtr opPtr;
  opPtr.i = accConnectPtr;
  ptrCheckGuard(opPtr, coprecsize, operationrec);
  
  return ((opPtr.p->m_op_bits & 
           Operationrec::OP_PENDING_ABORT) != 0);
}

/* ------------------------------------------------------------------------- */
/* ABORT_OPERATION                                                           */
/*DESCRIPTION: AN OPERATION RECORD CAN BE IN A LOCK QUEUE OF AN ELEMENT OR   */
/*OWNS THE LOCK. BY THIS SUBROUTINE THE LOCK STATE OF THE OPERATION WILL     */
/*BE CHECKED. THE OPERATION RECORD WILL BE REMOVED FROM THE QUEUE IF IT      */
/*BELONGED TO ANY ONE, OTHERWISE THE ELEMENT HEAD WILL BE UPDATED.           */
/* ------------------------------------------------------------------------- */

/**
 * 
 * P0 - P1 - P2 - P3
 * S0
 * S1
 * S2
 */
void
Dbacc::abortParallelQueueOperation(Signal* signal, OperationrecPtr opPtr)
{
  jam();
  OperationrecPtr nextP;
  OperationrecPtr prevP;
  OperationrecPtr loPtr;

  Uint32 opbits = opPtr.p->m_op_bits;
  Uint32 opstate = opbits & Operationrec::OP_STATE_MASK;
  nextP.i = opPtr.p->nextParallelQue;
  prevP.i = opPtr.p->prevParallelQue;
  loPtr.i = opPtr.p->m_lock_owner_ptr_i;

  ndbassert(! (opbits & Operationrec::OP_LOCK_OWNER));
  ndbassert(opbits & Operationrec::OP_RUN_QUEUE);

  ptrCheckGuard(prevP, coprecsize, operationrec);    
  ndbassert(prevP.p->nextParallelQue == opPtr.i);
  prevP.p->nextParallelQue = nextP.i;
  
  if (nextP.i != RNIL)
  {
    ptrCheckGuard(nextP, coprecsize, operationrec);
    ndbassert(nextP.p->prevParallelQue == opPtr.i);
    nextP.p->prevParallelQue = prevP.i;
  }
  else if (prevP.i != loPtr.i)
  {
    jam();
    ptrCheckGuard(loPtr, coprecsize, operationrec);
    ndbassert(loPtr.p->m_op_bits & Operationrec::OP_LOCK_OWNER);
    ndbassert(loPtr.p->m_lo_last_parallel_op_ptr_i == opPtr.i);
    loPtr.p->m_lo_last_parallel_op_ptr_i = prevP.i;
    prevP.p->m_lock_owner_ptr_i = loPtr.i;
    
    /**
     * Abort P3...check start next
     */
    startNext(signal, prevP);
    validate_lock_queue(prevP);
    return;
  }
  else
  {
    jam();
    /**
     * P0 - P1
     *
     * Abort P1, check start next
     */
    ndbassert(prevP.p->m_op_bits & Operationrec::OP_LOCK_OWNER);
    prevP.p->m_lo_last_parallel_op_ptr_i = RNIL;
    startNext(signal, prevP);
    validate_lock_queue(prevP);
    return;
  }

  /**
   * This op is not at the end of the parallel queue, so 
   * mark pending aborts there as necessary
   */
  mark_pending_abort(opPtr, nextP.i);
         
  /**
   * Abort P1/P2
   */
  if (opbits & Operationrec::OP_LOCK_MODE)
  {
    Uint32 nextbits = nextP.p->m_op_bits;
    while ((nextbits & Operationrec::OP_LOCK_MODE) == 0)
    {
      ndbassert(nextbits & Operationrec::OP_ACC_LOCK_MODE);
      nextbits &= ~(Uint32)Operationrec::OP_ACC_LOCK_MODE;
      nextP.p->m_op_bits = nextbits;
      
      if (nextP.p->nextParallelQue != RNIL)
      {
	nextP.i = nextP.p->nextParallelQue;
	ptrCheckGuard(nextP, coprecsize, operationrec);
	nextbits = nextP.p->m_op_bits;
      }
      else
      {
	break;
      }
    }
  }

  /**
   * Abort P1, P2
   */
  if (opstate == Operationrec::OP_STATE_RUNNING)
  {
    jam();
    startNext(signal, prevP);
    validate_lock_queue(prevP);
    return;
  }
  
  ndbassert(opstate == Operationrec::OP_STATE_EXECUTED ||
	    opstate == Operationrec::OP_STATE_WAITING);
  
  /**
   * Scan to last of run queue
   */
  while (nextP.p->nextParallelQue != RNIL)
  {
    jam();
    nextP.i = nextP.p->nextParallelQue;
    ptrCheckGuard(nextP, coprecsize, operationrec);
  }

#ifdef VM_TRACE
  loPtr.i = nextP.p->m_lock_owner_ptr_i;
  ptrCheckGuard(loPtr, coprecsize, operationrec);
  ndbassert(loPtr.p->m_op_bits & Operationrec::OP_LOCK_OWNER);
  ndbassert(loPtr.p->m_lo_last_parallel_op_ptr_i == nextP.i);
#endif
  startNext(signal, nextP);
  validate_lock_queue(nextP);
  
  return;
}

void 
Dbacc::abortSerieQueueOperation(Signal* signal, OperationrecPtr opPtr)
{
  jam();
  OperationrecPtr prevS, nextS;
  OperationrecPtr prevP, nextP;
  OperationrecPtr loPtr;

  Uint32 opbits = opPtr.p->m_op_bits;

  prevS.i = opPtr.p->prevSerialQue;
  nextS.i = opPtr.p->nextSerialQue;

  prevP.i = opPtr.p->prevParallelQue;
  nextP.i = opPtr.p->nextParallelQue;

  ndbassert((opbits & Operationrec::OP_LOCK_OWNER) == 0);
  ndbassert((opbits & Operationrec::OP_RUN_QUEUE) == 0);

  {
    FragmentrecPtr frp;
    frp.i = opPtr.p->fragptr;
    ptrCheckGuard(frp, cfragmentsize, fragmentrec);

    frp.p->m_lockStats.wait_fail((opbits & 
                                  Operationrec::OP_LOCK_MODE) 
                                 != ZREADLOCK,
                                 opPtr.p->m_lockTime,
                                 getHighResTimer());
  }
  
  if (prevP.i != RNIL)
  {
    /**
     * We're not list head...
     */
    ptrCheckGuard(prevP, coprecsize, operationrec);    
    ndbassert(prevP.p->nextParallelQue == opPtr.i);
    prevP.p->nextParallelQue = nextP.i;

    if (nextP.i != RNIL)
    {
      ptrCheckGuard(nextP, coprecsize, operationrec);      
      ndbassert(nextP.p->prevParallelQue == opPtr.i);
      ndbassert((nextP.p->m_op_bits & Operationrec::OP_STATE_MASK) == 
		Operationrec::OP_STATE_WAITING);
      nextP.p->prevParallelQue = prevP.i;
      
      if ((prevP.p->m_op_bits & Operationrec::OP_ACC_LOCK_MODE) == 0 &&
	  opbits & Operationrec::OP_LOCK_MODE)
      {
	/**
	 * Scan right in parallel queue to fix OP_ACC_LOCK_MODE
	 */
	while ((nextP.p->m_op_bits & Operationrec::OP_LOCK_MODE) == 0)
	{
	  ndbassert(nextP.p->m_op_bits & Operationrec::OP_ACC_LOCK_MODE);
	  nextP.p->m_op_bits &= ~(Uint32)Operationrec::OP_ACC_LOCK_MODE;
	  nextP.i = nextP.p->nextParallelQue;
	  if (nextP.i == RNIL)
	    break;
	  ptrCheckGuard(nextP, coprecsize, operationrec);	  
	}
      }
    }
    validate_lock_queue(prevP);
    return;
  }
  else
  {
    /**
     * We're a list head
     */
    ptrCheckGuard(prevS, coprecsize, operationrec);      
    ndbassert(prevS.p->nextSerialQue == opPtr.i);
    
    if (nextP.i != RNIL)
    {
      /**
       * Promote nextP to list head
       */
      ptrCheckGuard(nextP, coprecsize, operationrec);      
      ndbassert(nextP.p->prevParallelQue == opPtr.i);
      prevS.p->nextSerialQue = nextP.i;
      nextP.p->prevParallelQue = RNIL;
      nextP.p->nextSerialQue = nextS.i;
      if (nextS.i != RNIL)
      {
	jam();
	ptrCheckGuard(nextS, coprecsize, operationrec); 	
	ndbassert(nextS.p->prevSerialQue == opPtr.i);
	nextS.p->prevSerialQue = nextP.i;
	validate_lock_queue(prevS);
	return;
      }
      else
      {
	// nextS is RNIL, i.e we're last in serie queue...
	// we must update lockOwner.m_lo_last_serial_op_ptr_i
	loPtr = prevS;
	while ((loPtr.p->m_op_bits & Operationrec::OP_LOCK_OWNER) == 0)
	{
	  loPtr.i = loPtr.p->prevSerialQue;
	  ptrCheckGuard(loPtr, coprecsize, operationrec);	  
	}
	ndbassert(loPtr.p->m_lo_last_serial_op_ptr_i == opPtr.i);
	loPtr.p->m_lo_last_serial_op_ptr_i = nextP.i;
	validate_lock_queue(loPtr);
	return;
      }
    }
    
    if (nextS.i == RNIL)
    {
      /**
       * Abort S2
       */

      // nextS is RNIL, i.e we're last in serie queue...
      // and we have no parallel queue, 
      // we must update lockOwner.m_lo_last_serial_op_ptr_i
      prevS.p->nextSerialQue = RNIL;
      
      loPtr = prevS;
      while ((loPtr.p->m_op_bits & Operationrec::OP_LOCK_OWNER) == 0)
      {
	loPtr.i = loPtr.p->prevSerialQue;
	ptrCheckGuard(loPtr, coprecsize, operationrec);	  
      }
      ndbassert(loPtr.p->m_lo_last_serial_op_ptr_i == opPtr.i);
      if (prevS.i != loPtr.i)
      {
	jam();
	loPtr.p->m_lo_last_serial_op_ptr_i = prevS.i;
      }
      else
      {
	loPtr.p->m_lo_last_serial_op_ptr_i = RNIL;
      }
      validate_lock_queue(loPtr);
    }
    else if (nextP.i == RNIL)
    {
      ptrCheckGuard(nextS, coprecsize, operationrec);      
      ndbassert(nextS.p->prevSerialQue == opPtr.i);
      prevS.p->nextSerialQue = nextS.i;
      nextS.p->prevSerialQue = prevS.i;
      
      if (prevS.p->m_op_bits & Operationrec::OP_LOCK_OWNER)
      {
	/**
	 * Abort S0
	 */
	OperationrecPtr lastOp;
	lastOp.i = prevS.p->m_lo_last_parallel_op_ptr_i;
	if (lastOp.i != RNIL)
	{
	  jam();
	  ptrCheckGuard(lastOp, coprecsize, operationrec);	
	  ndbassert(lastOp.p->m_lock_owner_ptr_i == prevS.i);
	}
	else
	{
	  jam();
	  lastOp = prevS;
	}
	startNext(signal, lastOp);
	validate_lock_queue(lastOp);
      }
      else
      {
	validate_lock_queue(prevS);
      }
    }
  }
}


void Dbacc::abortOperation(Signal* signal)
{
  Uint32 opbits = operationRecPtr.p->m_op_bits;

  validate_lock_queue(operationRecPtr);

  if (opbits & Operationrec::OP_LOCK_OWNER) 
  {
    takeOutLockOwnersList(operationRecPtr);
    opbits &= ~(Uint32)Operationrec::OP_LOCK_OWNER;
    if (opbits & Operationrec::OP_INSERT_IS_DONE)
    { 
      jam();
      opbits |= Operationrec::OP_ELEMENT_DISAPPEARED;
    }//if
    operationRecPtr.p->m_op_bits = opbits;
    const bool queue = (operationRecPtr.p->nextParallelQue != RNIL ||
			operationRecPtr.p->nextSerialQue != RNIL);
    
    if (queue)
    {
      jam();
      mark_pending_abort(operationRecPtr, operationRecPtr.p->nextParallelQue);
      release_lockowner(signal, operationRecPtr, false);
    } 
    else 
    {
      /* -------------------------------------------------------------------
       * WE ARE OWNER OF THE LOCK AND NO OTHER OPERATIONS ARE QUEUED. 
       * IF INSERT OR STANDBY WE DELETE THE ELEMENT OTHERWISE WE REMOVE 
       * THE LOCK FROM THE ELEMENT.
       * ------------------------------------------------------------------ */
      if ((opbits & Operationrec::OP_ELEMENT_DISAPPEARED) == 0)
      {
        jam();
	Page8Ptr aboPageidptr;
	Uint32 taboElementptr;
	Uint32 tmp2Olq;

        taboElementptr = operationRecPtr.p->elementPointer;
        aboPageidptr.i = operationRecPtr.p->elementPage;
        ndbassert(!operationRecPtr.p->localdata.isInvalid());
        tmp2Olq = ElementHeader::setUnlocked(
                      operationRecPtr.p->localdata.m_page_idx,
                      operationRecPtr.p->reducedHashValue);
        c_page8_pool.getPtr(aboPageidptr);
        arrGuard(taboElementptr, 2048);
        aboPageidptr.p->word32[taboElementptr] = tmp2Olq;
        return;
      } 
      else 
      {
        jam();
        commitdelete(signal);
      }//if
    }//if
  } 
  else if (opbits & Operationrec::OP_RUN_QUEUE)
  {
    abortParallelQueueOperation(signal, operationRecPtr);
  }
  else
  {
    abortSerieQueueOperation(signal, operationRecPtr);
  }
}

void
Dbacc::commitDeleteCheck(Signal* signal)
{
  OperationrecPtr opPtr;
  OperationrecPtr lastOpPtr;
  OperationrecPtr deleteOpPtr;
  Uint32 elementDeleted = 0;
  bool deleteCheckOngoing = true;
  LHBits32 hashValue;
  lastOpPtr = operationRecPtr;
  opPtr.i = operationRecPtr.p->nextParallelQue;
  while (opPtr.i != RNIL) {
    jam();
    ptrCheckGuard(opPtr, coprecsize, operationrec);
    lastOpPtr = opPtr;
    opPtr.i = opPtr.p->nextParallelQue;
  }//while
  deleteOpPtr = lastOpPtr;
  do {
    Uint32 opbits = deleteOpPtr.p->m_op_bits;
    Uint32 op = opbits & Operationrec::OP_MASK;
    if (op == ZDELETE) {
      jam();
      /* -------------------------------------------------------------------
       * IF THE CURRENT OPERATION TO BE COMMITTED IS A DELETE OPERATION DUE TO
       * A SCAN-TAKEOVER THE ACTUAL DELETE WILL BE PERFORMED BY THE PREVIOUS 
       * OPERATION (SCAN) IN THE PARALLEL QUEUE WHICH OWNS THE LOCK.
       * THE PROBLEM IS THAT THE SCAN OPERATION DOES NOT HAVE A HASH VALUE 
       * ASSIGNED TO IT SO WE COPY IT FROM THIS OPERATION.
       *
       * WE ASSUME THAT THIS SOLUTION WILL WORK BECAUSE THE ONLY WAY A 
       * SCAN CAN PERFORM A DELETE IS BY BEING FOLLOWED BY A NORMAL 
       * DELETE-OPERATION THAT HAS A HASH VALUE.
       * ----------------------------------------------------------------- */
      hashValue = deleteOpPtr.p->hashValue;
      elementDeleted = Operationrec::OP_ELEMENT_DISAPPEARED;
      deleteCheckOngoing = false;
    } else if (op == ZREAD || op == ZSCAN_OP) {
      /* -------------------------------------------------------------------
       * We are trying to find out whether the commit will in the end delete 
       * the tuple. Normally the delete will be the last operation in the 
       * list of operations on this. It is however possible to issue reads 
       * and scans in the same savepoint as the delete operation was issued 
       * and these can end up after the delete in the list of operations 
       * in the parallel queue. Thus if we discover a read or a scan 
       * we have to continue scanning the list looking for a delete operation.
       */
      deleteOpPtr.i = deleteOpPtr.p->prevParallelQue;
      if (opbits & Operationrec::OP_LOCK_OWNER) {
        jam();
        deleteCheckOngoing = false;
      } else {
        jam();
        ptrCheckGuard(deleteOpPtr, coprecsize, operationrec);
      }//if
    } else {
      jam();
      /* ------------------------------------------------------------------ */
      /* Finding an UPDATE or INSERT before finding a DELETE 
       * means we cannot be deleting as the end result of this transaction.
       */
      deleteCheckOngoing = false;
    }//if
  } while (deleteCheckOngoing);
  opPtr = lastOpPtr;
  do {
    jam();
    opPtr.p->m_op_bits |= Operationrec::OP_COMMIT_DELETE_CHECK;
    if (elementDeleted) {
      jam();
      /* All pending dealloc operations are marked and reported to LQH */
      opPtr.p->m_op_bits |= elementDeleted;
      opPtr.p->hashValue = hashValue;
      report_pending_dealloc(signal, opPtr.p, deleteOpPtr.p);
    }//if
    opPtr.i = opPtr.p->prevParallelQue;
    if (opPtr.p->m_op_bits & Operationrec::OP_LOCK_OWNER) {
      jam();
      break;
    }//if
    ptrCheckGuard(opPtr, coprecsize, operationrec);
  } while (true);
}//Dbacc::commitDeleteCheck()

/* ------------------------------------------------------------------------- */
/* COMMIT_OPERATION                                                          */
/* INPUT: OPERATION_REC_PTR, POINTER TO AN OPERATION RECORD                  */
/* DESCRIPTION: THE OPERATION RECORD WILL BE TAKE OUT OF ANY LOCK QUEUE.     */
/*         IF IT OWNS THE ELEMENT LOCK. HEAD OF THE ELEMENT WILL BE UPDATED. */
/* ------------------------------------------------------------------------- */
void Dbacc::commitOperation(Signal* signal)
{
  validate_lock_queue(operationRecPtr);

  Uint32 opbits = operationRecPtr.p->m_op_bits;
  Uint32 op = opbits & Operationrec::OP_MASK;
  ndbrequire((opbits & Operationrec::OP_STATE_MASK) == Operationrec::OP_STATE_EXECUTED);
  ndbassert((opbits & Operationrec::OP_PENDING_ABORT) == 0);
  if ((opbits & Operationrec::OP_COMMIT_DELETE_CHECK) == 0 && 
      (op != ZREAD && op != ZSCAN_OP))
  {
    jam();
    /*  This method is used to check whether the end result of the transaction
        will be to delete the tuple. In this case all operation will be marked
        with elementIsDisappeared = true to ensure that the last operation
        committed will remove the tuple. We only run this once per transaction
        (commitDeleteCheckFlag = true if performed earlier) and we don't
        execute this code when committing a scan operation since committing
        a scan operation only means that the scan is continuing and the scan
        lock is released.
    */
    commitDeleteCheck(signal);
    opbits = operationRecPtr.p->m_op_bits;
  }//if

  ndbassert(opbits & Operationrec::OP_RUN_QUEUE);
  
  if (opbits & Operationrec::OP_LOCK_OWNER) 
  {
    takeOutLockOwnersList(operationRecPtr);
    opbits &= ~(Uint32)Operationrec::OP_LOCK_OWNER;
    operationRecPtr.p->m_op_bits = opbits;
    
    const bool queue = (operationRecPtr.p->nextParallelQue != RNIL ||
			operationRecPtr.p->nextSerialQue != RNIL);
    
    if (!queue && (opbits & Operationrec::OP_ELEMENT_DISAPPEARED) == 0) 
    {
      /* 
       * This is the normal path through the commit for operations owning the
       * lock without any queues and not a delete operation.
       */
      Page8Ptr coPageidptr;
      Uint32 tcoElementptr;
      Uint32 tmp2Olq;
      
      coPageidptr.i = operationRecPtr.p->elementPage;
      tcoElementptr = operationRecPtr.p->elementPointer;
      ndbassert(!operationRecPtr.p->localdata.isInvalid());
      tmp2Olq = ElementHeader::setUnlocked(
                    operationRecPtr.p->localdata.m_page_idx,
                    operationRecPtr.p->reducedHashValue);
      c_page8_pool.getPtr(coPageidptr);
      arrGuard(tcoElementptr, 2048);
      coPageidptr.p->word32[tcoElementptr] = tmp2Olq;
      return;
    }
    else if (queue)
    {
      jam();
      /*
       * The case when there is a queue lined up.
       * Release the lock and pass it to the next operation lined up.
       */
      release_lockowner(signal, operationRecPtr, true);
      return;
    } 
    else 
    {
      jam();
      /*
       * No queue and elementIsDisappeared is true. 
       * We perform the actual delete operation.
       */
      commitdelete(signal);
      return;
    }//if
  } 
  else 
  {
    /**
     * THE OPERATION DOES NOT OWN THE LOCK. IT MUST BE IN A LOCK QUEUE OF THE
     * ELEMENT.
     */
    jam();
    OperationrecPtr prev, next, lockOwner;
    prev.i = operationRecPtr.p->prevParallelQue;
    next.i = operationRecPtr.p->nextParallelQue;
    lockOwner.i = operationRecPtr.p->m_lock_owner_ptr_i;
    ptrCheckGuard(prev, coprecsize, operationrec);
    
    prev.p->nextParallelQue = next.i;
    if (next.i != RNIL) 
    {
      jam();
      ptrCheckGuard(next, coprecsize, operationrec);
      next.p->prevParallelQue = prev.i;
    }
    else if (prev.p->m_op_bits & Operationrec::OP_LOCK_OWNER)
    {
      jam();
      ndbassert(lockOwner.i == prev.i);
      prev.p->m_lo_last_parallel_op_ptr_i = RNIL;
      next = prev;
    }
    else
    {
      jam();
      /**
       * Last operation in parallel queue
       */
      ndbassert(prev.i != lockOwner.i);
      ptrCheckGuard(lockOwner, coprecsize, operationrec);      
      ndbassert(lockOwner.p->m_op_bits & Operationrec::OP_LOCK_OWNER);
      lockOwner.p->m_lo_last_parallel_op_ptr_i = prev.i;
      prev.p->m_lock_owner_ptr_i = lockOwner.i;
      next = prev;
    }
    
    /**
     * Check possible lock upgrade
     */
    if(opbits & Operationrec::OP_ACC_LOCK_MODE)
    {
      jam();

      /**
       * Not lock owner...committing a exclusive operation...
       *
       * e.g
       *   T1(R) T1(X)
       *   T2(R/X)
       *
       *   If T1(X) commits T2(R/X) is not supposed to run
       *     as T1(R) should also commit
       *
       * e.g
       *   T1(R) T1(X) T1*(R)
       *   T2(R/X)
       *
       *   If T1*(R) commits T2(R/X) is not supposed to run
       *     as T1(R),T2(x) should also commit
       */
      validate_lock_queue(prev);
      return;
    }

    /**
     * We committed a shared lock
     *   Check if we can start next...
     */
    while(next.p->nextParallelQue != RNIL)
    {
      jam();
      next.i = next.p->nextParallelQue;
      ptrCheckGuard(next, coprecsize, operationrec);
      
      if ((next.p->m_op_bits & Operationrec::OP_STATE_MASK) != 
	  Operationrec::OP_STATE_EXECUTED)
      {
	jam();
	return;
      }
    }
    
    startNext(signal, next);
    
    validate_lock_queue(prev);
  }
}//Dbacc::commitOperation()

void 
Dbacc::release_lockowner(Signal* signal, OperationrecPtr opPtr, bool commit)
{
  OperationrecPtr nextP;
  OperationrecPtr nextS;
  OperationrecPtr newOwner;
  OperationrecPtr lastP;
  
  Uint32 opbits = opPtr.p->m_op_bits;
  nextP.i = opPtr.p->nextParallelQue;
  nextS.i = opPtr.p->nextSerialQue;
  lastP.i = opPtr.p->m_lo_last_parallel_op_ptr_i;
  Uint32 lastS = opPtr.p->m_lo_last_serial_op_ptr_i;

  ndbassert(lastP.i != RNIL || lastS != RNIL);
  ndbassert(nextP.i != RNIL || nextS.i != RNIL);

  enum {
    NOTHING,
    CHECK_LOCK_UPGRADE,
    START_NEW
  } action = NOTHING;

  if (nextP.i != RNIL)
  {
    jam();
    ptrCheckGuard(nextP, coprecsize, operationrec);
    newOwner = nextP;

    if (lastP.i == newOwner.i)
    {
      newOwner.p->m_lo_last_parallel_op_ptr_i = RNIL;
      lastP = nextP;
    }
    else
    {
      ptrCheckGuard(lastP, coprecsize, operationrec);
      newOwner.p->m_lo_last_parallel_op_ptr_i = lastP.i;
      lastP.p->m_lock_owner_ptr_i = newOwner.i;
    }
    
    newOwner.p->m_lo_last_serial_op_ptr_i = lastS;
    newOwner.p->nextSerialQue = nextS.i;
    
    if (nextS.i != RNIL)
    {
      jam();
      ptrCheckGuard(nextS, coprecsize, operationrec);
      ndbassert(nextS.p->prevSerialQue == opPtr.i);
      nextS.p->prevSerialQue = newOwner.i;
    }
    
    if (commit)
    {
      if ((opbits & Operationrec::OP_ACC_LOCK_MODE) == ZREADLOCK)
      {
	jam();
	/**
	 * Lock owner...committing a shared operation...
	 * this can be a lock upgrade
	 *
	 * e.g
	 *   T1(R) T2(R)
	 *   T2(X)
	 *
	 *   If T1(R) commits T2(X) is supposed to run
	 *
	 * e.g
	 *   T1(X) T1(R)
	 *   T2(R)
	 *
	 *   If T1(X) commits, then T1(R) _should_ commit before T2(R) is
	 *     allowed to proceed
	 */
	action = CHECK_LOCK_UPGRADE;
      }
      else
      {
	jam();
	newOwner.p->m_op_bits |= Operationrec::OP_LOCK_MODE;
      }
    }
    else
    {
      /**
       * Aborting an operation can *always* lead to lock upgrade
       */
      action = CHECK_LOCK_UPGRADE;
      Uint32 opstate = opbits & Operationrec::OP_STATE_MASK;
      if (opstate != Operationrec::OP_STATE_EXECUTED)
      {
	ndbassert(opstate == Operationrec::OP_STATE_RUNNING);
	if (opbits & Operationrec::OP_ELEMENT_DISAPPEARED)
	{
	  jam();
          trigger_dealloc(signal, opPtr.p);
	  newOwner.p->localdata.setInvalid();
	}
	else
	{
	  jam();
	  newOwner.p->localdata = opPtr.p->localdata;
	}
	action = START_NEW;
      }
      
      /**
       * Update ACC_LOCK_MODE
       */
      if (opbits & Operationrec::OP_LOCK_MODE)
      {
	Uint32 nextbits = nextP.p->m_op_bits;
	while ((nextbits & Operationrec::OP_LOCK_MODE) == 0)
	{
	  ndbassert(nextbits & Operationrec::OP_ACC_LOCK_MODE);
	  nextbits &= ~(Uint32)Operationrec::OP_ACC_LOCK_MODE;
	  nextP.p->m_op_bits = nextbits;
	  
	  if (nextP.p->nextParallelQue != RNIL)
	  {
	    nextP.i = nextP.p->nextParallelQue;
	    ptrCheckGuard(nextP, coprecsize, operationrec);
	    nextbits = nextP.p->m_op_bits;
	  }
	  else
	  {
	    break;
	  }
	}
      }
    }
  }
  else
  {
    jam();
    ptrCheckGuard(nextS, coprecsize, operationrec);
    newOwner = nextS;
    
    newOwner.p->m_op_bits |= Operationrec::OP_RUN_QUEUE;
    
    if (opbits & Operationrec::OP_ELEMENT_DISAPPEARED)
    {
      trigger_dealloc(signal, opPtr.p);
      newOwner.p->localdata.setInvalid();
    }
    else
    {
      jam();
      newOwner.p->localdata = opPtr.p->localdata;
    }
    
    lastP = newOwner;
    while (lastP.p->nextParallelQue != RNIL)
    {
      lastP.i = lastP.p->nextParallelQue;
      ptrCheckGuard(lastP, coprecsize, operationrec);      
      lastP.p->m_op_bits |= Operationrec::OP_RUN_QUEUE;
    }
    
    if (newOwner.i != lastP.i)
    {
      jam();
      newOwner.p->m_lo_last_parallel_op_ptr_i = lastP.i;
    }
    else
    {
      jam();
      newOwner.p->m_lo_last_parallel_op_ptr_i = RNIL;
    }

    if (newOwner.i != lastS)
    {
      jam();
      newOwner.p->m_lo_last_serial_op_ptr_i = lastS;
    }
    else
    {
      jam();
      newOwner.p->m_lo_last_serial_op_ptr_i = RNIL;
    }
    
    action = START_NEW;
  }
  
  insertLockOwnersList(newOwner);
  
  /**
   * Copy op info, and store op in element
   *
   */
  {
    newOwner.p->elementPage = opPtr.p->elementPage;
    newOwner.p->elementPointer = opPtr.p->elementPointer;
    newOwner.p->elementContainer = opPtr.p->elementContainer;
    newOwner.p->reducedHashValue = opPtr.p->reducedHashValue;
    newOwner.p->m_op_bits |= (opbits & Operationrec::OP_ELEMENT_DISAPPEARED);
    if (opbits & Operationrec::OP_ELEMENT_DISAPPEARED)
    {
      /* ------------------------------------------------------------------- */
      // If the elementIsDisappeared is set then we know that the 
      // hashValue is also set since it always originates from a 
      // committing abort or a aborting insert. 
      // Scans do not initialise the hashValue and must have this 
      // value initialised if they are
      // to successfully commit the delete.
      /* ------------------------------------------------------------------- */
      jam();
      newOwner.p->hashValue = opPtr.p->hashValue;
    }//if

    Page8Ptr pagePtr;
    pagePtr.i = newOwner.p->elementPage;
    c_page8_pool.getPtr(pagePtr);
    const Uint32 tmp = ElementHeader::setLocked(newOwner.i);
    arrGuard(newOwner.p->elementPointer, 2048);
    pagePtr.p->word32[newOwner.p->elementPointer] = tmp;
#if defined(VM_TRACE) || defined(ERROR_INSERT)
    /**
     * Invalidate page number in elements second word for test in initScanOp
     */
    if (newOwner.p->localdata.isInvalid())
    {
      pagePtr.p->word32[newOwner.p->elementPointer + 1] =
        newOwner.p->localdata.m_page_no;
    }
    else
    {
      ndbrequire(newOwner.p->localdata.m_page_no ==
                   pagePtr.p->word32[newOwner.p->elementPointer+1]);
    }
#endif
  }
  
  switch(action){
  case NOTHING:
    validate_lock_queue(newOwner);
    return;
  case START_NEW:
    startNew(signal, newOwner);
    validate_lock_queue(newOwner);
    return;
  case CHECK_LOCK_UPGRADE:
    startNext(signal, lastP);
    validate_lock_queue(lastP);
    break;
  }
  
}

void
Dbacc::startNew(Signal* signal, OperationrecPtr newOwner)
{
  OperationrecPtr save = operationRecPtr;
  operationRecPtr = newOwner;
  
  Uint32 opbits = newOwner.p->m_op_bits;
  Uint32 op = opbits & Operationrec::OP_MASK;
  ndbassert((opbits & Operationrec::OP_STATE_MASK) ==
             Operationrec::OP_STATE_WAITING);
  ndbassert(opbits & Operationrec::OP_LOCK_OWNER);
  const bool deleted = opbits & Operationrec::OP_ELEMENT_DISAPPEARED;
  Uint32 errCode = 0;

  opbits &= opbits & ~(Uint32)Operationrec::OP_STATE_MASK;
  opbits |= Operationrec::OP_STATE_RUNNING;
  
  if (op == ZSCAN_OP && (opbits & Operationrec::OP_LOCK_REQ) == 0)
    goto scan;

  /* Waiting op now runnable... */
  {
    FragmentrecPtr frp;
    frp.i = newOwner.p->fragptr;
    ptrCheckGuard(frp, cfragmentsize, fragmentrec);
    frp.p->m_lockStats.wait_ok((opbits & Operationrec::OP_LOCK_MODE) 
                               != ZREADLOCK,
                               operationRecPtr.p->m_lockTime,
                               getHighResTimer());
  }

  if (deleted)
  {
    jam();
    if (op != ZINSERT && op != ZWRITE)
    {
      errCode = ZREAD_ERROR;
      goto ref;
    }
    
    opbits &= ~(Uint32)Operationrec::OP_MASK;
    opbits &= ~(Uint32)Operationrec::OP_ELEMENT_DISAPPEARED;
    opbits |= (op = ZINSERT);
    opbits |= Operationrec::OP_INSERT_IS_DONE;
    goto conf;
  }
  else if (op == ZINSERT)
  {
    jam();
    errCode = ZWRITE_ERROR;
    goto ref;
  }
  else if (op == ZWRITE)
  {
    jam();
    opbits &= ~(Uint32)Operationrec::OP_MASK;
    opbits |= (op = ZUPDATE);
    goto conf;
  }

conf:
  newOwner.p->m_op_bits = opbits;

  sendAcckeyconf(signal);
  sendSignal(newOwner.p->userblockref, GSN_ACCKEYCONF, 
	     signal, 6, JBB);

  operationRecPtr = save;
  return;
  
scan:
  jam();
  newOwner.p->m_op_bits = opbits;
  
  takeOutScanLockQueue(newOwner.p->scanRecPtr);
  putReadyScanQueue(newOwner.p->scanRecPtr);

  operationRecPtr = save;
  return;
  
ref:
  newOwner.p->m_op_bits = opbits;
  
  signal->theData[0] = newOwner.p->userptr;
  signal->theData[1] = errCode;
  sendSignal(newOwner.p->userblockref, GSN_ACCKEYREF, signal, 
	     2, JBB);
  
  operationRecPtr = save;
  return;
}

/**
 * takeOutLockOwnersList
 *
 * Description: Take out an operation from the doubly linked 
 * lock owners list on the fragment.
 *
 */
void Dbacc::takeOutLockOwnersList(const OperationrecPtr& outOperPtr) const
{
  const Uint32 Tprev = outOperPtr.p->prevLockOwnerOp;
  const Uint32 Tnext = outOperPtr.p->nextLockOwnerOp;
#ifdef VM_TRACE
  // Check that operation is already in the list
  OperationrecPtr tmpOperPtr;
  bool inList = false;
  tmpOperPtr.i = fragrecptr.p->lockOwnersList;
  while (tmpOperPtr.i != RNIL){
    ptrCheckGuard(tmpOperPtr, coprecsize, operationrec);
    if (tmpOperPtr.i == outOperPtr.i)
      inList = true;
    tmpOperPtr.i = tmpOperPtr.p->nextLockOwnerOp;
  }
  ndbrequire(inList == true);
#endif
  
  ndbassert(outOperPtr.p->m_op_bits & Operationrec::OP_LOCK_OWNER);
  
  // Fast path through the code for the common case.
  if ((Tprev == RNIL) && (Tnext == RNIL)) {
    ndbrequire(fragrecptr.p->lockOwnersList == outOperPtr.i);
    fragrecptr.p->lockOwnersList = RNIL;
    return;
  } 

  // Check previous operation 
  if (Tprev != RNIL) {    
    jam();
    arrGuard(Tprev, coprecsize);
    operationrec[Tprev].nextLockOwnerOp = Tnext;
  } else {
    fragrecptr.p->lockOwnersList = Tnext;
  }//if

  // Check next operation
  if (Tnext == RNIL) {
    return;
  } else {
    jam();
    arrGuard(Tnext, coprecsize);
    operationrec[Tnext].prevLockOwnerOp = Tprev;
  }//if

  return;
}//Dbacc::takeOutLockOwnersList()

/**
 * insertLockOwnersList
 *
 * Description: Insert an operation first in the dubly linked lock owners 
 * list on the fragment.
 *
 */
void Dbacc::insertLockOwnersList(const OperationrecPtr& insOperPtr) const
{
  OperationrecPtr tmpOperPtr;
#ifdef VM_TRACE
  // Check that operation is not already in list
  tmpOperPtr.i = fragrecptr.p->lockOwnersList;
  while(tmpOperPtr.i != RNIL){
    ptrCheckGuard(tmpOperPtr, coprecsize, operationrec);
    ndbrequire(tmpOperPtr.i != insOperPtr.i);
    tmpOperPtr.i = tmpOperPtr.p->nextLockOwnerOp;    
  }
#endif
  tmpOperPtr.i = fragrecptr.p->lockOwnersList;
  
  ndbrequire(! (insOperPtr.p->m_op_bits & Operationrec::OP_LOCK_OWNER));

  insOperPtr.p->m_op_bits |= Operationrec::OP_LOCK_OWNER;
  insOperPtr.p->prevLockOwnerOp = RNIL;
  insOperPtr.p->nextLockOwnerOp = tmpOperPtr.i;
  
  fragrecptr.p->lockOwnersList = insOperPtr.i;
  if (tmpOperPtr.i == RNIL) {
    return;
  } else {
    jam();
    ptrCheckGuard(tmpOperPtr, coprecsize, operationrec);
    tmpOperPtr.p->prevLockOwnerOp = insOperPtr.i;
  }//if
}//Dbacc::insertLockOwnersList()


/* --------------------------------------------------------------------------------- */
/* --------------------------------------------------------------------------------- */
/* --------------------------------------------------------------------------------- */
/*                                                                                   */
/*       END OF COMMIT AND ABORT MODULE                                              */
/*                                                                                   */
/* --------------------------------------------------------------------------------- */
/* --------------------------------------------------------------------------------- */
/* --------------------------------------------------------------------------------- */
/* --------------------------------------------------------------------------------- */
/* --------------------------------------------------------------------------------- */
/* ALLOC_OVERFLOW_PAGE                                                               */
/*          DESCRIPTION:                                                             */
/* --------------------------------------------------------------------------------- */
Uint32 Dbacc::allocOverflowPage()
{
  Page8Ptr spPageptr;
  Uint32 result = seizePage(spPageptr, Page32Lists::ANY_SUB_PAGE);
  if (result > ZLIMIT_OF_ERROR)
  {
    return result;
  }
  {
    LocalContainerPageList sparselist(c_page8_pool, fragrecptr.p->sparsepages);
    sparselist.addLast(spPageptr);
  }
  initOverpage(spPageptr);
  return 0;
}//Dbacc::allocOverflowPage()

/* --------------------------------------------------------------------------------- */
/* --------------------------------------------------------------------------------- */
/* --------------------------------------------------------------------------------- */
/*                                                                                   */
/*       EXPAND/SHRINK MODULE                                                        */
/*                                                                                   */
/* --------------------------------------------------------------------------------- */
/* --------------------------------------------------------------------------------- */
/* ******************--------------------------------------------------------------- */
/*EXPANDCHECK                                        EXPAND BUCKET ORD               */
/* SENDER: ACC,    LEVEL B         */
/*   INPUT:   FRAGRECPTR, POINTS TO A FRAGMENT RECORD.                               */
/*   DESCRIPTION: A BUCKET OF A FRAGMENT PAGE WILL BE EXPAND INTO TWO BUCKETS        */
/*                                 ACCORDING TO LH3.                                 */
/* ******************--------------------------------------------------------------- */
/* ******************--------------------------------------------------------------- */
/* EXPANDCHECK                                        EXPAND BUCKET ORD              */
/* ******************------------------------------+                                 */
/* SENDER: ACC,    LEVEL B         */
/* A BUCKET OF THE FRAGMENT WILL   */
/* BE EXPANDED ACORDING TO LH3,    */
/* AND COMMIT TRANSACTION PROCESS  */
/* WILL BE CONTINUED */
Uint32 Dbacc::checkScanExpand(Uint32 splitBucket)
{
  Uint32 Ti;
  Uint32 TreturnCode = 0;
  Uint32 TPageIndex;
  Uint32 TDirInd;
  Uint32 TSplit;
  Uint32 TreleaseScanBucket;
  Page8Ptr TPageptr;
  ScanRecPtr TscanPtr;
  Uint16 releaseScanMask = 0;

  TSplit = splitBucket;
  for (Ti = 0; Ti < MAX_PARALLEL_SCANS_PER_FRAG; Ti++)
  {
    if (fragrecptr.p->scan[Ti] != RNIL)
    {
      //-------------------------------------------------------------
      // A scan is ongoing on this particular local fragment. We have
      // to check its current state.
      //-------------------------------------------------------------
      TscanPtr.i = fragrecptr.p->scan[Ti];
      ptrCheckGuard(TscanPtr, cscanRecSize, scanRec);
      if (TscanPtr.p->activeLocalFrag == fragrecptr.i) {
        if (TscanPtr.p->scanBucketState ==  ScanRec::FIRST_LAP) {
          if (TSplit == TscanPtr.p->nextBucketIndex) {
            jam();
	    //-------------------------------------------------------------
	    // We are currently scanning this bucket. We cannot split it
	    // simultaneously with the scan. We have to pass this offer for
	    // splitting the bucket.
	    //-------------------------------------------------------------
            TreturnCode = 1;
            return TreturnCode;
          }
          else if (TSplit > TscanPtr.p->nextBucketIndex)
          {
            jam();
            ndbassert(TSplit <= TscanPtr.p->startNoOfBuckets);
            if (TSplit <= TscanPtr.p->startNoOfBuckets)
            {
	      //-------------------------------------------------------------
	      // This bucket has not yet been scanned. We must reset the scanned
	      // bit indicator for this scan on this bucket.
	      //-------------------------------------------------------------
              releaseScanMask |= TscanPtr.p->scanMask;
            }
          }
          else
          {
            jam();
          }//if
        } else if (TscanPtr.p->scanBucketState ==  ScanRec::SECOND_LAP) {
          jam();
	  //-------------------------------------------------------------
	  // We are performing a second lap to handle buckets that was
	  // merged during the first lap of scanning. During this second
	  // lap we do not allow any splits or merges.
	  //-------------------------------------------------------------
          TreturnCode = 1;
          return TreturnCode;
        } else {
          ndbrequire(TscanPtr.p->scanBucketState ==  ScanRec::SCAN_COMPLETED);
          jam();
	  //-------------------------------------------------------------
	  // The scan is completed and we can thus go ahead and perform
	  // the split.
	  //-------------------------------------------------------------
        }//if
      }//if
    }//if
  }//for
  TreleaseScanBucket = TSplit;
  TPageIndex = fragrecptr.p->getPageIndex(TreleaseScanBucket);
  TDirInd = fragrecptr.p->getPageNumber(TreleaseScanBucket);
  TPageptr.i = getPagePtr(fragrecptr.p->directory, TDirInd);
  c_page8_pool.getPtr(TPageptr);
  releaseScanBucket(TPageptr, TPageIndex, releaseScanMask);
  return TreturnCode;
}//Dbacc::checkScanExpand()

void Dbacc::execEXPANDCHECK2(Signal* signal)
{
  jamEntry();

  if(refToBlock(signal->getSendersBlockRef()) == DBLQH)
  {
    jam();
    return;
  }

  fragrecptr.i = signal->theData[0];
  ptrCheckGuard(fragrecptr, cfragmentsize, fragmentrec);
  fragrecptr.p->expandOrShrinkQueued = false;
#ifdef ERROR_INSERT
  bool force_expand_shrink = false;
  if (ERROR_INSERTED(3004) && fragrecptr.p->fragmentid == 0)
  {
    if (fragrecptr.p->level.getSize() > ERROR_INSERT_EXTRA)
    {
      execSHRINKCHECK2(signal);
      return;
    }
    else if (fragrecptr.p->level.getSize() == ERROR_INSERT_EXTRA)
    {
      return;
    }
    force_expand_shrink = true;
  }
  if (!force_expand_shrink && fragrecptr.p->slack > 0)
#else
  if (fragrecptr.p->slack > 0)
#endif
  {
    jam();
    /* IT MEANS THAT IF SLACK > ZERO */
    /*--------------------------------------------------------------*/
    /*       THE SLACK HAS IMPROVED AND IS NOW ACCEPTABLE AND WE    */
    /*       CAN FORGET ABOUT THE EXPAND PROCESS.                   */
    /*--------------------------------------------------------------*/
    if (ERROR_INSERTED(3002))
      debug_lh_vars("SLK");
    if (fragrecptr.p->dirRangeFull == ZTRUE) {
      jam();
      fragrecptr.p->dirRangeFull = ZFALSE;
    }
    return;
  }//if
  if (fragrecptr.p->level.isFull())
  {
    jam();
    /*
     * The level structure does not allow more buckets.
     * Do not expand.
     */
    return;
  }
  if (fragrecptr.p->sparsepages.isEmpty())
  {
    jam();
    Uint32 result = allocOverflowPage();
    if (result > ZLIMIT_OF_ERROR) {
      jam();
      /*--------------------------------------------------------------*/
      /* WE COULD NOT ALLOCATE ANY OVERFLOW PAGE. THUS WE HAVE TO STOP*/
      /* THE EXPAND SINCE WE CANNOT GUARANTEE ITS COMPLETION.         */
      /*--------------------------------------------------------------*/
      return;
    }//if
  }//if

  Uint32 splitBucket;
  Uint32 receiveBucket;

  bool doSplit = fragrecptr.p->level.getSplitBucket(splitBucket, receiveBucket);

  // Check that splitted bucket is not currently scanned
  if (doSplit && checkScanExpand(splitBucket) == 1) {
    jam();
    /*--------------------------------------------------------------*/
    // A scan state was inconsistent with performing an expand
    // operation.
    /*--------------------------------------------------------------*/
    return;
  }//if

  /*--------------------------------------------------------------------------*/
  /*       WE START BY FINDING THE PAGE, THE PAGE INDEX AND THE PAGE DIRECTORY*/
  /*       OF THE NEW BUCKET WHICH SHALL RECEIVE THE ELEMENT WHICH HAVE A 1 IN*/
  /*       THE NEXT HASH BIT. THIS BIT IS USED IN THE SPLIT MECHANISM TO      */
  /*       DECIDE WHICH ELEMENT GOES WHERE.                                   */
  /*--------------------------------------------------------------------------*/

  Uint32 expDirInd = fragrecptr.p->getPageNumber(receiveBucket);
  Page8Ptr expPageptr;
  if (fragrecptr.p->getPageIndex(receiveBucket) == 0)
  { // Need new bucket
    expPageptr.i = RNIL;
  }
  else
  {
    expPageptr.i = getPagePtr(fragrecptr.p->directory, expDirInd);
#ifdef VM_TRACE
    require(expPageptr.i != RNIL);
#endif
  }
  if (expPageptr.i == RNIL) {
    jam();
    Uint32 result = seizePage(expPageptr, Page32Lists::ANY_SUB_PAGE);
    if (result > ZLIMIT_OF_ERROR) {
      jam();
      return;
    }//if
    if (!setPagePtr(fragrecptr.p->directory, expDirInd, expPageptr.i))
    {
      jam();
      releasePage(expPageptr);
      //result = ZDIR_RANGE_FULL_ERROR;
      return;
    }
    initPage(expPageptr, expDirInd);
  } else {
    c_page8_pool.getPtr(expPageptr);
  }//if

  /**
   * Allow use of extra index memory (m_free_pct) during expand
   * even after node have become started.
   * Reset to false in endofexpLab().
   */
  c_allow_use_of_spare_pages = true;

  fragrecptr.p->expReceivePageptr = expPageptr.i;
  fragrecptr.p->expReceiveIndex = fragrecptr.p->getPageIndex(receiveBucket);
  /*--------------------------------------------------------------------------*/
  /*       THE NEXT ACTION IS TO FIND THE PAGE, THE PAGE INDEX AND THE PAGE   */
  /*       DIRECTORY OF THE BUCKET TO BE SPLIT.                               */
  /*--------------------------------------------------------------------------*/
  Page8Ptr pageptr;
  Uint32 conidx = fragrecptr.p->getPageIndex(splitBucket);
  expDirInd = fragrecptr.p->getPageNumber(splitBucket);
  pageptr.i = getPagePtr(fragrecptr.p->directory, expDirInd);
#ifdef VM_TRACE
  require(pageptr.i != RNIL);
#endif
  fragrecptr.p->expSenderIndex = conidx;
  fragrecptr.p->expSenderPageptr = pageptr.i;
  if (pageptr.i == RNIL) {
    jam();
    endofexpLab(signal);	/* EMPTY BUCKET */
    return;
  }//if
  fragrecptr.p->expReceiveIsforward = true;
  c_page8_pool.getPtr(pageptr);
  expandcontainer(pageptr, conidx);
  endofexpLab(signal);
  return;
}//Dbacc::execEXPANDCHECK2()
  
void Dbacc::endofexpLab(Signal* signal)
{
  c_allow_use_of_spare_pages = false;
  fragrecptr.p->slack += fragrecptr.p->maxloadfactor;
  fragrecptr.p->expandCounter++;
  fragrecptr.p->level.expand();
  Uint32 noOfBuckets = fragrecptr.p->level.getSize();
  Uint32 Thysteres = fragrecptr.p->maxloadfactor - fragrecptr.p->minloadfactor;
  fragrecptr.p->slackCheck = Int64(noOfBuckets) * Thysteres;
#ifdef ERROR_INSERT
  bool force_expand_shrink = false;
  if (ERROR_INSERTED(3004) &&
      fragrecptr.p->fragmentid == 0 &&
      fragrecptr.p->level.getSize() != ERROR_INSERT_EXTRA)
  {
    force_expand_shrink = true;
  }
  if ((force_expand_shrink || fragrecptr.p->slack < 0) &&
      !fragrecptr.p->level.isFull())
#else
  if (fragrecptr.p->slack < 0 && !fragrecptr.p->level.isFull())
#endif
  {
    jam();
    /* IT MEANS THAT IF SLACK < ZERO */
    /* --------------------------------------------------------------------------------- */
    /*       IT IS STILL NECESSARY TO EXPAND THE FRAGMENT EVEN MORE. START IT FROM HERE  */
    /*       WITHOUT WAITING FOR NEXT COMMIT ON THE FRAGMENT.                            */
    /* --------------------------------------------------------------------------------- */
    signal->theData[0] = fragrecptr.i;
    fragrecptr.p->expandOrShrinkQueued = true;
    sendSignal(reference(), GSN_EXPANDCHECK2, signal, 1, JBB);
  }//if
  return;
}//Dbacc::endofexpLab()

void Dbacc::execDEBUG_SIG(Signal* signal) 
{
  jamEntry();

  progError(__LINE__, NDBD_EXIT_SR_UNDOLOG);
  return;
}//Dbacc::execDEBUG_SIG()

LHBits32 Dbacc::getElementHash(OperationrecPtr& oprec)
{
  jam();
  ndbassert(!oprec.isNull());

  // Only calculate hash value if operation does not already have a complete hash value
  if (oprec.p->hashValue.valid_bits() < fragrecptr.p->MAX_HASH_VALUE_BITS)
  {
    jam();
    union {
      Uint32 keys[2048 * MAX_XFRM_MULTIPLY];
      Uint64 keys_align;
    };
    (void)keys_align;
    Local_key localkey;
    localkey = oprec.p->localdata;
    Uint32 len = readTablePk(localkey.m_page_no,
                              localkey.m_page_idx,
                              ElementHeader::setLocked(oprec.i),
                              oprec,
                              &keys[0]);
    if (len > 0)
      oprec.p->hashValue = LHBits32(md5_hash((Uint64*)&keys[0], len));
  }
  return oprec.p->hashValue;
}

LHBits32 Dbacc::getElementHash(Uint32 const* elemptr)
{
  jam();
  assert(ElementHeader::getUnlocked(*elemptr));

  union {
    Uint32 keys[2048 * MAX_XFRM_MULTIPLY];
    Uint64 keys_align;
  };
  (void)keys_align;
  Uint32 elemhead = *elemptr;
  Local_key localkey;
  elemptr += 1;
  ndbrequire(fragrecptr.p->localkeylen == 1);
  localkey.m_page_no = *elemptr;
  localkey.m_page_idx = ElementHeader::getPageIdx(elemhead);
  OperationrecPtr oprec;
  oprec.i = RNIL;
  Uint32 len = readTablePk(localkey.m_page_no,
                           localkey.m_page_idx,
                           elemhead,
                           oprec,
                           &keys[0]);
  if (len > 0)
  {
    jam();
    return LHBits32(md5_hash((Uint64*)&keys[0], len));
  }
  else
  { // Return an invalid hash value if no data
    jam();
    return LHBits32();
  }
}

LHBits32 Dbacc::getElementHash(Uint32 const* elemptr, OperationrecPtr& oprec)
{
  jam();

  if (!oprec.isNull())
  {
    jam();
    return getElementHash(oprec);
  }

  Uint32 elemhead = *elemptr;
  if (ElementHeader::getUnlocked(elemhead))
  {
    jam();
    return getElementHash(elemptr);
  }
  else
  {
    jam();
    oprec.i = ElementHeader::getOpPtrI(elemhead);
    ptrCheckGuard(oprec, coprecsize, operationrec);
    return getElementHash(oprec);
  }
}

/* --------------------------------------------------------------------------------- */
/* EXPANDCONTAINER                                                                   */
/*        INPUT: EXC_PAGEPTR (POINTER TO THE ACTIVE PAGE RECORD)                     */
/*               CEXC_PAGEINDEX (INDEX OF THE BUCKET).                               */
/*                                                                                   */
/*        DESCRIPTION: THE HASH VALUE OF ALL ELEMENTS IN THE CONTAINER WILL BE       */
/*                  CHECKED. SOME OF THIS ELEMENTS HAVE TO MOVE TO THE NEW CONTAINER */
/* --------------------------------------------------------------------------------- */
void Dbacc::expandcontainer(Page8Ptr pageptr, Uint32 conidx)
{
  ContainerHeader containerhead;
  LHBits32 texcHashvalue;
  Uint32 tidrContainerptr;
  Uint32 tidrElemhead;

  Page8Ptr lastPageptr;
  Page8Ptr lastPrevpageptr;
  bool lastIsforward;
  Uint32 tlastPageindex;
  Uint32 tlastElementptr;
  Uint32 tlastContainerptr;
  Uint32 tlastPrevconptr;

  Uint32 elemptr;
  Uint32 prevPageptr = RNIL;
  Uint32 prevConptr = 0;
  bool isforward = true;
  Uint32 elemStep;
  const Uint32 elemLen = fragrecptr.p->elementLength;
  OperationrecPtr oprecptr;
  bool newBucket = true;
 EXP_CONTAINER_LOOP:
  Uint32 conptr = getContainerPtr(conidx, isforward);
  if (isforward)
  {
    jam();
    elemptr = conptr + Container::HEADER_SIZE;
    elemStep = elemLen;
  }
  else
  {
    jam();
    elemStep = -elemLen;
    elemptr = conptr + elemStep;
  }
  arrGuard(conptr, 2048);
  containerhead = pageptr.p->word32[conptr];
  const Uint32 conlen = containerhead.getLength();
  Uint32 cexcMovedLen = Container::HEADER_SIZE;
  if (conlen <= Container::HEADER_SIZE) {
    ndbrequire(conlen >= Container::HEADER_SIZE);
    jam();
    goto NEXT_ELEMENT;
  }//if
 NEXT_ELEMENT_LOOP:
  oprecptr.i = RNIL;
  ptrNull(oprecptr);
  /* --------------------------------------------------------------------------------- */
  /*       CEXC_PAGEINDEX         PAGE INDEX OF CURRENT CONTAINER BEING EXAMINED.      */
  /*       CEXC_CONTAINERPTR      INDEX OF CURRENT CONTAINER BEING EXAMINED.           */
  /*       CEXC_ELEMENTPTR        INDEX OF CURRENT ELEMENT BEING EXAMINED.             */
  /*       EXC_PAGEPTR            PAGE WHERE CURRENT ELEMENT RESIDES.                  */
  /*       CEXC_PREVPAGEPTR        PAGE OF PREVIOUS CONTAINER.                         */
  /*       CEXC_PREVCONPTR        INDEX OF PREVIOUS CONTAINER                          */
  /*       CEXC_FORWARD           DIRECTION OF CURRENT CONTAINER                       */
  /* --------------------------------------------------------------------------------- */
  arrGuard(elemptr, 2048);
  tidrElemhead = pageptr.p->word32[elemptr];
  bool move;
  if (ElementHeader::getLocked(tidrElemhead))
  {
    jam();
    oprecptr.i = ElementHeader::getOpPtrI(tidrElemhead);
    ptrCheckGuard(oprecptr, coprecsize, operationrec);
    ndbassert(oprecptr.p->reducedHashValue.valid_bits() >= 1);
    move = oprecptr.p->reducedHashValue.get_bit(1);
    oprecptr.p->reducedHashValue.shift_out();
    const LHBits16 reducedHashValue = oprecptr.p->reducedHashValue;
    if (!fragrecptr.p->enough_valid_bits(reducedHashValue))
    {
      jam();
      oprecptr.p->reducedHashValue =
        fragrecptr.p->level.reduceForSplit(getElementHash(oprecptr));
    }
  }
  else
  {
    jam();
    LHBits16 reducedHashValue = ElementHeader::getReducedHashValue(tidrElemhead);
    ndbassert(reducedHashValue.valid_bits() >= 1);
    move = reducedHashValue.get_bit(1);
    reducedHashValue.shift_out();
    if (!fragrecptr.p->enough_valid_bits(reducedHashValue))
    {
      jam();
      const Uint32* elemwordptr = &pageptr.p->word32[elemptr];
      const LHBits32 hashValue = getElementHash(elemwordptr);
      reducedHashValue =
        fragrecptr.p->level.reduceForSplit(hashValue);
    }
    tidrElemhead = ElementHeader::setReducedHashValue(tidrElemhead, reducedHashValue);
  }
  if (!move)
  {
    jam();
    if (ElementHeader::getUnlocked(tidrElemhead))
      pageptr.p->word32[elemptr] = tidrElemhead;
    /* --------------------------------------------------------------------------------- */
    /*       THIS ELEMENT IS NOT TO BE MOVED. WE CALCULATE THE WHEREABOUTS OF THE NEXT   */
    /*       ELEMENT AND PROCEED WITH THAT OR END THE SEARCH IF THERE ARE NO MORE        */
    /*       ELEMENTS IN THIS CONTAINER.                                                 */
    /* --------------------------------------------------------------------------------- */
    goto NEXT_ELEMENT;
  }//if
  /* --------------------------------------------------------------------------------- */
  /*       THE HASH BIT WAS SET AND WE SHALL MOVE THIS ELEMENT TO THE NEW BUCKET.      */
  /*       WE START BY READING THE ELEMENT TO BE ABLE TO INSERT IT INTO THE NEW BUCKET.*/
  /*       THEN WE INSERT THE ELEMENT INTO THE NEW BUCKET. THE NEXT STEP IS TO DELETE  */
  /*       THE ELEMENT FROM THIS BUCKET. THIS IS PERFORMED BY REPLACING IT WITH THE    */
  /*       LAST ELEMENT IN THE BUCKET. IF THIS ELEMENT IS TO BE MOVED WE MOVE IT AND   */
  /*       GET THE LAST ELEMENT AGAIN UNTIL WE EITHER FIND ONE THAT STAYS OR THIS      */
  /*       ELEMENT IS THE LAST ELEMENT.                                                */
  /* --------------------------------------------------------------------------------- */
  {
    ndbrequire(fragrecptr.p->localkeylen == 1);
    const Uint32 localkey = pageptr.p->word32[elemptr + 1];
#if defined(VM_TRACE) || !defined(NDEBUG)
    pageptr.p->word32[elemptr] = ElementHeader::setInvalid();
#endif
    Uint32 tidrPageindex = fragrecptr.p->expReceiveIndex;
    Page8Ptr idrPageptr;
    idrPageptr.i = fragrecptr.p->expReceivePageptr;
    c_page8_pool.getPtr(idrPageptr);
    bool tidrIsforward = fragrecptr.p->expReceiveIsforward;
    insertElement(Element(tidrElemhead, localkey),
                  oprecptr,
                  idrPageptr,
                  tidrPageindex,
                  tidrIsforward,
                  tidrContainerptr,
                  containerhead.getScanBits(),
                  newBucket);
    fragrecptr.p->expReceiveIndex = tidrPageindex;
    fragrecptr.p->expReceivePageptr = idrPageptr.i;
    fragrecptr.p->expReceiveIsforward = tidrIsforward;
    newBucket = false;
  }
 REMOVE_LAST_LOOP:
  jam();
  lastPageptr.i = pageptr.i;
  lastPageptr.p = pageptr.p;
  tlastContainerptr = conptr;
  lastPrevpageptr.i = prevPageptr;
  c_page8_pool.getPtrForce(lastPrevpageptr);
  tlastPrevconptr = prevConptr;
  arrGuard(tlastContainerptr, 2048);
  lastIsforward = isforward;
  tlastPageindex = conidx;
  getLastAndRemove(lastPrevpageptr,
                   tlastPrevconptr,
                   lastPageptr,
                   tlastPageindex,
                   tlastContainerptr,
                   lastIsforward,
                   tlastElementptr);
  if (pageptr.i == lastPageptr.i)
  {
    if (elemptr == tlastElementptr)
    {
      jam();
      /* --------------------------------------------------------------------------------- */
      /*       THE CURRENT ELEMENT WAS ALSO THE LAST ELEMENT.                              */
      /* --------------------------------------------------------------------------------- */
      return;
    }//if
  }//if
  /* --------------------------------------------------------------------------------- */
  /*       THE CURRENT ELEMENT WAS NOT THE LAST ELEMENT. IF THE LAST ELEMENT SHOULD    */
  /*       STAY WE COPY IT TO THE POSITION OF THE CURRENT ELEMENT, OTHERWISE WE INSERT */
  /*       INTO THE NEW BUCKET, REMOVE IT AND TRY WITH THE NEW LAST ELEMENT.           */
  /* --------------------------------------------------------------------------------- */
  oprecptr.i = RNIL;
  ptrNull(oprecptr);
  arrGuard(tlastElementptr, 2048);
  tidrElemhead = lastPageptr.p->word32[tlastElementptr];
  if (ElementHeader::getLocked(tidrElemhead))
  {
    jam();
    oprecptr.i = ElementHeader::getOpPtrI(tidrElemhead);
    ptrCheckGuard(oprecptr, coprecsize, operationrec);
    ndbassert(oprecptr.p->reducedHashValue.valid_bits() >= 1);
    move = oprecptr.p->reducedHashValue.get_bit(1);
    oprecptr.p->reducedHashValue.shift_out();
    if (!fragrecptr.p->enough_valid_bits(oprecptr.p->reducedHashValue))
    {
      jam();
      oprecptr.p->reducedHashValue =
        fragrecptr.p->level.reduceForSplit(getElementHash(oprecptr));
    }
  }
  else
  {
    jam();
    LHBits16 reducedHashValue = ElementHeader::getReducedHashValue(tidrElemhead);
    ndbassert(reducedHashValue.valid_bits() > 0);
    move = reducedHashValue.get_bit(1);
    reducedHashValue.shift_out();
    if (!fragrecptr.p->enough_valid_bits(reducedHashValue))
    {
      jam();
      const Uint32* elemwordptr = &lastPageptr.p->word32[tlastElementptr];
      const LHBits32 hashValue = getElementHash(elemwordptr);
      reducedHashValue =
        fragrecptr.p->level.reduceForSplit(hashValue);
    }
    tidrElemhead = ElementHeader::setReducedHashValue(tidrElemhead, reducedHashValue);
  }
  if (!move)
  {
    jam();
    if (ElementHeader::getUnlocked(tidrElemhead))
      lastPageptr.p->word32[tlastElementptr] = tidrElemhead;
    /* --------------------------------------------------------------------------------- */
    /*       THE LAST ELEMENT IS NOT TO BE MOVED. WE COPY IT TO THE CURRENT ELEMENT.     */
    /* --------------------------------------------------------------------------------- */
    const Page8Ptr delPageptr = pageptr;
    const Uint32 delConptr = conptr;
    const Uint32 delElemptr = elemptr;
    deleteElement(delPageptr,
                  delConptr,
                  delElemptr,
                  lastPageptr,
                  tlastElementptr);
  }
  else
  {
    jam();
    /* --------------------------------------------------------------------------------- */
    /*       THE LAST ELEMENT IS ALSO TO BE MOVED.                                       */
    /* --------------------------------------------------------------------------------- */
    {
      ndbrequire(fragrecptr.p->localkeylen == 1);
      const Uint32 localkey = lastPageptr.p->word32[tlastElementptr + 1];
      Uint32 tidrPageindex = fragrecptr.p->expReceiveIndex;
      Page8Ptr idrPageptr;
      idrPageptr.i = fragrecptr.p->expReceivePageptr;
      c_page8_pool.getPtr(idrPageptr);
      bool tidrIsforward = fragrecptr.p->expReceiveIsforward;
      insertElement(Element(tidrElemhead, localkey),
                    oprecptr,
                    idrPageptr,
                    tidrPageindex,
                    tidrIsforward,
                    tidrContainerptr,
                    containerhead.getScanBits(),
                    newBucket);
      fragrecptr.p->expReceiveIndex = tidrPageindex;
      fragrecptr.p->expReceivePageptr = idrPageptr.i;
      fragrecptr.p->expReceiveIsforward = tidrIsforward;
      newBucket = false;
    }
    goto REMOVE_LAST_LOOP;
  }//if
 NEXT_ELEMENT:
  arrGuard(conptr, 2048);
  containerhead = pageptr.p->word32[conptr];
  cexcMovedLen = cexcMovedLen + fragrecptr.p->elementLength;
  if (containerhead.getLength() > cexcMovedLen) {
    jam();
    /* --------------------------------------------------------------------------------- */
    /*       WE HAVE NOT YET MOVED THE COMPLETE CONTAINER. WE PROCEED WITH THE NEXT      */
    /*       ELEMENT IN THE CONTAINER. IT IS IMPORTANT TO READ THE CONTAINER LENGTH      */
    /*       FROM THE CONTAINER HEADER SINCE IT MIGHT CHANGE BY REMOVING THE LAST        */
    /*       ELEMENT IN THE BUCKET.                                                      */
    /* --------------------------------------------------------------------------------- */
    elemptr = elemptr + elemStep;
    goto NEXT_ELEMENT_LOOP;
  }//if
  if (containerhead.getNextEnd() != 0) {
    jam();
    /* --------------------------------------------------------------------------------- */
    /*       WE PROCEED TO THE NEXT CONTAINER IN THE BUCKET.                             */
    /* --------------------------------------------------------------------------------- */
    prevPageptr = pageptr.i;
    prevConptr = conptr;
    nextcontainerinfo(pageptr,
                      conptr,
                      containerhead,
                      conidx,
                      isforward);
    goto EXP_CONTAINER_LOOP;
  }//if
}//Dbacc::expandcontainer()

/* ******************--------------------------------------------------------------- */
/* SHRINKCHECK                                        JOIN BUCKET ORD                */
/*                                                   SENDER: ACC,    LEVEL B         */
/*   INPUT:   FRAGRECPTR, POINTS TO A FRAGMENT RECORD.                               */
/*   DESCRIPTION: TWO BUCKET OF A FRAGMENT PAGE WILL BE JOINED TOGETHER              */
/*                                 ACCORDING TO LH3.                                 */
/* ******************--------------------------------------------------------------- */
/* ******************--------------------------------------------------------------- */
/* SHRINKCHECK                                            JOIN BUCKET ORD            */
/* ******************------------------------------+                                 */
/*   SENDER: ACC,    LEVEL B       */
/* TWO BUCKETS OF THE FRAGMENT     */
/* WILL BE JOINED  ACORDING TO LH3 */
/* AND COMMIT TRANSACTION PROCESS  */
/* WILL BE CONTINUED */
Uint32 Dbacc::checkScanShrink(Uint32 sourceBucket, Uint32 destBucket)
{
  Uint32 Ti;
  Uint32 TreturnCode = 0;
  Uint32 TPageIndex;
  Uint32 TDirInd;
  Uint32 TmergeDest;
  Uint32 TmergeSource;
  Uint32 TreleaseScanBucket;
  Uint32 TreleaseInd = 0;
  enum Actions { ExtendRescan, ReduceUndefined };
  Bitmask<1> actions[MAX_PARALLEL_SCANS_PER_FRAG];
  Uint16 releaseDestScanMask = 0;
  Uint16 releaseSourceScanMask = 0;
  Page8Ptr TPageptr;
  ScanRecPtr scanPtr;

  TmergeDest = destBucket;
  TmergeSource = sourceBucket;
  for (Ti = 0; Ti < MAX_PARALLEL_SCANS_PER_FRAG; Ti++)
  {
    actions[Ti].clear();
    if (fragrecptr.p->scan[Ti] != RNIL) {
      scanPtr.i = fragrecptr.p->scan[Ti];
      ptrCheckGuard(scanPtr, cscanRecSize, scanRec);
      if (scanPtr.p->activeLocalFrag == fragrecptr.i) {
	//-------------------------------------------------------------
	// A scan is ongoing on this particular local fragment. We have
	// to check its current state.
	//-------------------------------------------------------------
        if (scanPtr.p->scanBucketState ==  ScanRec::FIRST_LAP) {
          jam();
          if ((TmergeDest == scanPtr.p->nextBucketIndex) ||
              (TmergeSource == scanPtr.p->nextBucketIndex)) {
            jam();
	    //-------------------------------------------------------------
	    // We are currently scanning one of the buckets involved in the
	    // merge. We cannot merge while simultaneously performing a scan.
	    // We have to pass this offer for merging the buckets.
	    //-------------------------------------------------------------
            TreturnCode = 1;
            return TreturnCode;
          }
          else if (TmergeDest < scanPtr.p->nextBucketIndex)
          {
            jam();
            /**
             * Merge bucket into scanned bucket.  Mark for rescan.
             */
            actions[Ti].set(ExtendRescan);
            if (TmergeSource == scanPtr.p->startNoOfBuckets)
            {
              /**
               * Merge unscanned bucket with undefined scan bits into scanned
               * bucket.  Source buckets scan bits must be cleared.
               */
              actions[Ti].set(ReduceUndefined);
              releaseSourceScanMask |= scanPtr.p->scanMask;
            }
            TreleaseInd = 1;
          }//if
          else
          {
            /**
             * Merge unscanned bucket with undefined scan bits into unscanned
             * bucket with undefined scan bits.
             */
            if (TmergeSource == scanPtr.p->startNoOfBuckets)
            {
              actions[Ti].set(ReduceUndefined);
              releaseSourceScanMask |= scanPtr.p->scanMask;
              TreleaseInd = 1;
            }
            if (TmergeDest <= scanPtr.p->startNoOfBuckets)
            {
              jam();
              // Destination bucket is not scanned by scan
              releaseDestScanMask |= scanPtr.p->scanMask;
            }
          }
        }
        else if (scanPtr.p->scanBucketState ==  ScanRec::SECOND_LAP)
        {
          jam();
	  //-------------------------------------------------------------
	  // We are performing a second lap to handle buckets that was
	  // merged during the first lap of scanning. During this second
	  // lap we do not allow any splits or merges.
	  //-------------------------------------------------------------
          TreturnCode = 1;
          return TreturnCode;
        } else if (scanPtr.p->scanBucketState ==  ScanRec::SCAN_COMPLETED) {
          jam();
	  //-------------------------------------------------------------
	  // The scan is completed and we can thus go ahead and perform
	  // the split.
	  //-------------------------------------------------------------
          releaseDestScanMask |= scanPtr.p->scanMask;
          releaseSourceScanMask |= scanPtr.p->scanMask;
        } else {
          jam();
          sendSystemerror(__LINE__);
          return TreturnCode;
        }//if
      }//if
    }//if
  }//for

  TreleaseScanBucket = TmergeSource;
  TPageIndex = fragrecptr.p->getPageIndex(TreleaseScanBucket);
  TDirInd = fragrecptr.p->getPageNumber(TreleaseScanBucket);
  TPageptr.i = getPagePtr(fragrecptr.p->directory, TDirInd);
  c_page8_pool.getPtr(TPageptr);
  releaseScanBucket(TPageptr, TPageIndex, releaseSourceScanMask);

  TreleaseScanBucket = TmergeDest;
  TPageIndex = fragrecptr.p->getPageIndex(TreleaseScanBucket);
  TDirInd = fragrecptr.p->getPageNumber(TreleaseScanBucket);
  TPageptr.i = getPagePtr(fragrecptr.p->directory, TDirInd);
  c_page8_pool.getPtr(TPageptr);
  releaseScanBucket(TPageptr, TPageIndex, releaseDestScanMask);

  if (TreleaseInd == 1) {
    jam();
    for (Ti = 0; Ti < MAX_PARALLEL_SCANS_PER_FRAG; Ti++) {
      if (!actions[Ti].isclear())
      {
        jam();
        scanPtr.i = fragrecptr.p->scan[Ti];
        ptrCheckGuard(scanPtr, cscanRecSize, scanRec);
        if (actions[Ti].get(ReduceUndefined))
        {
          scanPtr.p->startNoOfBuckets --;
        }
        if (actions[Ti].get(ExtendRescan))
        {
          if (TmergeDest < scanPtr.p->minBucketIndexToRescan)
          {
            jam();
	    //-------------------------------------------------------------
	    // We have to keep track of the starting bucket to Rescan in the
	    // second lap.
	    //-------------------------------------------------------------
            scanPtr.p->minBucketIndexToRescan = TmergeDest;
          }//if
          if (TmergeDest > scanPtr.p->maxBucketIndexToRescan)
          {
            jam();
	    //-------------------------------------------------------------
	    // We have to keep track of the ending bucket to Rescan in the
	    // second lap.
	    //-------------------------------------------------------------
            scanPtr.p->maxBucketIndexToRescan = TmergeDest;
          }//if
        }
      }//if
    }//for
  }//if
  return TreturnCode;
}//Dbacc::checkScanShrink()

void Dbacc::execSHRINKCHECK2(Signal* signal) 
{
  jamEntry();
  fragrecptr.i = signal->theData[0];
  ptrCheckGuard(fragrecptr, cfragmentsize, fragmentrec);
  fragrecptr.p->expandOrShrinkQueued = false;
#ifdef ERROR_INSERT
  bool force_expand_shrink = false;
  if (ERROR_INSERTED(3004) && fragrecptr.p->fragmentid == 0)
  {
    if (fragrecptr.p->level.getSize() < ERROR_INSERT_EXTRA)
    {
      execEXPANDCHECK2(signal);
      return;
    }
    else if (fragrecptr.p->level.getSize() == ERROR_INSERT_EXTRA)
    {
      return;
    }
    force_expand_shrink = true;
  }
  if (!force_expand_shrink &&
      fragrecptr.p->slack <= fragrecptr.p->slackCheck)
#else
  if (fragrecptr.p->slack <= fragrecptr.p->slackCheck)
#endif
  {
    jam();
    /* TIME FOR JOIN BUCKETS PROCESS */
    /*--------------------------------------------------------------*/
    /*       NO LONGER NECESSARY TO SHRINK THE FRAGMENT.            */
    /*--------------------------------------------------------------*/
    return;
  }//if
#ifdef ERROR_INSERT
  if (!force_expand_shrink && fragrecptr.p->slack < 0)
#else
  if (fragrecptr.p->slack < 0)
#endif
  {
    jam();
    /*--------------------------------------------------------------*/
    /* THE SLACK IS NEGATIVE, IN THIS CASE WE WILL NOT NEED ANY     */
    /* SHRINK.                                                      */
    /*--------------------------------------------------------------*/
    return;
  }//if
  if (fragrecptr.p->level.isEmpty())
  {
    jam();
    /* no need to shrink empty hash table */
    return;
  }
  if (fragrecptr.p->sparsepages.isEmpty())
  {
    jam();
    Uint32 result = allocOverflowPage();
    if (result > ZLIMIT_OF_ERROR) {
      jam();
      return;
    }//if
  }//if
  if (!pages.haveFreePage8(Page32Lists::ANY_SUB_PAGE))
  {
    jam();
    return;
  }

  // Since expandCounter guards more shrinks than expands and
  // all fragments starts with a full page of buckets
  ndbassert(fragrecptr.p->getPageNumber(fragrecptr.p->level.getTop()) > 0);

  Uint32 mergeSourceBucket;
  Uint32 mergeDestBucket;
  bool doMerge = fragrecptr.p->level.getMergeBuckets(mergeSourceBucket, mergeDestBucket);

  ndbassert(doMerge); // Merge always needed since we never shrink below one page of buckets

  /* check that neither of source or destination bucket are currently scanned */
  if (doMerge && checkScanShrink(mergeSourceBucket, mergeDestBucket) == 1) {
    jam();
    /*--------------------------------------------------------------*/
    // A scan state was inconsistent with performing a shrink
    // operation.
    /*--------------------------------------------------------------*/
    return;
  }//if
  
  /**
   * Allow use of extra index memory (m_free_pct) during shrink
   * even after node have become started.
   * Reset to false in endofshrinkbucketLab().
   */
  c_allow_use_of_spare_pages = true;

  if (ERROR_INSERTED(3002))
    debug_lh_vars("SHR");
  if (fragrecptr.p->dirRangeFull == ZTRUE) {
    jam();
    fragrecptr.p->dirRangeFull = ZFALSE;
  }

  shrink_adjust_reduced_hash_value(mergeDestBucket);

  /*--------------------------------------------------------------------------*/
  /*       WE START BY FINDING THE NECESSARY INFORMATION OF THE BUCKET TO BE  */
  /*       REMOVED WHICH WILL SEND ITS ELEMENTS TO THE RECEIVING BUCKET.      */
  /*--------------------------------------------------------------------------*/
  Uint32 cexcPageindex = fragrecptr.p->getPageIndex(mergeSourceBucket);
  Uint32 expDirInd = fragrecptr.p->getPageNumber(mergeSourceBucket);
  Page8Ptr pageptr;
  pageptr.i = getPagePtr(fragrecptr.p->directory, expDirInd);
  fragrecptr.p->expSenderIndex = cexcPageindex;
  fragrecptr.p->expSenderPageptr = pageptr.i;
  fragrecptr.p->expSenderDirIndex = expDirInd;
  /*--------------------------------------------------------------------------*/
  /*       WE NOW PROCEED BY FINDING THE NECESSARY INFORMATION ABOUT THE      */
  /*       RECEIVING BUCKET.                                                  */
  /*--------------------------------------------------------------------------*/
  expDirInd = fragrecptr.p->getPageNumber(mergeDestBucket);
  fragrecptr.p->expReceivePageptr = getPagePtr(fragrecptr.p->directory, expDirInd);
  fragrecptr.p->expReceiveIndex = fragrecptr.p->getPageIndex(mergeDestBucket);
  fragrecptr.p->expReceiveIsforward = true;
  if (pageptr.i == RNIL)
  {
    jam();
    endofshrinkbucketLab(signal);	/* EMPTY BUCKET */
    return;
  }//if
  /*--------------------------------------------------------------------------*/
  /*       INITIALISE THE VARIABLES FOR THE SHRINK PROCESS.                   */
  /*--------------------------------------------------------------------------*/
  c_page8_pool.getPtr(pageptr);
  bool isforward = true;
  Uint32 conptr = getForwardContainerPtr(cexcPageindex);
  arrGuard(conptr, 2048);
  ContainerHeader containerhead = pageptr.p->word32[conptr];
  Uint32 conlen = containerhead.getLength();
  if (conlen <= Container::HEADER_SIZE) {
    ndbrequire(conlen == Container::HEADER_SIZE);
  } else {
    jam();
    shrinkcontainer(pageptr, conptr, isforward, conlen);
  }//if
  /*--------------------------------------------------------------------------*/
  /*       THIS CONTAINER IS NOT YET EMPTY AND WE REMOVE ALL THE ELEMENTS.    */
  /*--------------------------------------------------------------------------*/
  if (containerhead.isUsingBothEnds()) {
    jam();
    Uint32 relconptr = conptr + (ZBUF_SIZE - Container::HEADER_SIZE);
    releaseRightlist(pageptr, cexcPageindex, relconptr);
  }//if
  ContainerHeader conthead;
  conthead.initInUse();
  arrGuard(conptr, 2048);
  pageptr.p->word32[conptr] = conthead;
  if (containerhead.getNextEnd() == 0) {
    jam();
    endofshrinkbucketLab(signal);
    return;
  }//if
  nextcontainerinfo(pageptr,
                    conptr,
                    containerhead,
                    cexcPageindex,
                    isforward);
  do {
    conptr = getContainerPtr(cexcPageindex, isforward);
    arrGuard(conptr, 2048);
    containerhead = pageptr.p->word32[conptr];
    conlen = containerhead.getLength();
    ndbrequire(conlen > Container::HEADER_SIZE);
    /*--------------------------------------------------------------------------*/
    /*       THIS CONTAINER IS NOT YET EMPTY AND WE REMOVE ALL THE ELEMENTS.    */
    /*--------------------------------------------------------------------------*/
    shrinkcontainer(pageptr, conptr, isforward, conlen);
    const Uint32 prevPageptr = pageptr.i;
    const Uint32 cexcPrevpageindex = cexcPageindex;
    const Uint32 cexcPrevisforward = isforward;
    if (containerhead.getNextEnd() != 0) {
      jam();
      /*--------------------------------------------------------------------------*/
      /*       WE MUST CALL THE NEXT CONTAINER INFO ROUTINE BEFORE WE RELEASE THE */
      /*       CONTAINER SINCE THE RELEASE WILL OVERWRITE THE NEXT POINTER.       */
      /*--------------------------------------------------------------------------*/
      nextcontainerinfo(pageptr,
                        conptr,
                        containerhead,
                        cexcPageindex,
                        isforward);
    }//if
    Page8Ptr rlPageptr;
    rlPageptr.i = prevPageptr;
    c_page8_pool.getPtr(rlPageptr);
    ndbassert(!containerhead.isScanInProgress());
    if (cexcPrevisforward)
    {
      jam();
      if (containerhead.isUsingBothEnds()) {
        jam();
        Uint32 relconptr = conptr + (ZBUF_SIZE - Container::HEADER_SIZE);
        releaseRightlist(rlPageptr, cexcPrevpageindex, relconptr);
      }//if
      ndbrequire(ContainerHeader(rlPageptr.p->word32[conptr]).isInUse());
      releaseLeftlist(rlPageptr, cexcPrevpageindex, conptr);
    }
    else
    {
      jam();
      if (containerhead.isUsingBothEnds()) {
        jam();
        Uint32 relconptr = conptr - (ZBUF_SIZE - Container::HEADER_SIZE);
        releaseLeftlist(rlPageptr, cexcPrevpageindex, relconptr);
      }//if
      ndbrequire(ContainerHeader(rlPageptr.p->word32[conptr]).isInUse());
      releaseRightlist(rlPageptr, cexcPrevpageindex, conptr);
    }//if
  } while (containerhead.getNextEnd() != 0);
  endofshrinkbucketLab(signal);
  return;
}//Dbacc::execSHRINKCHECK2()

void Dbacc::endofshrinkbucketLab(Signal* signal)
{
  c_allow_use_of_spare_pages = false;
  fragrecptr.p->level.shrink();
  fragrecptr.p->expandCounter--;
  fragrecptr.p->slack -= fragrecptr.p->maxloadfactor;
  if (fragrecptr.p->expSenderIndex == 0) {
    jam();
    if (fragrecptr.p->expSenderPageptr != RNIL) {
      jam();
      Page8Ptr rpPageptr;
      rpPageptr.i = fragrecptr.p->expSenderPageptr;
      c_page8_pool.getPtr(rpPageptr);
      releasePage(rpPageptr);
      unsetPagePtr(fragrecptr.p->directory, fragrecptr.p->expSenderDirIndex);
    }//if
    if ((fragrecptr.p->getPageNumber(fragrecptr.p->level.getSize()) & 0xff) == 0) {
      jam();
      DynArr256 dir(directoryPool, fragrecptr.p->directory);
      DynArr256::ReleaseIterator iter;
      Uint32 relcode;
#ifdef VM_TRACE
      Uint32 count = 0;
#endif
      dir.init(iter);
      while ((relcode = dir.trim(fragrecptr.p->expSenderDirIndex, iter)) != 0)
      {
#ifdef VM_TRACE
        count++;
        ndbrequire(count <= 256);
#endif
      }
    }//if
  }//if
#ifdef ERROR_INSERT
  bool force_expand_shrink = false;
  if (ERROR_INSERTED(3004) &&
      fragrecptr.p->fragmentid == 0 &&
      fragrecptr.p->level.getSize() != ERROR_INSERT_EXTRA)
  {
    force_expand_shrink = true;
  }
  if (force_expand_shrink || fragrecptr.p->slack > 0)
#else
  if (fragrecptr.p->slack > 0)
#endif
  {
    jam();
    /*--------------------------------------------------------------*/
    /* THE SLACK IS POSITIVE, IN THIS CASE WE WILL CHECK WHETHER    */
    /* WE WILL CONTINUE PERFORM ANOTHER SHRINK.                     */
    /*--------------------------------------------------------------*/
    Uint32 noOfBuckets = fragrecptr.p->level.getSize();
    Uint32 Thysteresis = fragrecptr.p->maxloadfactor - fragrecptr.p->minloadfactor;
    fragrecptr.p->slackCheck = Int64(noOfBuckets) * Thysteresis;
#ifdef ERROR_INSERT
    if (force_expand_shrink || fragrecptr.p->slack > Thysteresis)
#else
    if (fragrecptr.p->slack > Thysteresis)
#endif
    {
      /*--------------------------------------------------------------*/
      /*       IT IS STILL NECESSARY TO SHRINK THE FRAGMENT MORE. THIS*/
      /*       CAN HAPPEN WHEN A NUMBER OF SHRINKS GET REJECTED       */
      /*       DURING A LOCAL CHECKPOINT. WE START A NEW SHRINK       */
      /*       IMMEDIATELY FROM HERE WITHOUT WAITING FOR A COMMIT TO  */
      /*       START IT.                                              */
      /*--------------------------------------------------------------*/
      if (fragrecptr.p->expandCounter > 0) {
        jam();
	/*--------------------------------------------------------------*/
	/*       IT IS VERY IMPORTANT TO NOT TRY TO SHRINK MORE THAN    */
	/*       WAS EXPANDED. IF MAXP IS SET TO A VALUE BELOW 63 THEN  */
	/*       WE WILL LOSE RECORDS SINCE GETDIRINDEX CANNOT HANDLE   */
	/*       SHRINKING BELOW 2^K - 1 (NOW 63). THIS WAS A BUG THAT  */
	/*       WAS REMOVED 2000-05-12.                                */
	/*--------------------------------------------------------------*/
        signal->theData[0] = fragrecptr.i;
        ndbrequire(!fragrecptr.p->expandOrShrinkQueued);
        fragrecptr.p->expandOrShrinkQueued = true;
        sendSignal(reference(), GSN_SHRINKCHECK2, signal, 1, JBB);
      }//if
    }//if
  }//if
  ndbrequire(fragrecptr.p->getPageNumber(fragrecptr.p->level.getSize()) > 0);
  return;
}//Dbacc::endofshrinkbucketLab()

/* --------------------------------------------------------------------------------- */
/* SHRINKCONTAINER                                                                   */
/*        INPUT: EXC_PAGEPTR (POINTER TO THE ACTIVE PAGE RECORD)                     */
/*               CEXC_CONTAINERLEN (LENGTH OF THE CONTAINER).                        */
/*               CEXC_CONTAINERPTR (ARRAY INDEX OF THE CONTAINER).                   */
/*               CEXC_FORWARD (CONTAINER FORWARD (+1) OR BACKWARD (-1))              */
/*                                                                                   */
/*        DESCRIPTION: SCAN ALL ELEMENTS IN DESTINATION BUCKET BEFORE MERGE          */
/*               AND ADJUST THE STORED REDUCED HASH VALUE (SHIFT IN ZERO).           */
/* --------------------------------------------------------------------------------- */
void
Dbacc::shrink_adjust_reduced_hash_value(Uint32 bucket_number)
{
  /*
   * Note: function are a copy paste from getElement() with modified inner loop
   * instead of finding a specific element, scan through all and modify.
   */
  Uint32 tgeElementHeader;
  Uint32 tgeElemStep;
  Uint32 tgePageindex;
  Uint32 tgeNextptrtype;
  Uint32 tgeContainerptr;
  Uint32 tgeElementptr;
  register Uint32 tgeRemLen;
  const Uint32 TelemLen = fragrecptr.p->elementLength;
  const Uint32 localkeylen = fragrecptr.p->localkeylen;

  tgePageindex = fragrecptr.p->getPageIndex(bucket_number);
  Page8Ptr gePageptr;
  gePageptr.i = getPagePtr(fragrecptr.p->directory, fragrecptr.p->getPageNumber(bucket_number));
  c_page8_pool.getPtr(gePageptr);

  ndbrequire(TelemLen == ZELEM_HEAD_SIZE + localkeylen);
  tgeNextptrtype = ZLEFT;

  /* Loop through all containers in a bucket */
  do {
    if (tgeNextptrtype == ZLEFT)
    {
      jam();
      tgeContainerptr = getForwardContainerPtr(tgePageindex);
      tgeElementptr = tgeContainerptr + Container::HEADER_SIZE;
      tgeElemStep = TelemLen;
      ndbrequire(tgeContainerptr < 2048);
      tgeRemLen = ContainerHeader(gePageptr.p->word32[tgeContainerptr]).getLength();
      ndbrequire((tgeContainerptr + tgeRemLen - 1) < 2048);
    }
    else if (tgeNextptrtype == ZRIGHT)
    {
      jam();
      tgeContainerptr = getBackwardContainerPtr(tgePageindex);
      tgeElementptr = tgeContainerptr - TelemLen;
      tgeElemStep = 0 - TelemLen;
      ndbrequire(tgeContainerptr < 2048);
      tgeRemLen = ContainerHeader(gePageptr.p->word32[tgeContainerptr]).getLength();
      ndbrequire((tgeContainerptr - tgeRemLen) < 2048);
    }
    else
    {
      jam();
      jamLine(tgeNextptrtype);
      ndbrequire(false);
    }//if
    if (tgeRemLen >= Container::HEADER_SIZE + TelemLen)
    {
      ndbrequire(tgeRemLen <= ZBUF_SIZE);
      /* ------------------------------------------------------------------- */
      /* Loop through all elements in a container */
      do
      {
        tgeElementHeader = gePageptr.p->word32[tgeElementptr];
        tgeRemLen = tgeRemLen - TelemLen;
        /*
         * Adjust the stored reduced hash value for element, shifting in a zero
         */
        if (ElementHeader::getLocked(tgeElementHeader))
        {
          jam();
          OperationrecPtr oprec;
          oprec.i = ElementHeader::getOpPtrI(tgeElementHeader);
          ptrCheckGuard(oprec, coprecsize, operationrec);
          oprec.p->reducedHashValue.shift_in(false);
        }
        else
        {
          jam();
          LHBits16 reducedHashValue = ElementHeader::getReducedHashValue(tgeElementHeader);
          reducedHashValue.shift_in(false);
          tgeElementHeader = ElementHeader::setReducedHashValue(tgeElementHeader, reducedHashValue);
          gePageptr.p->word32[tgeElementptr] = tgeElementHeader;
        }
        if (tgeRemLen <= Container::HEADER_SIZE)
        {
          break;
        }
        tgeElementptr = tgeElementptr + tgeElemStep;
      } while (true);
    }//if
    ndbrequire(tgeRemLen == Container::HEADER_SIZE);
    ContainerHeader containerhead = gePageptr.p->word32[tgeContainerptr];
    ndbassert((containerhead.getScanBits() & ~fragrecptr.p->activeScanMask) == 0);
    tgeNextptrtype = containerhead.getNextEnd();
    if (tgeNextptrtype == 0)
    {
      jam();
      return;	/* NO MORE CONTAINER */
    }//if
    tgePageindex = containerhead.getNextIndexNumber();	/* NEXT CONTAINER PAGE INDEX 7 BITS */
    ndbrequire((tgePageindex <= Container::MAX_CONTAINER_INDEX) || (tgePageindex == Container::NO_CONTAINER_INDEX));
    if (!containerhead.isNextOnSamePage())
    {
      jam();
      gePageptr.i = gePageptr.p->word32[tgeContainerptr + 1];  /* NEXT PAGE I */
      c_page8_pool.getPtr(gePageptr);
    }//if
  } while (1);

  return;
}//Dbacc::shrink_adjust_reduced_hash_value()

void Dbacc::shrinkcontainer(Page8Ptr pageptr,
                            Uint32 conptr,
                            bool isforward,
                            Uint32 conlen)
{
  Uint32 tshrElementptr;
  Uint32 tshrRemLen;
  Uint32 tidrContainerptr;
  Uint32 tidrElemhead;
  const Uint32 elemLen = fragrecptr.p->elementLength;
  Uint32 elemStep;
  OperationrecPtr oprecptr;
  tshrRemLen = conlen - Container::HEADER_SIZE;
  if (isforward)
  {
    jam();
    tshrElementptr = conptr + Container::HEADER_SIZE;
    elemStep = elemLen;
  }
  else
  {
    jam();
    elemStep = -elemLen;
    tshrElementptr = conptr + elemStep;
  }//if
 SHR_LOOP:
  oprecptr.i = RNIL;
  ptrNull(oprecptr);
  /* --------------------------------------------------------------------------------- */
  /*       THE CODE BELOW IS ALL USED TO PREPARE FOR THE CALL TO INSERT_ELEMENT AND    */
  /*       HANDLE THE RESULT FROM INSERT_ELEMENT. INSERT_ELEMENT INSERTS THE ELEMENT   */
  /*       INTO ANOTHER BUCKET.                                                        */
  /* --------------------------------------------------------------------------------- */
  arrGuard(tshrElementptr, 2048);
  tidrElemhead = pageptr.p->word32[tshrElementptr];
  if (ElementHeader::getLocked(tidrElemhead)) {
    jam();
    /* --------------------------------------------------------------------------------- */
    /*       IF THE ELEMENT IS LOCKED WE MUST UPDATE THE ELEMENT INFO IN THE OPERATION   */
    /*       RECORD OWNING THE LOCK. WE DO THIS BY READING THE OPERATION RECORD POINTER  */
    /*       FROM THE ELEMENT HEADER.                                                    */
    /* --------------------------------------------------------------------------------- */
    oprecptr.i = ElementHeader::getOpPtrI(tidrElemhead);
    ptrCheckGuard(oprecptr, coprecsize, operationrec);
    oprecptr.p->reducedHashValue.shift_in(true);
  }//if
  else
  {
    LHBits16 reducedHashValue = ElementHeader::getReducedHashValue(tidrElemhead);
    reducedHashValue.shift_in(true);
    tidrElemhead = ElementHeader::setReducedHashValue(tidrElemhead, reducedHashValue);
  }
  {
    ndbrequire(fragrecptr.p->localkeylen == 1);
    const Uint32 localkey = pageptr.p->word32[tshrElementptr + 1];
    Uint32 tidrPageindex = fragrecptr.p->expReceiveIndex;
    Page8Ptr idrPageptr;
    idrPageptr.i = fragrecptr.p->expReceivePageptr;
    c_page8_pool.getPtr(idrPageptr);
    bool tidrIsforward = fragrecptr.p->expReceiveIsforward;
    insertElement(Element(tidrElemhead, localkey),
                  oprecptr,
                  idrPageptr,
                  tidrPageindex,
                  tidrIsforward,
                  tidrContainerptr,
                  ContainerHeader(pageptr.p->word32[conptr]).getScanBits(),
                  false);
    /* --------------------------------------------------------------- */
    /*       TAKE CARE OF RESULT FROM INSERT_ELEMENT.                  */
    /* --------------------------------------------------------------- */
    fragrecptr.p->expReceiveIndex = tidrPageindex;
    fragrecptr.p->expReceivePageptr = idrPageptr.i;
    fragrecptr.p->expReceiveIsforward = tidrIsforward;
  }
  if (tshrRemLen < elemLen) {
    jam();
    sendSystemerror(__LINE__);
  }//if
  tshrRemLen = tshrRemLen - elemLen;
  if (tshrRemLen != 0) {
    jam();
    tshrElementptr += elemStep;
    goto SHR_LOOP;
  }//if
}//Dbacc::shrinkcontainer()

void Dbacc::initFragAdd(Signal* signal,
                        FragmentrecPtr regFragPtr) const
{
  const AccFragReq * const req = (AccFragReq*)&signal->theData[0];  
  Uint32 minLoadFactor = (req->minLoadFactor * ZBUF_SIZE) / 100;
  Uint32 maxLoadFactor = (req->maxLoadFactor * ZBUF_SIZE) / 100;
  if (ERROR_INSERTED(3003)) // use small LoadFactors to force sparse hash table
  {
    jam();
    minLoadFactor = 1;
    maxLoadFactor = 2; 
  }
  if (minLoadFactor >= maxLoadFactor) {
    jam();
    minLoadFactor = maxLoadFactor - 1;
  }//if
  regFragPtr.p->fragState = ACTIVEFRAG;
  // NOTE: next line must match calculation in Dblqh::execLQHFRAGREQ
  regFragPtr.p->myfid = req->fragId;
  regFragPtr.p->myTableId = req->tableId;
  ndbrequire(req->kValue == 6);
  ndbrequire(req->kValue == regFragPtr.p->k);
  regFragPtr.p->expandCounter = 0;

  /**
   * Only allow shrink during SR
   *   - to make sure we don't run out of pages during REDO log execution
   *
   * Is later restored to 0 by LQH at end of REDO log execution
   */
  regFragPtr.p->expandOrShrinkQueued = false;
  regFragPtr.p->level.setSize(1 << req->kValue);
  regFragPtr.p->minloadfactor = minLoadFactor;
  regFragPtr.p->maxloadfactor = maxLoadFactor;
  regFragPtr.p->slack = Int64(regFragPtr.p->level.getSize()) * maxLoadFactor;
  regFragPtr.p->localkeylen = req->localKeyLen;
  regFragPtr.p->nodetype = (req->reqInfo >> 4) & 0x3;
  regFragPtr.p->keyLength = req->keyLength;
  ndbrequire(req->keyLength != 0);
  ndbrequire(regFragPtr.p->elementLength ==
             ZELEM_HEAD_SIZE + regFragPtr.p->localkeylen);
  Uint32 Tmp1 = regFragPtr.p->level.getSize();
  Uint32 Tmp2 = regFragPtr.p->maxloadfactor - regFragPtr.p->minloadfactor;
  regFragPtr.p->slackCheck = Int64(Tmp1) * Tmp2;
  regFragPtr.p->mytabptr = req->tableId;
  regFragPtr.p->roothashcheck = req->kValue + req->lhFragBits;
  regFragPtr.p->m_commit_count = 0; // stable results
  for (Uint32 i = 0; i < MAX_PARALLEL_SCANS_PER_FRAG; i++) {
    regFragPtr.p->scan[i] = RNIL;
  }//for
  
  Uint32 hasCharAttr = g_key_descriptor_pool.getPtr(req->tableId)->hasCharAttr;
  regFragPtr.p->hasCharAttr = hasCharAttr;
}//Dbacc::initFragAdd()

void Dbacc::initFragGeneral(FragmentrecPtr regFragPtr)const
{
  new (&regFragPtr.p->directory) DynArr256::Head();

  regFragPtr.p->lockOwnersList = RNIL;

  regFragPtr.p->hasCharAttr = ZFALSE;
  regFragPtr.p->dirRangeFull = ZFALSE;
  regFragPtr.p->fragState = FREEFRAG;

  regFragPtr.p->sparsepages.init();
  regFragPtr.p->fullpages.init();
  regFragPtr.p->m_noOfAllocatedPages = 0;
  regFragPtr.p->activeScanMask = 0;

  regFragPtr.p->m_lockStats.init();
}//Dbacc::initFragGeneral()


void Dbacc::execACC_SCANREQ(Signal* signal) //Direct Executed
{
  jamEntry();
  AccScanReq * req = (AccScanReq*)&signal->theData[0];
  Uint32 userptr = req->senderData;
  BlockReference userblockref = req->senderRef;
  tabptr.i = req->tableId;
  Uint32 fid = req->fragmentNo;
  Uint32 scanFlag = req->requestInfo;
  Uint32 scanTrid1 = req->transId1;
  Uint32 scanTrid2 = req->transId2;
  
  ptrCheckGuard(tabptr, ctablesize, tabrec);
  ndbrequire(getfragmentrec(fragrecptr, fid));
  
  Uint32 i;
  for (i = 0; i < MAX_PARALLEL_SCANS_PER_FRAG; i++) {
    jam();
    if (fragrecptr.p->scan[i] == RNIL) {
      jam();
      break;
    }
  }
  ndbrequire(i != MAX_PARALLEL_SCANS_PER_FRAG);
  ndbrequire(cfirstFreeScanRec != RNIL);
  seizeScanRec();

  fragrecptr.p->scan[i] = scanPtr.i;
  scanPtr.p->scanBucketState =  ScanRec::FIRST_LAP;
  scanPtr.p->scanLockMode = AccScanReq::getLockMode(scanFlag);
  scanPtr.p->scanReadCommittedFlag = AccScanReq::getReadCommittedFlag(scanFlag);
  
  /* TWELVE BITS OF THE ELEMENT HEAD ARE SCAN */
  /* CHECK BITS. THE MASK NOTES WHICH BIT IS */
  /* ALLOCATED FOR THE ACTIVE SCAN */
  scanPtr.p->scanMask = 1 << i;
  scanPtr.p->scanUserptr = userptr;
  scanPtr.p->scanUserblockref = userblockref;
  scanPtr.p->scanTrid1 = scanTrid1;
  scanPtr.p->scanTrid2 = scanTrid2;
  scanPtr.p->scanLockHeld = 0;
  scanPtr.p->scanLockCount = 0;
  scanPtr.p->scanOpsAllocated = 0;
  scanPtr.p->scanFirstActiveOp = RNIL;
  scanPtr.p->scanFirstQueuedOp = RNIL;
  scanPtr.p->scanLastQueuedOp = RNIL;
  scanPtr.p->scanFirstLockedOp = RNIL;
  scanPtr.p->scanLastLockedOp = RNIL;
  scanPtr.p->scanState = ScanRec::WAIT_NEXT;
  scanPtr.p->scan_lastSeen = __LINE__;
  initScanFragmentPart();

  /* ************************ */
  /*  ACC_SCANCONF            */
  /* ************************ */
  signal->theData[0] = scanPtr.p->scanUserptr;
  signal->theData[1] = scanPtr.i;
  signal->theData[2] = 1; /* NR OF LOCAL FRAGMENT */
  signal->theData[3] = fragrecptr.p->fragmentid;
  signal->theData[4] = RNIL;
  signal->theData[7] = AccScanConf::ZNOT_EMPTY_FRAGMENT;
  signal->theData[8] = 0; /* Success */
  /**
   * Return with signal->theData[8] == 0 indicates ACC_SCANCONF
   * return signal.
   */
  return;
}//Dbacc::execACC_SCANREQ()

/* ******************--------------------------------------------------------------- */
/*  NEXT_SCANREQ                                       REQUEST FOR NEXT ELEMENT OF   */
/* ******************------------------------------+   A FRAGMENT.                   */
/*   SENDER: LQH,    LEVEL B       */
void Dbacc::execNEXT_SCANREQ(Signal* signal) 
{
  Uint32 tscanNextFlag;
  jamEntryDebug();
  scanPtr.i = signal->theData[0];
  operationRecPtr.i = signal->theData[1];
  tscanNextFlag = signal->theData[2];
  /* ------------------------------------------ */
  /* 1 = ZCOPY_NEXT  GET NEXT ELEMENT           */
  /* 2 = ZCOPY_NEXT_COMMIT COMMIT THE           */
  /* ACTIVE ELEMENT AND GET THE NEXT ONE        */
  /* 3 = ZCOPY_COMMIT COMMIT THE ACTIVE ELEMENT */
  /* 4 = ZCOPY_REPEAT GET THE ACTIVE ELEMENT    */
  /* 5 = ZCOPY_ABORT RELOCK THE ACTIVE ELEMENT  */
  /* 6 = ZCOPY_CLOSE THE SCAN PROCESS IS READY  */
  /* ------------------------------------------ */
  ptrCheckGuard(scanPtr, cscanRecSize, scanRec);
  ndbrequire(scanPtr.p->scanState == ScanRec::WAIT_NEXT);

  switch (tscanNextFlag) {
  case NextScanReq::ZSCAN_NEXT:
    jam();
    /*empty*/;
    break;
  case NextScanReq::ZSCAN_NEXT_COMMIT:
  case NextScanReq::ZSCAN_COMMIT:
    jam();
    /* --------------------------------------------------------------------- */
    /* COMMIT ACTIVE OPERATION. 
     * SEND NEXT SCAN ELEMENT IF IT IS ZCOPY_NEXT_COMMIT.
     * --------------------------------------------------------------------- */
    ptrCheckGuard(operationRecPtr, coprecsize, operationrec); 
    fragrecptr.i = operationRecPtr.p->fragptr;
    ptrCheckGuard(fragrecptr, cfragmentsize, fragmentrec);
    if (!scanPtr.p->scanReadCommittedFlag) {
      commitOperation(signal);
    }//if
    operationRecPtr.p->m_op_bits = Operationrec::OP_INITIAL;
    takeOutActiveScanOp();
    releaseOpRec();
    scanPtr.p->scanOpsAllocated--;
    if (tscanNextFlag == NextScanReq::ZSCAN_COMMIT) {
      jam();
      signal->theData[0] = 0; /* Success */
      /**
       * signal->theData[0] = 0 indicates NEXT_SCANCONF return
       * signal for NextScanReq::ZSCAN_COMMIT
       */
      return;
    }//if
    break;
  case NextScanReq::ZSCAN_CLOSE:
    jam();
    fragrecptr.i = scanPtr.p->activeLocalFrag;
    ptrCheckGuard(fragrecptr, cfragmentsize, fragmentrec);
    ndbassert(fragrecptr.p->activeScanMask & scanPtr.p->scanMask);
    /* ---------------------------------------------------------------------
     * THE SCAN PROCESS IS FINISHED. RELOCK ALL LOCKED EL. 
     * RELESE ALL INVOLVED REC.
     * ------------------------------------------------------------------- */
    releaseScanLab(signal);
    return;
  default:
    ndbrequire(false);
    break;
  }//switch
  scanPtr.p->scan_lastSeen = __LINE__;
  signal->theData[0] = scanPtr.i;
  signal->theData[1] = AccCheckScan::ZNOT_CHECK_LCP_STOP;
  execACC_CHECK_SCAN(signal);
  return;
}//Dbacc::execNEXT_SCANREQ()

void Dbacc::checkNextBucketLab(Signal* signal)
{
  Page8Ptr nsPageptr;
  Page8Ptr gnsPageidptr;
  Page8Ptr tnsPageidptr;
  Uint32 tnsElementptr;
  Uint32 tnsContainerptr;
  Uint32 tnsIsLocked;
  Uint32 tnsCopyDir;

  tnsCopyDir = fragrecptr.p->getPageNumber(scanPtr.p->nextBucketIndex);
  tnsPageidptr.i = getPagePtr(fragrecptr.p->directory, tnsCopyDir);
  c_page8_pool.getPtr(tnsPageidptr);
  gnsPageidptr.i = tnsPageidptr.i;
  gnsPageidptr.p = tnsPageidptr.p;
  Uint32 conidx = fragrecptr.p->getPageIndex(scanPtr.p->nextBucketIndex);
  Page8Ptr pageptr;
  pageptr.i = gnsPageidptr.i;
  pageptr.p = gnsPageidptr.p;
  Uint32 conptr;
  bool isforward;
  Uint32 elemptr;
  Uint32 islocked;
  if (!getScanElement(pageptr, conidx, conptr, isforward, elemptr, islocked))
  {
    scanPtr.p->nextBucketIndex++;
    if (scanPtr.p->scanBucketState ==  ScanRec::SECOND_LAP) {
      if (scanPtr.p->nextBucketIndex > scanPtr.p->maxBucketIndexToRescan) {
	/* ---------------------------------------------------------------- */
	// We have finished the rescan phase. 
	// We are ready to proceed with the next fragment part.
	/* ---------------------------------------------------------------- */
        jam();
        checkNextFragmentLab(signal);
        return;
      }//if
    } else if (scanPtr.p->scanBucketState ==  ScanRec::FIRST_LAP) {
      if (fragrecptr.p->level.getTop() < scanPtr.p->nextBucketIndex) {
	/* ---------------------------------------------------------------- */
	// All buckets have been scanned a first time.
	/* ---------------------------------------------------------------- */
        if (scanPtr.p->minBucketIndexToRescan == 0xFFFFFFFF) {
          jam();
	  /* -------------------------------------------------------------- */
	  // We have not had any merges behind the scan. 
	  // Thus it is not necessary to perform any rescan any buckets 
	  // and we can proceed immediately with the next fragment part.
	  /* --------------------------------------------------------------- */
          checkNextFragmentLab(signal);
          return;
        } else {
          jam();
	  /* --------------------------------------------------------------------------------- */
	  // Some buckets are in the need of rescanning due to merges that have moved records
	  // from in front of the scan to behind the scan. During the merges we kept track of
	  // which buckets that need a rescan. We start with the minimum and end with maximum.
	  /* --------------------------------------------------------------------------------- */
          scanPtr.p->nextBucketIndex = scanPtr.p->minBucketIndexToRescan;
	  scanPtr.p->scanBucketState =  ScanRec::SECOND_LAP;
          if (scanPtr.p->maxBucketIndexToRescan > fragrecptr.p->level.getTop()) {
            jam();
	    /* --------------------------------------------------------------------------------- */
	    // If we have had so many merges that the maximum is bigger than the number of buckets
	    // then we will simply satisfy ourselves with scanning to the end. This can only happen
	    // after bringing down the total of buckets to less than half and the minimum should
	    // be 0 otherwise there is some problem.
	    /* --------------------------------------------------------------------------------- */
            if (scanPtr.p->minBucketIndexToRescan != 0) {
              jam();
              sendSystemerror(__LINE__);
              return;
            }//if
            scanPtr.p->maxBucketIndexToRescan = fragrecptr.p->level.getTop();
          }//if
        }//if
      }//if
    }//if
    if ((scanPtr.p->scanBucketState ==  ScanRec::FIRST_LAP) &&
        (scanPtr.p->nextBucketIndex <= scanPtr.p->startNoOfBuckets)) {
      /* --------------------------------------------------------------------------------- */
      // We will only reset the scan indicator on the buckets that existed at the start of the
      // scan. The others will be handled by the split and merge code.
      /* --------------------------------------------------------------------------------- */
      Uint32 conidx = fragrecptr.p->getPageIndex(scanPtr.p->nextBucketIndex);
      if (conidx == 0) {
        jam();
        Uint32 pagei = fragrecptr.p->getPageNumber(scanPtr.p->nextBucketIndex);
        gnsPageidptr.i = getPagePtr(fragrecptr.p->directory, pagei);
        c_page8_pool.getPtr(gnsPageidptr);
      }//if
      ndbassert(!scanPtr.p->isInContainer());
      releaseScanBucket(gnsPageidptr, conidx, scanPtr.p->scanMask);
    }//if
    scanPtr.p->scan_lastSeen = __LINE__;
    BlockReference ref = scanPtr.p->scanUserblockref;
    signal->theData[0] = scanPtr.p->scanUserptr;
    signal->theData[1] = GSN_ACC_CHECK_SCAN;
    signal->theData[2] = AccCheckScan::ZCHECK_LCP_STOP;
    sendSignal(ref, GSN_ACC_CHECK_SCAN, signal, 3, JBB);
    return;
  }//if
  /* ----------------------------------------------------------------------- */
  /*	AN ELEMENT WHICH HAVE NOT BEEN SCANNED WAS FOUND. WE WILL PREPARE IT */
  /*	TO BE SENT TO THE LQH BLOCK FOR FURTHER PROCESSING.                  */
  /*    WE ASSUME THERE ARE OPERATION RECORDS AVAILABLE SINCE LQH SHOULD HAVE*/
  /*    GUARANTEED THAT THROUGH EARLY BOOKING.                               */
  /* ----------------------------------------------------------------------- */
  tnsIsLocked = islocked;
  tnsElementptr = elemptr;
  tnsContainerptr = conptr;
  nsPageptr.i = pageptr.i;
  nsPageptr.p = pageptr.p;
  seizeOpRec();
  initScanOpRec(nsPageptr, tnsContainerptr, tnsElementptr);
 
  if (!tnsIsLocked){
    if (!scanPtr.p->scanReadCommittedFlag) {
      jam();
      /* Immediate lock grant as element unlocked */
      fragrecptr.p->m_lockStats.
        req_start_imm_ok(scanPtr.p->scanLockMode != ZREADLOCK,
                         operationRecPtr.p->m_lockTime,
                         getHighResTimer());
      
      setlock(nsPageptr, tnsElementptr);
      insertLockOwnersList(operationRecPtr);
      operationRecPtr.p->m_op_bits |= 
	Operationrec::OP_STATE_RUNNING | Operationrec::OP_RUN_QUEUE;
    }//if
  } else {
    arrGuard(tnsElementptr, 2048);
    queOperPtr.i = 
      ElementHeader::getOpPtrI(nsPageptr.p->word32[tnsElementptr]);
    ptrCheckGuard(queOperPtr, coprecsize, operationrec);
    if (queOperPtr.p->m_op_bits & Operationrec::OP_ELEMENT_DISAPPEARED ||
	queOperPtr.p->localdata.isInvalid())
    {
      jam();
      /* ------------------------------------------------------------------ */
      // If the lock owner indicates the element is disappeared then 
      // we will not report this tuple. We will continue with the next tuple.
      /* ------------------------------------------------------------------ */
      /* FC : Is this correct, shouldn't we wait for lock holder commit? */
      operationRecPtr.p->m_op_bits = Operationrec::OP_INITIAL;
      releaseOpRec();
      scanPtr.p->scanOpsAllocated--;
      scanPtr.p->scan_lastSeen = __LINE__;
      BlockReference ref = scanPtr.p->scanUserblockref;
      signal->theData[0] = scanPtr.p->scanUserptr;
      signal->theData[1] = GSN_ACC_CHECK_SCAN;
      signal->theData[2] = AccCheckScan::ZCHECK_LCP_STOP;
      sendSignal(ref, GSN_ACC_CHECK_SCAN, signal, 3, JBB);
      return;
    }//if
    if (!scanPtr.p->scanReadCommittedFlag) {
      Uint32 return_result;
      if (scanPtr.p->scanLockMode == ZREADLOCK) {
        jam();
        return_result = placeReadInLockQueue(queOperPtr);
      } else {
        jam();
        return_result = placeWriteInLockQueue(queOperPtr);
      }//if
      if (return_result == ZSERIAL_QUEUE) {
	/* -----------------------------------------------------------------
	 * WE PLACED THE OPERATION INTO A SERIAL QUEUE AND THUS WE HAVE TO 
	 * WAIT FOR THE LOCK TO BE RELEASED. WE CONTINUE WITH THE NEXT ELEMENT
	 * ----------------------------------------------------------------- */
        fragrecptr.p->
          m_lockStats.req_start(scanPtr.p->scanLockMode != ZREADLOCK,
                                operationRecPtr.p->m_lockTime,
                                getHighResTimer());
        putOpScanLockQue();	/* PUT THE OP IN A QUE IN THE SCAN REC */
        scanPtr.p->scan_lastSeen = __LINE__;
        BlockReference ref = scanPtr.p->scanUserblockref;
        signal->theData[0] = scanPtr.p->scanUserptr;
        signal->theData[1] = GSN_ACC_CHECK_SCAN;
        signal->theData[2] = AccCheckScan::ZCHECK_LCP_STOP;
        sendSignal(ref, GSN_ACC_CHECK_SCAN, signal, 3, JBB);
        return;
      } else if (return_result != ZPARALLEL_QUEUE) {
        jam();
	/* ----------------------------------------------------------------- */
	// The tuple is either not committed yet or a delete in 
	// the same transaction (not possible here since we are a scan). 
	// Thus we simply continue with the next tuple.
	/* ----------------------------------------------------------------- */
	operationRecPtr.p->m_op_bits = Operationrec::OP_INITIAL;
        releaseOpRec();
	scanPtr.p->scanOpsAllocated--;
        scanPtr.p->scan_lastSeen = __LINE__;
        BlockReference ref = scanPtr.p->scanUserblockref;
        signal->theData[0] = scanPtr.p->scanUserptr;
        signal->theData[1] = GSN_ACC_CHECK_SCAN;
        signal->theData[2] = AccCheckScan::ZCHECK_LCP_STOP;
        sendSignal(ref, GSN_ACC_CHECK_SCAN, signal, 3, JBB);
        return;
      }//if
      ndbassert(return_result == ZPARALLEL_QUEUE);
      /* We got into the parallel queue - immediate grant */
      fragrecptr.p->m_lockStats.
        req_start_imm_ok(scanPtr.p->scanLockMode != ZREADLOCK,
                         operationRecPtr.p->m_lockTime,
                         getHighResTimer());
    }//if
  }//if
  /* ----------------------------------------------------------------------- */
  // Committed read proceed without caring for locks immediately 
  // down here except when the tuple was deleted permanently 
  // and no new operation has inserted it again.
  /* ----------------------------------------------------------------------- */
  scanPtr.p->scan_lastSeen = __LINE__;
  putActiveScanOp();
  sendNextScanConf(signal);
  return;
}//Dbacc::checkNextBucketLab()


void Dbacc::checkNextFragmentLab(Signal* signal)
{
  scanPtr.p->scanBucketState =  ScanRec::SCAN_COMPLETED;
  // The scan is completed. ACC_CHECK_SCAN will perform all the necessary 
  // checks to see
  // what the next step is.
  signal->theData[0] = scanPtr.i;
  signal->theData[1] = AccCheckScan::ZCHECK_LCP_STOP;
  execACC_CHECK_SCAN(signal);
  return;
}//Dbacc::checkNextFragmentLab()

void Dbacc::initScanFragmentPart()
{
  Page8Ptr cnfPageidptr;
  /* ----------------------------------------------------------------------- */
  // Set the active fragment part.
  // Set the current bucket scanned to the first.
  // Start with the first lap.
  // Remember the number of buckets at start of the scan.
  // Set the minimum and maximum to values that will always be smaller and 
  //    larger than.
  // Reset the scan indicator on the first bucket.
  /* ----------------------------------------------------------------------- */
  ndbassert(scanPtr.p->activeLocalFrag == RNIL);
  scanPtr.p->activeLocalFrag = fragrecptr.i;
  scanPtr.p->nextBucketIndex = 0;	/* INDEX OF SCAN BUCKET */
  ndbassert(!scanPtr.p->isInContainer());
  scanPtr.p->scanBucketState = ScanRec::FIRST_LAP;
  scanPtr.p->startNoOfBuckets = fragrecptr.p->level.getTop();
  scanPtr.p->minBucketIndexToRescan = 0xFFFFFFFF;
  scanPtr.p->maxBucketIndexToRescan = 0;
  cnfPageidptr.i = getPagePtr(fragrecptr.p->directory, 0);
  c_page8_pool.getPtr(cnfPageidptr);
  const Uint32 conidx = fragrecptr.p->getPageIndex(scanPtr.p->nextBucketIndex);
  ndbassert(!(fragrecptr.p->activeScanMask & scanPtr.p->scanMask));
  ndbassert(!scanPtr.p->isInContainer());
  releaseScanBucket(cnfPageidptr, conidx, scanPtr.p->scanMask);
  fragrecptr.p->activeScanMask |= scanPtr.p->scanMask;
}//Dbacc::initScanFragmentPart()

/* -------------------------------------------------------------------------
 * FLAG = 6 = ZCOPY_CLOSE THE SCAN PROCESS IS READY OR ABORTED. 
 * ALL OPERATION IN THE ACTIVE OR WAIT QUEUE ARE RELEASED, 
 * SCAN FLAG OF ROOT FRAG IS RESET AND THE SCAN RECORD IS RELEASED.
 * ------------------------------------------------------------------------ */
void Dbacc::releaseScanLab(Signal* signal)
{
  releaseAndCommitActiveOps(signal);
  releaseAndCommitQueuedOps(signal);
  releaseAndAbortLockedOps(signal);

  fragrecptr.i = scanPtr.p->activeLocalFrag;
  ptrCheckGuard(fragrecptr, cfragmentsize, fragmentrec);
  ndbassert(fragrecptr.p->activeScanMask & scanPtr.p->scanMask);

  /**
   * Dont leave partial scanned bucket as partial scanned.
   * Elements scanbits must match containers scanbits.
   */
  if ((scanPtr.p->scanBucketState ==  ScanRec::FIRST_LAP &&
       scanPtr.p->nextBucketIndex <= fragrecptr.p->level.getTop()) ||
      (scanPtr.p->scanBucketState ==  ScanRec::SECOND_LAP &&
       scanPtr.p->nextBucketIndex <= scanPtr.p->maxBucketIndexToRescan))
  {
    jam();
    Uint32 conidx = fragrecptr.p->getPageIndex(scanPtr.p->nextBucketIndex);
    Uint32 pagei = fragrecptr.p->getPageNumber(scanPtr.p->nextBucketIndex);
    Page8Ptr pageptr;
    pageptr.i = getPagePtr(fragrecptr.p->directory, pagei);
    c_page8_pool.getPtr(pageptr);

    Uint32 inPageI;
    Uint32 inConptr;
    if(scanPtr.p->getContainer(inPageI, inConptr))
    {
      Page8Ptr page;
      page.i = inPageI;
      c_page8_pool.getPtr(page);
      ContainerHeader conhead(page.p->word32[inConptr]);
      scanPtr.p->leaveContainer(inPageI, inConptr);
      page.p->clearScanContainer(scanPtr.p->scanMask, inConptr);
      if (!page.p->checkScanContainer(inConptr))
      {
        conhead.clearScanInProgress();
        page.p->word32[inConptr] = Uint32(conhead);
      }
    }
    releaseScanBucket(pageptr, conidx, scanPtr.p->scanMask);
  }

  for (Uint32 i = 0; i < MAX_PARALLEL_SCANS_PER_FRAG; i++) {
    jam();
    if (fragrecptr.p->scan[i] == scanPtr.i)
    {
      jam();
      fragrecptr.p->scan[i] = RNIL;
    }//if
  }//for
  // Stops the heartbeat
  NextScanConf* const conf = (NextScanConf*)signal->getDataPtrSend();
  conf->scanPtr = scanPtr.p->scanUserptr;
  conf->accOperationPtr = RNIL;
  conf->fragId = RNIL;
  fragrecptr.p->activeScanMask &= ~scanPtr.p->scanMask;
  scanPtr.p->activeLocalFrag = RNIL;
  releaseScanRec();
  signal->setLength(NextScanConf::SignalLengthNoTuple);
  c_lqh->exec_next_scan_conf(signal);
  return;
}//Dbacc::releaseScanLab()


void Dbacc::releaseAndCommitActiveOps(Signal* signal)
{
  OperationrecPtr trsoOperPtr;
  operationRecPtr.i = scanPtr.p->scanFirstActiveOp;
  while (operationRecPtr.i != RNIL) {
    jam();
    ptrCheckGuard(operationRecPtr, coprecsize, operationrec);
    trsoOperPtr.i = operationRecPtr.p->nextOp;
    fragrecptr.i = operationRecPtr.p->fragptr;
    ptrCheckGuard(fragrecptr, cfragmentsize, fragmentrec);
    if (!scanPtr.p->scanReadCommittedFlag) {
      jam();
      if ((operationRecPtr.p->m_op_bits & Operationrec::OP_STATE_MASK) ==
	  Operationrec::OP_STATE_EXECUTED)
      {
	commitOperation(signal);
      }
      else
      {
	abortOperation(signal);
      }
    }//if
    operationRecPtr.p->m_op_bits = Operationrec::OP_INITIAL;
    takeOutActiveScanOp();
    releaseOpRec();
    scanPtr.p->scanOpsAllocated--;
    operationRecPtr.i = trsoOperPtr.i;
  }//if
}//Dbacc::releaseAndCommitActiveOps()


void Dbacc::releaseAndCommitQueuedOps(Signal* signal)
{
  OperationrecPtr trsoOperPtr;
  operationRecPtr.i = scanPtr.p->scanFirstQueuedOp;
  while (operationRecPtr.i != RNIL) {
    jam();
    ptrCheckGuard(operationRecPtr, coprecsize, operationrec);
    trsoOperPtr.i = operationRecPtr.p->nextOp;
    fragrecptr.i = operationRecPtr.p->fragptr;
    ptrCheckGuard(fragrecptr, cfragmentsize, fragmentrec);
    if (!scanPtr.p->scanReadCommittedFlag) {
      jam();
      if ((operationRecPtr.p->m_op_bits & Operationrec::OP_STATE_MASK) ==
	  Operationrec::OP_STATE_EXECUTED)
      {
	commitOperation(signal);
      }
      else
      {
	abortOperation(signal);
      }
    }//if
    operationRecPtr.p->m_op_bits = Operationrec::OP_INITIAL;
    takeOutReadyScanQueue();
    releaseOpRec();
    scanPtr.p->scanOpsAllocated--;
    operationRecPtr.i = trsoOperPtr.i;
  }//if
}//Dbacc::releaseAndCommitQueuedOps()

void Dbacc::releaseAndAbortLockedOps(Signal* signal) {

  OperationrecPtr trsoOperPtr;
  operationRecPtr.i = scanPtr.p->scanFirstLockedOp;
  while (operationRecPtr.i != RNIL) {
    jam();
    ptrCheckGuard(operationRecPtr, coprecsize, operationrec);
    trsoOperPtr.i = operationRecPtr.p->nextOp;
    fragrecptr.i = operationRecPtr.p->fragptr;
    ptrCheckGuard(fragrecptr, cfragmentsize, fragmentrec);
    if (!scanPtr.p->scanReadCommittedFlag) {
      jam();
      abortOperation(signal);
    }//if
    takeOutScanLockQueue(scanPtr.i);
    operationRecPtr.p->m_op_bits = Operationrec::OP_INITIAL;
    releaseOpRec();
    scanPtr.p->scanOpsAllocated--;
    operationRecPtr.i = trsoOperPtr.i;
  }//if
}//Dbacc::releaseAndAbortLockedOps()

/* 3.18.3  ACC_CHECK_SCAN */
/* ******************--------------------------------------------------------------- */
/* ACC_CHECK_SCAN                                                                    */
/*          ENTER ACC_CHECK_SCAN WITH                                                */
/*                    SCAN_PTR                                                       */
/* ******************--------------------------------------------------------------- */
/* ******************--------------------------------------------------------------- */
/* ACC_CHECK_SCAN                                                                    */
/* ******************------------------------------+                                 */
void Dbacc::execACC_CHECK_SCAN(Signal* signal) 
{
  Uint32 TcheckLcpStop;
  jamEntry();
  scanPtr.i = signal->theData[0];
  TcheckLcpStop = signal->theData[1];
  ptrCheckGuard(scanPtr, cscanRecSize, scanRec);
  while (scanPtr.p->scanFirstQueuedOp != RNIL) {
    jam();
    //---------------------------------------------------------------------
    // An operation has been released from the lock queue. 
    // We are in the parallel queue of this tuple. We are 
    // ready to report the tuple now.
    //------------------------------------------------------------------------
    operationRecPtr.i = scanPtr.p->scanFirstQueuedOp;
    ptrCheckGuard(operationRecPtr, coprecsize, operationrec);
    takeOutReadyScanQueue();
    fragrecptr.i = operationRecPtr.p->fragptr;
    ptrCheckGuard(fragrecptr, cfragmentsize, fragmentrec);

    /* Scan op that had to wait for a lock is now runnable */
    fragrecptr.p->m_lockStats.wait_ok(scanPtr.p->scanLockMode != ZREADLOCK,
                                      operationRecPtr.p->m_lockTime,
                                      getHighResTimer());

    if (operationRecPtr.p->m_op_bits & Operationrec::OP_ELEMENT_DISAPPEARED) 
    {
      jam();
      /**
       * Despite aborting, this is an 'ok' wait.
       * This op is waking up to find the entity it locked has gone.
       * As a 'QueuedOp', we are in the parallel queue of the element, so 
       * at the abort below we don't double-count abort as a failure.
       */
      abortOperation(signal);
      operationRecPtr.p->m_op_bits = Operationrec::OP_INITIAL;
      releaseOpRec();
      scanPtr.p->scanOpsAllocated--;
      continue;
    }//if
    scanPtr.p->scan_lastSeen = __LINE__;
    putActiveScanOp();
    sendNextScanConf(signal);
    return;
  }//while


  if ((scanPtr.p->scanBucketState == ScanRec::SCAN_COMPLETED) &&
      (scanPtr.p->scanLockHeld == 0)) {
    jam();
    //----------------------------------------------------------------------------
    // The scan is now completed and there are no more locks outstanding. Thus we
    // we will report the scan as completed to LQH.
    //----------------------------------------------------------------------------
    scanPtr.p->scan_lastSeen = __LINE__;
    NextScanConf* const conf = (NextScanConf*)signal->getDataPtrSend();
    conf->scanPtr = scanPtr.p->scanUserptr;
    conf->accOperationPtr = RNIL;
    conf->fragId = RNIL;
    signal->setLength(NextScanConf::SignalLengthNoTuple);
    c_lqh->exec_next_scan_conf(signal);
    return;
  }//if
  if (TcheckLcpStop == AccCheckScan::ZCHECK_LCP_STOP) {
  //---------------------------------------------------------------------------
  // To ensure that the block of the fragment occurring at the start of a local
  // checkpoint is not held for too long we insert a release and reacquiring of
  // that lock here. This is performed in LQH. If we are blocked or if we have
  // requested a sleep then we will receive RNIL in the returning signal word.
  //---------------------------------------------------------------------------
    signal->theData[0] = scanPtr.p->scanUserptr;
    signal->theData[1] =
      (((scanPtr.p->scanLockHeld >= ZSCAN_MAX_LOCK) ||
        (scanPtr.p->scanBucketState ==  ScanRec::SCAN_COMPLETED)) ?
       CheckLcpStop::ZSCAN_RESOURCE_WAIT:
       CheckLcpStop::ZSCAN_RUNNABLE);

    EXECUTE_DIRECT(DBLQH, GSN_CHECK_LCP_STOP, signal, 2);
    jamEntry();
    if (signal->theData[0] == CheckLcpStop::ZTAKE_A_BREAK) {
      jam();
      scanPtr.p->scan_lastSeen = __LINE__;
      return;
    }//if
  }//if
  /**
   * If we have more than max locks held OR
   * scan is completed AND at least one lock held
   *  - Inform LQH about this condition
   */
  if ((scanPtr.p->scanLockHeld >= ZSCAN_MAX_LOCK) ||
      (cfreeopRec == RNIL) ||
      ((scanPtr.p->scanBucketState == ScanRec::SCAN_COMPLETED) &&
       (scanPtr.p->scanLockHeld > 0))) {
    jam();
    scanPtr.p->scan_lastSeen = __LINE__;
    NextScanConf* const conf = (NextScanConf*)signal->getDataPtrSend();
    conf->scanPtr = scanPtr.p->scanUserptr;
    conf->accOperationPtr = RNIL;
    conf->fragId = 512; // MASV
    sendSignal(scanPtr.p->scanUserblockref,
               GSN_NEXT_SCANCONF,
               signal,
               NextScanConf::SignalLengthNoTuple,
               JBB);
    return;
  }
  if (scanPtr.p->scanBucketState == ScanRec::SCAN_COMPLETED) {
    jam();
    signal->theData[0] = scanPtr.i;
    signal->theData[1] = AccCheckScan::ZCHECK_LCP_STOP;
    execACC_CHECK_SCAN(signal);
    return;
  }//if

  fragrecptr.i = scanPtr.p->activeLocalFrag;
  ptrCheckGuard(fragrecptr, cfragmentsize, fragmentrec);
  ndbassert(fragrecptr.p->activeScanMask & scanPtr.p->scanMask);
  checkNextBucketLab(signal);
  return;
}//Dbacc::execACC_CHECK_SCAN()

/* ******************---------------------------------------------------- */
/* ACC_TO_REQ                                       PERFORM A TAKE OVER   */
/* ******************-------------------+                                 */
/*   SENDER: LQH,    LEVEL B       */
void Dbacc::execACC_TO_REQ(Signal* signal) 
{
  OperationrecPtr tatrOpPtr;

  jamEntry();
  tatrOpPtr.i = signal->theData[1];     /*  OPER PTR OF ACC                */
  ptrCheckGuard(tatrOpPtr, coprecsize, operationrec);

  /* Only scan locks can be taken over */
  if ((tatrOpPtr.p->m_op_bits & Operationrec::OP_MASK) == ZSCAN_OP)
  {
    if (signal->theData[2] == tatrOpPtr.p->transId1 &&
        signal->theData[3] == tatrOpPtr.p->transId2)
    {
      /* If lock is from same transaction as take over, lock can
       * be taken over several times.
       *
       * This occurs for example in this scenario:
       *
       * create table t (x int primary key, y int);
       * insert into t (x, y) values (1, 0);
       * begin;
       * # Scan and lock rows in t, update using take over operation.
       * update t set y = 1;
       * # The second update on same row, will take over the same lock as previous update
       * update t set y = 2;
       * commit;
       */
      return;
    }
    else if (tatrOpPtr.p->m_op_bits & Operationrec::OP_LOCK_OWNER &&
             tatrOpPtr.p->nextParallelQue == RNIL)
    {
      /* If lock is taken over from other transaction it must be
       * the only one in the parallel queue.  Otherwise one could
       * end up with mixing operations from different transaction
       * in a parallel queue.
       */
      tatrOpPtr.p->transId1 = signal->theData[2];
      tatrOpPtr.p->transId2 = signal->theData[3];
      validate_lock_queue(tatrOpPtr);
      return;
    }
  }
  jam();
  signal->theData[0] = Uint32(-1);
  signal->theData[1] = ZTO_OP_STATE_ERROR;
  return;
}//Dbacc::execACC_TO_REQ()

/** ---------------------------------------------------------------------------
 * Get next unscanned element in fragment.
 *
 * @param[in,out]  pageptr    Page of first container to scan, on return
 *                            container for found element.
 * @param[in,out]  conidx     Index within page for first container to scan, on
 *                            return container for found element.
 * @param[out]     conptr     Pointer withing page of first container to scan,
 *                            on return container for found element.
 * @param[in,out]  isforward  Direction of first container to scan, on return
 *                            the direction of container for found element.
 * @param[out]     elemptr    Pointer within page of next element in scan.
 * @param[out]     islocked   Indicates if element is locked.
 * @return                    Return true if an unscanned element was found.
 * ------------------------------------------------------------------------- */
bool Dbacc::getScanElement(Page8Ptr& pageptr,
                           Uint32& conidx,
                           Uint32& conptr,
                           bool& isforward,
                           Uint32& elemptr,
                           Uint32& islocked) const
{
  /* Input is always the bucket header container */
  isforward = true;
  /* Check if scan is already active in a container */
  Uint32 inPageI;
  Uint32 inConptr;
  if (scanPtr.p->getContainer(inPageI, inConptr))
  {
    // TODO: in VM_TRACE double check container is in bucket!
    pageptr.i = inPageI;
    c_page8_pool.getPtr(pageptr);
    conptr = inConptr;
    ContainerHeader conhead(pageptr.p->word32[conptr]);
    ndbassert(conhead.isScanInProgress());
    ndbassert((conhead.getScanBits() & scanPtr.p->scanMask)==0);
    getContainerIndex(conptr, conidx, isforward);
  }
  else // if first bucket is not in scan nor scanned , start it
  {
    Uint32 conptr = getContainerPtr(conidx, isforward);
    ContainerHeader containerhead(pageptr.p->word32[conptr]);
    if (!(containerhead.getScanBits() & scanPtr.p->scanMask))
    {
      if(!containerhead.isScanInProgress())
      {
        containerhead.setScanInProgress();
        pageptr.p->word32[conptr] = containerhead;
      }
      scanPtr.p->enterContainer(pageptr.i, conptr);
      pageptr.p->setScanContainer(scanPtr.p->scanMask, conptr);
    }
  }
 NEXTSEARCH_SCAN_LOOP:
  conptr = getContainerPtr(conidx, isforward);
  ContainerHeader containerhead(pageptr.p->word32[conptr]);
  Uint32 conlen = containerhead.getLength();
  if (containerhead.getScanBits() & scanPtr.p->scanMask)
  { // Already scanned, go to next.
    ndbassert(!pageptr.p->checkScans(scanPtr.p->scanMask, conptr));
  }
  else
  {
    ndbassert(containerhead.isScanInProgress());
    if (searchScanContainer(pageptr,
                            conptr,
                            isforward,
                            conlen,
                            elemptr,
                            islocked))
    {
      jam();
      return true;
    }//if
  }
  if ((containerhead.getScanBits() & scanPtr.p->scanMask) == 0)
  {
    containerhead.setScanBits(scanPtr.p->scanMask);
    scanPtr.p->leaveContainer(pageptr.i, conptr);
    pageptr.p->clearScanContainer(scanPtr.p->scanMask, conptr);
    if (!pageptr.p->checkScanContainer(conptr))
    {
      containerhead.clearScanInProgress();
    }
    pageptr.p->word32[conptr] = Uint32(containerhead);
  }
  if (containerhead.haveNext())
  {
    jam();
    nextcontainerinfo(pageptr, conptr, containerhead, conidx, isforward);
    conptr=getContainerPtr(conidx,isforward);
    containerhead=pageptr.p->word32[conptr];
    if ((containerhead.getScanBits() & scanPtr.p->scanMask) == 0)
    {
      if(!containerhead.isScanInProgress())
      {
        containerhead.setScanInProgress();
      }
      pageptr.p->word32[conptr] = Uint32(containerhead);
      scanPtr.p->enterContainer(pageptr.i, conptr);
      pageptr.p->setScanContainer(scanPtr.p->scanMask, conptr);
    } // else already scanned, get next
    goto NEXTSEARCH_SCAN_LOOP;
  }//if
  pageptr.p->word32[conptr] = Uint32(containerhead);
  return false;
}//Dbacc::getScanElement()

/* --------------------------------------------------------------------------------- */
/*  INIT_SCAN_OP_REC                                                                 */
/* --------------------------------------------------------------------------------- */
void Dbacc::initScanOpRec(Page8Ptr pageptr,
                          Uint32 conptr,
                          Uint32 elemptr) const
{
  Uint32 tisoLocalPtr;
  Uint32 localkeylen = fragrecptr.p->localkeylen;

  scanPtr.p->scanOpsAllocated++;

  Uint32 opbits = 0;
  opbits |= ZSCAN_OP;
  opbits |= scanPtr.p->scanLockMode ? (Uint32) Operationrec::OP_LOCK_MODE : 0;
  opbits |= scanPtr.p->scanLockMode ? (Uint32) Operationrec::OP_ACC_LOCK_MODE : 0;
  opbits |= (scanPtr.p->scanReadCommittedFlag ? 
             (Uint32) Operationrec::OP_EXECUTED_DIRTY_READ : 0);
  opbits |= Operationrec::OP_COMMIT_DELETE_CHECK;
  operationRecPtr.p->userptr = RNIL;
  operationRecPtr.p->scanRecPtr = scanPtr.i;
  operationRecPtr.p->fid = fragrecptr.p->myfid;
  operationRecPtr.p->fragptr = fragrecptr.i;
  operationRecPtr.p->nextParallelQue = RNIL;
  operationRecPtr.p->prevParallelQue = RNIL;
  operationRecPtr.p->nextSerialQue = RNIL;
  operationRecPtr.p->prevSerialQue = RNIL;
  operationRecPtr.p->transId1 = scanPtr.p->scanTrid1;
  operationRecPtr.p->transId2 = scanPtr.p->scanTrid2;
  operationRecPtr.p->elementContainer = conptr;
  operationRecPtr.p->elementPointer = elemptr;
  operationRecPtr.p->elementPage = pageptr.i;
  operationRecPtr.p->m_op_bits = opbits;
  tisoLocalPtr = elemptr + 1;

  arrGuard(tisoLocalPtr, 2048);
  if(ElementHeader::getUnlocked(pageptr.p->word32[elemptr]))
  {
    Local_key key;
    key.m_page_no = pageptr.p->word32[tisoLocalPtr];
    key.m_page_idx = ElementHeader::getPageIdx(pageptr.p->word32[elemptr]);
    operationRecPtr.p->localdata = key;
  }
  else
  {
    OperationrecPtr oprec;
    oprec.i = ElementHeader::getOpPtrI(pageptr.p->word32[elemptr]);
    ptrCheckGuard(oprec, coprecsize, operationrec);
#if defined(VM_TRACE) || defined(ERROR_INSERT)
    ndbrequire(oprec.p->localdata.m_page_no == pageptr.p->word32[tisoLocalPtr]);
#endif
    operationRecPtr.p->localdata = oprec.p->localdata;
  }
  tisoLocalPtr = tisoLocalPtr + 1;
  ndbrequire(localkeylen == 1)
  operationRecPtr.p->hashValue.clear();
  operationRecPtr.p->tupkeylen = fragrecptr.p->keyLength;
  operationRecPtr.p->m_scanOpDeleteCountOpRef = RNIL;
  NdbTick_Invalidate(&operationRecPtr.p->m_lockTime);
}//Dbacc::initScanOpRec()

/* ----------------------------------------------------------------------------
 * Get information of next container.
 *
 * @param[in,out] pageptr          Page of current container, and on return to
 *                                 next container.
 * @param[in]     conptr           Pointer within page to current container.
 * @param[in]     containerheader  Header of current container.
 * @param[out]    nextConidx       Index within page to next container.
 * @param[out]    nextIsforward    Direction of next container.
 * ------------------------------------------------------------------------- */
void Dbacc::nextcontainerinfo(Page8Ptr& pageptr,
                              Uint32 conptr,
                              ContainerHeader containerhead,
                              Uint32& nextConidx,
                              bool& nextIsforward) const
{
  /* THE NEXT CONTAINER IS IN THE SAME PAGE */
  nextConidx = containerhead.getNextIndexNumber();
  if (containerhead.getNextEnd() == ZLEFT)
  {
    jam();
    nextIsforward = true;
  }
  else if (containerhead.getNextEnd() == ZRIGHT)
  {
    jam();
    nextIsforward = false;
  }
  else
  {
    ndbrequire(containerhead.getNextEnd() == ZLEFT ||
               containerhead.getNextEnd() == ZRIGHT);
  }
  if (!containerhead.isNextOnSamePage())
  {
    jam();
    /* NEXT CONTAINER IS IN AN OVERFLOW PAGE */
    arrGuard(conptr + 1, 2048);
    pageptr.i = pageptr.p->word32[conptr + 1];
    c_page8_pool.getPtr(pageptr);
  }//if
}//Dbacc::nextcontainerinfo()

/* --------------------------------------------------------------------------------- */
/* PUT_ACTIVE_SCAN_OP                                                                */
/* --------------------------------------------------------------------------------- */
void Dbacc::putActiveScanOp() const
{
  OperationrecPtr pasOperationRecPtr;
  pasOperationRecPtr.i = scanPtr.p->scanFirstActiveOp;
  if (pasOperationRecPtr.i != RNIL) {
    jam();
    ptrCheckGuard(pasOperationRecPtr, coprecsize, operationrec);
    pasOperationRecPtr.p->prevOp = operationRecPtr.i;
  }//if
  operationRecPtr.p->nextOp = pasOperationRecPtr.i;
  operationRecPtr.p->prevOp = RNIL;
  scanPtr.p->scanFirstActiveOp = operationRecPtr.i;
}//Dbacc::putActiveScanOp()

/**
 * putOpScanLockQueue
 *
 * Description: Put an operation in the doubly linked 
 * lock list on a scan record. The list is used to 
 * keep track of which operations belonging
 * to the scan are put in serial lock list of another 
 * operation
 *
 * @note Use takeOutScanLockQueue to remove an operation
 *       from the list
 *
 */
void Dbacc::putOpScanLockQue() const
{

#ifdef VM_TRACE
  // DEBUG CODE
  // Check that there are as many operations in the lockqueue as 
  // scanLockHeld indicates
  OperationrecPtr tmpOp;
  int numLockedOpsBefore = 0;
  tmpOp.i = scanPtr.p->scanFirstLockedOp;
  while(tmpOp.i != RNIL){
    numLockedOpsBefore++;
    ptrCheckGuard(tmpOp, coprecsize, operationrec);
    if (tmpOp.p->nextOp == RNIL)
    {
      ndbrequire(tmpOp.i == scanPtr.p->scanLastLockedOp);
    }
    tmpOp.i = tmpOp.p->nextOp;
  } 
  ndbrequire(numLockedOpsBefore==scanPtr.p->scanLockHeld);
#endif

  OperationrecPtr pslOperationRecPtr;
  ScanRec theScanRec;
  theScanRec = *scanPtr.p;

  pslOperationRecPtr.i = scanPtr.p->scanLastLockedOp;
  operationRecPtr.p->prevOp = pslOperationRecPtr.i;
  operationRecPtr.p->nextOp = RNIL;
  if (pslOperationRecPtr.i != RNIL) {
    jam();
    ptrCheckGuard(pslOperationRecPtr, coprecsize, operationrec);
    pslOperationRecPtr.p->nextOp = operationRecPtr.i;
  } else {
    jam();
    scanPtr.p->scanFirstLockedOp = operationRecPtr.i;
  }//if
  scanPtr.p->scanLastLockedOp = operationRecPtr.i;
  scanPtr.p->scanLockHeld++;
  scanPtr.p->scanLockCount++;

}//Dbacc::putOpScanLockQue()

/* --------------------------------------------------------------------------------- */
/* PUT_READY_SCAN_QUEUE                                                              */
/* --------------------------------------------------------------------------------- */
void Dbacc::putReadyScanQueue(Uint32 scanRecIndex) const
{
  OperationrecPtr prsOperationRecPtr;
  ScanRecPtr TscanPtr;

  TscanPtr.i = scanRecIndex;
  ptrCheckGuard(TscanPtr, cscanRecSize, scanRec);

  prsOperationRecPtr.i = TscanPtr.p->scanLastQueuedOp;
  operationRecPtr.p->prevOp = prsOperationRecPtr.i;
  operationRecPtr.p->nextOp = RNIL;
  TscanPtr.p->scanLastQueuedOp = operationRecPtr.i;
  if (prsOperationRecPtr.i != RNIL) {
    jam();
    ptrCheckGuard(prsOperationRecPtr, coprecsize, operationrec);
    prsOperationRecPtr.p->nextOp = operationRecPtr.i;
  } else {
    jam();
    TscanPtr.p->scanFirstQueuedOp = operationRecPtr.i;
  }//if
}//Dbacc::putReadyScanQueue()

/** ---------------------------------------------------------------------------
 * Reset scan bit for all elements within a bucket.
 *
 * Which scan bit are determined by scanPtr.
 *
 * @param[in]  pageptr  Page of first container of bucket
 * @param[in]  conidx   Index within page to first container of bucket
 * @param[in]  scanMask Scan bit mask for scan bits that should be cleared
 * ------------------------------------------------------------------------- */
void Dbacc::releaseScanBucket(Page8Ptr pageptr,
                              Uint32 conidx,
                              Uint16 scanMask) const
{
  scanMask |= (~fragrecptr.p->activeScanMask &
               ((1 << MAX_PARALLEL_SCANS_PER_FRAG) - 1));
  bool isforward = true;
 NEXTRELEASESCANLOOP:
  Uint32 conptr = getContainerPtr(conidx, isforward);
  ContainerHeader containerhead(pageptr.p->word32[conptr]);
  Uint32 conlen = containerhead.getLength();
  const Uint16 isScanned = containerhead.getScanBits() & scanMask;
  releaseScanContainer(pageptr, conptr, isforward, conlen, scanMask, isScanned);
  if (isScanned)
  {
    containerhead.clearScanBits(isScanned);
    pageptr.p->word32[conptr] = Uint32(containerhead);
  }
  if (containerhead.getNextEnd() != 0) {
    jam();
    nextcontainerinfo(pageptr, conptr, containerhead, conidx, isforward);
    goto NEXTRELEASESCANLOOP;
  }//if
}//Dbacc::releaseScanBucket()

/** --------------------------------------------------------------------------
 * Reset scan bit of the element for each element in a container.
 * Which scan bit are determined by scanPtr.
 *
 * @param[in]  pageptr  Pointer to page holding container.
 * @param[in]  conptr   Pointer within page to container.
 * @param[in]  forward  Container growing direction.
 * @param[in]  conlen   Containers current size.
 * @param[in]  scanMask   Scan bits that should be cleared if set
 * @param[in]  allScanned All elements should have this bits set (debug)
 * ------------------------------------------------------------------------- */
void Dbacc::releaseScanContainer(const Page8Ptr pageptr,
                                 const Uint32 conptr,
                                 const bool isforward,
                                 const Uint32 conlen,
                                 const Uint16 scanMask,
                                 const Uint16 allScanned) const
{
  OperationrecPtr rscOperPtr;
  Uint32 trscElemStep;
  Uint32 trscElementptr;
  Uint32 trscElemlens;
  Uint32 trscElemlen;

  if (conlen < 4) {
    if (conlen != Container::HEADER_SIZE) {
      jam();
      sendSystemerror(__LINE__);
    }//if
    return;	/* 2 IS THE MINIMUM SIZE OF THE ELEMENT */
  }//if
  trscElemlens = conlen - Container::HEADER_SIZE;
  trscElemlen = fragrecptr.p->elementLength;
  if (isforward)
  {
    jam();
    trscElementptr = conptr + Container::HEADER_SIZE;
    trscElemStep = trscElemlen;
  }
  else
  {
    jam();
    trscElementptr = conptr - trscElemlen;
    trscElemStep = 0 - trscElemlen;
  }//if
  if (trscElemlens % trscElemlen != 0)
  {
    jam();
    sendSystemerror(__LINE__);
  }//if
}//Dbacc::releaseScanContainer()

/* --------------------------------------------------------------------------------- */
/* RELEASE_SCAN_REC                                                                  */
/* --------------------------------------------------------------------------------- */
void Dbacc::releaseScanRec()
{  
  // Check that all ops this scan has allocated have been 
  // released
  ndbrequire(scanPtr.p->scanOpsAllocated==0);

  // Check that all locks this scan might have aquired 
  // have been properly released
  ndbrequire(scanPtr.p->scanLockHeld == 0);
  ndbrequire(scanPtr.p->scanFirstLockedOp == RNIL);
  ndbrequire(scanPtr.p->scanLastLockedOp == RNIL);

  // Check that all active operations have been 
  // properly released
  ndbrequire(scanPtr.p->scanFirstActiveOp == RNIL);

  // Check that all queued operations have been 
  // properly released
  ndbrequire(scanPtr.p->scanFirstQueuedOp == RNIL);
  ndbrequire(scanPtr.p->scanLastQueuedOp == RNIL);

  // Put scan record in free list
  scanPtr.p->scanNextfreerec = cfirstFreeScanRec;
  scanPtr.p->scanState = ScanRec::SCAN_DISCONNECT;
  scanPtr.p->scan_lastSeen = __LINE__;
  cfirstFreeScanRec = scanPtr.i;

}//Dbacc::releaseScanRec()

/* --------------------------------------------------------------------------------- */
/*  SEARCH_SCAN_CONTAINER                                                            */
/*       INPUT:           TSSC_CONTAINERLEN                                          */
/*                        TSSC_CONTAINERPTR                                          */
/*                        TSSC_ISFORWARD                                             */
/*                        SSC_PAGEIDPTR                                              */
/*                        SCAN_PTR                                                   */
/*       OUTPUT:          TSSC_IS_LOCKED                                             */
/*                                                                                   */
/*            DESCRIPTION: SEARCH IN A CONTAINER TO FIND THE NEXT SCAN ELEMENT.      */
/*                    TO DO THIS THE SCAN BIT OF THE ELEMENT HEADER IS CHECKED. IF   */
/*                    THIS BIT IS ZERO, IT IS SET TO ONE AND THE ELEMENT IS RETURNED.*/
/* --------------------------------------------------------------------------------- */
bool Dbacc::searchScanContainer(Page8Ptr pageptr,
                                Uint32 conptr,
                                bool isforward,
                                Uint32 conlen,
                                Uint32& elemptr,
                                Uint32& islocked) const
{
  OperationrecPtr operPtr;
  Uint32 elemlens;
  Uint32 elemlen;
  Uint32 elemStep;
  Uint32 Telemptr;
  Uint32 Tislocked;

#ifdef VM_TRACE
  ContainerHeader chead(pageptr.p->word32[conptr]);
  ndbassert((chead.getScanBits()&scanPtr.p->scanMask)==0);
  ndbassert(chead.isScanInProgress());
  ndbassert(scanPtr.p->isInContainer());
  {
    Uint32 pagei; Uint32 cptr;
    ndbassert(scanPtr.p->getContainer(pagei, cptr));
    ndbassert(pageptr.i==pagei);
    ndbassert(conptr==cptr);
  }
#endif

  if (conlen < 4) {
    jam();
    return false;	/* 2 IS THE MINIMUM SIZE OF THE ELEMENT */
  }//if
  elemlens = conlen - Container::HEADER_SIZE;
  elemlen = fragrecptr.p->elementLength;
  /* LENGTH OF THE ELEMENT */
  if (isforward)
  {
    jam();
    Telemptr = conptr + Container::HEADER_SIZE;
    elemStep = elemlen;
  }
  else
  {
    jam();
    Telemptr = conptr - elemlen;
    elemStep = 0 - elemlen;
  }//if
 SCANELEMENTLOOP001:
  arrGuard(Telemptr, 2048);
  const Uint32 eh = pageptr.p->word32[Telemptr];
  bool found=false;
  if (!scanPtr.p->isScanned(Telemptr))
  {
    found=true;
    scanPtr.p->setScanned(Telemptr);
  }
  Tislocked = ElementHeader::getLocked(eh);
  if (found)
  {
    elemptr = Telemptr;
    islocked = Tislocked;
    return true;
  }
  ndbassert(!found);
  /* THE ELEMENT IS ALREADY SENT. */
  /* SEARCH FOR NEXT ONE */
  elemlens = elemlens - elemlen;
  if (elemlens > 1) {
    jam();
    Telemptr = Telemptr + elemStep;
    goto SCANELEMENTLOOP001;
  }//if
  return false;
}//Dbacc::searchScanContainer()

/* --------------------------------------------------------------------------------- */
/*  SEND THE RESPONSE NEXT_SCANCONF AND POSSIBLE KEYINFO SIGNALS AS WELL.            */
/* --------------------------------------------------------------------------------- */
void Dbacc::sendNextScanConf(Signal* signal)
{
  const Local_key localKey = operationRecPtr.p->localdata;

  c_tup->prepare_scanTUPKEYREQ(localKey.m_page_no, localKey.m_page_idx);

  const Uint32 scanUserPtr = scanPtr.p->scanUserptr;
  const Uint32 opPtrI = operationRecPtr.i;
  const Uint32 fid = operationRecPtr.p->fid;
  /** ---------------------------------------------------------------------
   * LQH WILL NOT HAVE ANY USE OF THE TUPLE KEY LENGTH IN THIS CASE AND 
   * SO WE DO NOT PROVIDE IT. IN THIS CASE THESE VALUES ARE UNDEFINED. 
   * ---------------------------------------------------------------------- */
  NextScanConf* const conf = (NextScanConf*)signal->getDataPtrSend();
  conf->scanPtr = scanUserPtr;
  conf->accOperationPtr = opPtrI;
  conf->fragId = fid;
  conf->localKey[0] = localKey.m_page_no;
  conf->localKey[1] = localKey.m_page_idx;
  signal->setLength(NextScanConf::SignalLengthNoGCI);
  c_lqh->exec_next_scan_conf(signal);
}//Dbacc::sendNextScanConf()

/** ---------------------------------------------------------------------------
 * Sets lock on an element.
 *
 * Information about the element is copied from element head into operation
 * record.  A pointer to operation record are inserted in element header
 * instead.
 *
 * @param[in]  pageptr  Pointer to page holding element.
 * @param[in]  elemptr  Pointer within page to element.
 * ------------------------------------------------------------------------- */
void Dbacc::setlock(Page8Ptr pageptr, Uint32 elemptr) const
{
  Uint32 tselTmp1;

  arrGuard(elemptr, 2048);
  tselTmp1 = pageptr.p->word32[elemptr];
  operationRecPtr.p->reducedHashValue = ElementHeader::getReducedHashValue(tselTmp1);

  tselTmp1 = ElementHeader::setLocked(operationRecPtr.i);
  pageptr.p->word32[elemptr] = tselTmp1;
}//Dbacc::setlock()

/* --------------------------------------------------------------------------------- */
/*  TAKE_OUT_ACTIVE_SCAN_OP                                                          */
/*         DESCRIPTION: AN ACTIVE SCAN OPERATION IS BELOGED TO AN ACTIVE LIST OF THE */
/*                      SCAN RECORD. BY THIS SUBRUTIN THE LIST IS UPDATED.           */
/* --------------------------------------------------------------------------------- */
void Dbacc::takeOutActiveScanOp() const
{
  OperationrecPtr tasOperationRecPtr;

  if (operationRecPtr.p->prevOp != RNIL) {
    jam();
    tasOperationRecPtr.i = operationRecPtr.p->prevOp;
    ptrCheckGuard(tasOperationRecPtr, coprecsize, operationrec);
    tasOperationRecPtr.p->nextOp = operationRecPtr.p->nextOp;
  } else {
    jam();
    scanPtr.p->scanFirstActiveOp = operationRecPtr.p->nextOp;
  }//if
  if (operationRecPtr.p->nextOp != RNIL) {
    jam();
    tasOperationRecPtr.i = operationRecPtr.p->nextOp;
    ptrCheckGuard(tasOperationRecPtr, coprecsize, operationrec);
    tasOperationRecPtr.p->prevOp = operationRecPtr.p->prevOp;
  }//if
}//Dbacc::takeOutActiveScanOp()

/**
 * takeOutScanLockQueue
 *
 * Description: Take out an operation from the doubly linked 
 * lock list on a scan record.
 *
 * @note Use putOpScanLockQue to insert a operation in 
 *       the list
 *
 */
void Dbacc::takeOutScanLockQueue(Uint32 scanRecIndex) const
{
  OperationrecPtr tslOperationRecPtr;
  ScanRecPtr TscanPtr;

  TscanPtr.i = scanRecIndex;
  ptrCheckGuard(TscanPtr, cscanRecSize, scanRec);

  if (operationRecPtr.p->prevOp != RNIL) {
    jam();
    tslOperationRecPtr.i = operationRecPtr.p->prevOp;
    ptrCheckGuard(tslOperationRecPtr, coprecsize, operationrec);
    tslOperationRecPtr.p->nextOp = operationRecPtr.p->nextOp;
  } else {
    jam();
    // Check that first are pointing at operation to take out
    ndbrequire(TscanPtr.p->scanFirstLockedOp==operationRecPtr.i);
    TscanPtr.p->scanFirstLockedOp = operationRecPtr.p->nextOp;
  }//if
  if (operationRecPtr.p->nextOp != RNIL) {
    jam();
    tslOperationRecPtr.i = operationRecPtr.p->nextOp;
    ptrCheckGuard(tslOperationRecPtr, coprecsize, operationrec);
    tslOperationRecPtr.p->prevOp = operationRecPtr.p->prevOp;
  } else {
    jam();
    // Check that last are pointing at operation to take out
    ndbrequire(TscanPtr.p->scanLastLockedOp==operationRecPtr.i);
    TscanPtr.p->scanLastLockedOp = operationRecPtr.p->prevOp;
  }//if
  TscanPtr.p->scanLockHeld--;

#ifdef VM_TRACE
  // DEBUG CODE
  // Check that there are as many operations in the lockqueue as 
  // scanLockHeld indicates
  OperationrecPtr tmpOp;
  int numLockedOps = 0;
  tmpOp.i = TscanPtr.p->scanFirstLockedOp;
  while(tmpOp.i != RNIL){
    numLockedOps++;
    ptrCheckGuard(tmpOp, coprecsize, operationrec);
    if (tmpOp.p->nextOp == RNIL)
    {
      ndbrequire(tmpOp.i == TscanPtr.p->scanLastLockedOp);
    }
    tmpOp.i = tmpOp.p->nextOp;
  } 
  ndbrequire(numLockedOps==TscanPtr.p->scanLockHeld);
#endif
}//Dbacc::takeOutScanLockQueue()

/* --------------------------------------------------------------------------------- */
/* TAKE_OUT_READY_SCAN_QUEUE                                                         */
/* --------------------------------------------------------------------------------- */
void Dbacc::takeOutReadyScanQueue() const
{
  OperationrecPtr trsOperationRecPtr;

  if (operationRecPtr.p->prevOp != RNIL) {
    jam();
    trsOperationRecPtr.i = operationRecPtr.p->prevOp;
    ptrCheckGuard(trsOperationRecPtr, coprecsize, operationrec);
    trsOperationRecPtr.p->nextOp = operationRecPtr.p->nextOp;
  } else {
    jam();
    scanPtr.p->scanFirstQueuedOp = operationRecPtr.p->nextOp;
  }//if
  if (operationRecPtr.p->nextOp != RNIL) {
    jam();
    trsOperationRecPtr.i = operationRecPtr.p->nextOp;
    ptrCheckGuard(trsOperationRecPtr, coprecsize, operationrec);
    trsOperationRecPtr.p->prevOp = operationRecPtr.p->prevOp;
  } else {
    jam();
    scanPtr.p->scanLastQueuedOp = operationRecPtr.p->nextOp;
  }//if
}//Dbacc::takeOutReadyScanQueue()

/* --------------------------------------------------------------------------------- */
/* --------------------------------------------------------------------------------- */
/* --------------------------------------------------------------------------------- */
/*                                                                                   */
/*       END OF SCAN MODULE                                                          */
/*                                                                                   */
/* --------------------------------------------------------------------------------- */
/* --------------------------------------------------------------------------------- */

bool Dbacc::getfragmentrec(FragmentrecPtr& rootPtr, Uint32 fid)
{
  for (Uint32 i = 0; i < NDB_ARRAY_SIZE(tabptr.p->fragholder); i++) {
    jam();
    if (tabptr.p->fragholder[i] == fid) {
      jam();
      fragrecptr.i = tabptr.p->fragptrholder[i];
      ptrCheckGuard(fragrecptr, cfragmentsize, fragmentrec);
      return true;
    }//if
  }//for
  return false;
}//Dbacc::getrootfragmentrec()

/* --------------------------------------------------------------------------------- */
/* INIT_OVERPAGE                                                                     */
/*         INPUT. IOP_PAGEPTR, POINTER TO AN OVERFLOW PAGE RECORD                    */
/*         DESCRIPTION: CONTAINERS AND FREE LISTS OF THE PAGE, GET INITIALE VALUE    */
/*         ACCORDING TO LH3 AND PAGE STRUCTOR DESCRIPTION OF NDBACC BLOCK            */
/* --------------------------------------------------------------------------------- */
void Dbacc::initOverpage(Page8Ptr iopPageptr)
{
  Page32* p32 = reinterpret_cast<Page32*>(iopPageptr.p - (iopPageptr.i % 4));
  ndbrequire(p32->magic == Page32::MAGIC);
  Uint32 tiopPrevFree;
  Uint32 tiopNextFree;

  // Clear page, but keep page list entries
  // Setting word32[ALLOC_CONTAINERS] and word32[CHECK_SUM] to zero is essential
  Uint32 nextPage = iopPageptr.p->word32[Page8::NEXT_PAGE];
  Uint32 prevPage = iopPageptr.p->word32[Page8::PREV_PAGE];
  bzero(iopPageptr.p->word32 + Page8::P32_WORD_COUNT,
        sizeof(iopPageptr.p->word32) - Page8::P32_WORD_COUNT * sizeof(Uint32));
  iopPageptr.p->word32[Page8::NEXT_PAGE] = nextPage;
  iopPageptr.p->word32[Page8::PREV_PAGE] = prevPage;

  iopPageptr.p->word32[Page8::EMPTY_LIST] = (1 << ZPOS_PAGE_TYPE_BIT);
  /* --------------------------------------------------------------------------------- */
  /*       INITIALISE PREVIOUS PART OF DOUBLY LINKED LIST FOR LEFT CONTAINERS.         */
  /* --------------------------------------------------------------------------------- */
  Uint32 iopIndex = ZHEAD_SIZE + 1;
  iopPageptr.p->word32[iopIndex] = Container::NO_CONTAINER_INDEX;
  for (tiopPrevFree = 0; tiopPrevFree <= Container::MAX_CONTAINER_INDEX - 1; tiopPrevFree++) {
    iopIndex = iopIndex + ZBUF_SIZE;
    iopPageptr.p->word32[iopIndex] = tiopPrevFree;
  }//for
  /* --------------------------------------------------------------------------------- */
  /*       INITIALISE NEXT PART OF DOUBLY LINKED LIST FOR LEFT CONTAINERS.             */
  /* --------------------------------------------------------------------------------- */
  iopIndex = ZHEAD_SIZE;
  for (tiopNextFree = 1; tiopNextFree <= Container::MAX_CONTAINER_INDEX; tiopNextFree++) {
    iopPageptr.p->word32[iopIndex] = tiopNextFree;
    iopIndex = iopIndex + ZBUF_SIZE;
  }//for
  iopPageptr.p->word32[iopIndex] = Container::NO_CONTAINER_INDEX;	/* LEFT_LIST IS UPDATED */
  /* --------------------------------------------------------------------------------- */
  /*       INITIALISE PREVIOUS PART OF DOUBLY LINKED LIST FOR RIGHT CONTAINERS.        */
  /* --------------------------------------------------------------------------------- */
  iopIndex = (ZBUF_SIZE + ZHEAD_SIZE) - 1;
  iopPageptr.p->word32[iopIndex] = Container::NO_CONTAINER_INDEX;
  for (tiopPrevFree = 0; tiopPrevFree <= Container::MAX_CONTAINER_INDEX - 1; tiopPrevFree++) {
    iopIndex = iopIndex + ZBUF_SIZE;
    iopPageptr.p->word32[iopIndex] = tiopPrevFree;
  }//for
  /* --------------------------------------------------------------------------------- */
  /*       INITIALISE NEXT PART OF DOUBLY LINKED LIST FOR RIGHT CONTAINERS.            */
  /* --------------------------------------------------------------------------------- */
  iopIndex = (ZBUF_SIZE + ZHEAD_SIZE) - 2;
  for (tiopNextFree = 1; tiopNextFree <= Container::MAX_CONTAINER_INDEX; tiopNextFree++) {
    iopPageptr.p->word32[iopIndex] = tiopNextFree;
    iopIndex = iopIndex + ZBUF_SIZE;
  }//for
  iopPageptr.p->word32[iopIndex] = Container::NO_CONTAINER_INDEX;	/* RIGHT_LIST IS UPDATED */
}//Dbacc::initOverpage()

/* --------------------------------------------------------------------------------- */
/* INIT_PAGE                                                                         */
/*         INPUT. INP_PAGEPTR, POINTER TO A PAGE RECORD                              */
/*         DESCRIPTION: CONTAINERS AND FREE LISTS OF THE PAGE, GET INITIALE VALUE    */
/*         ACCORDING TO LH3 AND PAGE STRUCTOR DISACRIPTION OF NDBACC BLOCK           */
/* --------------------------------------------------------------------------------- */
void Dbacc::initPage(Page8Ptr inpPageptr, Uint32 tipPageId)
{
  Uint32 tinpIndex;
  Uint32 tinpTmp;
  Uint32 tinpPrevFree;
  Uint32 tinpNextFree;

  Page32* p32 = reinterpret_cast<Page32*>(inpPageptr.p - (inpPageptr.i % 4));
  ndbrequire(p32->magic == Page32::MAGIC);
  for (Uint32 i = Page8::P32_WORD_COUNT; i <= 2047; i++)
  {
    // Do not clear page list
    if (i == Page8::NEXT_PAGE) continue;
    if (i == Page8::PREV_PAGE) continue;

    inpPageptr.p->word32[i] = 0;
  }//for
  /* --------------------------------------------------------------------------------- */
  /*       SET PAGE ID FOR USE OF CHECKPOINTER.                                        */
  /*       PREPARE CONTAINER HEADERS INDICATING EMPTY CONTAINERS WITHOUT NEXT.         */
  /* --------------------------------------------------------------------------------- */
  inpPageptr.p->word32[Page8::PAGE_ID] = tipPageId;
  ContainerHeader tinpTmp1;
  tinpTmp1.initInUse();
  /* --------------------------------------------------------------------------------- */
  /*       INITIALISE ZNO_CONTAINERS PREDEFINED HEADERS ON LEFT SIZE.                  */
  /* --------------------------------------------------------------------------------- */
  tinpIndex = ZHEAD_SIZE;
  for (tinpTmp = 0; tinpTmp <= ZNO_CONTAINERS - 1; tinpTmp++) {
    inpPageptr.p->word32[tinpIndex] = tinpTmp1;
    tinpIndex = tinpIndex + ZBUF_SIZE;
  }//for
  /* WORD32(Page8::EMPTY_LIST) DATA STRUCTURE:*/
  /*--------------------------------------- */
  /*| PAGE TYPE|LEFT FREE|RIGHT FREE        */
  /*|     1    |  LIST   |  LIST            */
  /*|    BIT   | 7 BITS  | 7 BITS           */
  /*--------------------------------------- */
  /* --------------------------------------------------------------------------------- */
  /*       INITIALISE FIRST POINTER TO DOUBLY LINKED LIST OF FREE CONTAINERS.          */
  /*       INITIALISE LEFT FREE LIST TO 64 AND RIGHT FREE LIST TO ZERO.                */
  /*       ALSO INITIALISE PAGE TYPE TO NOT OVERFLOW PAGE.                             */
  /* --------------------------------------------------------------------------------- */
  tinpTmp = (ZNO_CONTAINERS << 7);
  inpPageptr.p->word32[Page8::EMPTY_LIST] = tinpTmp;
  /* --------------------------------------------------------------------------------- */
  /*       INITIALISE PREVIOUS PART OF DOUBLY LINKED LIST FOR RIGHT CONTAINERS.        */
  /* --------------------------------------------------------------------------------- */
  tinpIndex = (ZHEAD_SIZE + ZBUF_SIZE) - 1;
  inpPageptr.p->word32[tinpIndex] = Container::NO_CONTAINER_INDEX;
  for (tinpPrevFree = 0; tinpPrevFree <= Container::MAX_CONTAINER_INDEX - 1; tinpPrevFree++) {
    tinpIndex = tinpIndex + ZBUF_SIZE;
    inpPageptr.p->word32[tinpIndex] = tinpPrevFree;
  }//for
  /* --------------------------------------------------------------------------------- */
  /*       INITIALISE NEXT PART OF DOUBLY LINKED LIST FOR RIGHT CONTAINERS.            */
  /* --------------------------------------------------------------------------------- */
  tinpIndex = (ZHEAD_SIZE + ZBUF_SIZE) - 2;
  for (tinpNextFree = 1; tinpNextFree <= Container::MAX_CONTAINER_INDEX; tinpNextFree++) {
    inpPageptr.p->word32[tinpIndex] = tinpNextFree;
    tinpIndex = tinpIndex + ZBUF_SIZE;
  }//for
  inpPageptr.p->word32[tinpIndex] = Container::NO_CONTAINER_INDEX;
  /* --------------------------------------------------------------------------------- */
  /*       INITIALISE PREVIOUS PART OF DOUBLY LINKED LIST FOR LEFT CONTAINERS.         */
  /*       THE FIRST ZNO_CONTAINERS ARE NOT PUT INTO FREE LIST SINCE THEY ARE          */
  /*       PREDEFINED AS OCCUPIED.                                                     */
  /* --------------------------------------------------------------------------------- */
  tinpIndex = (ZNO_CONTAINERS * ZBUF_SIZE) + ZHEAD_SIZE;
  for (tinpNextFree = ZNO_CONTAINERS + 1; tinpNextFree <= Container::MAX_CONTAINER_INDEX; tinpNextFree++) {
    inpPageptr.p->word32[tinpIndex] = tinpNextFree;
    tinpIndex = tinpIndex + ZBUF_SIZE;
  }//for
  inpPageptr.p->word32[tinpIndex] = Container::NO_CONTAINER_INDEX;
  /* --------------------------------------------------------------------------------- */
  /*       INITIALISE NEXT PART OF DOUBLY LINKED LIST FOR LEFT CONTAINERS.             */
  /*       THE FIRST ZNO_CONTAINERS ARE NOT PUT INTO FREE LIST SINCE THEY ARE          */
  /*       PREDEFINED AS OCCUPIED.                                                     */
  /* --------------------------------------------------------------------------------- */
  tinpIndex = ((ZNO_CONTAINERS * ZBUF_SIZE) + ZHEAD_SIZE) + 1;
  inpPageptr.p->word32[tinpIndex] = Container::NO_CONTAINER_INDEX;
  for (tinpPrevFree = ZNO_CONTAINERS; tinpPrevFree <= Container::MAX_CONTAINER_INDEX - 1; tinpPrevFree++) {
    tinpIndex = tinpIndex + ZBUF_SIZE;
    inpPageptr.p->word32[tinpIndex] = tinpPrevFree;
  }//for
  /* --------------------------------------------------------------------------------- */
  /*       INITIALISE HEADER POSITIONS NOT CURRENTLY USED AND ENSURE USE OF OVERFLOW   */
  /*       RECORD POINTER ON THIS PAGE LEADS TO ERROR.                                 */
  /* --------------------------------------------------------------------------------- */
  inpPageptr.p->word32[Page8::CHECKSUM] = 0;
  inpPageptr.p->word32[Page8::ALLOC_CONTAINERS] = 0;
}//Dbacc::initPage()

/* --------------------------------------------------------------------------------- */
/* RELEASE OP RECORD                                                                 */
/*         PUT A FREE OPERATION IN A FREE LIST OF THE OPERATIONS                     */
/* --------------------------------------------------------------------------------- */
void Dbacc::releaseOpRec()
{
#if 0
  // DEBUG CODE
  // Check that the operation to be released isn't 
  // already in the list of free operations
  // Since this code loops through the entire list of free operations
  // it's only enabled in VM_TRACE mode
  OperationrecPtr opRecPtr;
  bool opInList = false;
  opRecPtr.i = cfreeopRec;
  while (opRecPtr.i != RNIL){
    if (opRecPtr.i == operationRecPtr.i){
      opInList = true;
      break;
    }
    ptrCheckGuard(opRecPtr, coprecsize, operationrec);
    opRecPtr.i = opRecPtr.p->nextOp;
  }
  ndbrequire(opInList == false);
#endif
  ndbrequire(operationRecPtr.p->m_op_bits == Operationrec::OP_INITIAL);

  operationRecPtr.p->nextOp = cfreeopRec;
  cfreeopRec = operationRecPtr.i;	/* UPDATE FREE LIST OF OP RECORDS */
  operationRecPtr.p->prevOp = RNIL;
  operationRecPtr.p->m_op_bits = Operationrec::OP_INITIAL;
}//Dbacc::releaseOpRec()

/* --------------------------------------------------------------------------------- */
/* RELEASE_OVERPAGE                                                                  */
/* --------------------------------------------------------------------------------- */
void Dbacc::releaseOverpage(Page8Ptr ropPageptr)
{
  jam();
  {
    LocalContainerPageList sparselist(c_page8_pool, fragrecptr.p->sparsepages);
    sparselist.remove(ropPageptr);
  }
  jam();
  releasePage(ropPageptr);
}//Dbacc::releaseOverpage()


/* ------------------------------------------------------------------------- */
/* RELEASE_PAGE                                                              */
/* ------------------------------------------------------------------------- */
void Dbacc::releasePage(Page8Ptr rpPageptr)
{
  jam();
  pages.releasePage8(c_page_pool, rpPageptr);
  cnoOfAllocatedPages--;
  fragrecptr.p->m_noOfAllocatedPages--;

  Page32Ptr page32ptr;
  pages.dropLastPage32(c_page_pool, page32ptr, 5);
  if (page32ptr.i != RNIL)
  {
    g_acc_pages_used[instance()]--;
    ndbassert(cpageCount >= 4);
    cpageCount -= 4; // 8KiB pages per 32KiB page
    m_ctx.m_mm.release_page(RT_DBACC_PAGE, page32ptr.i);
  }

  ndbassert(pages.getCount() ==
            cfreepages.getCount() + cnoOfAllocatedPages);
  ndbassert(pages.getCount() <= cpageCount);
}//Dbacc::releasePage()

bool Dbacc::validatePageCount() const
{
  jam();
  FragmentrecPtr regFragPtr;
  Uint32 pageCount = 0;
  for (regFragPtr.i = 0; regFragPtr.i < cfragmentsize; regFragPtr.i++)
  {
    ptrAss(regFragPtr, fragmentrec);
    pageCount += regFragPtr.p->m_noOfAllocatedPages;
  }
  return pageCount==cnoOfAllocatedPages;
}//Dbacc::validatePageCount()


Uint64 Dbacc::getLinHashByteSize(Uint32 fragId) const
{
  ndbassert(validatePageCount());
  FragmentrecPtr fragPtr(NULL, fragId);
  ptrCheck(fragPtr, cfragmentsize, fragmentrec);
  if (unlikely(fragPtr.p == NULL))
  {
    jam();
    ndbassert(false);
    return 0;
  }
  else
  {
    jam();
    ndbassert(fragPtr.p->fragState == ACTIVEFRAG);
    return fragPtr.p->m_noOfAllocatedPages * static_cast<Uint64>(sizeof(Page8));
  }
}

/* --------------------------------------------------------------------------------- */
/* SEIZE    FRAGREC                                                                  */
/* --------------------------------------------------------------------------------- */
void Dbacc::seizeFragrec()
{
  RSS_OP_ALLOC(cnoOfFreeFragrec);
  fragrecptr.i = cfirstfreefrag;
  ptrCheckGuard(fragrecptr, cfragmentsize, fragmentrec);
  cfirstfreefrag = fragrecptr.p->nextfreefrag;
  fragrecptr.p->nextfreefrag = RNIL;
}//Dbacc::seizeFragrec()

/* --------------------------------------------------------------------------------- */
/* SEIZE_OP_REC                                                                      */
/* --------------------------------------------------------------------------------- */
void Dbacc::seizeOpRec()
{
  operationRecPtr.i = cfreeopRec;
  ptrCheckGuard(operationRecPtr, coprecsize, operationrec);
  cfreeopRec = operationRecPtr.p->nextOp;	/* UPDATE FREE LIST OF OP RECORDS */
  /* PUTS OPERTION RECORD PTR IN THE LIST */
  /* OF OPERATION IN CONNECTION RECORD */
  operationRecPtr.p->nextOp = RNIL;
}//Dbacc::seizeOpRec()

/** 
 * A ZPAGESIZE_ERROR has occured, out of index pages
 * Print some debug info if debug compiled
 */
void Dbacc::zpagesize_error(const char* where){
  ACC_DEBUG(where << endl
	<< "  ZPAGESIZE_ERROR" << endl
        << "  cfreepages.getCount()=" << cfreepages.getCount() << endl
	<< "  cnoOfAllocatedPages="<<cnoOfAllocatedPages);
}


/* --------------------------------------------------------------------------------- */
/* SEIZE_PAGE                                                                        */
/* --------------------------------------------------------------------------------- */
Uint32 Dbacc::seizePage(Page8Ptr& spPageptr, int sub_page_id)
{
  jam();
  pages.seizePage8(c_page_pool, spPageptr, sub_page_id);
  if (spPageptr.i == RNIL)
  {
    jam();
    /**
     * Need to allocate a new 32KiB page
     */
    Page32Ptr ptr;
    void * p = m_ctx.m_mm.alloc_page(RT_DBACC_PAGE,
                                     &ptr.i,
                                     Ndbd_mem_manager::NDB_ZONE_LE_30);
    if (p == NULL && c_allow_use_of_spare_pages)
    {
      jam();
      p = m_ctx.m_mm.alloc_spare_page(RT_DBACC_PAGE,
                                      &ptr.i,
                                      Ndbd_mem_manager::NDB_ZONE_LE_30);
    }
    if (p == NULL)
    {
      jam();
      zpagesize_error("Dbacc::seizePage");
      return Uint32(ZPAGESIZE_ERROR);
    }
    ptr.p = static_cast<Page32*>(p);

    g_acc_pages_used[instance()]++;
    cpageCount += 4; // 8KiB pages per 32KiB page
    pages.addPage32(c_page_pool, ptr);
    pages.seizePage8(c_page_pool, spPageptr, sub_page_id);
    ndbrequire(spPageptr.i != RNIL);
    ndbassert(spPageptr.p == &ptr.p->page8[spPageptr.i % 4]);
    ndbassert((spPageptr.i >> 2) == ptr.i);
  }
  cnoOfAllocatedPages++;
  ndbassert(pages.getCount() == cfreepages.getCount() + cnoOfAllocatedPages);
  ndbassert(pages.getCount() <= cpageCount);
  fragrecptr.p->m_noOfAllocatedPages++;

  if (cnoOfAllocatedPages > cnoOfAllocatedPagesMax)
  {
    cnoOfAllocatedPagesMax = cnoOfAllocatedPages;
  }
  return Uint32(0);
}//Dbacc::seizePage()

/* --------------------------------------------------------------------------------- */
/* SEIZE_ROOTFRAGREC                                                                 */
/* --------------------------------------------------------------------------------- */

/* --------------------------------------------------------------------------------- */
/* SEIZE_SCAN_REC                                                                    */
/* --------------------------------------------------------------------------------- */
void Dbacc::seizeScanRec()
{
  scanPtr.i = cfirstFreeScanRec;
  ptrCheckGuard(scanPtr, cscanRecSize, scanRec);
  ndbrequire(scanPtr.p->scanState == ScanRec::SCAN_DISCONNECT);
  cfirstFreeScanRec = scanPtr.p->scanNextfreerec;
}//Dbacc::seizeScanRec()

/* --------------------------------------------------------------------------------- */
/* SEIZE_SR_VERSION_REC                                                              */
/* --------------------------------------------------------------------------------- */
/* --------------------------------------------------------------------------------- */
/* SEND_SYSTEMERROR                                                                  */
/* --------------------------------------------------------------------------------- */
void Dbacc::sendSystemerror(int line)const
{
  progError(line, NDBD_EXIT_PRGERR);
}//Dbacc::sendSystemerror()

void Dbacc::execDBINFO_SCANREQ(Signal *signal)
{
  jamEntry();
  DbinfoScanReq req= *(DbinfoScanReq*)signal->theData;
  const Ndbinfo::ScanCursor* cursor =
    CAST_CONSTPTR(Ndbinfo::ScanCursor, DbinfoScan::getCursorPtr(&req));

  Ndbinfo::Ratelimit rl;

  switch(req.tableId){
  case Ndbinfo::POOLS_TABLEID:
  {
    jam();
    const DynArr256Pool::Info pmpInfo = directoryPool.getInfo();

    Ndbinfo::pool_entry pools[] =
    {
      { "Index memory",
        cnoOfAllocatedPages,
        cpageCount,
        sizeof(Page8),
        cnoOfAllocatedPagesMax,
        { CFG_DB_INDEX_MEM,0,0,0 }},
      { "L2PMap pages",
        pmpInfo.pg_count,
        0,                  /* No real limit */
        pmpInfo.pg_byte_sz,
        /*
          No HWM for this row as it would be a fixed fraction of "Data memory"
          and therefore of limited interest.
        */
        0,
        { 0, 0, 0}},
      { "L2PMap nodes",
        pmpInfo.inuse_nodes,
        pmpInfo.pg_count * pmpInfo.nodes_per_page, // Max within current pages.
        pmpInfo.node_byte_sz,
        /*
          No HWM for this row as it would be a fixed fraction of "Data memory"
          and therefore of limited interest.
        */
        0,
        { 0, 0, 0 }},
      { NULL, 0,0,0,0,{ 0,0,0,0 }}
    };

    static const size_t num_config_params =
      sizeof(pools[0].config_params)/sizeof(pools[0].config_params[0]);
    Uint32 pool = cursor->data[0];
    BlockNumber bn = blockToMain(number());
    while(pools[pool].poolname)
    {
      jam();
      Ndbinfo::Row row(signal, req);
      row.write_uint32(getOwnNodeId());
      row.write_uint32(bn);           // block number
      row.write_uint32(instance());   // block instance
      row.write_string(pools[pool].poolname);

      row.write_uint64(pools[pool].used);
      row.write_uint64(pools[pool].total);
      row.write_uint64(pools[pool].used_hi);
      row.write_uint64(pools[pool].entry_size);
      for (size_t i = 0; i < num_config_params; i++)
        row.write_uint32(pools[pool].config_params[i]);
      ndbinfo_send_row(signal, req, row, rl);
      pool++;
      if (rl.need_break(req))
      {
        jam();
        ndbinfo_send_scan_break(signal, req, rl, pool);
        return;
      }
    }
    break;
  }
  case Ndbinfo::FRAG_LOCKS_TABLEID:
  {
    Uint32 tableid = cursor->data[0];
    
    for (;tableid < ctablesize; tableid++)
    {
      TabrecPtr tabPtr;
      tabPtr.i = tableid;
      ptrAss(tabPtr, tabrec);
      if (tabPtr.p->fragholder[0] != RNIL)
      {
        jam();
        // Loop over all fragments for this table.
        for (Uint32 f = 0; f < NDB_ARRAY_SIZE(tabPtr.p->fragholder); f++)
        {
          if (tabPtr.p->fragholder[f] != RNIL)
          {
            jam();
            FragmentrecPtr frp;
            frp.i = tabPtr.p->fragptrholder[f];
            ptrCheckGuard(frp, cfragmentsize, fragmentrec);
            
            const Fragmentrec::LockStats& ls = frp.p->m_lockStats;
            
            Ndbinfo::Row row(signal, req);
            row.write_uint32(getOwnNodeId());
            row.write_uint32(instance());
            row.write_uint32(tableid);
            row.write_uint32(tabPtr.p->fragholder[f]);

            row.write_uint64(ls.m_ex_req_count);
            row.write_uint64(ls.m_ex_imm_ok_count);
            row.write_uint64(ls.m_ex_wait_ok_count);
            row.write_uint64(ls.m_ex_wait_fail_count);
            
            row.write_uint64(ls.m_sh_req_count);
            row.write_uint64(ls.m_sh_imm_ok_count);
            row.write_uint64(ls.m_sh_wait_ok_count);
            row.write_uint64(ls.m_sh_wait_fail_count);

            row.write_uint64(ls.m_wait_ok_millis);
            row.write_uint64(ls.m_wait_fail_millis);

            ndbinfo_send_row(signal, req, row, rl);
          }
        }
      }

      /*
        If a break is needed, break on a table boundary, 
        as we use the table id as a cursor.
      */
      if (rl.need_break(req))
      {
        jam();
        ndbinfo_send_scan_break(signal, req, rl, tableid + 1);
        return;
      }
    }
    break;
  }
  case Ndbinfo::ACC_OPERATIONS_TABLEID:
  {
    jam();
    /* Take a break periodically when scanning records */
    Uint32 maxToCheck = 1024;
    NDB_TICKS now = getHighResTimer();
    OperationrecPtr opRecPtr;
    opRecPtr.i = cursor->data[0];

    while (opRecPtr.i < coprecsize)
    {
      ptrCheckGuard(opRecPtr, coprecsize, operationrec);
     
      /**
       * ACC holds lock requests/operations in a 2D queue 
       * structure.
       * The lock owning operation is directly linked from the
       * PK hash element.  Only one operation is the 'owner'
       * at any one time.
       * 
       * The lock owning operation may have other operations
       * concurrently holding the lock, for example other
       * operations in the same transaction, or, for shared
       * reads, in other transactions.
       * These operations are in the 'parallel' queue of the
       * lock owning operation, linked from its 
       * nextParallelQue member.
       *
       * Non-compatible lock requests must wait until some/
       * all of the current lock holder(s) have released the
       * lock before they can run.  They are held in the
       * 'serial' queue, lined from the lockOwner's 
       * nextSerialQue member.
       * 
       * Note also : Only one operation per row can 'run' 
       * in LDM at any one time, but this serialisation 
       * is not considered as locking overhead.
       *
       * Note also : These queue members are part of overlays
       * and are not always guaranteed to be valid, m_op_bits
       * often must be consulted too.
       */
      if (opRecPtr.p->m_op_bits != Operationrec::OP_INITIAL)
      {
        jam();

        FragmentrecPtr fp;
        fp.i = opRecPtr.p->fragptr;
        ptrCheckGuard(fp, cfragmentsize, fragmentrec);

        const Uint32 tableId = fp.p->myTableId;
        const Uint32 fragId = fp.p->myfid;
        const Uint64 rowId = 
          Uint64(opRecPtr.p->localdata.m_page_no) << 32 |
          Uint64(opRecPtr.p->localdata.m_page_idx);
        /* Send as separate attrs, as in cluster_operations */
        const Uint32 transId0 = opRecPtr.p->transId1;
        const Uint32 transId1 = opRecPtr.p->transId2;
        const Uint32 prevSerialQue = opRecPtr.p->prevSerialQue;
        const Uint32 nextSerialQue = opRecPtr.p->nextSerialQue;
        const Uint32 prevParallelQue = opRecPtr.p->prevParallelQue;
        const Uint32 nextParallelQue = opRecPtr.p->nextParallelQue;
        const Uint32 flags = opRecPtr.p->m_op_bits;
        /* Ignore Uint32 overflow at ~ 50 days */
        const Uint32 durationMillis = 
          (Uint32) NdbTick_Elapsed(opRecPtr.p->m_lockTime,
                                   now).milliSec();
        const Uint32 userPtr = opRecPtr.p->userptr;

        /* Live operation */
        Ndbinfo::Row row(signal, req);
        row.write_uint32(getOwnNodeId());
        row.write_uint32(instance());
        row.write_uint32(tableId);
        row.write_uint32(fragId);
        row.write_uint64(rowId);
        row.write_uint32(transId0);
        row.write_uint32(transId1);
        row.write_uint32(opRecPtr.i);
        row.write_uint32(flags);
        row.write_uint32(prevSerialQue);
        row.write_uint32(nextSerialQue);
        row.write_uint32(prevParallelQue);
        row.write_uint32(nextParallelQue);
        row.write_uint32(durationMillis);
        row.write_uint32(userPtr);

        ndbinfo_send_row(signal, req, row, rl);
      }
      maxToCheck--;
      opRecPtr.i++;

      if (rl.need_break(req) || maxToCheck == 0)
      {
        jam();
        ndbinfo_send_scan_break(signal, req, rl, opRecPtr.i);
        return;
      }
    }

    break;
  }
  default:
    break;
  }

  ndbinfo_send_scan_conf(signal, req, rl);
}

void
Dbacc::execDUMP_STATE_ORD(Signal* signal)
{
  DumpStateOrd * const dumpState = (DumpStateOrd *)&signal->theData[0];
  if (dumpState->args[0] == DumpStateOrd::AccDumpOneScanRec){
    Uint32 recordNo = RNIL;
    if (signal->length() == 2)
      recordNo = dumpState->args[1];
    else 
      return;

    if (recordNo >= cscanRecSize) 
      return;
    
    scanPtr.i = recordNo;
    ptrAss(scanPtr, scanRec);
    infoEvent("Dbacc::ScanRec[%d]: state=%d, transid(0x%x, 0x%x)",
	      scanPtr.i, scanPtr.p->scanState,scanPtr.p->scanTrid1,
	      scanPtr.p->scanTrid2);
    infoEvent("activeLocalFrag=%d, nextBucketIndex=%d",
	      scanPtr.p->activeLocalFrag,
	      scanPtr.p->nextBucketIndex);
    infoEvent("scanNextfreerec=%d firstActOp=%d firstLockedOp=%d",
	      scanPtr.p->scanNextfreerec,
	      scanPtr.p->scanFirstActiveOp,
	      scanPtr.p->scanFirstLockedOp);
    infoEvent("scanLastLockedOp=%d firstQOp=%d lastQOp=%d",
	      scanPtr.p->scanLastLockedOp,
	      scanPtr.p->scanFirstQueuedOp,
	      scanPtr.p->scanLastQueuedOp);
    infoEvent("scanUserP=%d, startNoBuck=%d, minBucketIndexToRescan=%d",
	      scanPtr.p->scanUserptr,
	      scanPtr.p->startNoOfBuckets,
	      scanPtr.p->minBucketIndexToRescan);
    infoEvent("maxBucketIndexToRescan=%d, scan_lastSeen = %d, cfreeopRec=%d",
	      scanPtr.p->maxBucketIndexToRescan,
              scanPtr.p->scan_lastSeen,
              cfreeopRec);
    infoEvent("scanBucketState=%d, scanLockHeld=%d, userBlockRef=%d",
	      scanPtr.p->scanBucketState,
	      scanPtr.p->scanLockHeld,
	      scanPtr.p->scanUserblockref);
    infoEvent("scanMask=%d scanLockMode=%d, scanLockCount=%d",
	      scanPtr.p->scanMask,
	      scanPtr.p->scanLockMode,
              scanPtr.p->scanLockCount);
    return;
  }

  // Dump all ScanRec(ords)
  if (dumpState->args[0] == DumpStateOrd::AccDumpAllScanRec){
    Uint32 recordNo = 0;
    if (signal->length() == 1)
      infoEvent("ACC: Dump all ScanRec - size: %d",
		cscanRecSize);
    else if (signal->length() == 2)
      recordNo = dumpState->args[1];
    else
      return;
    
    dumpState->args[0] = DumpStateOrd::AccDumpOneScanRec;
    dumpState->args[1] = recordNo;
    execDUMP_STATE_ORD(signal);
    
    if (recordNo < cscanRecSize-1){
      dumpState->args[0] = DumpStateOrd::AccDumpAllScanRec;
      dumpState->args[1] = recordNo+1;
      sendSignal(reference(), GSN_DUMP_STATE_ORD, signal, 2, JBB);
    }
    return;
  }

  // Dump all active ScanRec(ords)
  if (dumpState->args[0] == DumpStateOrd::AccDumpAllActiveScanRec){
    Uint32 recordNo = 0;
    if (signal->length() == 1)
      infoEvent("ACC: Dump active ScanRec - size: %d",
		cscanRecSize);
    else if (signal->length() == 2)
      recordNo = dumpState->args[1];
    else
      return;

    ScanRecPtr sp;
    sp.i = recordNo;
    ptrAss(sp, scanRec);
    if (sp.p->scanState != ScanRec::SCAN_DISCONNECT){
      dumpState->args[0] = DumpStateOrd::AccDumpOneScanRec;
      dumpState->args[1] = recordNo;
      execDUMP_STATE_ORD(signal);
    }

    if (recordNo < cscanRecSize-1){
      dumpState->args[0] = DumpStateOrd::AccDumpAllActiveScanRec;
      dumpState->args[1] = recordNo+1;
      sendSignal(reference(), GSN_DUMP_STATE_ORD, signal, 2, JBB);
    }
    return;
  }

  if(dumpState->args[0] == DumpStateOrd::EnableUndoDelayDataWrite){
    ndbout << "Dbacc:: delay write of datapages for table = " 
	   << dumpState->args[1]<< endl;
    SET_ERROR_INSERT_VALUE(3000);
    return;
  }

  if(dumpState->args[0] == DumpStateOrd::AccDumpOneOperationRec){
    Uint32 recordNo = RNIL;
    if (signal->length() == 2)
      recordNo = dumpState->args[1];
    else 
      return;

    if (recordNo >= coprecsize) 
      return;
    
    OperationrecPtr tmpOpPtr;
    tmpOpPtr.i = recordNo;
    ptrAss(tmpOpPtr, operationrec);
    infoEvent("Dbacc::operationrec[%d]: transid(0x%x, 0x%x)",
	      tmpOpPtr.i, tmpOpPtr.p->transId1,
	      tmpOpPtr.p->transId2);
    infoEvent("elementPage=%d, elementPointer=%d ",
	      tmpOpPtr.p->elementPage, 
	      tmpOpPtr.p->elementPointer);
    infoEvent("fid=%d, fragptr=%d ",
              tmpOpPtr.p->fid, tmpOpPtr.p->fragptr);
    infoEvent("hashValue=%d", tmpOpPtr.p->hashValue.pack());
    infoEvent("nextLockOwnerOp=%d, nextOp=%d, nextParallelQue=%d ",
	      tmpOpPtr.p->nextLockOwnerOp, tmpOpPtr.p->nextOp, 
	      tmpOpPtr.p->nextParallelQue);
    infoEvent("nextSerialQue=%d, prevOp=%d ",
	      tmpOpPtr.p->nextSerialQue, 
	      tmpOpPtr.p->prevOp);
    infoEvent("prevLockOwnerOp=%d, prevParallelQue=%d",
	      tmpOpPtr.p->prevLockOwnerOp, tmpOpPtr.p->nextParallelQue);
    infoEvent("prevSerialQue=%d, scanRecPtr=%d",
	      tmpOpPtr.p->prevSerialQue, tmpOpPtr.p->scanRecPtr);
    infoEvent("m_op_bits=0x%x, reducedHashValue=%x ",
              tmpOpPtr.p->m_op_bits, tmpOpPtr.p->reducedHashValue.pack());
    return;
  }

  if(dumpState->args[0] == DumpStateOrd::AccDumpNumOpRecs){

    Uint32 freeOpRecs = 0;
    OperationrecPtr opRecPtr;
    opRecPtr.i = cfreeopRec;
    while (opRecPtr.i != RNIL){
      freeOpRecs++;
      ptrCheckGuard(opRecPtr, coprecsize, operationrec);
      opRecPtr.i = opRecPtr.p->nextOp;
    }

    infoEvent("Dbacc::OperationRecords: num=%d, free=%d",	      
	      coprecsize, freeOpRecs);

    return;
  }
  if(dumpState->args[0] == DumpStateOrd::AccDumpFreeOpRecs){

    OperationrecPtr opRecPtr;
    opRecPtr.i = cfreeopRec;
    while (opRecPtr.i != RNIL){
      
      dumpState->args[0] = DumpStateOrd::AccDumpOneOperationRec;
      dumpState->args[1] = opRecPtr.i;
      execDUMP_STATE_ORD(signal);

      ptrCheckGuard(opRecPtr, coprecsize, operationrec);
      opRecPtr.i = opRecPtr.p->nextOp;
    }


    return;
  }

  if(dumpState->args[0] == DumpStateOrd::AccDumpNotFreeOpRecs){
    Uint32 recordStart = RNIL;
    if (signal->length() == 2)
      recordStart = dumpState->args[1];
    else 
      return;

    if (recordStart >= coprecsize) 
      return;

    for (Uint32 i = recordStart; i < coprecsize; i++){

      bool inFreeList = false;
      OperationrecPtr opRecPtr;
      opRecPtr.i = cfreeopRec;
      while (opRecPtr.i != RNIL){
	if (opRecPtr.i == i){
	  inFreeList = true;
	  break;
	}
	ptrCheckGuard(opRecPtr, coprecsize, operationrec);
	opRecPtr.i = opRecPtr.p->nextOp;
      }
      if (inFreeList == false){
	dumpState->args[0] = DumpStateOrd::AccDumpOneOperationRec;
	dumpState->args[1] = i;
	execDUMP_STATE_ORD(signal);	
      }
    }
    return;
  }

#if 0
  if (type == 100) {
    RelTabMemReq * const req = (RelTabMemReq *)signal->getDataPtrSend();
    req->primaryTableId = 2;
    req->secondaryTableId = RNIL;
    req->userPtr = 2;
    req->userRef = DBDICT_REF;
    sendSignal(reference(), GSN_REL_TABMEMREQ, signal,
               RelTabMemReq::SignalLength, JBB);
    return;
  }//if
  if (type == 101) {
    RelTabMemReq * const req = (RelTabMemReq *)signal->getDataPtrSend();
    req->primaryTableId = 4;
    req->secondaryTableId = 5;
    req->userPtr = 4;
    req->userRef = DBDICT_REF;
    sendSignal(reference(), GSN_REL_TABMEMREQ, signal,
               RelTabMemReq::SignalLength, JBB);
    return;
  }//if
  if (type == 102) {
    RelTabMemReq * const req = (RelTabMemReq *)signal->getDataPtrSend();
    req->primaryTableId = 6;
    req->secondaryTableId = 8;
    req->userPtr = 6;
    req->userRef = DBDICT_REF;
    sendSignal(reference(), GSN_REL_TABMEMREQ, signal,
               RelTabMemReq::SignalLength, JBB);
    return;
  }//if
  if (type == 103) {
    DropTabFileReq * const req = (DropTabFileReq *)signal->getDataPtrSend();
    req->primaryTableId = 2;
    req->secondaryTableId = RNIL;
    req->userPtr = 2;
    req->userRef = DBDICT_REF;
    sendSignal(reference(), GSN_DROP_TABFILEREQ, signal,
               DropTabFileReq::SignalLength, JBB);
    return;
  }//if
  if (type == 104) {
    DropTabFileReq * const req = (DropTabFileReq *)signal->getDataPtrSend();
    req->primaryTableId = 4;
    req->secondaryTableId = 5;
    req->userPtr = 4;
    req->userRef = DBDICT_REF;
    sendSignal(reference(), GSN_DROP_TABFILEREQ, signal,
               DropTabFileReq::SignalLength, JBB);
    return;
  }//if
  if (type == 105) {
    DropTabFileReq * const req = (DropTabFileReq *)signal->getDataPtrSend();
    req->primaryTableId = 6;
    req->secondaryTableId = 8;
    req->userPtr = 6;
    req->userRef = DBDICT_REF;
    sendSignal(reference(), GSN_DROP_TABFILEREQ, signal,
               DropTabFileReq::SignalLength, JBB);
    return;
  }//if
#endif

  if (signal->theData[0] == DumpStateOrd::SchemaResourceSnapshot)
  {
    RSS_OP_SNAPSHOT_SAVE(cnoOfFreeFragrec);
    return;
  }

  if (signal->theData[0] == DumpStateOrd::SchemaResourceCheckLeak)
  {
    RSS_OP_SNAPSHOT_CHECK(cnoOfFreeFragrec);
    return;
  }
}//Dbacc::execDUMP_STATE_ORD()

Uint32
Dbacc::getL2PMapAllocBytes(Uint32 fragId) const
{
  jam();
  FragmentrecPtr fragPtr(NULL, fragId);
  ptrCheckGuard(fragPtr, cfragmentsize, fragmentrec);
  return fragPtr.p->directory.getByteSize();
}

#ifdef VM_TRACE
void
Dbacc::debug_lh_vars(const char* where)const
{
  Uint32 b = fragrecptr.p->level.getTop();
  Uint32 di = fragrecptr.p->getPageNumber(b);
  Uint32 ri = di >> 8;
  ndbout
    << "DBACC: " << where << ":"
    << " frag:" << fragrecptr.p->myTableId
    << "/" << fragrecptr.p->myfid
    << " slack:" << fragrecptr.p->slack
    << "/" << fragrecptr.p->slackCheck
    << " top:" << fragrecptr.p->level.getTop()
    << " di:" << di
    << " ri:" << ri
    << " full:" << fragrecptr.p->dirRangeFull
    << "\n";
}
#endif

/**
 * Implementation of Dbacc::Page32Lists
 */

void Dbacc::Page32Lists::addPage32(Page32_pool& pool, Page32Ptr p)
{
  const Uint8 list_id = 0; // List of 32KiB pages with all 8KiB pages free
  LocalPage32_list list(pool, lists[list_id]);
  list.addFirst(p);
  nonempty_lists |= (1 << list_id);
  p.p->list_id = list_id;
  p.p->magic = Page32::MAGIC;
}

void Dbacc::Page32Lists::dropLastPage32(Page32_pool& pool,
                                         Page32Ptr& p,
                                         Uint32 keep)
{
  if (lists[0].getCount() <= keep)
  {
    p.i = RNIL;
    p.p = NULL;
    return;
  }
  LocalPage32_list list(pool, lists[0]);
  list.last(p);
  dropPage32(pool, p);
}

void Dbacc::Page32Lists::dropPage32(Page32_pool& pool, Page32Ptr p)
{
  require(p.p->magic == Page32::MAGIC);
  require(p.p->list_id == 0);
  p.p->magic = ~Page32::MAGIC;
  const Uint8 list_id = 0; // The list of pages with all its four 8KiB pages free
  LocalPage32_list list(pool, lists[list_id]);
  list.remove(p);
  if (list.isEmpty())
  {
    nonempty_lists &= ~(1 << list_id);
  }
}

void Dbacc::Page32Lists::seizePage8(Page32_pool& pool,
                                    Page8Ptr& /* out */ p8,
                                    int sub_page_id)
{
  Uint16 list_id_set;
  Uint8 sub_page_id_set;
  if (sub_page_id == LEAST_COMMON_SUB_PAGE)
  { // Find out least common sub_page_ids
    Uint32 min_sub_page_count = UINT32_MAX;
    for (int i = 0; i < 4; i++)
    {
      if (sub_page_id_count[i] < min_sub_page_count)
      {
        min_sub_page_count = sub_page_id_count[i];
      }
    }
    list_id_set = 0;
    sub_page_id_set = 0;
    for (int i = 0; i < 4; i++)
    {
      if (sub_page_id_count[i] == min_sub_page_count)
      {
        list_id_set |= sub_page_id_to_list_id_set(sub_page_id);
        sub_page_id_set |= (1 << i);
      }
    }
  }
  else
  {
    list_id_set = sub_page_id_to_list_id_set(sub_page_id);
    if (sub_page_id < 0)
    {
      sub_page_id_set = 0xf;
    }
    else
    {
      sub_page_id_set = 1 << sub_page_id;
    }
  }
  list_id_set &= nonempty_lists;
  if (list_id_set == 0)
  {
    p8.i = RNIL;
    p8.p = NULL;
    return;
  }
  Uint8 list_id = least_free_list(list_id_set);
  Uint8 list_sub_page_id_set = list_id_to_sub_page_id_set(list_id);
  if (sub_page_id < 0)
  {
    Uint32 set = sub_page_id_set & list_sub_page_id_set;
    require(set != 0);
    sub_page_id = BitmaskImpl::fls(set);
  }
  list_sub_page_id_set ^= (1 << sub_page_id);
  Uint8 new_list_id = sub_page_id_set_to_list_id(list_sub_page_id_set);

  LocalPage32_list old_list(pool, lists[list_id]);
  LocalPage32_list new_list(pool, lists[new_list_id]);

  Page32Ptr p;
  old_list.removeFirst(p);
  if (old_list.isEmpty())
  {
    nonempty_lists &= ~(1 << list_id);
  }
  require(p.p->magic == Page32::MAGIC);
  require(p.p->list_id == list_id);
  new_list.addFirst(p);
  nonempty_lists |= (1 << new_list_id);
  p.p->list_id = new_list_id;
  p8.i = (p.i << 2) | sub_page_id;
  p8.p = &p.p->page8[sub_page_id];
  sub_page_id_count[sub_page_id] ++;
}

void Dbacc::Page32Lists::releasePage8(Page32_pool& pool, Page8Ptr p8)
{
  int sub_page_id = p8.i & 3;
  Page32Ptr p;
  p.i = p8.i >> 2;
  p.p = reinterpret_cast<Page32*>(p8.p-sub_page_id);

  Uint8 list_id = p.p->list_id;
  Uint8 sub_page_id_set = list_id_to_sub_page_id_set(list_id);
  sub_page_id_set ^= (1 << sub_page_id);
  Uint8 new_list_id = sub_page_id_set_to_list_id(sub_page_id_set);

  LocalPage32_list old_list(pool, lists[list_id]);
  LocalPage32_list new_list(pool, lists[new_list_id]);

  old_list.remove(p);
  if (old_list.isEmpty())
  {
    nonempty_lists &= ~(1 << list_id);
  }
  require(p.p->magic == Page32::MAGIC);
  require(p.p->list_id == list_id);
  new_list.addFirst(p);
  nonempty_lists |= (1 << new_list_id);
  p.p->list_id = new_list_id;
  sub_page_id_count[sub_page_id] --;
}<|MERGE_RESOLUTION|>--- conflicted
+++ resolved
@@ -1723,7 +1723,6 @@
   c_tup->prepareTUPKEYREQ(localKey.m_page_no, localKey.m_page_idx, fragrecptr.p->tupFragptr);
   sendAcckeyconf(signal);
 
-  fragrecptr.p->noOfElements++;
   fragrecptr.p->slack -= fragrecptr.p->elementLength;
   // EXPAND the structures if required:
 #ifdef ERROR_INSERT
@@ -1736,7 +1735,7 @@
       jam();
       signal->theData[0] = fragrecptr.i;
       fragrecptr.p->expandOrShrinkQueued = true;
-      sendSignal(cownBlockref, GSN_EXPANDCHECK2, signal, 1, JBB);
+      sendSignal(reference(), GSN_EXPANDCHECK2, signal, 1, JBB);
     }//if
   }
 #endif
@@ -1747,7 +1746,7 @@
       jam();
       signal->theData[0] = fragrecptr.i;
       fragrecptr.p->expandOrShrinkQueued = true;
-      sendSignal(cownBlockref, GSN_EXPANDCHECK2, signal, 1, JBB);
+      sendSignal(reference(), GSN_EXPANDCHECK2, signal, 1, JBB);
     }//if
   }//if
   return;
@@ -2523,62 +2522,6 @@
      (Toperation != ZSCAN_OP))
   {
     fragrecptr.p->m_commit_count++;
-<<<<<<< HEAD
-#ifdef ERROR_INSERT
-    bool force_expand_shrink = false;
-    if (ERROR_INSERTED(3004) &&
-        fragrecptr.p->fragmentid == 0 &&
-        fragrecptr.p->level.getSize() != ERROR_INSERT_EXTRA)
-    {
-      force_expand_shrink = true;
-    }
-#endif
-    if (Toperation != ZINSERT) {
-      if (Toperation != ZDELETE) {
-	return;
-      } else {
-	jam();
-	fragrecptr.p->slack += fragrecptr.p->elementLength;
-#ifdef ERROR_INSERT
-        if (force_expand_shrink || fragrecptr.p->slack > fragrecptr.p->slackCheck)
-#else
-        if (fragrecptr.p->slack > fragrecptr.p->slackCheck)
-#endif
-        {
-          /* TIME FOR JOIN BUCKETS PROCESS */
-	  if (fragrecptr.p->expandCounter > 0) {
-            if (!fragrecptr.p->expandOrShrinkQueued)
-            {
-	      jam();
-	      signal->theData[0] = fragrecptr.i;
-              fragrecptr.p->expandOrShrinkQueued = true;
-              sendSignal(reference(), GSN_SHRINKCHECK2, signal, 1, JBB);
-	    }//if
-	  }//if
-	}//if
-      }//if
-    } else {
-      jam();                                                /* EXPAND PROCESS HANDLING */
-      fragrecptr.p->slack -= fragrecptr.p->elementLength;
-#ifdef ERROR_INSERT
-      if ((force_expand_shrink || fragrecptr.p->slack < 0) &&
-          !fragrecptr.p->level.isFull())
-#else
-      if (fragrecptr.p->slack < 0 && !fragrecptr.p->level.isFull())
-#endif
-      {
-	/* IT MEANS THAT IF SLACK < ZERO */
-        if (!fragrecptr.p->expandOrShrinkQueued)
-        {
-	  jam();
-	  signal->theData[0] = fragrecptr.i;
-          fragrecptr.p->expandOrShrinkQueued = true;
-          sendSignal(reference(), GSN_EXPANDCHECK2, signal, 1, JBB);
-	}//if
-      }//if
-    }
-=======
->>>>>>> b62fd22c
   }
   return;
 }//Dbacc::execACC_COMMITREQ()
@@ -4119,7 +4062,6 @@
                   lastPageptr,
                   tlastElementptr);
   }
-  fragrecptr.p->noOfElements--;
 
   // Adjust the 'slack' for the deleted element.
   // If needed, initiate a 'shrink' of the storage structures.
@@ -4132,7 +4074,7 @@
     jam();
     signal->theData[0] = fragrecptr.i;
     fragrecptr.p->expandOrShrinkQueued = true;
-    sendSignal(cownBlockref, GSN_SHRINKCHECK2, signal, 1, JBB);
+    sendSignal(reference(), GSN_SHRINKCHECK2, signal, 1, JBB);
   }
 #endif
   if (fragrecptr.p->slack > fragrecptr.p->slackCheck)
@@ -4144,7 +4086,7 @@
         jam();
         signal->theData[0] = fragrecptr.i;
         fragrecptr.p->expandOrShrinkQueued = true;
-        sendSignal(cownBlockref, GSN_SHRINKCHECK2, signal, 1, JBB);
+        sendSignal(reference(), GSN_SHRINKCHECK2, signal, 1, JBB);
       }//if
     }//if
   }//if
