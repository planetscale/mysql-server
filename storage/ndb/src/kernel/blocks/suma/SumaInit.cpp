--- conflicted
+++ resolved
@@ -22,13 +22,8 @@
   SimulatedBlock(SUMA, ctx),
   c_tables(c_tablePool),
   c_subscriptions(c_subscriptionPool),
-<<<<<<< HEAD
-  Restart(*this),
   c_gcp_list(c_gcp_pool),
   m_current_gci(~(Uint64)0)
-=======
-  c_gcp_list(c_gcp_pool)
->>>>>>> d724b024
 {
   BLOCK_CONSTRUCTOR(Suma);
 
