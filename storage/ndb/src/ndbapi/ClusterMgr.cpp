/*
   Copyright (C) 2003 MySQL AB
    All rights reserved. Use is subject to license terms.

   This program is free software; you can redistribute it and/or modify
   it under the terms of the GNU General Public License as published by
   the Free Software Foundation; version 2 of the License.

   This program is distributed in the hope that it will be useful,
   but WITHOUT ANY WARRANTY; without even the implied warranty of
   MERCHANTABILITY or FITNESS FOR A PARTICULAR PURPOSE.  See the
   GNU General Public License for more details.

   You should have received a copy of the GNU General Public License
   along with this program; if not, write to the Free Software
   Foundation, Inc., 51 Franklin St, Fifth Floor, Boston, MA 02110-1301  USA
*/

#include <ndb_global.h>
#include <ndb_limits.h>
#include <util/version.h>

#include "TransporterFacade.hpp"
#include "ClusterMgr.hpp"
#include <IPCConfig.hpp>
#include "NdbApiSignal.hpp"
#include "API.hpp"
#include <NdbSleep.h>
#include <NdbOut.hpp>
#include <NdbTick.h>


#include <signaldata/NodeFailRep.hpp>
#include <signaldata/NFCompleteRep.hpp>
#include <signaldata/ApiRegSignalData.hpp>

#include <mgmapi.h>
#include <mgmapi_configuration.hpp>
#include <mgmapi_config_parameters.h>

int global_flag_skip_invalidate_cache = 0;
int global_flag_skip_waiting_for_clean_cache = 0;
//#define DEBUG_REG

// Just a C wrapper for threadMain
extern "C" 
void*
runClusterMgr_C(void * me)
{
  ((ClusterMgr*) me)->threadMain();

  return NULL;
}

extern "C" {
  void ndbSetOwnVersion();
}
ClusterMgr::ClusterMgr(TransporterFacade & _facade):
  theStop(0),
  theFacade(_facade),
  m_connect_count(0),
  m_max_api_reg_req_interval(~0),
  noOfAliveNodes(0),
  noOfConnectedNodes(0),
  theClusterMgrThread(NULL),
  waitingForHB(false),
  m_cluster_state(CS_waiting_for_clean_cache)
{
  DBUG_ENTER("ClusterMgr::ClusterMgr");
  ndbSetOwnVersion();
  clusterMgrThreadMutex = NdbMutex_Create();
  waitForHBCond= NdbCondition_Create();
<<<<<<< HEAD
=======
  waitingForHB= false;
  m_max_api_reg_req_interval= 0xFFFFFFFF; // MAX_INT
  noOfAliveNodes= 0;
  noOfConnectedNodes= 0;
  theClusterMgrThread= 0;
  m_connect_count = 0;
  m_auto_reconnect = -1;
  m_cluster_state = CS_waiting_for_clean_cache;
>>>>>>> 4620a05b
  DBUG_VOID_RETURN;
}

ClusterMgr::~ClusterMgr()
{
  DBUG_ENTER("ClusterMgr::~ClusterMgr");
  doStop();
  NdbCondition_Destroy(waitForHBCond);
  NdbMutex_Destroy(clusterMgrThreadMutex);
  DBUG_VOID_RETURN;
}

void
ClusterMgr::configure(const ndb_mgm_configuration* config){
  ndb_mgm_configuration_iterator iter(* config, CFG_SECTION_NODE);
  for(iter.first(); iter.valid(); iter.next()){
    Uint32 nodeId = 0;
    if(iter.get(CFG_NODE_ID, &nodeId))
      continue;

    // Check array bounds + don't allow node 0 to be touched
    assert(nodeId > 0 && nodeId < MAX_NODES);
    theNodes[nodeId].defined = true;

    unsigned type;
    if(iter.get(CFG_TYPE_OF_SECTION, &type))
      continue;

    switch(type){
    case NODE_TYPE_DB:
      theNodes[nodeId].m_info.m_type = NodeInfo::DB;
      break;
    case NODE_TYPE_API:
      theNodes[nodeId].m_info.m_type = NodeInfo::API;
      break;
    case NODE_TYPE_MGM:
      theNodes[nodeId].m_info.m_type = NodeInfo::MGM;
      break;
    default:
      type = type;
      break;
    }
  }

  /* Mark all non existing nodes as not defined */
  for(Uint32 i = 0; i<MAX_NODES; i++) {
    if (iter.first())
      continue;

    if (iter.find(CFG_NODE_ID, i))
      theNodes[i]= Node();
  }

  /* Init own node info */
  Node &node= theNodes[theFacade.ownId()];
  assert(node.defined);
  node.m_api_reg_conf= true;

#if 0
  print_nodes("init");
#endif

}

void
ClusterMgr::startThread() {
  Guard g(clusterMgrThreadMutex);

  theStop = 0;
  theClusterMgrThread = NdbThread_Create(runClusterMgr_C,
                                         (void**)this,
                                         32768,
                                         "ndb_clustermgr",
                                         NDB_THREAD_PRIO_LOW);
}

void
ClusterMgr::doStop( ){
  DBUG_ENTER("ClusterMgr::doStop");
<<<<<<< HEAD
  Guard g(clusterMgrThreadMutex);
  if(theStop)
=======
  NdbMutex_Lock(clusterMgrThreadMutex);
  if(theStop == 1){
    NdbMutex_Unlock(clusterMgrThreadMutex);
>>>>>>> 4620a05b
    DBUG_VOID_RETURN;

  void *status;
  theStop = 1;
  if (theClusterMgrThread) {
    NdbThread_WaitFor(theClusterMgrThread, &status);  
    NdbThread_Destroy(&theClusterMgrThread);
  }

  DBUG_VOID_RETURN;
}

void
ClusterMgr::forceHB()
{
    theFacade.lock_mutex();

    if(waitingForHB)
    {
      NdbCondition_WaitTimeout(waitForHBCond, theFacade.theMutexPtr, 1000);
      theFacade.unlock_mutex();
      return;
    }

    waitingForHB= true;

    NodeBitmask ndb_nodes;
    ndb_nodes.clear();
    waitForHBFromNodes.clear();
    for(Uint32 i = 1; i < MAX_NDB_NODES; i++)
    {
      const Node &node= getNodeInfo(i);
      if(!node.defined)
        continue;
      if(node.m_info.getType() == NodeInfo::DB)
      {
        ndb_nodes.set(i);
        waitForHBFromNodes.bitOR(node.m_state.m_connected_nodes);
      }
    }
    waitForHBFromNodes.bitAND(ndb_nodes);

#ifdef DEBUG_REG
    char buf[128];
    ndbout << "Waiting for HB from " << waitForHBFromNodes.getText(buf) << endl;
#endif
    NdbApiSignal signal(numberToRef(API_CLUSTERMGR, theFacade.ownId()));

    signal.theVerId_signalNumber   = GSN_API_REGREQ;
    signal.theReceiversBlockNumber = QMGR;
    signal.theTrace                = 0;
    signal.theLength               = ApiRegReq::SignalLength;

    ApiRegReq * req = CAST_PTR(ApiRegReq, signal.getDataPtrSend());
    req->ref = numberToRef(API_CLUSTERMGR, theFacade.ownId());
    req->version = NDB_VERSION;
    req->mysql_version = NDB_MYSQL_VERSION_D;

    int nodeId= 0;
    for(int i=0;
        (int) NodeBitmask::NotFound != (nodeId= waitForHBFromNodes.find(i));
        i= nodeId+1)
    {
#ifdef DEBUG_REG
      ndbout << "FORCE HB to " << nodeId << endl;
#endif
      theFacade.sendSignalUnCond(&signal, nodeId);
    }

    /* Wait for nodes to reply - if any heartbeats was sent */
    if (!waitForHBFromNodes.isclear())
      NdbCondition_WaitTimeout(waitForHBCond, theFacade.theMutexPtr, 1000);

    waitingForHB= false;
#ifdef DEBUG_REG
    ndbout << "Still waiting for HB from " << waitForHBFromNodes.getText(buf) << endl;
#endif
    theFacade.unlock_mutex();
}

void
ClusterMgr::threadMain( ){
  NdbApiSignal signal(numberToRef(API_CLUSTERMGR, theFacade.ownId()));
  
  signal.theVerId_signalNumber   = GSN_API_REGREQ;
  signal.theTrace                = 0;
  signal.theLength               = ApiRegReq::SignalLength;

  ApiRegReq * req = CAST_PTR(ApiRegReq, signal.getDataPtrSend());
  req->ref = numberToRef(API_CLUSTERMGR, theFacade.ownId());
  req->version = NDB_VERSION;
  req->mysql_version = NDB_MYSQL_VERSION_D;
  
  NDB_TICKS timeSlept = 100;
  NDB_TICKS now = NdbTick_CurrentMillisecond();

  while(!theStop){

    /* Sleep at least 100ms between each heartbet check */
    NDB_TICKS before = now;
    NdbSleep_MilliSleep(100);
    now = NdbTick_CurrentMillisecond();
    timeSlept = (now - before);

    if (m_cluster_state == CS_waiting_for_clean_cache &&
        theFacade.m_globalDictCache)
    {
      if (!global_flag_skip_waiting_for_clean_cache)
      {
        theFacade.m_globalDictCache->lock();
        unsigned sz= theFacade.m_globalDictCache->get_size();
        theFacade.m_globalDictCache->unlock();
        if (sz)
          continue;
      }
      m_cluster_state = CS_waiting_for_first_connect;
    }

    theFacade.lock_mutex();
    for (int i = 1; i < MAX_NODES; i++){
      /**
       * Send register request (heartbeat) to all available nodes 
       * at specified timing intervals
       */
      const NodeId nodeId = i;
      // Check array bounds + don't allow node 0 to be touched
      assert(nodeId > 0 && nodeId < MAX_NODES);
      Node & theNode = theNodes[nodeId];
      
      if (!theNode.defined)
	continue;

      if (theNode.connected == false){
	theFacade.doConnect(nodeId);
	continue;
      }
      
      if (!theNode.compatible){
	continue;
      }
      
      theNode.hbCounter += (Uint32)timeSlept;
      if (theNode.hbCounter >= m_max_api_reg_req_interval ||
          theNode.hbCounter >= theNode.hbFrequency) {
	/**
	 * It is now time to send a new Heartbeat
	 */
	if (theNode.hbCounter >= theNode.hbFrequency) {
	  theNode.m_info.m_heartbeat_cnt++;
	  theNode.hbCounter = 0;
	}

        if(theNode.m_info.m_type == NodeInfo::MGM)
          signal.theReceiversBlockNumber = API_CLUSTERMGR;
        else
          signal.theReceiversBlockNumber = QMGR;

#ifdef DEBUG_REG
	ndbout_c("ClusterMgr: Sending API_REGREQ to node %d", (int)nodeId);
#endif
	theFacade.sendSignalUnCond(&signal, nodeId);
      }//if
      
      if (theNode.m_info.m_heartbeat_cnt == 4 && theNode.hbFrequency > 0){
	reportNodeFailed(i);
      }//if
    }
    theFacade.unlock_mutex();
  }
}


ClusterMgr::Node::Node()
  : m_state(NodeState::SL_NOTHING) { 
  compatible = nfCompleteRep = true;
  connected = defined = m_alive = m_api_reg_conf = false; 
  m_state.m_connected_nodes.clear();
}

/******************************************************************************
 * API_REGREQ and friends
 ******************************************************************************/

void
ClusterMgr::execAPI_REGREQ(const Uint32 * theData){
  const ApiRegReq * const apiRegReq = (ApiRegReq *)&theData[0];
  const NodeId nodeId = refToNode(apiRegReq->ref);

#ifdef DEBUG_REG
  ndbout_c("ClusterMgr: Recd API_REGREQ from node %d", nodeId);
#endif

  assert(nodeId > 0 && nodeId < MAX_NODES);

  Node & node = theNodes[nodeId];
  assert(node.defined == true);
  assert(node.connected == true);

  if(node.m_info.m_version != apiRegReq->version){
    node.m_info.m_version = apiRegReq->version;

    if (getMajor(node.m_info.m_version) < getMajor(NDB_VERSION) ||
	getMinor(node.m_info.m_version) < getMinor(NDB_VERSION)) {
      node.compatible = false;
    } else {
      node.compatible = true;
    }
  }

  NdbApiSignal signal(numberToRef(API_CLUSTERMGR, theFacade.ownId()));
  signal.theVerId_signalNumber   = GSN_API_REGCONF;
  signal.theReceiversBlockNumber = API_CLUSTERMGR;
  signal.theTrace                = 0;
  signal.theLength               = ApiRegConf::SignalLength;
  
  ApiRegConf * const conf = CAST_PTR(ApiRegConf, signal.getDataPtrSend());
  conf->qmgrRef = numberToRef(API_CLUSTERMGR, theFacade.ownId());
  conf->version = NDB_VERSION;
  conf->mysql_version = NDB_MYSQL_VERSION_D;
  conf->apiHeartbeatFrequency = node.hbFrequency;

  conf->minDbVersion= 0;
  conf->nodeState= node.m_state;

  if (theFacade.sendSignalUnCond(&signal, nodeId) == SEND_OK)
    node.m_api_reg_conf= true;
}

void
ClusterMgr::execAPI_REGCONF(const Uint32 * theData){
  const ApiRegConf * const apiRegConf = (ApiRegConf *)&theData[0];
  const NodeId nodeId = refToNode(apiRegConf->qmgrRef);
  
#ifdef DEBUG_REG
  ndbout_c("ClusterMgr: Recd API_REGCONF from node %d", nodeId);
#endif

  assert(nodeId > 0 && nodeId < MAX_NODES);
  
  Node & node = theNodes[nodeId];
  assert(node.defined == true);
  assert(node.connected == true);

  if(node.m_info.m_version != apiRegConf->version){
    node.m_info.m_version = apiRegConf->version;
    node.m_info.m_mysql_version = apiRegConf->mysql_version;
    if (node.m_info.m_version < NDBD_SPLIT_VERSION)
      node.m_info.m_mysql_version = 0;
        
    if(theNodes[theFacade.ownId()].m_info.m_type == NodeInfo::MGM)
      node.compatible = ndbCompatible_mgmt_ndb(NDB_VERSION,
					       node.m_info.m_version);
    else
      node.compatible = ndbCompatible_api_ndb(NDB_VERSION,
					      node.m_info.m_version);
  }

  node.m_api_reg_conf = true;

  if (node.m_info.m_version >= NDBD_255_NODES_VERSION)
  {
    node.m_state = apiRegConf->nodeState;
  }
  else
  {
    /**
     * from 2 to 8 words = 6 words diff, 6*4 = 24
     */
    memcpy(&node.m_state, &apiRegConf->nodeState, sizeof(node.m_state) - 24);
  }
  
  if (node.compatible && (node.m_state.startLevel == NodeState::SL_STARTED  ||
			  node.m_state.getSingleUserMode())){
    set_node_alive(node, true);
  } else {
    set_node_alive(node, false);
  }//if
  node.m_info.m_heartbeat_cnt = 0;
  node.hbCounter = 0;

  check_wait_for_hb(nodeId);

  node.hbFrequency = (apiRegConf->apiHeartbeatFrequency * 10) - 50;
}


void
ClusterMgr::check_wait_for_hb(NodeId nodeId)
{
  if(waitingForHB)
  {
    waitForHBFromNodes.clear(nodeId);

    if(waitForHBFromNodes.isclear())
    {
      waitingForHB= false;
      NdbCondition_Broadcast(waitForHBCond);
    }
  }
  return;
}


void
ClusterMgr::execAPI_REGREF(const Uint32 * theData){
  
  ApiRegRef * ref = (ApiRegRef*)theData;
  
  const NodeId nodeId = refToNode(ref->ref);

  assert(nodeId > 0 && nodeId < MAX_NODES);

  Node & node = theNodes[nodeId];
  assert(node.connected == true);
  assert(node.defined == true);
  /* Only DB nodes will send API_REGREF */
  assert(node.m_info.getType() == NodeInfo::DB);

  node.compatible = false;
  set_node_alive(node, false);
  node.m_state = NodeState::SL_NOTHING;
  node.m_info.m_version = ref->version;

  switch(ref->errorCode){
  case ApiRegRef::WrongType:
    ndbout_c("Node %d reports that this node should be a NDB node", nodeId);
    abort();
  case ApiRegRef::UnsupportedVersion:
  default:
    break;
  }

  check_wait_for_hb(nodeId);
}


void
ClusterMgr::execNODE_FAILREP(const Uint32 * theData){
  const NodeFailRep * const nodeFail = (NodeFailRep *)&theData[0];
  for(int i = 1; i < MAX_NDB_NODES; i++){
    if(NdbNodeBitmask::get(nodeFail->theNodes, i)){
      reportNodeFailed(i);
    }
  }
}

void
ClusterMgr::execNF_COMPLETEREP(const Uint32 * theData){
  const NFCompleteRep * const nfComp = (NFCompleteRep *)theData;

  const NodeId nodeId = nfComp->failedNodeId;
  assert(nodeId > 0 && nodeId < MAX_NODES);

  Node & node = theNodes[nodeId];
  if (node.nfCompleteRep == false)
  {
    theFacade.ReportNodeFailureComplete(nodeId);
    node.nfCompleteRep = true;
  }
}

void
ClusterMgr::reportConnected(NodeId nodeId){
  DBUG_ENTER("ClusterMgr::reportConnected");
  DBUG_PRINT("info", ("nodeId: %u", nodeId));
  /**
   * Ensure that we are sending heartbeat every 100 ms
   * until we have got the first reply from NDB providing
   * us with the real time-out period to use.
   */
  assert(nodeId > 0 && nodeId < MAX_NODES);

  noOfConnectedNodes++;

  Node & theNode = theNodes[nodeId];
  theNode.connected = true;
  theNode.m_info.m_heartbeat_cnt = 0;
  theNode.hbCounter = 0;

  /**
   * make sure the node itself is marked connected even
   * if first API_REGCONF has not arrived
   */
  theNode.m_state.m_connected_nodes.set(nodeId);
  theNode.hbFrequency = 0;
  theNode.m_info.m_version = 0;
  theNode.compatible = true;
  theNode.nfCompleteRep = true;
  theNode.m_state.startLevel = NodeState::SL_NOTHING;
  
  theFacade.ReportNodeAlive(nodeId);
  DBUG_VOID_RETURN;
}

void
ClusterMgr::reportDisconnected(NodeId nodeId){
  assert(nodeId > 0 && nodeId < MAX_NODES);
  assert(noOfConnectedNodes > 0);

  noOfConnectedNodes--;
  theNodes[nodeId].connected = false;
  theNodes[nodeId].m_api_reg_conf = false;
  theNodes[nodeId].m_state.m_connected_nodes.clear();

  reportNodeFailed(nodeId, true);
}

void
ClusterMgr::reportNodeFailed(NodeId nodeId, bool disconnect){

  // Check array bounds + don't allow node 0 to be touched
  assert(nodeId > 0 && nodeId < MAX_NODES);
  Node & theNode = theNodes[nodeId];
 
  set_node_alive(theNode, false);
  theNode.m_info.m_connectCount ++;
  
  if(theNode.connected)
  {
    theFacade.doDisconnect(nodeId);
  }
  
  const bool report = (theNode.m_state.startLevel != NodeState::SL_NOTHING);  
  theNode.m_state.startLevel = NodeState::SL_NOTHING;
  
  if(disconnect || report)
  {
    theFacade.ReportNodeDead(nodeId);
  }
  
  if (noOfConnectedNodes == 0)
  {
    if (!global_flag_skip_invalidate_cache &&
        theFacade.m_globalDictCache)
    {
      theFacade.m_globalDictCache->lock();
      theFacade.m_globalDictCache->invalidate_all();
      theFacade.m_globalDictCache->unlock();
      m_connect_count ++;
      m_cluster_state = CS_waiting_for_clean_cache;
    }

    if (m_auto_reconnect == 0)
    {
      theStop = 2;
    }
  }
  theNode.nfCompleteRep = false;
  if(noOfAliveNodes == 0)
  {
    NFCompleteRep rep;
    for(Uint32 i = 1; i < MAX_NODES; i++){
      if(theNodes[i].defined && theNodes[i].nfCompleteRep == false){
	rep.failedNodeId = i;
	execNF_COMPLETEREP((Uint32*)&rep);
      }
    }
  }
}


void
ClusterMgr::print_nodes(const char* where, NdbOut& out)
{
  out << where << " >>" << endl;
  for (NodeId n = 1; n < MAX_NODES ; n++)
  {
    const Node node = getNodeInfo(n);
    if (!node.defined)
      continue;
    out << "node: " << n << endl;
    out << " -";
    out << " connected: " << node.connected;
    out << ", compatible: " << node.compatible;
    out << ", nf_complete_rep: " << node.nfCompleteRep;
    out << ", alive: " << node.m_alive;
    out << ", api_reg_conf: " << node.m_api_reg_conf;
    out << endl;

    out << " - " << node.m_info << endl;
    out << " - " << node.m_state << endl;
  }
  out << "<<" << endl;
}


/******************************************************************************
 * Arbitrator
 ******************************************************************************/
ArbitMgr::ArbitMgr(TransporterFacade & _fac)
  : theFacade(_fac)
{
  DBUG_ENTER("ArbitMgr::ArbitMgr");

  theThreadMutex = NdbMutex_Create();
  theInputCond = NdbCondition_Create();
  theInputMutex = NdbMutex_Create();
  
  theRank = 0;
  theDelay = 0;
  theThread = 0;

  theInputTimeout = 0;
  theInputFull = false;
  memset(&theInputBuffer, 0, sizeof(theInputBuffer));
  theState = StateInit;

  memset(&theStartReq, 0, sizeof(theStartReq));
  memset(&theChooseReq1, 0, sizeof(theChooseReq1));
  memset(&theChooseReq2, 0, sizeof(theChooseReq2));
  memset(&theStopOrd, 0, sizeof(theStopOrd));

  DBUG_VOID_RETURN;
}

ArbitMgr::~ArbitMgr()
{
  DBUG_ENTER("ArbitMgr::~ArbitMgr");
  NdbMutex_Destroy(theThreadMutex);
  NdbCondition_Destroy(theInputCond);
  NdbMutex_Destroy(theInputMutex);
  DBUG_VOID_RETURN;
}

// Start arbitrator thread.  This is kernel request.
// First stop any previous thread since it is a left-over
// which was never used and which now has wrong ticket.
void
ArbitMgr::doStart(const Uint32* theData)
{
  ArbitSignal aSignal;
  NdbMutex_Lock(theThreadMutex);
  if (theThread != NULL) {
    aSignal.init(GSN_ARBIT_STOPORD, NULL);
    aSignal.data.code = StopRestart;
    sendSignalToThread(aSignal);
    void* value;
    NdbThread_WaitFor(theThread, &value);
    NdbThread_Destroy(&theThread);
    theState = StateInit;
    theInputFull = false;
  }
  aSignal.init(GSN_ARBIT_STARTREQ, theData);
  sendSignalToThread(aSignal);
  theThread = NdbThread_Create(
    runArbitMgr_C, (void**)this, 32768, "ndb_arbitmgr",
    NDB_THREAD_PRIO_HIGH);
  NdbMutex_Unlock(theThreadMutex);
}

// The "choose me" signal from a candidate.
void
ArbitMgr::doChoose(const Uint32* theData)
{
  ArbitSignal aSignal;
  aSignal.init(GSN_ARBIT_CHOOSEREQ, theData);
  sendSignalToThread(aSignal);
}

// Stop arbitrator thread via stop signal from the kernel
// or when exiting API program.
void
ArbitMgr::doStop(const Uint32* theData)
{
  DBUG_ENTER("ArbitMgr::doStop");
  ArbitSignal aSignal;
  NdbMutex_Lock(theThreadMutex);
  if (theThread != NULL) {
    aSignal.init(GSN_ARBIT_STOPORD, theData);
    if (theData == 0) {
      aSignal.data.code = StopExit;
    } else {
      aSignal.data.code = StopRequest;
    }
    sendSignalToThread(aSignal);
    void* value;
    NdbThread_WaitFor(theThread, &value);
    NdbThread_Destroy(&theThread);
    theState = StateInit;
  }
  NdbMutex_Unlock(theThreadMutex);
  DBUG_VOID_RETURN;
}

// private methods

extern "C" 
void*
runArbitMgr_C(void* me)
{
  ((ArbitMgr*) me)->threadMain();
  return NULL;
}

void
ArbitMgr::sendSignalToThread(ArbitSignal& aSignal)
{
#ifdef DEBUG_ARBIT
  char buf[17] = "";
  ndbout << "arbit recv: ";
  ndbout << " gsn=" << aSignal.gsn;
  ndbout << " send=" << aSignal.data.sender;
  ndbout << " code=" << aSignal.data.code;
  ndbout << " node=" << aSignal.data.node;
  ndbout << " ticket=" << aSignal.data.ticket.getText(buf, sizeof(buf));
  ndbout << " mask=" << aSignal.data.mask.getText(buf, sizeof(buf));
  ndbout << endl;
#endif
  aSignal.setTimestamp();       // signal arrival time
  NdbMutex_Lock(theInputMutex);
  while (theInputFull) {
    NdbCondition_WaitTimeout(theInputCond, theInputMutex, 1000);
  }
  theInputBuffer = aSignal;
  theInputFull = true;
  NdbCondition_Signal(theInputCond);
  NdbMutex_Unlock(theInputMutex);
}

void
ArbitMgr::threadMain()
{
  ArbitSignal aSignal;
  aSignal = theInputBuffer;
  threadStart(aSignal);
  bool stop = false;
  while (! stop) {
    NdbMutex_Lock(theInputMutex);
    while (! theInputFull) {
      NdbCondition_WaitTimeout(theInputCond, theInputMutex, theInputTimeout);
      threadTimeout();
    }
    aSignal = theInputBuffer;
    theInputFull = false;
    NdbCondition_Signal(theInputCond);
    NdbMutex_Unlock(theInputMutex);
    switch (aSignal.gsn) {
    case GSN_ARBIT_CHOOSEREQ:
      threadChoose(aSignal);
      break;
    case GSN_ARBIT_STOPORD:
      stop = true;
      break;
    }
  }
  threadStop(aSignal);
}

// handle events in the thread

void
ArbitMgr::threadStart(ArbitSignal& aSignal)
{
  theStartReq = aSignal;
  sendStartConf(theStartReq, ArbitCode::ApiStart);
  theState = StateStarted;
  theInputTimeout = 1000;
}

void
ArbitMgr::threadChoose(ArbitSignal& aSignal)
{
  switch (theState) {
  case StateStarted:            // first REQ
    if (! theStartReq.data.match(aSignal.data)) {
      sendChooseRef(aSignal, ArbitCode::ErrTicket);
      break;
    }
    theChooseReq1 = aSignal;
    if (theDelay == 0) {
      sendChooseConf(aSignal, ArbitCode::WinChoose);
      theState = StateFinished;
      theInputTimeout = 1000;
      break;
    }
    theState = StateChoose1;
    theInputTimeout = 1;
    return;
  case StateChoose1:            // second REQ within Delay
    if (! theStartReq.data.match(aSignal.data)) {
      sendChooseRef(aSignal, ArbitCode::ErrTicket);
      break;
    }
    theChooseReq2 = aSignal;
    theState = StateChoose2;
    theInputTimeout = 1;
    return;
  case StateChoose2:            // too many REQs - refuse all
    if (! theStartReq.data.match(aSignal.data)) {
      sendChooseRef(aSignal, ArbitCode::ErrTicket);
      break;
    }
    sendChooseRef(theChooseReq1, ArbitCode::ErrToomany);
    sendChooseRef(theChooseReq2, ArbitCode::ErrToomany);
    sendChooseRef(aSignal, ArbitCode::ErrToomany);
    theState = StateFinished;
    theInputTimeout = 1000;
    return;
  default:
    sendChooseRef(aSignal, ArbitCode::ErrState);
    break;
  }
}

void
ArbitMgr::threadTimeout()
{
  switch (theState) {
  case StateStarted:
    break;
  case StateChoose1:
    if (theChooseReq1.getTimediff() < theDelay)
      break;
    sendChooseConf(theChooseReq1, ArbitCode::WinChoose);
    theState = StateFinished;
    theInputTimeout = 1000;
    break;
  case StateChoose2:
    sendChooseConf(theChooseReq1, ArbitCode::WinChoose);
    sendChooseConf(theChooseReq2, ArbitCode::LoseChoose);
    theState = StateFinished;
    theInputTimeout = 1000;
    break;
  default:
    break;
  }
}

void
ArbitMgr::threadStop(ArbitSignal& aSignal)
{
  switch (aSignal.data.code) {
  case StopExit:
    switch (theState) {
    case StateStarted:
      sendStopRep(theStartReq, 0);
      break;
    case StateChoose1:                  // just in time
      sendChooseConf(theChooseReq1, ArbitCode::WinChoose);
      break;
    case StateChoose2:
      sendChooseConf(theChooseReq1, ArbitCode::WinChoose);
      sendChooseConf(theChooseReq2, ArbitCode::LoseChoose);
      break;
    case StateInit:
    case StateFinished:
      //??
      break;
    }
    break;
  case StopRequest:
    break;
  case StopRestart:
    break;
  }
}

// output routines

void
ArbitMgr::sendStartConf(ArbitSignal& aSignal, Uint32 code)
{
  ArbitSignal copySignal = aSignal;
  copySignal.gsn = GSN_ARBIT_STARTCONF;
  copySignal.data.code = code;
  sendSignalToQmgr(copySignal);
}

void
ArbitMgr::sendChooseConf(ArbitSignal& aSignal, Uint32 code)
{
  ArbitSignal copySignal = aSignal;
  copySignal.gsn = GSN_ARBIT_CHOOSECONF;
  copySignal.data.code = code;
  sendSignalToQmgr(copySignal);
}

void
ArbitMgr::sendChooseRef(ArbitSignal& aSignal, Uint32 code)
{
  ArbitSignal copySignal = aSignal;
  copySignal.gsn = GSN_ARBIT_CHOOSEREF;
  copySignal.data.code = code;
  sendSignalToQmgr(copySignal);
}

void
ArbitMgr::sendStopRep(ArbitSignal& aSignal, Uint32 code)
{
  ArbitSignal copySignal = aSignal;
  copySignal.gsn = GSN_ARBIT_STOPREP;
  copySignal.data.code = code;
  sendSignalToQmgr(copySignal);
}

/**
 * Send signal to QMGR.  The input includes signal number and
 * signal data.  The signal data is normally a copy of a received
 * signal so it contains expected arbitrator node id and ticket.
 * The sender in signal data is the QMGR node id.
 */
void
ArbitMgr::sendSignalToQmgr(ArbitSignal& aSignal)
{
  NdbApiSignal signal(numberToRef(API_CLUSTERMGR, theFacade.ownId()));

  signal.theVerId_signalNumber = aSignal.gsn;
  signal.theReceiversBlockNumber = QMGR;
  signal.theTrace  = 0;
  signal.theLength = ArbitSignalData::SignalLength;

  ArbitSignalData* sd = CAST_PTR(ArbitSignalData, signal.getDataPtrSend());

  sd->sender = numberToRef(API_CLUSTERMGR, theFacade.ownId());
  sd->code = aSignal.data.code;
  sd->node = aSignal.data.node;
  sd->ticket = aSignal.data.ticket;
  sd->mask = aSignal.data.mask;

#ifdef DEBUG_ARBIT
  char buf[17] = "";
  ndbout << "arbit send: ";
  ndbout << " gsn=" << aSignal.gsn;
  ndbout << " recv=" << aSignal.data.sender;
  ndbout << " code=" << aSignal.data.code;
  ndbout << " node=" << aSignal.data.node;
  ndbout << " ticket=" << aSignal.data.ticket.getText(buf, sizeof(buf));
  ndbout << " mask=" << aSignal.data.mask.getText(buf, sizeof(buf));
  ndbout << endl;
#endif

  theFacade.lock_mutex();
  theFacade.sendSignalUnCond(&signal, aSignal.data.sender);
  theFacade.unlock_mutex();
}
<|MERGE_RESOLUTION|>--- conflicted
+++ resolved
@@ -70,17 +70,7 @@
   ndbSetOwnVersion();
   clusterMgrThreadMutex = NdbMutex_Create();
   waitForHBCond= NdbCondition_Create();
-<<<<<<< HEAD
-=======
-  waitingForHB= false;
-  m_max_api_reg_req_interval= 0xFFFFFFFF; // MAX_INT
-  noOfAliveNodes= 0;
-  noOfConnectedNodes= 0;
-  theClusterMgrThread= 0;
-  m_connect_count = 0;
   m_auto_reconnect = -1;
-  m_cluster_state = CS_waiting_for_clean_cache;
->>>>>>> 4620a05b
   DBUG_VOID_RETURN;
 }
 
@@ -160,15 +150,10 @@
 void
 ClusterMgr::doStop( ){
   DBUG_ENTER("ClusterMgr::doStop");
-<<<<<<< HEAD
   Guard g(clusterMgrThreadMutex);
-  if(theStop)
-=======
-  NdbMutex_Lock(clusterMgrThreadMutex);
   if(theStop == 1){
-    NdbMutex_Unlock(clusterMgrThreadMutex);
->>>>>>> 4620a05b
     DBUG_VOID_RETURN;
+  }
 
   void *status;
   theStop = 1;
