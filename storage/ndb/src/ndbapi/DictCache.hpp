/*
   Copyright (C) 2003 MySQL AB
    All rights reserved. Use is subject to license terms.

   This program is free software; you can redistribute it and/or modify
   it under the terms of the GNU General Public License as published by
   the Free Software Foundation; version 2 of the License.

   This program is distributed in the hope that it will be useful,
   but WITHOUT ANY WARRANTY; without even the implied warranty of
   MERCHANTABILITY or FITNESS FOR A PARTICULAR PURPOSE.  See the
   GNU General Public License for more details.

   You should have received a copy of the GNU General Public License
   along with this program; if not, write to the Free Software
   Foundation, Inc., 51 Franklin St, Fifth Floor, Boston, MA 02110-1301  USA
*/

#ifndef DictCache_H
#define DictCache_H

#include <ndb_types.h>
#include <kernel_types.h>
#include <NdbError.hpp>
#include <BaseString.hpp>
#include <Vector.hpp>
#include <UtilBuffer.hpp>
#include <NdbDictionary.hpp>
#include <Ndb.hpp>
#include <NdbCondition.h>
#include "NdbLinHash.hpp"

class Ndb_local_table_info {
public:
  static Ndb_local_table_info *create(NdbTableImpl *table_impl, Uint32 sz=0);
  static void destroy(Ndb_local_table_info *);
  NdbTableImpl *m_table_impl;

  // range of cached tuple ids per thread
  Ndb::TupleIdRange m_tuple_id_range;

  Uint64 m_local_data[1]; // Must be last member. Used to access extra space.
private:
  Ndb_local_table_info(NdbTableImpl *table_impl);
  ~Ndb_local_table_info();
};

/**
 * A non thread safe dict cache
 */
class LocalDictCache {
public:
  LocalDictCache();
  ~LocalDictCache();
  
  Ndb_local_table_info * get(const char * name);
  
  void put(const char * name, Ndb_local_table_info *);
  void drop(const char * name);
  
  NdbLinHash<Ndb_local_table_info> m_tableHash; // On name
};

/**
 * A thread safe dict cache
 */
class GlobalDictCache : public NdbLockable {
public:
  GlobalDictCache();
  ~GlobalDictCache();
  
  NdbTableImpl * get(const char * name, int *error);
  
  NdbTableImpl* put(const char * name, NdbTableImpl *);
  void release(const NdbTableImpl *, int invalidate = 0);

  void alter_table_rep(const char * name, 
		       Uint32 tableId, Uint32 tableVersion, bool altered);

  unsigned get_size();
  void invalidate_all();
<<<<<<< HEAD

  // update reference count by +1 or -1
  int inc_ref_count(const NdbTableImpl * impl) {
    return chg_ref_count(impl, +1);
  }
  int dec_ref_count(const NdbTableImpl * impl) {
    return chg_ref_count(impl, -1);
  }

=======
  void invalidateDb(const char * name, size_t len);
>>>>>>> fa0af49f
public:
  enum Status {
    OK = 0,
    DROPPED = 1,
    RETREIVING = 2
  };
  
private:
  void printCache();
  int chg_ref_count(const NdbTableImpl *, int value);

  struct TableVersion {
    Uint32 m_version;
    Uint32 m_refCount;
    NdbTableImpl * m_impl;
    Status m_status;
  };
  
  NdbLinHash<Vector<TableVersion> > m_tableHash;
  NdbCondition * m_waitForTableCondition;
};

#endif

<|MERGE_RESOLUTION|>--- conflicted
+++ resolved
@@ -79,7 +79,6 @@
 
   unsigned get_size();
   void invalidate_all();
-<<<<<<< HEAD
 
   // update reference count by +1 or -1
   int inc_ref_count(const NdbTableImpl * impl) {
@@ -89,9 +88,8 @@
     return chg_ref_count(impl, -1);
   }
 
-=======
   void invalidateDb(const char * name, size_t len);
->>>>>>> fa0af49f
+
 public:
   enum Status {
     OK = 0,
