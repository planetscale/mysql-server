--- conflicted
+++ resolved
@@ -70,16 +70,7 @@
 include $(top_srcdir)/storage/ndb/config/common.mk.am
 include $(top_srcdir)/storage/ndb/config/type_ndbapi.mk.am
 
-<<<<<<< HEAD
-ndberror_check_LDFLAGS = \
-         $(top_builddir)/dbug/libdbuglt.la \
-         $(top_builddir)/mysys/libmysyslt.la \
-         $(top_builddir)/strings/libmystringslt.la
-
-windoze-dsp: libndbapi.dsp
-=======
 EXTRA_PROGRAMS = testSectionIterators
->>>>>>> 424e3b78
 
 testSectionIterators_CXXFLAGS = -DUNIT_TEST
 testSectionIterators_SOURCES = TransporterFacade.cpp
