/*
   Copyright (C) 2003 MySQL AB
    All rights reserved. Use is subject to license terms.

   This program is free software; you can redistribute it and/or modify
   it under the terms of the GNU General Public License as published by
   the Free Software Foundation; version 2 of the License.

   This program is distributed in the hope that it will be useful,
   but WITHOUT ANY WARRANTY; without even the implied warranty of
   MERCHANTABILITY or FITNESS FOR A PARTICULAR PURPOSE.  See the
   GNU General Public License for more details.

   You should have received a copy of the GNU General Public License
   along with this program; if not, write to the Free Software
   Foundation, Inc., 51 Franklin St, Fifth Floor, Boston, MA 02110-1301  USA
*/

#include <NdbDictionary.hpp>
#include "NdbDictionaryImpl.hpp"
#include <NdbOut.hpp>
#include <signaldata/CreateHashMap.hpp>
#include <NdbBlob.hpp>
C_MODE_START
#include <decimal.h>
C_MODE_END

/* NdbRecord static helper methods */

NdbDictionary::RecordType
NdbDictionary::getRecordType(const NdbRecord* record)
{
  return NdbDictionaryImpl::getRecordType(record);
}

const char*
NdbDictionary::getRecordTableName(const NdbRecord* record)
{
  return NdbDictionaryImpl::getRecordTableName(record);
}

const char*
NdbDictionary::getRecordIndexName(const NdbRecord* record)
{
  return NdbDictionaryImpl::getRecordIndexName(record);
}

bool
NdbDictionary::getFirstAttrId(const NdbRecord* record,
                              Uint32& firstAttrId)
{
  return NdbDictionaryImpl::getNextAttrIdFrom(record,
                                              0,
                                              firstAttrId);
}

bool
NdbDictionary::getNextAttrId(const NdbRecord* record,
                             Uint32& attrId)
{
  return NdbDictionaryImpl::getNextAttrIdFrom(record, 
                                              attrId+1,
                                              attrId);
}

bool
NdbDictionary::getOffset(const NdbRecord* record,
                         Uint32 attrId,
                         Uint32& offset)
{
  return NdbDictionaryImpl::getOffset(record, attrId, offset);
}

bool
NdbDictionary::getNullBitOffset(const NdbRecord* record,
                                Uint32 attrId,
                                Uint32& nullbit_byte_offset,
                                Uint32& nullbit_bit_in_byte)
{
  return NdbDictionaryImpl::getNullBitOffset(record,
                                             attrId,
                                             nullbit_byte_offset,
                                             nullbit_bit_in_byte);
}


const char*
NdbDictionary::getValuePtr(const NdbRecord* record,
            const char* row,
            Uint32 attrId)
{
  return NdbDictionaryImpl::getValuePtr(record, row, attrId);
}

char*
NdbDictionary::getValuePtr(const NdbRecord* record,
            char* row,
            Uint32 attrId)
{
  return NdbDictionaryImpl::getValuePtr(record, row, attrId);
}

bool
NdbDictionary::isNull(const NdbRecord* record,
       const char* row,
       Uint32 attrId)
{
  return NdbDictionaryImpl::isNull(record, row, attrId);
}

int
NdbDictionary::setNull(const NdbRecord* record,
        char* row,
        Uint32 attrId,
        bool value)
{
  return NdbDictionaryImpl::setNull(record, row, attrId, value);
}

Uint32
NdbDictionary::getRecordRowLength(const NdbRecord* record)
{
  return NdbDictionaryImpl::getRecordRowLength(record);
}

const unsigned char* 
NdbDictionary::getEmptyBitmask()
{
  return (const unsigned char*) NdbDictionaryImpl::m_emptyMask;
}

/* --- */

NdbDictionary::ObjectId::ObjectId()
  : m_impl(* new NdbDictObjectImpl(NdbDictionary::Object::TypeUndefined))
{
}

NdbDictionary::ObjectId::~ObjectId()
{
  NdbDictObjectImpl * tmp = &m_impl;  
  delete tmp;
}

NdbDictionary::Object::Status
NdbDictionary::ObjectId::getObjectStatus() const {
  return m_impl.m_status;
}

int 
NdbDictionary::ObjectId::getObjectVersion() const {
  return m_impl.m_version;
}

int 
NdbDictionary::ObjectId::getObjectId() const {
  return m_impl.m_id;
}

/*****************************************************************
 * Column facade
 */
NdbDictionary::Column::Column(const char * name) 
  : m_impl(* new NdbColumnImpl(* this))
{
  setName(name);
}

NdbDictionary::Column::Column(const NdbDictionary::Column & org)
  : m_impl(* new NdbColumnImpl(* this))
{
  m_impl = org.m_impl;
}

NdbDictionary::Column::Column(NdbColumnImpl& impl)
  : m_impl(impl)
{
}

NdbDictionary::Column::~Column(){
  NdbColumnImpl * tmp = &m_impl;  
  if(this != tmp){
    delete tmp;
  }
}

NdbDictionary::Column&
NdbDictionary::Column::operator=(const NdbDictionary::Column& column)
{
  m_impl = column.m_impl;
  
  return *this;
}

int
NdbDictionary::Column::setName(const char * name){
  return !m_impl.m_name.assign(name);
}

const char* 
NdbDictionary::Column::getName() const {
  return m_impl.m_name.c_str();
}

void
NdbDictionary::Column::setType(Type t){
  m_impl.init(t);
}

NdbDictionary::Column::Type 
NdbDictionary::Column::getType() const {
  return m_impl.m_type;
}

void 
NdbDictionary::Column::setPrecision(int val){
  m_impl.m_precision = val;
}

int 
NdbDictionary::Column::getPrecision() const {
  return m_impl.m_precision;
}

void 
NdbDictionary::Column::setScale(int val){
  m_impl.m_scale = val;
}

int 
NdbDictionary::Column::getScale() const{
  return m_impl.m_scale;
}

void
NdbDictionary::Column::setLength(int length){
  m_impl.m_length = length;
}

int 
NdbDictionary::Column::getLength() const{
  return m_impl.m_length;
}

void
NdbDictionary::Column::setInlineSize(int size)
{
  m_impl.m_precision = size;
}

void
NdbDictionary::Column::setCharset(CHARSET_INFO* cs)
{
  m_impl.m_cs = cs;
}

CHARSET_INFO*
NdbDictionary::Column::getCharset() const
{
  return m_impl.m_cs;
}

int
NdbDictionary::Column::getCharsetNumber() const
{
  return m_impl.m_cs->number;
}

int
NdbDictionary::Column::getInlineSize() const
{
  return m_impl.m_precision;
}

void
NdbDictionary::Column::setPartSize(int size)
{
  m_impl.m_scale = size;
}

int
NdbDictionary::Column::getPartSize() const
{
  return m_impl.m_scale;
}

void
NdbDictionary::Column::setStripeSize(int size)
{
  m_impl.m_length = size;
}

int
NdbDictionary::Column::getStripeSize() const
{
  return m_impl.m_length;
}

int 
NdbDictionary::Column::getSize() const{
  return m_impl.m_attrSize;
}

void 
NdbDictionary::Column::setNullable(bool val){
  m_impl.m_nullable = val;
}

bool 
NdbDictionary::Column::getNullable() const {
  return m_impl.m_nullable;
}

void 
NdbDictionary::Column::setPrimaryKey(bool val){
  m_impl.m_pk = val;
}

bool 
NdbDictionary::Column::getPrimaryKey() const {
  return m_impl.m_pk;
}

void 
NdbDictionary::Column::setPartitionKey(bool val){
  m_impl.m_distributionKey = val;
}

bool 
NdbDictionary::Column::getPartitionKey() const{
  return m_impl.m_distributionKey;
}

const NdbDictionary::Table * 
NdbDictionary::Column::getBlobTable() const {
  NdbTableImpl * t = m_impl.m_blobTable;
  if (t)
    return t->m_facade;
  return 0;
}

void 
NdbDictionary::Column::setAutoIncrement(bool val){
  m_impl.m_autoIncrement = val;
}

bool 
NdbDictionary::Column::getAutoIncrement() const {
  return m_impl.m_autoIncrement;
}

void
NdbDictionary::Column::setAutoIncrementInitialValue(Uint64 val){
  m_impl.m_autoIncrementInitialValue = val;
}

/*
* setDefaultValue() with only one const char * parameter is reserved
* for backward compatible api consideration, but is broken.
*/
int
NdbDictionary::Column::setDefaultValue(const char* defaultValue)
{
  return -1;
}

/*
  The significant length of a column can't easily be calculated before
  the column type is fully defined, so the length of the default value 
  is passed in as a parameter explicitly.
*/
int
NdbDictionary::Column::setDefaultValue(const void* defaultValue, unsigned int n)
{
  if (defaultValue == NULL)
    return m_impl.m_defaultValue.assign(NULL, 0);

  return m_impl.m_defaultValue.assign(defaultValue, n);
}

const void*
NdbDictionary::Column::getDefaultValue(unsigned int* len) const
{
  if (len)
   *len = m_impl.m_defaultValue.length();

  return m_impl.m_defaultValue.get_data();
}

int
NdbDictionary::Column::getColumnNo() const {
  return m_impl.m_column_no;
}

int
NdbDictionary::Column::getAttrId() const {
  return m_impl.m_attrId;
}

bool
NdbDictionary::Column::equal(const NdbDictionary::Column & col) const {
  return m_impl.equal(col.m_impl);
}

int
NdbDictionary::Column::getSizeInBytes() const 
{
  return m_impl.m_attrSize * m_impl.m_arraySize;
}

void
NdbDictionary::Column::setArrayType(ArrayType type)
{
  m_impl.m_arrayType = type;
}

NdbDictionary::Column::ArrayType
NdbDictionary::Column::getArrayType() const
{
  return (ArrayType)m_impl.m_arrayType;
}

void
NdbDictionary::Column::setStorageType(StorageType type)
{
  m_impl.m_storageType = type;
}

NdbDictionary::Column::StorageType
NdbDictionary::Column::getStorageType() const
{
  return (StorageType)m_impl.m_storageType;
}

int
NdbDictionary::Column::getBlobVersion() const
{
  return m_impl.getBlobVersion();
}

void
NdbDictionary::Column::setBlobVersion(int blobVersion)
{
  m_impl.setBlobVersion(blobVersion);
}

void 
NdbDictionary::Column::setDynamic(bool val){
  m_impl.m_dynamic = val;
}

bool 
NdbDictionary::Column::getDynamic() const {
  return m_impl.m_dynamic;
}

bool
NdbDictionary::Column::getIndexSourced() const {
  return m_impl.m_indexSourced;
}

/*****************************************************************
 * Table facade
 */
NdbDictionary::Table::Table(const char * name)
  : m_impl(* new NdbTableImpl(* this)) 
{
  setName(name);
}

NdbDictionary::Table::Table(const NdbDictionary::Table & org)
  : Object(org), m_impl(* new NdbTableImpl(* this))
{
  m_impl.assign(org.m_impl);
}

NdbDictionary::Table::Table(NdbTableImpl & impl)
  : m_impl(impl)
{
}

NdbDictionary::Table::~Table(){
  NdbTableImpl * tmp = &m_impl;  
  if(this != tmp){
    delete tmp;
  }
}

NdbDictionary::Table&
NdbDictionary::Table::operator=(const NdbDictionary::Table& table)
{
  m_impl.assign(table.m_impl);
  
  m_impl.m_facade = this;
  return *this;
}

int
NdbDictionary::Table::setName(const char * name){
  return m_impl.setName(name);
}

const char * 
NdbDictionary::Table::getName() const {
  return m_impl.getName();
}

const char *
NdbDictionary::Table::getMysqlName() const {
  return m_impl.getMysqlName();
}

int
NdbDictionary::Table::getTableId() const {
  return m_impl.m_id;
}

int
NdbDictionary::Table::addColumn(const Column & c){
  NdbColumnImpl* col = new NdbColumnImpl;
  if (col ==  NULL)
  {
    errno = ENOMEM;
    return -1;
  }
  (* col) = NdbColumnImpl::getImpl(c);
  if (m_impl.m_columns.push_back(col))
  {
    return -1;
  }
  if (m_impl.buildColumnHash())
  {
    return -1;
  }
  return 0;
}

const NdbDictionary::Column*
NdbDictionary::Table::getColumn(const char * name) const {
  return m_impl.getColumn(name);
}

const NdbDictionary::Column* 
NdbDictionary::Table::getColumn(const int attrId) const {
  return m_impl.getColumn(attrId);
}

NdbDictionary::Column*
NdbDictionary::Table::getColumn(const char * name) 
{
  return m_impl.getColumn(name);
}

NdbDictionary::Column* 
NdbDictionary::Table::getColumn(const int attrId)
{
  return m_impl.getColumn(attrId);
}

void
NdbDictionary::Table::setLogging(bool val){
  m_impl.m_logging = val;
}

bool 
NdbDictionary::Table::getLogging() const {
  return m_impl.m_logging;
}

void
NdbDictionary::Table::setFragmentType(FragmentType ft){
  m_impl.m_fragmentType = ft;
}

NdbDictionary::Object::FragmentType 
NdbDictionary::Table::getFragmentType() const {
  return m_impl.m_fragmentType;
}

void 
NdbDictionary::Table::setKValue(int kValue){
  m_impl.m_kvalue = kValue;
}

int
NdbDictionary::Table::getKValue() const {
  return m_impl.m_kvalue;
}

void 
NdbDictionary::Table::setMinLoadFactor(int lf){
  m_impl.m_minLoadFactor = lf;
}

int 
NdbDictionary::Table::getMinLoadFactor() const {
  return m_impl.m_minLoadFactor;
}

void 
NdbDictionary::Table::setMaxLoadFactor(int lf){
  m_impl.m_maxLoadFactor = lf;  
}

int 
NdbDictionary::Table::getMaxLoadFactor() const {
  return m_impl.m_maxLoadFactor;
}

int
NdbDictionary::Table::getNoOfColumns() const {
  return m_impl.m_columns.size();
}

int
NdbDictionary::Table::getNoOfAutoIncrementColumns() const {
  return m_impl.m_noOfAutoIncColumns;
}

int
NdbDictionary::Table::getNoOfPrimaryKeys() const {
  return m_impl.m_noOfKeys;
}

void
NdbDictionary::Table::setMaxRows(Uint64 maxRows)
{
  m_impl.m_max_rows = maxRows;
}

Uint64
NdbDictionary::Table::getMaxRows() const
{
  return m_impl.m_max_rows;
}

void
NdbDictionary::Table::setMinRows(Uint64 minRows)
{
  m_impl.m_min_rows = minRows;
}

Uint64
NdbDictionary::Table::getMinRows() const
{
  return m_impl.m_min_rows;
}

void
NdbDictionary::Table::setDefaultNoPartitionsFlag(Uint32 flag)
{
  m_impl.m_default_no_part_flag = flag;
}

Uint32
NdbDictionary::Table::getDefaultNoPartitionsFlag() const
{
  return m_impl.m_default_no_part_flag;
}

const char*
NdbDictionary::Table::getPrimaryKey(int no) const {
  int count = 0;
  for (unsigned i = 0; i < m_impl.m_columns.size(); i++) {
    if (m_impl.m_columns[i]->m_pk) {
      if (count++ == no)
        return m_impl.m_columns[i]->m_name.c_str();
    }
  }
  return 0;
}

const void* 
NdbDictionary::Table::getFrmData() const {
  return m_impl.getFrmData();
}

Uint32
NdbDictionary::Table::getFrmLength() const {
  return m_impl.getFrmLength();
}

enum NdbDictionary::Table::SingleUserMode
NdbDictionary::Table::getSingleUserMode() const
{
  return (enum SingleUserMode)m_impl.m_single_user_mode;
}

void
NdbDictionary::Table::setSingleUserMode(enum NdbDictionary::Table::SingleUserMode mode)
{
  m_impl.m_single_user_mode = (Uint8)mode;
}

#if 0
int
NdbDictionary::Table::setTablespaceNames(const void *data, Uint32 len)
{
  return m_impl.setTablespaceNames(data, len);
}

const void*
NdbDictionary::Table::getTablespaceNames()
{
  return m_impl.getTablespaceNames();
}

Uint32
NdbDictionary::Table::getTablespaceNamesLen() const
{
  return m_impl.getTablespaceNamesLen();
}
#endif

void
NdbDictionary::Table::setLinearFlag(Uint32 flag)
{
  m_impl.m_linear_flag = flag;
}

bool
NdbDictionary::Table::getLinearFlag() const
{
  return m_impl.m_linear_flag;
}

void
NdbDictionary::Table::setFragmentCount(Uint32 count)
{
  m_impl.setFragmentCount(count);
}

Uint32
NdbDictionary::Table::getFragmentCount() const
{
  return m_impl.getFragmentCount();
}

int
NdbDictionary::Table::setFrm(const void* data, Uint32 len){
  return m_impl.setFrm(data, len);
}

const Uint32*
NdbDictionary::Table::getFragmentData() const {
  return m_impl.getFragmentData();
}

Uint32
NdbDictionary::Table::getFragmentDataLen() const {
  return m_impl.getFragmentDataLen();
}

int
NdbDictionary::Table::setFragmentData(const Uint32* data, Uint32 cnt)
{
  return m_impl.setFragmentData(data, cnt);
}

const Int32*
NdbDictionary::Table::getRangeListData() const {
  return m_impl.getRangeListData();
}

Uint32
NdbDictionary::Table::getRangeListDataLen() const {
  return m_impl.getRangeListDataLen();
}

int
NdbDictionary::Table::setRangeListData(const Int32* data, Uint32 len)
{
  return m_impl.setRangeListData(data, len);
}

Uint32
NdbDictionary::Table::getFragmentNodes(Uint32 fragmentId, 
                                       Uint32* nodeIdArrayPtr,
                                       Uint32 arraySize) const
{
  return m_impl.getFragmentNodes(fragmentId, nodeIdArrayPtr, arraySize);
}

NdbDictionary::Object::Status
NdbDictionary::Table::getObjectStatus() const {
  return m_impl.m_status;
}

void
NdbDictionary::Table::setStatusInvalid() const {
  m_impl.m_status = NdbDictionary::Object::Invalid;
}

int 
NdbDictionary::Table::getObjectVersion() const {
  return m_impl.m_version;
}

int 
NdbDictionary::Table::getObjectId() const {
  return m_impl.m_id;
}

bool
NdbDictionary::Table::equal(const NdbDictionary::Table & col) const {
  return m_impl.equal(col.m_impl);
}

int
NdbDictionary::Table::getRowSizeInBytes() const {  
  int sz = 0;
  for(int i = 0; i<getNoOfColumns(); i++){
    const NdbDictionary::Column * c = getColumn(i);
    sz += (c->getSizeInBytes()+ 3) / 4;
  }
  return sz * 4;
}

int
NdbDictionary::Table::getReplicaCount() const {  
  return m_impl.m_replicaCount;
}

bool
NdbDictionary::Table::getTemporary() const {
  return m_impl.m_temporary;
}

void
NdbDictionary::Table::setTemporary(bool val) {
  m_impl.m_temporary = val;
}

int
NdbDictionary::Table::createTableInDb(Ndb* pNdb, bool equalOk) const {  
  const NdbDictionary::Table * pTab = 
    pNdb->getDictionary()->getTable(getName());
  if(pTab != 0 && equal(* pTab))
    return 0;
  if(pTab != 0 && !equal(* pTab))
    return -1;
  return pNdb->getDictionary()->createTable(* this);
}

bool
NdbDictionary::Table::getTablespace(Uint32 *id, Uint32 *version) const 
{
  if (m_impl.m_tablespace_id == RNIL)
    return false;
  if (id)
    *id= m_impl.m_tablespace_id;
  if (version)
    *version= m_impl.m_version;
  return true;
}

const char *
NdbDictionary::Table::getTablespaceName() const 
{
  return m_impl.m_tablespace_name.c_str();
}

int
NdbDictionary::Table::setTablespaceName(const char * name){
  m_impl.m_tablespace_id = ~0;
  m_impl.m_tablespace_version = ~0;
  return !m_impl.m_tablespace_name.assign(name);
}

int
NdbDictionary::Table::setTablespace(const NdbDictionary::Tablespace & ts){
  m_impl.m_tablespace_id = NdbTablespaceImpl::getImpl(ts).m_id;
  m_impl.m_tablespace_version = ts.getObjectVersion();
  return !m_impl.m_tablespace_name.assign(ts.getName());
}

bool
NdbDictionary::Table::getHashMap(Uint32 *id, Uint32 *version) const
{
  if (m_impl.m_hash_map_id == RNIL)
    return false;
  if (id)
    *id= m_impl.m_hash_map_id;
  if (version)
    *version= m_impl.m_hash_map_version;
  return true;
}

int
NdbDictionary::Table::setHashMap(const NdbDictionary::HashMap& hm)
{
  m_impl.m_hash_map_id = hm.getObjectId();
  m_impl.m_hash_map_version = hm.getObjectVersion();
  return 0;
}

void
NdbDictionary::Table::setRowChecksumIndicator(bool val){
  m_impl.m_row_checksum = val;
}

bool 
NdbDictionary::Table::getRowChecksumIndicator() const {
  return m_impl.m_row_checksum;
}

void
NdbDictionary::Table::setRowGCIIndicator(bool val){
  m_impl.m_row_gci = val;
}

bool 
NdbDictionary::Table::getRowGCIIndicator() const {
  return m_impl.m_row_gci;
}

void
NdbDictionary::Table::setForceVarPart(bool val){
  m_impl.m_force_var_part = val;
}

bool 
NdbDictionary::Table::getForceVarPart() const {
  return m_impl.m_force_var_part;
}

bool
NdbDictionary::Table::hasDefaultValues() const {
  return m_impl.m_has_default_values;
}

const NdbRecord*
NdbDictionary::Table::getDefaultRecord() const {
  return m_impl.m_ndbrecord;
}

int
NdbDictionary::Table::aggregate(NdbError& error)
{
  return m_impl.aggregate(error);
}

int
NdbDictionary::Table::validate(NdbError& error)
{
  return m_impl.validate(error);
}

Uint32
NdbDictionary::Table::getPartitionId(Uint32 hashValue) const
{
  switch (m_impl.m_fragmentType){
  case NdbDictionary::Object::FragAllSmall:
  case NdbDictionary::Object::FragAllMedium:
  case NdbDictionary::Object::FragAllLarge:
  case NdbDictionary::Object::FragSingle:
  case NdbDictionary::Object::DistrKeyLin:
  {
    Uint32 fragmentId = hashValue & m_impl.m_hashValueMask;
    if(fragmentId < m_impl.m_hashpointerValue) 
      fragmentId = hashValue & ((m_impl.m_hashValueMask << 1) + 1);
    return fragmentId;
  }
  case NdbDictionary::Object::DistrKeyHash:
  {
    Uint32 cnt = m_impl.m_fragmentCount;
    return hashValue % (cnt ? cnt : 1);
  }
  case NdbDictionary::Object::HashMapPartition:
  {
    Uint32 cnt = m_impl.m_hash_map.size();
    return m_impl.m_hash_map[hashValue % cnt];
  }
  default:
    return 0;
  }
}

/*****************************************************************
 * Index facade
 */

NdbDictionary::Index::Index(const char * name)
  : m_impl(* new NdbIndexImpl(* this))
{
  setName(name);
}

NdbDictionary::Index::Index(NdbIndexImpl & impl)
  : m_impl(impl) 
{
}

NdbDictionary::Index::~Index(){
  NdbIndexImpl * tmp = &m_impl;  
  if(this != tmp){
    delete tmp;
  }
}

int
NdbDictionary::Index::setName(const char * name){
  return m_impl.setName(name);
}

const char * 
NdbDictionary::Index::getName() const {
  return m_impl.getName();
}

int
NdbDictionary::Index::setTable(const char * table){
  return m_impl.setTable(table);
}

const char * 
NdbDictionary::Index::getTable() const {
  return m_impl.getTable();
}

unsigned
NdbDictionary::Index::getNoOfColumns() const {
  return m_impl.m_columns.size();
}

int
NdbDictionary::Index::getNoOfIndexColumns() const {
  return m_impl.m_columns.size();
}

const NdbDictionary::Column *
NdbDictionary::Index::getColumn(unsigned no) const {
  if(no < m_impl.m_columns.size())
    return m_impl.m_columns[no];
  return NULL;
}

const char *
NdbDictionary::Index::getIndexColumn(int no) const {
  const NdbDictionary::Column* col = getColumn(no);

  if (col)
    return col->getName();
  else
    return NULL;
}

const NdbRecord*
NdbDictionary::Index::getDefaultRecord() const {
  return m_impl.m_table->m_ndbrecord;
}

int
NdbDictionary::Index::addColumn(const Column & c){
  NdbColumnImpl* col = new NdbColumnImpl;
  if (col == NULL)
  {
    errno = ENOMEM;
    return -1;
  }
  (* col) = NdbColumnImpl::getImpl(c);

  col->m_indexSourced=true;
  
  /* Remove defaults from indexed columns */
  col->m_defaultValue.clear();

  if (m_impl.m_columns.push_back(col))
  {
    return -1;
  }
  return 0;
}

int
NdbDictionary::Index::addColumnName(const char * name){
  const Column c(name);
  return addColumn(c);
}

int
NdbDictionary::Index::addIndexColumn(const char * name){
  const Column c(name);
  return addColumn(c);
}

int
NdbDictionary::Index::addColumnNames(unsigned noOfNames, const char ** names){
  for(unsigned i = 0; i < noOfNames; i++) {
    const Column c(names[i]);
    if (addColumn(c))
    {
      return -1;
    }
  }
  return 0;
}

int
NdbDictionary::Index::addIndexColumns(int noOfNames, const char ** names){
  for(int i = 0; i < noOfNames; i++) {
    const Column c(names[i]);
    if (addColumn(c))
    {
      return -1;
    }
  }
  return 0;
}

void
NdbDictionary::Index::setType(NdbDictionary::Index::Type t){
  m_impl.m_type = (NdbDictionary::Object::Type)t;
}

NdbDictionary::Index::Type
NdbDictionary::Index::getType() const {
  return (NdbDictionary::Index::Type)m_impl.m_type;
}

void
NdbDictionary::Index::setLogging(bool val){
  m_impl.m_logging = val;
}

bool
NdbDictionary::Index::getTemporary() const {
  return m_impl.m_temporary;
}

void
NdbDictionary::Index::setTemporary(bool val){
  m_impl.m_temporary = val;
}

bool 
NdbDictionary::Index::getLogging() const {
  return m_impl.m_logging;
}

NdbDictionary::Object::Status
NdbDictionary::Index::getObjectStatus() const {
  return m_impl.m_table->m_status;
}

int 
NdbDictionary::Index::getObjectVersion() const {
  return m_impl.m_table->m_version;
}

int 
NdbDictionary::Index::getObjectId() const {
  return m_impl.m_table->m_id;
}

/*****************************************************************
 * OptimizeTableHandle facade
 */
NdbDictionary::OptimizeTableHandle::OptimizeTableHandle()
  : m_impl(* new NdbOptimizeTableHandleImpl(* this))
{}

NdbDictionary::OptimizeTableHandle::OptimizeTableHandle(NdbOptimizeTableHandleImpl & impl)
  : m_impl(impl)
{}

NdbDictionary::OptimizeTableHandle::~OptimizeTableHandle()
{
  NdbOptimizeTableHandleImpl * tmp = &m_impl;
  if(this != tmp){
    delete tmp;
  }
}

int
NdbDictionary::OptimizeTableHandle::next()
{
  return m_impl.next();
}

int
NdbDictionary::OptimizeTableHandle::close()
{
  int result = m_impl.close();
  return result;
}

/*****************************************************************
 * OptimizeIndexHandle facade
 */
NdbDictionary::OptimizeIndexHandle::OptimizeIndexHandle()
  : m_impl(* new NdbOptimizeIndexHandleImpl(* this))
{}

NdbDictionary::OptimizeIndexHandle::OptimizeIndexHandle(NdbOptimizeIndexHandleImpl & impl)
  : m_impl(impl)
{}

NdbDictionary::OptimizeIndexHandle::~OptimizeIndexHandle()
{
  NdbOptimizeIndexHandleImpl * tmp = &m_impl;
  if(this != tmp){
    delete tmp;
  }
}

int
NdbDictionary::OptimizeIndexHandle::next()
{
  return m_impl.next();
}

int
NdbDictionary::OptimizeIndexHandle::close()
{
  int result = m_impl.close();
  return result;
}

/*****************************************************************
 * Event facade
 */
NdbDictionary::Event::Event(const char * name)
  : m_impl(* new NdbEventImpl(* this))
{
  setName(name);
}

NdbDictionary::Event::Event(const char * name, const Table& table)
  : m_impl(* new NdbEventImpl(* this))
{
  setName(name);
  setTable(table);
}

NdbDictionary::Event::Event(NdbEventImpl & impl)
  : m_impl(impl) 
{
}

NdbDictionary::Event::~Event()
{
  NdbEventImpl * tmp = &m_impl;
  if(this != tmp){
    delete tmp;
  }
}

int
NdbDictionary::Event::setName(const char * name)
{
  return m_impl.setName(name);
}

const char *
NdbDictionary::Event::getName() const
{
  return m_impl.getName();
}

void 
NdbDictionary::Event::setTable(const Table& table)
{
  m_impl.setTable(table);
}

const NdbDictionary::Table *
NdbDictionary::Event::getTable() const
{
  return m_impl.getTable();
}

int
NdbDictionary::Event::setTable(const char * table)
{
  return m_impl.setTable(table);
}

const char*
NdbDictionary::Event::getTableName() const
{
  return m_impl.getTableName();
}

void
NdbDictionary::Event::addTableEvent(const TableEvent t)
{
  m_impl.addTableEvent(t);
}

bool
NdbDictionary::Event::getTableEvent(const TableEvent t) const
{
  return m_impl.getTableEvent(t);
}

void
NdbDictionary::Event::setDurability(EventDurability d)
{
  m_impl.setDurability(d);
}

NdbDictionary::Event::EventDurability
NdbDictionary::Event::getDurability() const
{
  return m_impl.getDurability();
}

void
NdbDictionary::Event::setReport(EventReport r)
{
  m_impl.setReport(r);
}

NdbDictionary::Event::EventReport
NdbDictionary::Event::getReport() const
{
  return m_impl.getReport();
}

void
NdbDictionary::Event::addColumn(const Column & c){
  NdbColumnImpl* col = new NdbColumnImpl;
  (* col) = NdbColumnImpl::getImpl(c);
  m_impl.m_columns.push_back(col);
}

void
NdbDictionary::Event::addEventColumn(unsigned attrId)
{
  m_impl.m_attrIds.push_back(attrId);
}

void
NdbDictionary::Event::addEventColumn(const char * name)
{
  const Column c(name);
  addColumn(c);
}

void
NdbDictionary::Event::addEventColumns(int n, const char ** names)
{
  for (int i = 0; i < n; i++)
    addEventColumn(names[i]);
}

int NdbDictionary::Event::getNoOfEventColumns() const
{
  return m_impl.getNoOfEventColumns();
}

const NdbDictionary::Column *
NdbDictionary::Event::getEventColumn(unsigned no) const
{
  return m_impl.getEventColumn(no);
}

void NdbDictionary::Event::mergeEvents(bool flag)
{
  m_impl.m_mergeEvents = flag;
}

NdbDictionary::Object::Status
NdbDictionary::Event::getObjectStatus() const
{
  return m_impl.m_status;
}

int 
NdbDictionary::Event::getObjectVersion() const
{
  return m_impl.m_version;
}

int 
NdbDictionary::Event::getObjectId() const {
  return m_impl.m_id;
}

void NdbDictionary::Event::print()
{
  m_impl.print();
}

/*****************************************************************
 * Tablespace facade
 */
NdbDictionary::Tablespace::Tablespace()
  : m_impl(* new NdbTablespaceImpl(* this))
{
}

NdbDictionary::Tablespace::Tablespace(NdbTablespaceImpl & impl)
  : m_impl(impl) 
{
}

NdbDictionary::Tablespace::Tablespace(const NdbDictionary::Tablespace & org)
  : Object(org), m_impl(* new NdbTablespaceImpl(* this))
{
  m_impl.assign(org.m_impl);
}

NdbDictionary::Tablespace::~Tablespace(){
  NdbTablespaceImpl * tmp = &m_impl;  
  if(this != tmp){
    delete tmp;
  }
}

void 
NdbDictionary::Tablespace::setName(const char * name){
  m_impl.m_name.assign(name);
}

const char * 
NdbDictionary::Tablespace::getName() const {
  return m_impl.m_name.c_str();
}

void
NdbDictionary::Tablespace::setAutoGrowSpecification
(const NdbDictionary::AutoGrowSpecification& spec){
  m_impl.m_grow_spec = spec;
}
const NdbDictionary::AutoGrowSpecification& 
NdbDictionary::Tablespace::getAutoGrowSpecification() const {
  return m_impl.m_grow_spec;
}

void
NdbDictionary::Tablespace::setExtentSize(Uint32 sz){
  m_impl.m_extent_size = sz;
}

Uint32
NdbDictionary::Tablespace::getExtentSize() const {
  return m_impl.m_extent_size;
}

void
NdbDictionary::Tablespace::setDefaultLogfileGroup(const char * name){
  m_impl.m_logfile_group_id = ~0;
  m_impl.m_logfile_group_version = ~0;
  m_impl.m_logfile_group_name.assign(name);
}

void
NdbDictionary::Tablespace::setDefaultLogfileGroup
(const NdbDictionary::LogfileGroup & lg){
  m_impl.m_logfile_group_id = NdbLogfileGroupImpl::getImpl(lg).m_id;
  m_impl.m_logfile_group_version = lg.getObjectVersion();
  m_impl.m_logfile_group_name.assign(lg.getName());
}

const char * 
NdbDictionary::Tablespace::getDefaultLogfileGroup() const {
  return m_impl.m_logfile_group_name.c_str();
}

Uint32
NdbDictionary::Tablespace::getDefaultLogfileGroupId() const {
  return m_impl.m_logfile_group_id;
}

NdbDictionary::Object::Status
NdbDictionary::Tablespace::getObjectStatus() const {
  return m_impl.m_status;
}

int 
NdbDictionary::Tablespace::getObjectVersion() const {
  return m_impl.m_version;
}

int 
NdbDictionary::Tablespace::getObjectId() const {
  return m_impl.m_id;
}

/*****************************************************************
 * LogfileGroup facade
 */
NdbDictionary::LogfileGroup::LogfileGroup()
  : m_impl(* new NdbLogfileGroupImpl(* this))
{
}

NdbDictionary::LogfileGroup::LogfileGroup(NdbLogfileGroupImpl & impl)
  : m_impl(impl) 
{
}

NdbDictionary::LogfileGroup::LogfileGroup(const NdbDictionary::LogfileGroup & org)
  : Object(org), m_impl(* new NdbLogfileGroupImpl(* this)) 
{
  m_impl.assign(org.m_impl);
}

NdbDictionary::LogfileGroup::~LogfileGroup(){
  NdbLogfileGroupImpl * tmp = &m_impl;  
  if(this != tmp){
    delete tmp;
  }
}

void 
NdbDictionary::LogfileGroup::setName(const char * name){
  m_impl.m_name.assign(name);
}

const char * 
NdbDictionary::LogfileGroup::getName() const {
  return m_impl.m_name.c_str();
}

void
NdbDictionary::LogfileGroup::setUndoBufferSize(Uint32 sz){
  m_impl.m_undo_buffer_size = sz;
}

Uint32
NdbDictionary::LogfileGroup::getUndoBufferSize() const {
  return m_impl.m_undo_buffer_size;
}

void
NdbDictionary::LogfileGroup::setAutoGrowSpecification
(const NdbDictionary::AutoGrowSpecification& spec){
  m_impl.m_grow_spec = spec;
}
const NdbDictionary::AutoGrowSpecification& 
NdbDictionary::LogfileGroup::getAutoGrowSpecification() const {
  return m_impl.m_grow_spec;
}

Uint64 NdbDictionary::LogfileGroup::getUndoFreeWords() const {
  return m_impl.m_undo_free_words;
}

NdbDictionary::Object::Status
NdbDictionary::LogfileGroup::getObjectStatus() const {
  return m_impl.m_status;
}

int 
NdbDictionary::LogfileGroup::getObjectVersion() const {
  return m_impl.m_version;
}

int 
NdbDictionary::LogfileGroup::getObjectId() const {
  return m_impl.m_id;
}

/*****************************************************************
 * Datafile facade
 */
NdbDictionary::Datafile::Datafile()
  : m_impl(* new NdbDatafileImpl(* this))
{
}

NdbDictionary::Datafile::Datafile(NdbDatafileImpl & impl)
  : m_impl(impl) 
{
}

NdbDictionary::Datafile::Datafile(const NdbDictionary::Datafile & org)
  : Object(org), m_impl(* new NdbDatafileImpl(* this)) 
{
  m_impl.assign(org.m_impl);
}

NdbDictionary::Datafile::~Datafile(){
  NdbDatafileImpl * tmp = &m_impl;  
  if(this != tmp){
    delete tmp;
  }
}

void 
NdbDictionary::Datafile::setPath(const char * path){
  m_impl.m_path.assign(path);
}

const char * 
NdbDictionary::Datafile::getPath() const {
  return m_impl.m_path.c_str();
}

void 
NdbDictionary::Datafile::setSize(Uint64 sz){
  m_impl.m_size = sz;
}

Uint64
NdbDictionary::Datafile::getSize() const {
  return m_impl.m_size;
}

Uint64
NdbDictionary::Datafile::getFree() const {
  return m_impl.m_free;
}

int
NdbDictionary::Datafile::setTablespace(const char * tablespace){
  m_impl.m_filegroup_id = ~0;
  m_impl.m_filegroup_version = ~0;
  return !m_impl.m_filegroup_name.assign(tablespace);
}

int
NdbDictionary::Datafile::setTablespace(const NdbDictionary::Tablespace & ts){
  m_impl.m_filegroup_id = NdbTablespaceImpl::getImpl(ts).m_id;
  m_impl.m_filegroup_version = ts.getObjectVersion();
  return !m_impl.m_filegroup_name.assign(ts.getName());
}

const char *
NdbDictionary::Datafile::getTablespace() const {
  return m_impl.m_filegroup_name.c_str();
}

void
NdbDictionary::Datafile::getTablespaceId(NdbDictionary::ObjectId* dst) const 
{
  if (dst)
  {
    NdbDictObjectImpl::getImpl(* dst).m_id = m_impl.m_filegroup_id;
    NdbDictObjectImpl::getImpl(* dst).m_version = m_impl.m_filegroup_version;
  }
}

NdbDictionary::Object::Status
NdbDictionary::Datafile::getObjectStatus() const {
  return m_impl.m_status;
}

int 
NdbDictionary::Datafile::getObjectVersion() const {
  return m_impl.m_version;
}

int 
NdbDictionary::Datafile::getObjectId() const {
  return m_impl.m_id;
}

/*****************************************************************
 * Undofile facade
 */
NdbDictionary::Undofile::Undofile()
  : m_impl(* new NdbUndofileImpl(* this))
{
}

NdbDictionary::Undofile::Undofile(NdbUndofileImpl & impl)
  : m_impl(impl) 
{
}

NdbDictionary::Undofile::Undofile(const NdbDictionary::Undofile & org)
  : Object(org), m_impl(* new NdbUndofileImpl(* this))
{
  m_impl.assign(org.m_impl);
}

NdbDictionary::Undofile::~Undofile(){
  NdbUndofileImpl * tmp = &m_impl;  
  if(this != tmp){
    delete tmp;
  }
}

void 
NdbDictionary::Undofile::setPath(const char * path){
  m_impl.m_path.assign(path);
}

const char * 
NdbDictionary::Undofile::getPath() const {
  return m_impl.m_path.c_str();
}

void 
NdbDictionary::Undofile::setSize(Uint64 sz){
  m_impl.m_size = sz;
}

Uint64
NdbDictionary::Undofile::getSize() const {
  return m_impl.m_size;
}

void 
NdbDictionary::Undofile::setLogfileGroup(const char * logfileGroup){
  m_impl.m_filegroup_id = ~0;
  m_impl.m_filegroup_version = ~0;
  m_impl.m_filegroup_name.assign(logfileGroup);
}

void 
NdbDictionary::Undofile::setLogfileGroup
(const NdbDictionary::LogfileGroup & ts){
  m_impl.m_filegroup_id = NdbLogfileGroupImpl::getImpl(ts).m_id;
  m_impl.m_filegroup_version = ts.getObjectVersion();
  m_impl.m_filegroup_name.assign(ts.getName());
}

const char *
NdbDictionary::Undofile::getLogfileGroup() const {
  return m_impl.m_filegroup_name.c_str();
}

void
NdbDictionary::Undofile::getLogfileGroupId(NdbDictionary::ObjectId * dst)const 
{
  if (dst)
  {
    NdbDictObjectImpl::getImpl(* dst).m_id = m_impl.m_filegroup_id;
    NdbDictObjectImpl::getImpl(* dst).m_version = m_impl.m_filegroup_version;
  }
}

NdbDictionary::Object::Status
NdbDictionary::Undofile::getObjectStatus() const {
  return m_impl.m_status;
}

int 
NdbDictionary::Undofile::getObjectVersion() const {
  return m_impl.m_version;
}

int 
NdbDictionary::Undofile::getObjectId() const {
  return m_impl.m_id;
}

/*****************************************************************
 * HashMap facade
 */
NdbDictionary::HashMap::HashMap()
  : m_impl(* new NdbHashMapImpl(* this))
{
}

NdbDictionary::HashMap::HashMap(NdbHashMapImpl & impl)
  : m_impl(impl)
{
}

NdbDictionary::HashMap::HashMap(const NdbDictionary::HashMap & org)
  : Object(org), m_impl(* new NdbHashMapImpl(* this))
{
  m_impl.assign(org.m_impl);
}

NdbDictionary::HashMap::~HashMap(){
  NdbHashMapImpl * tmp = &m_impl;
  if(this != tmp){
    delete tmp;
  }
}

void
NdbDictionary::HashMap::setName(const char * path)
{
  m_impl.m_name.assign(path);
}

const char *
NdbDictionary::HashMap::getName() const
{
  return m_impl.m_name.c_str();
}

void
NdbDictionary::HashMap::setMap(const Uint32* map, Uint32 len)
{
  m_impl.m_map.assign(map, len);
}

Uint32
NdbDictionary::HashMap::getMapLen() const
{
  return m_impl.m_map.size();
}

int
NdbDictionary::HashMap::getMapValues(Uint32* dst, Uint32 len) const
{
  if (len != getMapLen())
    return -1;

  memcpy(dst, m_impl.m_map.getBase(), sizeof(Uint32) * len);
  return 0;
}

bool
NdbDictionary::HashMap::equal(const NdbDictionary::HashMap & obj) const
{
  return m_impl.m_map.equal(obj.m_impl.m_map);
}

NdbDictionary::Object::Status
NdbDictionary::HashMap::getObjectStatus() const {
  return m_impl.m_status;
}

int
NdbDictionary::HashMap::getObjectVersion() const {
  return m_impl.m_version;
}

int
NdbDictionary::HashMap::getObjectId() const {
  return m_impl.m_id;
}

int
NdbDictionary::Dictionary::getDefaultHashMap(NdbDictionary::HashMap& dst,
                                             Uint32 fragments)
{
  BaseString tmp;
  tmp.assfmt("DEFAULT-HASHMAP-%u-%u",
             NDB_DEFAULT_HASHMAP_BUCKTETS, fragments);

  return getHashMap(dst, tmp.c_str());
}

int
NdbDictionary::Dictionary::getHashMap(NdbDictionary::HashMap& dst,
                                      const char * name)
{
  return m_impl.m_receiver.get_hashmap(NdbHashMapImpl::getImpl(dst), name);
}

int
NdbDictionary::Dictionary::getHashMap(NdbDictionary::HashMap& dst,
                                      const NdbDictionary::Table* tab)
{
  if (tab == 0 ||
      tab->getFragmentType() != NdbDictionary::Object::HashMapPartition)
  {
    return -1;
  }
  return
    m_impl.m_receiver.get_hashmap(NdbHashMapImpl::getImpl(dst),
                                  NdbTableImpl::getImpl(*tab).m_hash_map_id);
}

int
NdbDictionary::Dictionary::initDefaultHashMap(NdbDictionary::HashMap& dst,
                                              Uint32 fragments)
{
  BaseString tmp;
  tmp.assfmt("DEFAULT-HASHMAP-%u-%u",
             NDB_DEFAULT_HASHMAP_BUCKTETS, fragments);

  dst.setName(tmp.c_str());

  Vector<Uint32> map;
  for (Uint32 i = 0; i<NDB_DEFAULT_HASHMAP_BUCKTETS; i++)
  {
    map.push_back(i % fragments);
  }

  dst.setMap(map.getBase(), map.size());
  return 0;
}

int
NdbDictionary::Dictionary::prepareHashMap(const Table& oldTableF,
                                          Table& newTableF)
{
  if (!hasSchemaTrans())
  {
    return -1;
  }

  const NdbTableImpl& oldTable = NdbTableImpl::getImpl(oldTableF);
  NdbTableImpl& newTable = NdbTableImpl::getImpl(newTableF);

  if (oldTable.getFragmentType() == NdbDictionary::Object::HashMapPartition)
  {
    HashMap oldmap;
    if (getHashMap(oldmap, &oldTable) == -1)
    {
      return -1;
    }

    if (oldmap.getObjectVersion() != (int)oldTable.m_hash_map_version)
    {
      return -1;
    }

    HashMap newmapF;
    NdbHashMapImpl& newmap = NdbHashMapImpl::getImpl(newmapF);
    newmap.assign(NdbHashMapImpl::getImpl(oldmap));

    Uint32 oldcnt = oldTable.getFragmentCount();
    Uint32 newcnt = newTable.getFragmentCount();
    if (newcnt == 0)
    {
      /**
       * reorg...we don't know how many fragments new table should have
       *   create if exist a default map...which will "know" how many fragments there are
       */
      ObjectId tmp;
      int ret = m_impl.m_receiver.create_hashmap(NdbHashMapImpl::getImpl(newmapF),
                                                 &NdbDictObjectImpl::getImpl(tmp),
                                                 CreateHashMapReq::CreateDefault |
                                                 CreateHashMapReq::CreateIfNotExists);
      if (ret)
      {
        return ret;
      }

      HashMap hm;
      ret = m_impl.m_receiver.get_hashmap(NdbHashMapImpl::getImpl(hm), tmp.getObjectId());
      if (ret)
      {
        return ret;
      }
      Uint32 zero = 0;
      Vector<Uint32> values;
      values.fill(hm.getMapLen() - 1, zero);
      hm.getMapValues(values.getBase(), values.size());
      for (Uint32 i = 0; i<hm.getMapLen(); i++)
      {
        if (values[i] > newcnt)
          newcnt = values[i];
      }
      newcnt++; // Loop will find max val, cnt = max + 1
      if (newcnt < oldcnt)
      {
        /**
         * drop partition is currently not supported...
         *   and since this is a "reorg" (newcnt == 0) we silently change it to a nop
         */
        newcnt = oldcnt;
      }
      newTable.setFragmentCount(newcnt);
    }

    for (Uint32 i = 0; i<newmap.m_map.size(); i++)
    {
      Uint32 newval = i % newcnt;
      if (newval >= oldcnt)
      {
        newmap.m_map[i] = newval;
      }
    }

    /**
     * Check if this accidently became a "default" map
     */
    HashMap def;
    if (getDefaultHashMap(def, newcnt) == 0)
    {
      if (def.equal(newmapF))
      {
        newTable.m_hash_map_id = def.getObjectId();
        newTable.m_hash_map_version = def.getObjectVersion();
        return 0;
      }
    }

    initDefaultHashMap(def, newcnt);
    if (def.equal(newmapF))
    {
      ObjectId tmp;
      if (createHashMap(def, &tmp) == -1)
      {
        return -1;
      }
      newTable.m_hash_map_id = tmp.getObjectId();
      newTable.m_hash_map_version = tmp.getObjectVersion();
      return 0;
    }

    int cnt = 0;
retry:
    if (cnt == 0)
    {
      newmap.m_name.assfmt("HASHMAP-%u-%u-%u",
                           NDB_DEFAULT_HASHMAP_BUCKTETS,
                           oldcnt,
                           newcnt);
    }
    else
    {
      newmap.m_name.assfmt("HASHMAP-%u-%u-%u-#%u",
                           NDB_DEFAULT_HASHMAP_BUCKTETS,
                           oldcnt,
                           newcnt,
                           cnt);

    }

    if (getHashMap(def, newmap.getName()) == 0)
    {
      if (def.equal(newmap))
      {
        newTable.m_hash_map_id = def.getObjectId();
        newTable.m_hash_map_version = def.getObjectVersion();
        return 0;
      }
      cnt++;
      goto retry;
    }

    ObjectId tmp;
    if (createHashMap(newmapF, &tmp) == -1)
    {
      return -1;
    }
    newTable.m_hash_map_id = tmp.getObjectId();
    newTable.m_hash_map_version = tmp.getObjectVersion();
    return 0;
  }
  assert(false); // NOT SUPPORTED YET
  return -1;
}

/*****************************************************************
 * Dictionary facade
 */
NdbDictionary::Dictionary::Dictionary(Ndb & ndb)
  : m_impl(* new NdbDictionaryImpl(ndb, *this))
{
}

NdbDictionary::Dictionary::Dictionary(NdbDictionaryImpl & impl)
  : m_impl(impl) 
{
}
NdbDictionary::Dictionary::~Dictionary(){
  NdbDictionaryImpl * tmp = &m_impl;  
  if(this != tmp){
    delete tmp;
  }
}

// do op within trans if no trans exists
#define DO_TRANS(ret, action) \
  { \
    bool trans = hasSchemaTrans(); \
    if ((trans || (ret = beginSchemaTrans()) == 0) && \
        (ret = (action)) == 0 && \
        (trans || (ret = endSchemaTrans()) == 0)) \
      ; \
    else if (!trans) { \
      NdbError save_error = m_impl.m_error; \
      (void)endSchemaTrans(SchemaTransAbort); \
      m_impl.m_error = save_error; \
    } \
  }

int 
NdbDictionary::Dictionary::createTable(const Table & t)
{
  int ret;
  if (likely(! is_ndb_blob_table(t.getName())))
  {
    DO_TRANS(
      ret,
      m_impl.createTable(NdbTableImpl::getImpl(t))
    );
  }
  else
  {
    /* 4307 : Invalid table name */
    m_impl.m_error.code = 4307;
    ret = -1;
  }
  return ret;
}

int
NdbDictionary::Dictionary::optimizeTable(const Table &t,
                                         OptimizeTableHandle &h){
  DBUG_ENTER("NdbDictionary::Dictionary::optimzeTable");
  DBUG_RETURN(m_impl.optimizeTable(NdbTableImpl::getImpl(t), 
                                   NdbOptimizeTableHandleImpl::getImpl(h)));
}

int
NdbDictionary::Dictionary::optimizeIndex(const Index &ind,
                                         NdbDictionary::OptimizeIndexHandle &h)
{
  DBUG_ENTER("NdbDictionary::Dictionary::optimzeIndex");
  DBUG_RETURN(m_impl.optimizeIndex(NdbIndexImpl::getImpl(ind),
                                   NdbOptimizeIndexHandleImpl::getImpl(h)));
}

int
NdbDictionary::Dictionary::dropTable(Table & t)
{
  int ret;
  if (likely(! is_ndb_blob_table(t.getName())))
  {
    DO_TRANS(
      ret,
      m_impl.dropTable(NdbTableImpl::getImpl(t))
    );
  }
  else
  {
    /* 4249 : Invalid table */
    m_impl.m_error.code = 4249;
    ret = -1;
  }
  return ret;
}

int
NdbDictionary::Dictionary::dropTableGlobal(const Table & t)
{
  int ret;
  if (likely(! is_ndb_blob_table(t.getName())))
  {
    DO_TRANS(
      ret,
      m_impl.dropTableGlobal(NdbTableImpl::getImpl(t))
    );
  }
  else
  {
    /* 4249 : Invalid table */
    m_impl.m_error.code = 4249;
    ret = -1;
  }
  return ret;
}

int
NdbDictionary::Dictionary::dropTable(const char * name)
{
  int ret;
  if (likely(! is_ndb_blob_table(name)))
  {
    DO_TRANS(
      ret,
      m_impl.dropTable(name)
    );
  }
  else
  {
    /* 4307 : Invalid table name */
    m_impl.m_error.code = 4307;
    ret = -1;
  }
  return ret;
}

bool
NdbDictionary::Dictionary::supportedAlterTable(const Table & f,
					       const Table & t)
{
  return m_impl.supportedAlterTable(NdbTableImpl::getImpl(f),
                                    NdbTableImpl::getImpl(t));
}

int
NdbDictionary::Dictionary::alterTable(const Table & f, const Table & t)
{
  int ret;
  DO_TRANS(
    ret,
    m_impl.alterTable(NdbTableImpl::getImpl(f),
                      NdbTableImpl::getImpl(t))
  );
  return ret;
}

int
NdbDictionary::Dictionary::alterTableGlobal(const Table & f,
                                            const Table & t)
{
  int ret;
  DO_TRANS(
    ret,
    m_impl.alterTableGlobal(NdbTableImpl::getImpl(f),
                            NdbTableImpl::getImpl(t))
  );
  return ret;
}

const NdbDictionary::Table * 
NdbDictionary::Dictionary::getTable(const char * name, void **data) const
{
  NdbTableImpl * t = m_impl.getTable(name, data);
  if(t)
    return t->m_facade;
  return 0;
}

const NdbDictionary::Index * 
NdbDictionary::Dictionary::getIndexGlobal(const char * indexName,
                                          const Table &ndbtab) const
{
  NdbIndexImpl * i = m_impl.getIndexGlobal(indexName,
                                           NdbTableImpl::getImpl(ndbtab));
  if(i)
    return i->m_facade;
  return 0;
}

const NdbDictionary::Index *
NdbDictionary::Dictionary::getIndexGlobal(const char * indexName,
                                          const char * tableName) const
{
  NdbIndexImpl * i = m_impl.getIndexGlobal(indexName,
                                           tableName);
  if(i)
    return i->m_facade;
  return 0;
}

const NdbDictionary::Table * 
NdbDictionary::Dictionary::getTableGlobal(const char * name) const
{
  NdbTableImpl * t = m_impl.getTableGlobal(name);
  if(t)
    return t->m_facade;
  return 0;
}

int
NdbDictionary::Dictionary::removeIndexGlobal(const Index &ndbidx,
                                             int invalidate) const
{
  return m_impl.releaseIndexGlobal(NdbIndexImpl::getImpl(ndbidx), invalidate);
}

int
NdbDictionary::Dictionary::removeTableGlobal(const Table &ndbtab,
                                             int invalidate) const
{
  return m_impl.releaseTableGlobal(NdbTableImpl::getImpl(ndbtab), invalidate);
}

NdbRecord *
NdbDictionary::Dictionary::createRecord(const Table *table,
                                        const RecordSpecification *recSpec,
                                        Uint32 length,
                                        Uint32 elemSize,
                                        Uint32 flags)
{
  /* We want to obtain a global reference to the Table object */
  NdbTableImpl* impl=&NdbTableImpl::getImpl(*table);
  Ndb* myNdb= &m_impl.m_ndb;

  /* Temporarily change Ndb object to use table's database 
   * and schema 
   */
  BaseString currentDb(myNdb->getDatabaseName());
  BaseString currentSchema(myNdb->getDatabaseSchemaName());

  myNdb->setDatabaseName
    (Ndb::getDatabaseFromInternalName(impl->m_internalName.c_str()).c_str());
  myNdb->setDatabaseSchemaName
    (Ndb::getSchemaFromInternalName(impl->m_internalName.c_str()).c_str());

  /* Get global ref to table.  This is released below, or when the
   * NdbRecord is released
   */
  const Table* globalTab= getTableGlobal(impl->m_externalName.c_str());

  /* Restore Ndb object's DB and Schema */
  myNdb->setDatabaseName(currentDb.c_str());
  myNdb->setDatabaseSchemaName(currentSchema.c_str());

  if (globalTab == NULL)
    /* An error is set on the dictionary */
    return NULL;
  
  NdbTableImpl* globalTabImpl= &NdbTableImpl::getImpl(*globalTab);
  
  assert(impl->m_id == globalTabImpl->m_id);
  if (table_version_major(impl->m_version) != 
      table_version_major(globalTabImpl->m_version))
  {
    removeTableGlobal(*globalTab, false); // Don't invalidate
    m_impl.m_error.code= 241; //Invalid schema object version
    return NULL;
  }

  NdbRecord* result= m_impl.createRecord(globalTabImpl,
                                         recSpec,
                                         length,
                                         elemSize,
                                         flags,
                                         false); // Not default NdbRecord

  if (!result)
  {
    removeTableGlobal(*globalTab, false); // Don't invalidate
  }
  return result;
}

NdbRecord *
NdbDictionary::Dictionary::createRecord(const Index *index,
                                        const Table *table,
                                        const RecordSpecification *recSpec,
                                        Uint32 length,
                                        Uint32 elemSize,
                                        Uint32 flags)
{
  /* We want to obtain a global reference to the Index's underlying
   * table object
   */
  NdbTableImpl* tabImpl=&NdbTableImpl::getImpl(*table);
  Ndb* myNdb= &m_impl.m_ndb;

  /* Temporarily change Ndb object to use table's database 
   * and schema.  Index's database and schema are not 
   * useful for finding global table reference
   */
  BaseString currentDb(myNdb->getDatabaseName());
  BaseString currentSchema(myNdb->getDatabaseSchemaName());

  myNdb->setDatabaseName
    (Ndb::getDatabaseFromInternalName(tabImpl->m_internalName.c_str()).c_str());
  myNdb->setDatabaseSchemaName
    (Ndb::getSchemaFromInternalName(tabImpl->m_internalName.c_str()).c_str());

  /* Get global ref to index.  This is released below, or when the
   * NdbRecord object is released
   */
  const Index* globalIndex= getIndexGlobal(index->getName(), *table);

  /* Restore Ndb object's DB and Schema */
  myNdb->setDatabaseName(currentDb.c_str());
  myNdb->setDatabaseSchemaName(currentSchema.c_str());

  if (globalIndex == NULL)
    /* An error is set on the dictionary */
    return NULL;
  
  NdbIndexImpl* indexImpl= &NdbIndexImpl::getImpl(*index);
  NdbIndexImpl* globalIndexImpl= &NdbIndexImpl::getImpl(*globalIndex);
  
  assert(indexImpl->m_id == globalIndexImpl->m_id);
  
  if (table_version_major(indexImpl->m_version) != 
      table_version_major(globalIndexImpl->m_version))
  {
    removeIndexGlobal(*globalIndex, false); // Don't invalidate
    m_impl.m_error.code= 241; //Invalid schema object version
    return NULL;
  }

  NdbRecord* result= m_impl.createRecord(globalIndexImpl->m_table,
                                         recSpec,
                                         length,
                                         elemSize,
                                         flags,
                                         false); // Not default NdbRecord

  if (!result)
  {
    removeIndexGlobal(*globalIndex, false); // Don't invalidate
  }
  return result;
}

NdbRecord *
NdbDictionary::Dictionary::createRecord(const Index *index,
                                        const RecordSpecification *recSpec,
                                        Uint32 length,
                                        Uint32 elemSize,
                                        Uint32 flags)
{
  const NdbDictionary::Table *table= getTable(index->getTable());
  if (!table)
    return NULL;
  return createRecord(index,
                      table,
                      recSpec,
                      length,
                      elemSize,
                      flags);
}

void 
NdbDictionary::Dictionary::releaseRecord(NdbRecord *rec)
{
  m_impl.releaseRecord_impl(rec);
}

void NdbDictionary::Dictionary::putTable(const NdbDictionary::Table * table)
{
 NdbDictionary::Table  *copy_table = new NdbDictionary::Table;
  *copy_table = *table;
  m_impl.putTable(&NdbTableImpl::getImpl(*copy_table));
}

void NdbDictionary::Dictionary::set_local_table_data_size(unsigned sz)
{
  m_impl.m_local_table_data_size= sz;
}

const NdbDictionary::Table * 
NdbDictionary::Dictionary::getTable(const char * name) const
{
  return getTable(name, 0);
}

const NdbDictionary::Table *
NdbDictionary::Dictionary::getBlobTable(const NdbDictionary::Table* table,
                                        const char* col_name)
{
  const NdbDictionary::Column* col = table->getColumn(col_name);
  if (col == NULL) {
    m_impl.m_error.code = 4318;
    return NULL;
  }
  return getBlobTable(table, col->getColumnNo());
}

const NdbDictionary::Table *
NdbDictionary::Dictionary::getBlobTable(const NdbDictionary::Table* table,
                                        Uint32 col_no)
{
  return m_impl.getBlobTable(NdbTableImpl::getImpl(*table), col_no);
}

void
NdbDictionary::Dictionary::invalidateTable(const char * name){
  DBUG_ENTER("NdbDictionaryImpl::invalidateTable");
  NdbTableImpl * t = m_impl.getTable(name);
  if(t)
    m_impl.invalidateObject(* t);
  DBUG_VOID_RETURN;
}

void
NdbDictionary::Dictionary::invalidateTable(const Table *table){
  NdbTableImpl &t = NdbTableImpl::getImpl(*table);
  m_impl.invalidateObject(t);
}

void
NdbDictionary::Dictionary::removeCachedTable(const char * name){
  NdbTableImpl * t = m_impl.getTable(name);
  if(t)
    m_impl.removeCachedObject(* t);
}

void
NdbDictionary::Dictionary::removeCachedTable(const Table *table){
  NdbTableImpl &t = NdbTableImpl::getImpl(*table);
  m_impl.removeCachedObject(t);
}

int
NdbDictionary::Dictionary::createIndex(const Index & ind, bool offline)
{
  int ret;
  DO_TRANS(
    ret,
    m_impl.createIndex(NdbIndexImpl::getImpl(ind), offline)
  );
  return ret;
}

int
NdbDictionary::Dictionary::createIndex(const Index & ind, const Table & tab,
                                       bool offline)
{
  int ret;
  DO_TRANS(
    ret,
    m_impl.createIndex(NdbIndexImpl::getImpl(ind),
                       NdbTableImpl::getImpl(tab),
		       offline)
  );
  return ret;
}

int 
NdbDictionary::Dictionary::dropIndex(const char * indexName,
				     const char * tableName)
{
  int ret;
  DO_TRANS(
    ret,
    m_impl.dropIndex(indexName, tableName)
  );
  return ret;
}

int 
NdbDictionary::Dictionary::dropIndexGlobal(const Index &ind)
{
  int ret;
  DO_TRANS(
    ret,
    m_impl.dropIndexGlobal(NdbIndexImpl::getImpl(ind))
  );
  return ret;
}

const NdbDictionary::Index * 
NdbDictionary::Dictionary::getIndex(const char * indexName,
				    const char * tableName) const
{
  NdbIndexImpl * i = m_impl.getIndex(indexName, tableName);
  if(i)
    return i->m_facade;
  return 0;
}

void
NdbDictionary::Dictionary::invalidateIndex(const Index *index){
  DBUG_ENTER("NdbDictionary::Dictionary::invalidateIndex");
  NdbIndexImpl &i = NdbIndexImpl::getImpl(*index);
  assert(i.m_table != 0);
  m_impl.invalidateObject(* i.m_table);
  DBUG_VOID_RETURN;
}

void
NdbDictionary::Dictionary::invalidateIndex(const char * indexName,
                                           const char * tableName){
  DBUG_ENTER("NdbDictionaryImpl::invalidateIndex");
  NdbIndexImpl * i = m_impl.getIndex(indexName, tableName);
  if(i) {
    assert(i->m_table != 0);
    m_impl.invalidateObject(* i->m_table);
  }
  DBUG_VOID_RETURN;
}

int
NdbDictionary::Dictionary::forceGCPWait()
{
  return forceGCPWait(0);
}

int
NdbDictionary::Dictionary::forceGCPWait(int type)
{
  return m_impl.forceGCPWait(type);
}

void
NdbDictionary::Dictionary::removeCachedIndex(const Index *index){
  DBUG_ENTER("NdbDictionary::Dictionary::removeCachedIndex");
  NdbIndexImpl &i = NdbIndexImpl::getImpl(*index);
  assert(i.m_table != 0);
  m_impl.removeCachedObject(* i.m_table);
  DBUG_VOID_RETURN;
}

void
NdbDictionary::Dictionary::removeCachedIndex(const char * indexName,
					     const char * tableName){
  NdbIndexImpl * i = m_impl.getIndex(indexName, tableName);
  if(i) {
    assert(i->m_table != 0);
    m_impl.removeCachedObject(* i->m_table);
  }
}

const NdbDictionary::Table *
NdbDictionary::Dictionary::getIndexTable(const char * indexName, 
					 const char * tableName) const
{
  NdbIndexImpl * i = m_impl.getIndex(indexName, tableName);
  NdbTableImpl * t = m_impl.getTable(tableName);
  if(i && t) {
    NdbTableImpl * it = m_impl.getIndexTable(i, t);
    return it->m_facade;
  }
  return 0;
}


int
NdbDictionary::Dictionary::createEvent(const Event & ev)
{
  return m_impl.createEvent(NdbEventImpl::getImpl(ev));
}

int 
NdbDictionary::Dictionary::dropEvent(const char * eventName, int force)
{
  return m_impl.dropEvent(eventName, force);
}

const NdbDictionary::Event *
NdbDictionary::Dictionary::getEvent(const char * eventName)
{
  NdbEventImpl * t = m_impl.getEvent(eventName);
  if(t)
    return t->m_facade;
  return 0;
}

int
NdbDictionary::Dictionary::listEvents(List& list)
{
  // delegate to overloaded const function for same semantics
  const NdbDictionary::Dictionary * const cthis = this;
  return cthis->NdbDictionary::Dictionary::listEvents(list);
}

int
NdbDictionary::Dictionary::listEvents(List& list) const
{
  return m_impl.listEvents(list);
}

int
NdbDictionary::Dictionary::listObjects(List& list, Object::Type type)
{
  // delegate to overloaded const function for same semantics
  const NdbDictionary::Dictionary * const cthis = this;
  return cthis->NdbDictionary::Dictionary::listObjects(list, type);
}

int
NdbDictionary::Dictionary::listObjects(List& list, Object::Type type) const
{
  // delegate to variant with FQ names param
  return listObjects(list, type, 
                     m_impl.m_ndb.usingFullyQualifiedNames());
}

int
NdbDictionary::Dictionary::listObjects(List& list, Object::Type type,
                                       bool fullyQualified) const
{
  return m_impl.listObjects(list, type, 
                            fullyQualified);
}

int
NdbDictionary::Dictionary::listIndexes(List& list, const char * tableName)
{
  // delegate to overloaded const function for same semantics
  const NdbDictionary::Dictionary * const cthis = this;
  return cthis->NdbDictionary::Dictionary::listIndexes(list, tableName);
}

int
NdbDictionary::Dictionary::listIndexes(List& list,
				       const char * tableName) const
{
  const NdbDictionary::Table* tab= getTable(tableName);
  if(tab == 0)
  {
    return -1;
  }
  return m_impl.listIndexes(list, tab->getTableId());
}

int
NdbDictionary::Dictionary::listIndexes(List& list,
				       const NdbDictionary::Table &table) const
{
  return m_impl.listIndexes(list, table.getTableId());
}


const struct NdbError & 
NdbDictionary::Dictionary::getNdbError() const {
  return m_impl.getNdbError();
}

int
NdbDictionary::Dictionary::getWarningFlags() const
{
  return m_impl.m_warn;
}

// printers

void
pretty_print_string(NdbOut& out, 
                    const NdbDictionary::NdbDataPrintFormat &f,
                    const char *type, bool is_binary,
                    const void *aref, unsigned sz)
{
  const unsigned char* ref = (const unsigned char*)aref;
  int i, len, printable= 1;
  // trailing zeroes are not printed
  for (i=sz-1; i >= 0; i--)
    if (ref[i] == 0) sz--;
    else break;
  if (!is_binary)
  {
    // trailing spaces are not printed
    for (i=sz-1; i >= 0; i--)
      if (ref[i] == 32) sz--;
      else break;
  }
  if (is_binary && f.hex_format)
  {
    if (sz == 0)
    {
      out.print("0x0");
      return;
    }
    out.print("0x");
    for (len = 0; len < (int)sz; len++)
      out.print("%02X", (int)ref[len]);
    return;
  }
  if (sz == 0) return; // empty

  for (len=0; len < (int)sz && ref[i] != 0; len++)
    if (printable && !isprint((int)ref[i]))
      printable= 0;

  if (printable)
    out.print("%.*s", len, ref);
  else
  {
    out.print("0x");
    for (i=0; i < len; i++)
      out.print("%02X", (int)ref[i]);
  }
  if (len != (int)sz)
  {
    out.print("[");
    for (i= len+1; ref[i] != 0; i++)
    out.print("%u]",len-i);
    assert((int)sz > i);
    pretty_print_string(out,f,type,is_binary,ref+i,sz-i);
  }
}

/* Three MySQL defs duplicated here : */ 
static const int MaxMySQLDecimalPrecision= 65;
static const int MaxMySQLDecimalScale= 30;
static const int DigitsPerDigit_t= 9; // (Decimal digits in 2^32)

/* Implications */
/* Space for -, . and \0 */
static const int MaxDecimalStrLen= MaxMySQLDecimalPrecision + 3;
static const int IntPartDigit_ts= 
  ((MaxMySQLDecimalPrecision - 
    MaxMySQLDecimalScale) +
   DigitsPerDigit_t -1) / DigitsPerDigit_t;
static const int FracPartDigit_ts= 
  (MaxMySQLDecimalScale + 
   DigitsPerDigit_t - 1) / DigitsPerDigit_t;
static const int DigitArraySize= IntPartDigit_ts + FracPartDigit_ts;

NdbOut&
NdbDictionary::printFormattedValue(NdbOut& out, 
                                   const NdbDataPrintFormat& format,
                                   const NdbDictionary::Column* c,
                                   const void* val)
{
  if (val == NULL)
  {
    out << format.null_string;
    return out;
  }
  
  const unsigned char* val_p= (const unsigned char*) val;

  uint length = c->getLength();
  Uint32 j;
  {
    const char *fields_optionally_enclosed_by;
    if (format.fields_enclosed_by[0] == '\0')
      fields_optionally_enclosed_by=
        format.fields_optionally_enclosed_by;
    else
      fields_optionally_enclosed_by= "";
    out << format.fields_enclosed_by;

    switch(c->getType()){
    case NdbDictionary::Column::Bigunsigned:
    {
      Uint64 temp;
      memcpy(&temp, val, 8); 
      out << temp;
      break;
    }
    case NdbDictionary::Column::Bit:
    {
      out << format.hex_prefix << "0x";
      {
        const Uint32 *buf = (const Uint32 *)val;
        unsigned int k = (length+31)/32;
        const unsigned int sigbits= length & 31;
        Uint32 wordMask= (1 << sigbits) -1;
        
        /* Skip leading all-0 words */
        while (k > 0)
        {
          const Uint32 v= buf[--k] & wordMask;
          if (v != 0)
            break;
          /* Following words have all bits significant */
          wordMask= ~0;
        }
        
        /* Write first sig word with non-zero bits */
        out.print("%X", (buf[k] & wordMask));
        
        /* Write remaining words (less significant) */
        while (k > 0)
          out.print("%.8X", buf[--k]);
      }
      break;
    }
    case NdbDictionary::Column::Unsigned:
    {
      if (length > 1)
        out << format.start_array_enclosure;
      out << *(const Uint32*)val;
      for (j = 1; j < length; j++)
        out << " " << *(((const Uint32*)val) + j);
      if (length > 1)
        out << format.end_array_enclosure;
      break;
    }
    case NdbDictionary::Column::Mediumunsigned:
      out << (const Uint32) uint3korr(val_p);
      break;
    case NdbDictionary::Column::Smallunsigned:
      out << *((const Uint16*) val);
      break;
    case NdbDictionary::Column::Tinyunsigned:
      out << *((const Uint8*) val);
      break;
    case NdbDictionary::Column::Bigint:
    {
      Int64 temp;
      memcpy(&temp, val, 8);
      out << temp;
      break;
    }
    case NdbDictionary::Column::Int:
      out << *((Int32*)val);
      break;
    case NdbDictionary::Column::Mediumint:
      out << sint3korr(val_p);
      break;
    case NdbDictionary::Column::Smallint:
      out << *((const short*) val);
      break;
    case NdbDictionary::Column::Tinyint:
      out << *((Int8*) val);
      break;
    case NdbDictionary::Column::Binary:
      if (!format.hex_format)
        out << fields_optionally_enclosed_by;
      j = c->getLength();
      pretty_print_string(out,format,"Binary", true, val, j);
      if (!format.hex_format)
        out << fields_optionally_enclosed_by;
      break;
    case NdbDictionary::Column::Char:
      out << fields_optionally_enclosed_by;
      j = c->getLength();
      pretty_print_string(out,format,"Char", false, val, j);
      out << fields_optionally_enclosed_by;
      break;
    case NdbDictionary::Column::Varchar:
    {
      out << fields_optionally_enclosed_by;
      unsigned len = *val_p;
      pretty_print_string(out,format,"Varchar", false, val_p+1,len);
      j = length;
      out << fields_optionally_enclosed_by;
    }
    break;
    case NdbDictionary::Column::Varbinary:
    {
      if (!format.hex_format)
        out << fields_optionally_enclosed_by;
      unsigned len = *val_p;
      pretty_print_string(out,format,"Varbinary", true, val_p+1,len);
      j = length;
      if (!format.hex_format)
        out << fields_optionally_enclosed_by;
    }
    break;
    case NdbDictionary::Column::Float:
    {
      float temp;
      memcpy(&temp, val, sizeof(temp));
      out << temp;
      break;
    }
    case NdbDictionary::Column::Double:
    {
      double temp;
      memcpy(&temp, val, sizeof(temp));
      out << temp;
      break;
    }
    case NdbDictionary::Column::Olddecimal:
    {
      short len = 1 + c->getPrecision() + (c->getScale() > 0);
      out.print("%.*s", len, val_p);
    }
    break;
    case NdbDictionary::Column::Olddecimalunsigned:
    {
      short len = 0 + c->getPrecision() + (c->getScale() > 0);
      out.print("%.*s", len, val_p);
    }
    break;
    case NdbDictionary::Column::Decimal:
    case NdbDictionary::Column::Decimalunsigned:
    {
      int precision= c->getPrecision();
      int scale= c->getScale();
      
      assert(precision <= MaxMySQLDecimalPrecision);
      assert(scale <= MaxMySQLDecimalScale);
      assert(decimal_size(precision, scale) <= DigitArraySize );
      decimal_digit_t buff[ DigitArraySize ];
      decimal_t tmpDec;
      tmpDec.buf= buff;
      tmpDec.len= DigitArraySize;
      decimal_make_zero(&tmpDec);
      int rc;

      const uchar* data= (const uchar*) val_p;
      if ((rc= bin2decimal(data, &tmpDec, precision, scale)))
      {
        out.print("***Error : Bad bin2decimal conversion %d ***",
                  rc);
        break;
      }
      
      /* Get null terminated var-length string representation */
      char decStr[MaxDecimalStrLen];
      assert(decimal_string_size(&tmpDec) <= MaxDecimalStrLen);
      int len= MaxDecimalStrLen;
      if ((rc= decimal2string(&tmpDec, decStr, 
                              &len,
                              0,   // 0 = Var length output length
                              0,   // 0 = Var length fractional part
                              0))) // Filler char for fixed length
      {
        out.print("***Error : bad decimal2string conversion %d ***",
                  rc);
        break;
      }

      out.print("%s", decStr);
      
      break;
    }
      // for dates cut-and-paste from field.cc
    case NdbDictionary::Column::Datetime:
    {
      ulonglong tmp;
      memcpy(&tmp, val, 8);

      long part1,part2,part3;
      part1=(long) (tmp/LL(1000000));
      part2=(long) (tmp - (ulonglong) part1*LL(1000000));
      char buf[40];
      char* pos=(char*) buf+19;
      *pos--=0;
      *pos--= (char) ('0'+(char) (part2%10)); part2/=10; 
      *pos--= (char) ('0'+(char) (part2%10)); part3= (int) (part2 / 10);
      *pos--= ':';
      *pos--= (char) ('0'+(char) (part3%10)); part3/=10;
      *pos--= (char) ('0'+(char) (part3%10)); part3/=10;
      *pos--= ':';
      *pos--= (char) ('0'+(char) (part3%10)); part3/=10;
      *pos--= (char) ('0'+(char) part3);
      *pos--= '/';
      *pos--= (char) ('0'+(char) (part1%10)); part1/=10;
      *pos--= (char) ('0'+(char) (part1%10)); part1/=10;
      *pos--= '-';
      *pos--= (char) ('0'+(char) (part1%10)); part1/=10;
      *pos--= (char) ('0'+(char) (part1%10)); part3= (int) (part1/10);
      *pos--= '-';
      *pos--= (char) ('0'+(char) (part3%10)); part3/=10;
      *pos--= (char) ('0'+(char) (part3%10)); part3/=10;
      *pos--= (char) ('0'+(char) (part3%10)); part3/=10;
      *pos=(char) ('0'+(char) part3);
      out << buf;
    }
    break;
    case NdbDictionary::Column::Date:
    {
      uint32 tmp=(uint32) uint3korr(val_p);
      int part;
      char buf[40];
      char *pos=(char*) buf+10;
      *pos--=0;
      part=(int) (tmp & 31);
      *pos--= (char) ('0'+part%10);
      *pos--= (char) ('0'+part/10);
      *pos--= '-';
      part=(int) (tmp >> 5 & 15);
      *pos--= (char) ('0'+part%10);
      *pos--= (char) ('0'+part/10);
      *pos--= '-';
      part=(int) (tmp >> 9);
      *pos--= (char) ('0'+part%10); part/=10;
      *pos--= (char) ('0'+part%10); part/=10;
      *pos--= (char) ('0'+part%10); part/=10;
      *pos=   (char) ('0'+part);
      out << buf;
    }
    break;
    case NdbDictionary::Column::Time:
    {
      long tmp=(long) sint3korr(val_p);
      int hour=(uint) (tmp/10000);
      int minute=(uint) (tmp/100 % 100);
      int second=(uint) (tmp % 100);
      char buf[40];
      sprintf(buf, "%02d:%02d:%02d", hour, minute, second);
      out << buf;
    }
    break;
    case NdbDictionary::Column::Year:
    {
      uint year = 1900 + *((const Uint8*) val);
      char buf[40];
      sprintf(buf, "%04d", year);
      out << buf;
    }
    break;
    case NdbDictionary::Column::Timestamp:
    {
      time_t time = *(const Uint32*) val;
      out << (uint)time;
    }
    break;
    case NdbDictionary::Column::Blob:
    case NdbDictionary::Column::Text:
    {
      NdbBlob::Head head;
      NdbBlob::unpackBlobHead(head, (const char*) val_p, c->getBlobVersion());
      out << head.length << ":";
      const unsigned char* p = val_p + head.headsize;
      if ((unsigned int) c->getLength() < head.headsize)
        out << "***error***"; // really cannot happen
      else {
        unsigned n = c->getLength() - head.headsize;
        for (unsigned k = 0; k < n && k < head.length; k++) {
          if (c->getType() == NdbDictionary::Column::Blob)
            out.print("%02X", (int)p[k]);
          else
            out.print("%c", (int)p[k]);
        }
      }
      j = length;
    }
    break;
    case NdbDictionary::Column::Longvarchar:
    {
      out << fields_optionally_enclosed_by;
      unsigned len = uint2korr(val_p);
      pretty_print_string(out,format,"Longvarchar", false, 
                          val_p+2,len);
      j = length;
      out << fields_optionally_enclosed_by;
    }
    break;
    case NdbDictionary::Column::Longvarbinary:
    {
      if (!format.hex_format)
        out << fields_optionally_enclosed_by;
      unsigned len = uint2korr(val_p);
      pretty_print_string(out,format,"Longvarbinary", true, 
                          val_p+2,len);
      j = length;
      if (!format.hex_format)
        out << fields_optionally_enclosed_by;
    }
    break;

    default: /* no print functions for the rest, just print type */
      out << "Unable to format type (" 
          << (int) c->getType()
          << ")";
      if (length > 1)
        out << " " << length << " times";
      break;
    }
    out << format.fields_enclosed_by;
  }
  
  return out;
}

NdbDictionary::NdbDataPrintFormat::NdbDataPrintFormat()
{
  fields_terminated_by= ";";
  start_array_enclosure= "[";
  end_array_enclosure= "]";
  fields_enclosed_by= "";
  fields_optionally_enclosed_by= "\"";
  lines_terminated_by= "\n";
  hex_prefix= "H'";
  null_string= "[NULL]";
  hex_format= 0;
}
NdbDictionary::NdbDataPrintFormat::~NdbDataPrintFormat() {};


NdbOut&
operator<<(NdbOut& out, const NdbDictionary::Column& col)
{
  const CHARSET_INFO *cs = col.getCharset();
  const char *csname = cs ? cs->name : "?";
  out << col.getName() << " ";
  switch (col.getType()) {
  case NdbDictionary::Column::Tinyint:
    out << "Tinyint";
    break;
  case NdbDictionary::Column::Tinyunsigned:
    out << "Tinyunsigned";
    break;
  case NdbDictionary::Column::Smallint:
    out << "Smallint";
    break;
  case NdbDictionary::Column::Smallunsigned:
    out << "Smallunsigned";
    break;
  case NdbDictionary::Column::Mediumint:
    out << "Mediumint";
    break;
  case NdbDictionary::Column::Mediumunsigned:
    out << "Mediumunsigned";
    break;
  case NdbDictionary::Column::Int:
    out << "Int";
    break;
  case NdbDictionary::Column::Unsigned:
    out << "Unsigned";
    break;
  case NdbDictionary::Column::Bigint:
    out << "Bigint";
    break;
  case NdbDictionary::Column::Bigunsigned:
    out << "Bigunsigned";
    break;
  case NdbDictionary::Column::Float:
    out << "Float";
    break;
  case NdbDictionary::Column::Double:
    out << "Double";
    break;
  case NdbDictionary::Column::Olddecimal:
    out << "Olddecimal(" << col.getPrecision() << "," << col.getScale() << ")";
    break;
  case NdbDictionary::Column::Olddecimalunsigned:
    out << "Olddecimalunsigned(" << col.getPrecision() << "," << col.getScale() << ")";
    break;
  case NdbDictionary::Column::Decimal:
    out << "Decimal(" << col.getPrecision() << "," << col.getScale() << ")";
    break;
  case NdbDictionary::Column::Decimalunsigned:
    out << "Decimalunsigned(" << col.getPrecision() << "," << col.getScale() << ")";
    break;
  case NdbDictionary::Column::Char:
    out << "Char(" << col.getLength() << ";" << csname << ")";
    break;
  case NdbDictionary::Column::Varchar:
    out << "Varchar(" << col.getLength() << ";" << csname << ")";
    break;
  case NdbDictionary::Column::Binary:
    out << "Binary(" << col.getLength() << ")";
    break;
  case NdbDictionary::Column::Varbinary:
    out << "Varbinary(" << col.getLength() << ")";
    break;
  case NdbDictionary::Column::Datetime:
    out << "Datetime";
    break;
  case NdbDictionary::Column::Date:
    out << "Date";
    break;
  case NdbDictionary::Column::Blob:
    out << "Blob(" << col.getInlineSize() << "," << col.getPartSize()
        << "," << col.getStripeSize() << ")";
    break;
  case NdbDictionary::Column::Text:
    out << "Text(" << col.getInlineSize() << "," << col.getPartSize()
        << "," << col.getStripeSize() << ";" << csname << ")";
    break;
  case NdbDictionary::Column::Time:
    out << "Time";
    break;
  case NdbDictionary::Column::Year:
    out << "Year";
    break;
  case NdbDictionary::Column::Timestamp:
    out << "Timestamp";
    break;
  case NdbDictionary::Column::Undefined:
    out << "Undefined";
    break;
  case NdbDictionary::Column::Bit:
    out << "Bit(" << col.getLength() << ")";
    break;
  case NdbDictionary::Column::Longvarchar:
    out << "Longvarchar(" << col.getLength() << ";" << csname << ")";
    break;
  case NdbDictionary::Column::Longvarbinary:
    out << "Longvarbinary(" << col.getLength() << ")";
    break;
  default:
    out << "Type" << (Uint32)col.getType();
    break;
  }
  // show unusual (non-MySQL) array size
  if (col.getLength() != 1) {
    switch (col.getType()) {
    case NdbDictionary::Column::Char:
    case NdbDictionary::Column::Varchar:
    case NdbDictionary::Column::Binary:
    case NdbDictionary::Column::Varbinary:
    case NdbDictionary::Column::Blob:
    case NdbDictionary::Column::Text:
    case NdbDictionary::Column::Bit:
    case NdbDictionary::Column::Longvarchar:
    case NdbDictionary::Column::Longvarbinary:
      break;
    default:
      out << " [" << col.getLength() << "]";
      break;
    }
  }

  if (col.getPrimaryKey())
    out << " PRIMARY KEY";
  else if (! col.getNullable())
    out << " NOT NULL";
  else
    out << " NULL";

  if(col.getDistributionKey())
    out << " DISTRIBUTION KEY";

  switch (col.getArrayType()) {
  case NDB_ARRAYTYPE_FIXED:
    out << " AT=FIXED";
    break;
  case NDB_ARRAYTYPE_SHORT_VAR:
    out << " AT=SHORT_VAR";
    break;
  case NDB_ARRAYTYPE_MEDIUM_VAR:
    out << " AT=MEDIUM_VAR";
    break;
  default:
    out << " AT=" << (int)col.getArrayType() << "?";
    break;
  }

  switch (col.getStorageType()) {
  case NDB_STORAGETYPE_MEMORY:
    out << " ST=MEMORY";
    break;
  case NDB_STORAGETYPE_DISK:
    out << " ST=DISK";
    break;
  default:
    out << " ST=" << (int)col.getStorageType() << "?";
    break;
  }

  if (col.getAutoIncrement())
    out << " AUTO_INCR";

  switch (col.getType()) {
  case NdbDictionary::Column::Blob:
  case NdbDictionary::Column::Text:
    out << " BV=" << col.getBlobVersion();
    out << " BT=" << ((col.getBlobTable() != 0) ? col.getBlobTable()->getName() : "<none>");
    break;
  default:
    break;
  }

  if(col.getDynamic())
    out << " DYNAMIC";

  const void *default_data = col.getDefaultValue();

  if (default_data != NULL)
  {
    NdbDictionary::NdbDataPrintFormat f;

    /* Display binary field defaults as hex */
    f.hex_format = 1;

    out << " DEFAULT ";
    
    NdbDictionary::printFormattedValue(out,
                                       f,
                                       &col,
                                       default_data);
  }
  
  return out;
}

int
NdbDictionary::Dictionary::createLogfileGroup(const LogfileGroup & lg,
					      ObjectId * obj)
{
  int ret;
  DO_TRANS(ret,
           m_impl.createLogfileGroup(NdbLogfileGroupImpl::getImpl(lg),
                                     obj ?
                                     & NdbDictObjectImpl::getImpl(* obj) : 0));
  return ret;
}

int
NdbDictionary::Dictionary::dropLogfileGroup(const LogfileGroup & lg)
{
  int ret;
  DO_TRANS(ret,
           m_impl.dropLogfileGroup(NdbLogfileGroupImpl::getImpl(lg)));
  return ret;
}

NdbDictionary::LogfileGroup
NdbDictionary::Dictionary::getLogfileGroup(const char * name)
{
  NdbDictionary::LogfileGroup tmp;
  m_impl.m_receiver.get_filegroup(NdbLogfileGroupImpl::getImpl(tmp), 
				  NdbDictionary::Object::LogfileGroup, name);
  return tmp;
}

int
NdbDictionary::Dictionary::createTablespace(const Tablespace & lg,
					    ObjectId * obj)
{
  int ret;
  DO_TRANS(ret,
           m_impl.createTablespace(NdbTablespaceImpl::getImpl(lg),
                                   obj ?
                                   & NdbDictObjectImpl::getImpl(* obj) : 0));
  return ret;
}

int
NdbDictionary::Dictionary::dropTablespace(const Tablespace & lg)
{
  int ret;
  DO_TRANS(ret,
           m_impl.dropTablespace(NdbTablespaceImpl::getImpl(lg)));
  return ret;
}

NdbDictionary::Tablespace
NdbDictionary::Dictionary::getTablespace(const char * name)
{
  NdbDictionary::Tablespace tmp;
  m_impl.m_receiver.get_filegroup(NdbTablespaceImpl::getImpl(tmp), 
				  NdbDictionary::Object::Tablespace, name);
  return tmp;
}

NdbDictionary::Tablespace
NdbDictionary::Dictionary::getTablespace(Uint32 tablespaceId)
{
  NdbDictionary::Tablespace tmp;
  m_impl.m_receiver.get_filegroup(NdbTablespaceImpl::getImpl(tmp), 
				  NdbDictionary::Object::Tablespace,
                                  tablespaceId);
  return tmp;
}

int
NdbDictionary::Dictionary::createDatafile(const Datafile & df, 
					  bool force,
					  ObjectId * obj)
{
  int ret;
  DO_TRANS(ret,
           m_impl.createDatafile(NdbDatafileImpl::getImpl(df),
                                 force,
                                 obj ? & NdbDictObjectImpl::getImpl(* obj): 0));
  return ret;
}

int
NdbDictionary::Dictionary::dropDatafile(const Datafile& df)
{
  int ret;
  DO_TRANS(ret,
           m_impl.dropDatafile(NdbDatafileImpl::getImpl(df)));
  return ret;
}

NdbDictionary::Datafile
NdbDictionary::Dictionary::getDatafile(Uint32 node, const char * path)
{
  NdbDictionary::Datafile tmp;
  m_impl.m_receiver.get_file(NdbDatafileImpl::getImpl(tmp),
			     NdbDictionary::Object::Datafile,
			     node ? (int)node : -1, path);
  return tmp;
}

int
NdbDictionary::Dictionary::createUndofile(const Undofile & df, 
					  bool force,
					  ObjectId * obj)
{
  int ret;
  DO_TRANS(ret,
           m_impl.createUndofile(NdbUndofileImpl::getImpl(df),
                                 force,
                                 obj ? & NdbDictObjectImpl::getImpl(* obj): 0));
  return ret;
}

int
NdbDictionary::Dictionary::dropUndofile(const Undofile& df)
{
  int ret;
  DO_TRANS(ret,
           m_impl.dropUndofile(NdbUndofileImpl::getImpl(df)));
  return ret;
}

NdbDictionary::Undofile
NdbDictionary::Dictionary::getUndofile(Uint32 node, const char * path)
{
  NdbDictionary::Undofile tmp;
  m_impl.m_receiver.get_file(NdbUndofileImpl::getImpl(tmp),
			     NdbDictionary::Object::Undofile,
			     node ? (int)node : -1, path);
  return tmp;
}

<<<<<<< HEAD
int
NdbDictionary::Dictionary::beginSchemaTrans()
{
  return m_impl.beginSchemaTrans();
}

int
NdbDictionary::Dictionary::endSchemaTrans(Uint32 flags)
{
  return m_impl.endSchemaTrans(flags);
}

bool
NdbDictionary::Dictionary::hasSchemaTrans() const
{
  return m_impl.hasSchemaTrans();
}

int
NdbDictionary::Dictionary::createHashMap(const HashMap& map, ObjectId * dst)
{
  ObjectId tmp;
  if (dst == 0)
    dst = &tmp;

  int ret;
  DO_TRANS(ret,
           m_impl.m_receiver.create_hashmap(NdbHashMapImpl::getImpl(map),
                                            &NdbDictObjectImpl::getImpl(*dst),
                                            0));
  return ret;
=======
void
NdbDictionary::Dictionary::invalidateDbGlobal(const char * name)
{
  if (m_impl.m_globalHash && name != 0)
  {
    size_t len = strlen(name);
    m_impl.m_globalHash->lock();
    m_impl.m_globalHash->invalidateDb(name, len);
    m_impl.m_globalHash->unlock();
  }
>>>>>>> fa0af49f
}<|MERGE_RESOLUTION|>--- conflicted
+++ resolved
@@ -3446,7 +3446,18 @@
   return tmp;
 }
 
-<<<<<<< HEAD
+void
+NdbDictionary::Dictionary::invalidateDbGlobal(const char * name)
+{
+  if (m_impl.m_globalHash && name != 0)
+  {
+    size_t len = strlen(name);
+    m_impl.m_globalHash->lock();
+    m_impl.m_globalHash->invalidateDb(name, len);
+    m_impl.m_globalHash->unlock();
+  }
+}
+
 int
 NdbDictionary::Dictionary::beginSchemaTrans()
 {
@@ -3478,16 +3489,4 @@
                                             &NdbDictObjectImpl::getImpl(*dst),
                                             0));
   return ret;
-=======
-void
-NdbDictionary::Dictionary::invalidateDbGlobal(const char * name)
-{
-  if (m_impl.m_globalHash && name != 0)
-  {
-    size_t len = strlen(name);
-    m_impl.m_globalHash->lock();
-    m_impl.m_globalHash->invalidateDb(name, len);
-    m_impl.m_globalHash->unlock();
-  }
->>>>>>> fa0af49f
 }