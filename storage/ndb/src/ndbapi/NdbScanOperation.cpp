--- conflicted
+++ resolved
@@ -1876,22 +1876,19 @@
       m_current_api_receiver = m_sent_receivers_count;
       m_api_receivers_count = m_sent_receivers_count;
     
-<<<<<<< HEAD
-    if (!m_attribute_record)
-    {
-=======
-      m_sort_columns = cnt;
->>>>>>> 0ae0c133
-      for(Uint32 i = 0; i<cnt; i++){
-        const NdbColumnImpl* key = m_accessTable->m_index->m_columns[i];
-        const NdbColumnImpl* col = m_currentTable->getColumn(key->m_keyInfoPos);
-        NdbRecAttr* tmp = NdbScanOperation::getValue_impl(col, (char*)-1);
-        UintPtr newVal = UintPtr(tmp);
-        theTupleKeyDefined[i][0] = FAKE_PTR;
-        theTupleKeyDefined[i][1] = (newVal & 0xFFFFFFFF);
+      if (!m_attribute_record)
+      {
+        for(Uint32 i = 0; i<cnt; i++){
+          const NdbColumnImpl* key = m_accessTable->m_index->m_columns[i];
+          const NdbColumnImpl* col = m_currentTable->getColumn(key->m_keyInfoPos);
+          NdbRecAttr* tmp = NdbScanOperation::getValue_impl(col, (char*)-1);
+          UintPtr newVal = UintPtr(tmp);
+          theTupleKeyDefined[i][0] = FAKE_PTR;
+          theTupleKeyDefined[i][1] = (newVal & 0xFFFFFFFF);
 #if (SIZEOF_CHARP == 8)
-        theTupleKeyDefined[i][2] = (newVal >> 32);
+          theTupleKeyDefined[i][2] = (newVal >> 32);
 #endif
+        }
       }
     }
   }
