/*
   Copyright (C) 2003 MySQL AB
    All rights reserved. Use is subject to license terms.

   This program is free software; you can redistribute it and/or modify
   it under the terms of the GNU General Public License as published by
   the Free Software Foundation; version 2 of the License.

   This program is distributed in the hope that it will be useful,
   but WITHOUT ANY WARRANTY; without even the implied warranty of
   MERCHANTABILITY or FITNESS FOR A PARTICULAR PURPOSE.  See the
   GNU General Public License for more details.

   You should have received a copy of the GNU General Public License
   along with this program; if not, write to the Free Software
   Foundation, Inc., 51 Franklin St, Fifth Floor, Boston, MA 02110-1301  USA
*/

#include <ndb_global.h>
#include <my_pthread.h>
#include <ndb_limits.h>
#include "TransporterFacade.hpp"
#include "ClusterMgr.hpp"
#include <IPCConfig.hpp>
#include <TransporterCallback.hpp>
#include <TransporterRegistry.hpp>
#include "NdbApiSignal.hpp"
#include <NdbOut.hpp>
#include <NdbEnv.h>
#include <NdbSleep.h>

#include "API.hpp"
#include <mgmapi_config_parameters.h>
#include <mgmapi_configuration.hpp>
#include <NdbConfig.h>
#include <ndb_version.h>
#include <SignalLoggerManager.hpp>
#include <kernel/ndb_limits.h>
#include <signaldata/AlterTable.hpp>
#include <signaldata/SumaImpl.hpp>

//#define REPORT_TRANSPORTER
//#define API_TRACE

static int numberToIndex(int number)
{
  return number - MIN_API_BLOCK_NO;
}

static int indexToNumber(int index)
{
  return index + MIN_API_BLOCK_NO;
}

#if defined DEBUG_TRANSPORTER
#define TRP_DEBUG(t) ndbout << __FILE__ << ":" << __LINE__ << ":" << t << endl;
#else
#define TRP_DEBUG(t)
#endif

/*****************************************************************************
 * Call back functions
 *****************************************************************************/
void
TransporterFacade::reportError(NodeId nodeId,
                               TransporterError errorCode, const char *info)
{
#ifdef REPORT_TRANSPORTER
  ndbout_c("REPORT_TRANSP: reportError (nodeId=%d, errorCode=%d) %s", 
	   (int)nodeId, (int)errorCode, info ? info : "");
#endif
  if(errorCode & TE_DO_DISCONNECT) {
    ndbout_c("reportError (%d, %d) %s", (int)nodeId, (int)errorCode,
	     info ? info : "");
    doDisconnect(nodeId);
  }
}

/**
 * Report average send length in bytes (4096 last sends)
 */
void
TransporterFacade::reportSendLen(NodeId nodeId, Uint32 count, Uint64 bytes)
{
#ifdef REPORT_TRANSPORTER
  ndbout_c("REPORT_TRANSP: reportSendLen (nodeId=%d, bytes/count=%d)", 
	   (int)nodeId, (Uint32)(bytes/count));
#endif
  (void)nodeId;
  (void)count;
  (void)bytes;
}

/** 
 * Report average receive length in bytes (4096 last receives)
 */
void
TransporterFacade::reportReceiveLen(NodeId nodeId, Uint32 count, Uint64 bytes)
{
#ifdef REPORT_TRANSPORTER
  ndbout_c("REPORT_TRANSP: reportReceiveLen (nodeId=%d, bytes/count=%d)", 
	   (int)nodeId, (Uint32)(bytes/count));
#endif
  (void)nodeId;
  (void)count;
  (void)bytes;
}

/**
 * Report connection established
 */
void
TransporterFacade::reportConnect(NodeId nodeId)
{
#ifdef REPORT_TRANSPORTER
  ndbout_c("REPORT_TRANSP: API reportConnect (nodeId=%d)", (int)nodeId);
#endif
  reportConnected(nodeId);
}

/**
 * Report connection broken
 */
void
TransporterFacade::reportDisconnect(NodeId nodeId, Uint32 error){
#ifdef REPORT_TRANSPORTER
  ndbout_c("REPORT_TRANSP: API reportDisconnect (nodeId=%d)", (int)nodeId);
#endif
  reportDisconnected(nodeId);
}

void
TransporterFacade::transporter_recv_from(NodeId nodeId)
{
  hb_received(nodeId);
}

/****************************************************************************
 * 
 *****************************************************************************/

/**
 * Report connection broken
 */
int
TransporterFacade::checkJobBuffer()
{
  return 0;
}

#ifdef API_TRACE
static const char * API_SIGNAL_LOG = "API_SIGNAL_LOG";
static const char * apiSignalLog   = 0;
static SignalLoggerManager signalLogger;
static
inline
bool
setSignalLog(){
  signalLogger.flushSignalLog();

  const char * tmp = NdbEnv_GetEnv(API_SIGNAL_LOG, (char *)0, 0);
  if(tmp != 0 && apiSignalLog != 0 && strcmp(tmp,apiSignalLog) == 0){
    return true;
  } else if(tmp == 0 && apiSignalLog == 0){
    return false;
  } else if(tmp == 0 && apiSignalLog != 0){
    signalLogger.setOutputStream(0);
    apiSignalLog = tmp;
    return false;
  } else if(tmp !=0){
    if (strcmp(tmp, "-") == 0)
        signalLogger.setOutputStream(stdout);
#ifndef DBUG_OFF
    else if (strcmp(tmp, "+") == 0)
        signalLogger.setOutputStream(DBUG_FILE);
#endif
    else
        signalLogger.setOutputStream(fopen(tmp, "w"));
    apiSignalLog = tmp;
    return true;
  }
  return false;
}
inline
bool
TRACE_GSN(Uint32 gsn)
{
  switch(gsn){
#ifndef TRACE_APIREGREQ
  case GSN_API_REGREQ:
  case GSN_API_REGCONF:
    return false;
#endif
#if 1
  case GSN_SUB_GCP_COMPLETE_REP:
  case GSN_SUB_GCP_COMPLETE_ACK:
    return false;
#endif
  default:
    return true;
  }
}
#endif

/**
 * The execute function : Handle received signal
 */
void
TransporterFacade::deliver_signal(SignalHeader * const header,
                                  Uint8 prio, Uint32 * const theData,
                                  LinearSectionPtr ptr[3])
{

  TransporterFacade::ThreadData::Object_Execute oe; 
  Uint32 tRecBlockNo = header->theReceiversBlockNumber;
  
#ifdef API_TRACE
  if(setSignalLog() && TRACE_GSN(header->theVerId_signalNumber)){
    signalLogger.executeSignal(* header, 
			       prio,
                               theData,
			       ownId(),
                               ptr, header->m_noOfSections);
    signalLogger.flushSignalLog();
  }
#endif  

  if (tRecBlockNo >= MIN_API_BLOCK_NO) {
    oe = m_threads.get(tRecBlockNo);
    if (oe.m_object != 0 && oe.m_executeFunction != 0) {
      /**
       * Handle received signal immediately to avoid any unnecessary
       * copying of data, allocation of memory and other things. Copying
       * of data could be interesting to support several priority levels
       * and to support a special memory structure when executing the
       * signals. Neither of those are interesting when receiving data
       * in the NDBAPI. The NDBAPI will thus read signal data directly as
       * it was written by the sender (SCI sender is other node, Shared
       * memory sender is other process and TCP/IP sender is the OS that
       * writes the TCP/IP message into a message buffer).
       */
      NdbApiSignal tmpSignal(*header);
      NdbApiSignal * tSignal = &tmpSignal;
      tSignal->setDataPtr(theData);
      (* oe.m_executeFunction) (oe.m_object, tSignal, ptr);
    }//if
  } else if (tRecBlockNo == API_PACKED) {
    /**
     * Block number == 2047 is used to signal a signal that consists of
     * multiple instances of the same signal. This is an effort to
     * package the signals so as to avoid unnecessary communication
     * overhead since TCP/IP has a great performance impact.
     */
    Uint32 Tlength = header->theLength;
    Uint32 Tsent = 0;
    /**
     * Since it contains at least two data packets we will first
     * copy the signal data to safe place.
     */
    while (Tsent < Tlength) {
      Uint32 Theader = theData[Tsent];
      Tsent++;
      Uint32 TpacketLen = (Theader & 0x1F) + 3;
      tRecBlockNo = Theader >> 16;
      if (TpacketLen <= 25) {
	if ((TpacketLen + Tsent) <= Tlength) {
	  /**
	   * Set the data length of the signal and the receivers block
	   * reference and then call the API.
	   */
	  header->theLength = TpacketLen;
	  header->theReceiversBlockNumber = tRecBlockNo;
	  Uint32* tDataPtr = &theData[Tsent];
	  Tsent += TpacketLen;
	  if (tRecBlockNo >= MIN_API_BLOCK_NO) {
	    oe = m_threads.get(tRecBlockNo);
	    if(oe.m_object != 0 && oe.m_executeFunction != 0){
	      NdbApiSignal tmpSignal(*header);
	      NdbApiSignal * tSignal = &tmpSignal;
	      tSignal->setDataPtr(tDataPtr);
	      (*oe.m_executeFunction)(oe.m_object, tSignal, 0);
	    }
	  }
	}
      }
    }
    return;
  } else if (tRecBlockNo == API_CLUSTERMGR) {
     /**
      * The signal was aimed for the Cluster Manager. 
      * We handle it immediately here.
      */     
     ClusterMgr * clusterMgr = theClusterMgr;
     const Uint32 gsn = header->theVerId_signalNumber;

     switch (gsn){
     case GSN_API_REGREQ:
       clusterMgr->execAPI_REGREQ(theData);
       break;

     case GSN_API_REGCONF:
     {
       clusterMgr->execAPI_REGCONF(theData);

       // Distribute signal to all threads/blocks
       NdbApiSignal tSignal(* header);
       tSignal.setDataPtr(theData);
       for_each(&tSignal, ptr);
       break;
     }

     case GSN_API_REGREF:
       clusterMgr->execAPI_REGREF(theData);
       break;

     case GSN_NODE_FAILREP:
       clusterMgr->execNODE_FAILREP(theData);
       break;
       
     case GSN_NF_COMPLETEREP:
       clusterMgr->execNF_COMPLETEREP(theData);
       break;

     case GSN_ARBIT_STARTREQ:
       if (theArbitMgr != NULL)
	 theArbitMgr->doStart(theData);
       break;
       
     case GSN_ARBIT_CHOOSEREQ:
       if (theArbitMgr != NULL)
	 theArbitMgr->doChoose(theData);
       break;
       
     case GSN_ARBIT_STOPORD:
       if(theArbitMgr != NULL)
	 theArbitMgr->doStop(theData);
       break;

     case GSN_ALTER_TABLE_REP:
     {
       if (m_globalDictCache == NULL)
         break;
       const AlterTableRep* rep = (const AlterTableRep*)theData;
       m_globalDictCache->lock();
       m_globalDictCache->
	 alter_table_rep((const char*)ptr[0].p, 
			 rep->tableId,
			 rep->tableVersion,
			 rep->changeType == AlterTableRep::CT_ALTERED);
       m_globalDictCache->unlock();
       break;
     }
     case GSN_SUB_GCP_COMPLETE_REP:
     {
       /**
	* Report
	*/
       NdbApiSignal tSignal(* header);
       tSignal.setDataPtr(theData);
       for_each(&tSignal, ptr);

       /**
	* Reply
	*/
       {
	 Uint32* send= tSignal.getDataPtrSend();
	 memcpy(send, theData, tSignal.getLength() << 2);
	 ((SubGcpCompleteAck*)send)->rep.senderRef = 
	   numberToRef(API_CLUSTERMGR, theOwnId);
	 Uint32 ref= header->theSendersBlockRef;
	 Uint32 aNodeId= refToNode(ref);
	 tSignal.theReceiversBlockNumber= refToBlock(ref);
	 tSignal.theVerId_signalNumber= GSN_SUB_GCP_COMPLETE_ACK;
	 sendSignalUnCond(&tSignal, aNodeId);
       }
       break;
     }
     case GSN_TAKE_OVERTCCONF:
     {
       /**
	* Report
	*/
       NdbApiSignal tSignal(* header);
       tSignal.setDataPtr(theData);
       for_each(&tSignal, ptr);
       return;
     }
     default:
       break;
       
     }
     return;
  } else if (tRecBlockNo >= MIN_API_FIXED_BLOCK_NO &&
             tRecBlockNo <= MAX_API_FIXED_BLOCK_NO) {
    Uint32 dynamic= m_fixed2dynamic[tRecBlockNo - MIN_API_FIXED_BLOCK_NO];
    oe = m_threads.get(dynamic);
    if (oe.m_object != 0 && oe.m_executeFunction != 0) {
      NdbApiSignal tmpSignal(*header);
      NdbApiSignal * tSignal = &tmpSignal;
      tSignal->setDataPtr(theData);
      (* oe.m_executeFunction) (oe.m_object, tSignal, ptr);
    }//if   
  } else {
    ; // Ignore all other block numbers.
    if(header->theVerId_signalNumber != GSN_API_REGREQ) {
      TRP_DEBUG( "TransporterFacade received signal to unknown block no." );
      ndbout << "BLOCK NO: "  << tRecBlockNo << " sig " 
	     << header->theVerId_signalNumber  << endl;
      abort();
    }
  }
}

// These symbols are needed, but not used in the API
void 
SignalLoggerManager::printSegmentedSection(FILE *, const SignalHeader &,
					   const SegmentedSectionPtr ptr[3],
					   unsigned i){
  abort();
}

void 
copy(Uint32 * & insertPtr, 
     class SectionSegmentPool & thePool, const SegmentedSectionPtr & _ptr){
  abort();
}

/**
 * Note that this function needs no locking since it is
 * only called from the constructor of Ndb (the NdbObject)
 * 
 * Which is protected by a mutex
 */

int
TransporterFacade::start_instance(NodeId nodeId,
                                  const ndb_mgm_configuration* conf)
{
  assert(theOwnId == 0);
  theOwnId = nodeId;

  theTransporterRegistry = new TransporterRegistry(this);
  if (theTransporterRegistry == NULL)
    return -1;

  if (!theTransporterRegistry->init(nodeId))
    return -1;

  theClusterMgr = new ClusterMgr(*this);
  if (theClusterMgr == NULL)
    return -1;

  if (!configure(nodeId, conf))
    return -1;

  if (!theTransporterRegistry->start_service(m_socket_server))
    return -1;

  theReceiveThread = NdbThread_Create(runReceiveResponse_C,
                                      (void**)this,
                                      32768,
                                      "ndb_receive",
                                      NDB_THREAD_PRIO_LOW);

  theSendThread = NdbThread_Create(runSendRequest_C,
                                   (void**)this,
                                   32768,
                                   "ndb_send",
                                   NDB_THREAD_PRIO_LOW);

  theClusterMgr->startThread();

  /**
   * Install signal handler for SIGPIPE
   *
   * This due to the fact that a socket connection might have
   * been closed in between a select and a corresponding send
   */
#if !defined NDB_WIN32
  signal(SIGPIPE, SIG_IGN);
#endif

  return 0;
}

/**
 * Note that this function need no locking since its
 * only called from the destructor of Ndb (the NdbObject)
 * 
 * Which is protected by a mutex
 */
void
TransporterFacade::stop_instance(){
  DBUG_ENTER("TransporterFacade::stop_instance");
  doStop();
  DBUG_VOID_RETURN;
}

void
TransporterFacade::doStop(){
  DBUG_ENTER("TransporterFacade::doStop");
  /**
   * First stop the ClusterMgr because it needs to send one more signal
   * and also uses theFacadeInstance to lock/unlock theMutexPtr
   */
  if (theClusterMgr != NULL) theClusterMgr->doStop();
  if (theArbitMgr != NULL) theArbitMgr->doStop(NULL);
  
  /**
   * Now stop the send and receive threads
   */
  void *status;
  theStopReceive = 1;
  if (theReceiveThread) {
    NdbThread_WaitFor(theReceiveThread, &status);
    NdbThread_Destroy(&theReceiveThread);
  }
  if (theSendThread) {
    NdbThread_WaitFor(theSendThread, &status);
    NdbThread_Destroy(&theSendThread);
  }
  DBUG_VOID_RETURN;
}

extern "C" 
void* 
runSendRequest_C(void * me)
{
  ((TransporterFacade*) me)->threadMainSend();
  return 0;
}

void TransporterFacade::threadMainSend(void)
{
  theTransporterRegistry->startSending();
  if (theTransporterRegistry->start_clients() == 0){
    ndbout_c("Unable to start theTransporterRegistry->start_clients");
    exit(0);
  }

  m_socket_server.startServer();

  while(!theStopReceive) {
    NdbSleep_MilliSleep(10);
    NdbMutex_Lock(theMutexPtr);
    if (sendPerformedLastInterval == 0) {
      theTransporterRegistry->performSend();
    }
    sendPerformedLastInterval = 0;
    NdbMutex_Unlock(theMutexPtr);
  }
  theTransporterRegistry->stopSending();

  m_socket_server.stopServer();
  m_socket_server.stopSessions(true);

  theTransporterRegistry->stop_clients();
}

extern "C" 
void* 
runReceiveResponse_C(void * me)
{
  ((TransporterFacade*) me)->threadMainReceive();
  return 0;
}

/*
  The receiver thread is changed to only wake up once every 10 milliseconds
  to poll. It will first check that nobody owns the poll "right" before
  polling. This means that methods using the receiveResponse and
  sendRecSignal will have a slightly longer response time if they are
  executed without any parallel key lookups. Currently also scans are
  affected but this is to be fixed.
*/
void TransporterFacade::threadMainReceive(void)
{
  theTransporterRegistry->startReceiving();
#ifdef NDB_SHM_TRANSPORTER
  NdbThread_set_shm_sigmask(TRUE);
#endif
  NdbMutex_Lock(theMutexPtr);
  theTransporterRegistry->update_connections();
  NdbMutex_Unlock(theMutexPtr);
  while(!theStopReceive) {
    for(int i = 0; i<10; i++){
      NdbSleep_MilliSleep(10);
      NdbMutex_Lock(theMutexPtr);
      if (poll_owner == NULL) {
        const int res = theTransporterRegistry->pollReceive(0);
        if(res > 0)
          theTransporterRegistry->performReceive();
      }
      NdbMutex_Unlock(theMutexPtr);
    }
    NdbMutex_Lock(theMutexPtr);
    theTransporterRegistry->update_connections();
    NdbMutex_Unlock(theMutexPtr);
  }//while
  theTransporterRegistry->stopReceiving();
}
/*
  This method is called by worker thread that owns the poll "rights".
  It waits for events and if something arrives it takes care of it
  and returns to caller. It will quickly come back here if not all
  data was received for the worker thread.
*/
void TransporterFacade::external_poll(Uint32 wait_time)
{
  NdbMutex_Unlock(theMutexPtr);
  const int res = theTransporterRegistry->pollReceive(wait_time);
  NdbMutex_Lock(theMutexPtr);
  if (res > 0) {
    theTransporterRegistry->performReceive();
  }
}

/*
  This Ndb object didn't get hold of the poll "right" and will wait on a
  conditional mutex wait instead. It is put into the conditional wait
  queue so that it is accessible to take over the poll "right" if needed.
  The method gets a free entry in the free list and puts it first in the
  doubly linked list. Finally it assigns the ndb object reference to the
  entry.
*/
Uint32 TransporterFacade::put_in_cond_wait_queue(NdbWaiter *aWaiter)
{
  /*
   Get first free entry
  */
  Uint32 index = first_free_cond_wait;
  assert(index < MAX_NO_THREADS);
  first_free_cond_wait = cond_wait_array[index].next_cond_wait;

  /*
   Put in doubly linked list
  */
  cond_wait_array[index].next_cond_wait = MAX_NO_THREADS;
  cond_wait_array[index].prev_cond_wait = last_in_cond_wait;
  if (last_in_cond_wait == MAX_NO_THREADS) {
    first_in_cond_wait = index;
  } else
    cond_wait_array[last_in_cond_wait].next_cond_wait = index;
  last_in_cond_wait = index;

  cond_wait_array[index].cond_wait_object = aWaiter;
  aWaiter->set_cond_wait_index(index);
  return index;
}

/*
  Somebody is about to signal the thread to wake it up, it could also
  be that it woke up on a timeout and found himself still in the list.
  Removes the entry from the doubly linked list.
  Inserts the entry into the free list.
  NULLifies the ndb object reference entry and sets the index in the
  Ndb object to NIL (=MAX_NO_THREADS)
*/
void TransporterFacade::remove_from_cond_wait_queue(NdbWaiter *aWaiter)
{
  Uint32 index = aWaiter->get_cond_wait_index();
  assert(index < MAX_NO_THREADS &&
         cond_wait_array[index].cond_wait_object == aWaiter);
  /*
   Remove from doubly linked list
  */
  Uint32 prev_elem, next_elem;
  prev_elem = cond_wait_array[index].prev_cond_wait;
  next_elem = cond_wait_array[index].next_cond_wait;
  if (prev_elem != MAX_NO_THREADS)
    cond_wait_array[prev_elem].next_cond_wait = next_elem;
  else
    first_in_cond_wait = next_elem;
  if (next_elem != MAX_NO_THREADS)
    cond_wait_array[next_elem].prev_cond_wait = prev_elem;
  else
    last_in_cond_wait = prev_elem;
  /*
   Insert into free list
  */
  cond_wait_array[index].next_cond_wait = first_free_cond_wait;
  cond_wait_array[index].prev_cond_wait = MAX_NO_THREADS;
  first_free_cond_wait = index;

  cond_wait_array[index].cond_wait_object = NULL;
  aWaiter->set_cond_wait_index(MAX_NO_THREADS);
}

/*
  Get the latest Ndb object from the conditional wait queue
  and also remove it from the list.
*/
NdbWaiter* TransporterFacade::rem_last_from_cond_wait_queue()
{
  NdbWaiter *tWaiter;
  Uint32 index = last_in_cond_wait;
  if (last_in_cond_wait == MAX_NO_THREADS)
    return NULL;
  tWaiter = cond_wait_array[index].cond_wait_object;
  remove_from_cond_wait_queue(tWaiter);
  return tWaiter;
}

void TransporterFacade::init_cond_wait_queue()
{
  Uint32 i;
  /*
   Initialise the doubly linked list as empty
  */
  first_in_cond_wait = MAX_NO_THREADS;
  last_in_cond_wait = MAX_NO_THREADS;
  /*
   Initialise free list
  */
  first_free_cond_wait = 0;
  for (i = 0; i < MAX_NO_THREADS; i++) {
    cond_wait_array[i].cond_wait_object = NULL;
    cond_wait_array[i].next_cond_wait = i+1;
    cond_wait_array[i].prev_cond_wait = MAX_NO_THREADS;
  }
}

TransporterFacade::TransporterFacade(GlobalDictCache *cache) :
  theTransporterRegistry(0),
  theOwnId(0),
  theStartNodeId(1),
  theClusterMgr(NULL),
  theArbitMgr(NULL),
  checkCounter(4),
  currentSendLimit(1),
  m_scan_batch_size(MAX_SCAN_BATCH_SIZE),
  m_batch_byte_size(SCAN_BATCH_SIZE),
  m_batch_size(DEF_BATCH_SIZE),
  theStopReceive(0),
  theSendThread(NULL),
  theReceiveThread(NULL),
  m_max_trans_id(0),
  m_fragmented_signal_id(0),
  m_globalDictCache(cache)
{
  DBUG_ENTER("TransporterFacade::TransporterFacade");
  init_cond_wait_queue();
  poll_owner = NULL;
  theMutexPtr = NdbMutex_Create();
  sendPerformedLastInterval = 0;

  for (int i = 0; i < NO_API_FIXED_BLOCKS; i++)
    m_fixed2dynamic[i]= RNIL;

#ifdef API_TRACE
  apiSignalLog = 0;
#endif
  DBUG_VOID_RETURN;
}


/* Return true if node with "nodeId" is a MGM node */
static bool is_mgmd(Uint32 nodeId,
                    const ndb_mgm_configuration * conf)
{
  ndb_mgm_configuration_iterator iter(*conf, CFG_SECTION_NODE);
  if (iter.find(CFG_NODE_ID, nodeId))
    abort();
  Uint32 type;
  if(iter.get(CFG_TYPE_OF_SECTION, &type))
    abort();

  return (type == NODE_TYPE_MGM);
}


bool
TransporterFacade::do_connect_mgm(NodeId nodeId,
                                  const ndb_mgm_configuration* conf)
{
  // Allow other MGM nodes to connect
  DBUG_ENTER("TransporterFacade::do_connect_mgm");
  ndb_mgm_configuration_iterator iter(*conf, CFG_SECTION_CONNECTION);
  for(iter.first(); iter.valid(); iter.next())
  {
    Uint32 nodeId1, nodeId2;
    if (iter.get(CFG_CONNECTION_NODE_1, &nodeId1) ||
        iter.get(CFG_CONNECTION_NODE_2, &nodeId2))
      DBUG_RETURN(false);

    // Skip connections where this node is not involved
    if (nodeId1 != nodeId && nodeId2 != nodeId)
      continue;

    // If both sides are MGM, open connection
    if(is_mgmd(nodeId1, conf) && is_mgmd(nodeId2, conf))
    {
      Uint32 remoteNodeId = (nodeId == nodeId1 ? nodeId2 : nodeId1);
      DBUG_PRINT("info", ("opening connection to node %d", remoteNodeId));
      doConnect(remoteNodeId);
    }
  }
  DBUG_RETURN(true);
}


bool
TransporterFacade::configure(NodeId nodeId,
                             const ndb_mgm_configuration* conf)
{
  DBUG_ENTER("TransporterFacade::configure");

  assert(theOwnId == nodeId);
  assert(theTransporterRegistry);
  assert(theClusterMgr);

  // Configure transporters
  if (!IPCConfig::configureTransporters(nodeId,
                                        * conf,
                                        * theTransporterRegistry))
    DBUG_RETURN(false);

  // Configure cluster manager
  theClusterMgr->configure(conf);

  ndb_mgm_configuration_iterator iter(* conf, CFG_SECTION_NODE);
  if(iter.find(CFG_NODE_ID, nodeId))
    DBUG_RETURN(false);

  // Configure send buffers
  Uint32 total_send_buffer = 0;
  iter.get(CFG_TOTAL_SEND_BUFFER_MEMORY, &total_send_buffer);
  theTransporterRegistry->allocate_send_buffers(total_send_buffer);

  // Configure arbitrator
  Uint32 rank = 0;
  iter.get(CFG_NODE_ARBIT_RANK, &rank);
  if (rank > 0)
  {
    // The arbitrator should be active
    if (!theArbitMgr)
      theArbitMgr = new ArbitMgr(* this);
    theArbitMgr->setRank(rank);

    Uint32 delay = 0;
    iter.get(CFG_NODE_ARBIT_DELAY, &delay);
    theArbitMgr->setDelay(delay);
  }
  else if (theArbitMgr)
  {
    // No arbitrator should be started
    theArbitMgr->doStop(NULL);
    delete theArbitMgr;
    theArbitMgr= NULL;
  }

  // Configure scan settings
  Uint32 scan_batch_size= 0;
  if (!iter.get(CFG_MAX_SCAN_BATCH_SIZE, &scan_batch_size)) {
    m_scan_batch_size= scan_batch_size;
  }
  Uint32 batch_byte_size= 0;
  if (!iter.get(CFG_BATCH_BYTE_SIZE, &batch_byte_size)) {
    m_batch_byte_size= batch_byte_size;
  }
  Uint32 batch_size= 0;
  if (!iter.get(CFG_BATCH_SIZE, &batch_size)) {
    m_batch_size= batch_size;
  }

  // Configure timeouts
  Uint32 timeout = 120000;
  for (iter.first(); iter.valid(); iter.next())
  {
    Uint32 tmp1 = 0, tmp2 = 0;
    iter.get(CFG_DB_TRANSACTION_CHECK_INTERVAL, &tmp1);
    iter.get(CFG_DB_TRANSACTION_DEADLOCK_TIMEOUT, &tmp2);
    tmp1 += tmp2;
    if (tmp1 > timeout)
      timeout = tmp1;
  }
  m_waitfor_timeout = timeout;
  
#ifdef API_TRACE
  signalLogger.logOn(true, 0, SignalLoggerManager::LogInOut);
#endif

  // Open connection between MGM servers
  if (!do_connect_mgm(nodeId, conf))
    DBUG_RETURN(false);
  
  DBUG_RETURN(true);
}

void
TransporterFacade::for_each(NdbApiSignal* aSignal, LinearSectionPtr ptr[3])
{
  Uint32 sz = m_threads.m_statusNext.size();
  TransporterFacade::ThreadData::Object_Execute oe; 
  for (Uint32 i = 0; i < sz ; i ++) 
  {
    oe = m_threads.m_objectExecute[i];
    if (m_threads.getInUse(i))
    {
      (* oe.m_executeFunction) (oe.m_object, aSignal, ptr);
    }
  }
}

void
TransporterFacade::connected()
{
  DBUG_ENTER("TransporterFacade::connected");
  Uint32 sz = m_threads.m_statusNext.size();
  for (Uint32 i = 0; i < sz ; i ++) {
    if (m_threads.getInUse(i)){
      void * obj = m_threads.m_objectExecute[i].m_object;
      NodeStatusFunction RegPC = m_threads.m_statusFunction[i];
      (*RegPC) (obj, numberToRef(indexToNumber(i), theOwnId), true, true);
    }
  }
  DBUG_VOID_RETURN;
}

void
TransporterFacade::ReportNodeDead(NodeId tNodeId)
{
  DBUG_ENTER("TransporterFacade::ReportNodeDead");
  DBUG_PRINT("enter",("nodeid= %d", tNodeId));
  /**
   * When a node fails we must report this to each Ndb object. 
   * The function that is used for communicating node failures is called.
   * This is to ensure that the Ndb objects do not think their connections 
   * are correct after a failure followed by a restart. 
   * After the restart the node is up again and the Ndb object 
   * might not have noticed the failure.
   */
  Uint32 sz = m_threads.m_statusNext.size();
  for (Uint32 i = 0; i < sz ; i ++) {
    if (m_threads.getInUse(i)){
      void * obj = m_threads.m_objectExecute[i].m_object;
      NodeStatusFunction RegPC = m_threads.m_statusFunction[i];
      (*RegPC) (obj, tNodeId, false, false);
    }
  }
  DBUG_VOID_RETURN;
}

void
TransporterFacade::ReportNodeFailureComplete(NodeId tNodeId)
{
  /**
   * When a node fails we must report this to each Ndb object. 
   * The function that is used for communicating node failures is called.
   * This is to ensure that the Ndb objects do not think their connections 
   * are correct after a failure followed by a restart. 
   * After the restart the node is up again and the Ndb object 
   * might not have noticed the failure.
   */

  DBUG_ENTER("TransporterFacade::ReportNodeFailureComplete");
  DBUG_PRINT("enter",("nodeid= %d", tNodeId));
  Uint32 sz = m_threads.m_statusNext.size();
  for (Uint32 i = 0; i < sz ; i ++) {
    if (m_threads.getInUse(i)){
      void * obj = m_threads.m_objectExecute[i].m_object;
      NodeStatusFunction RegPC = m_threads.m_statusFunction[i];
      (*RegPC) (obj, tNodeId, false, true);
    }
  }
  DBUG_VOID_RETURN;
}

void
TransporterFacade::ReportNodeAlive(NodeId tNodeId)
{
  /**
   * When a node fails we must report this to each Ndb object. 
   * The function that is used for communicating node failures is called.
   * This is to ensure that the Ndb objects do not think there connections 
   * are correct after a failure
   * followed by a restart. 
   * After the restart the node is up again and the Ndb object 
   * might not have noticed the failure.
   */
  Uint32 sz = m_threads.m_statusNext.size();
  for (Uint32 i = 0; i < sz ; i ++) {
    if (m_threads.getInUse(i)){
      void * obj = m_threads.m_objectExecute[i].m_object;
      NodeStatusFunction RegPC = m_threads.m_statusFunction[i];
      (*RegPC) (obj, tNodeId, true, false);
    }
  }
}

int 
TransporterFacade::close(BlockNumber blockNumber, Uint64 trans_id)
{
  NdbMutex_Lock(theMutexPtr);
  Uint32 low_bits = (Uint32)trans_id;
  m_max_trans_id = m_max_trans_id > low_bits ? m_max_trans_id : low_bits;
  close_local(blockNumber);
  NdbMutex_Unlock(theMutexPtr);
  return 0;
}

int 
TransporterFacade::close_local(BlockNumber blockNumber){
  m_threads.close(blockNumber);
  return 0;
}

int
TransporterFacade::open(void* objRef, 
                        ExecuteFunction fun, 
                        NodeStatusFunction statusFun,
                        int blockNo)
{
  DBUG_ENTER("TransporterFacade::open");
  int r= m_threads.open(objRef, fun, statusFun);
  if (r < 0)
    DBUG_RETURN(r);

  if (unlikely(blockNo != -1)){
    // Using fixed block number, add fixed->dymamic mapping
    Uint32 fixed_index= blockNo - MIN_API_FIXED_BLOCK_NO;

    assert(blockNo >= MIN_API_FIXED_BLOCK_NO &&
           fixed_index <= NO_API_FIXED_BLOCKS);

    m_fixed2dynamic[fixed_index]= r;
  }

#if 1
  if (theOwnId > 0) {
    (*statusFun)(objRef, numberToRef(r, theOwnId), true, true);
  }
#endif
  DBUG_RETURN(r);
}

TransporterFacade::~TransporterFacade()
{  
  DBUG_ENTER("TransporterFacade::~TransporterFacade");

  NdbMutex_Lock(theMutexPtr);
  delete theClusterMgr;  
  delete theArbitMgr;
  delete theTransporterRegistry;
  NdbMutex_Unlock(theMutexPtr);
  NdbMutex_Destroy(theMutexPtr);
#ifdef API_TRACE
  signalLogger.setOutputStream(0);
#endif
  DBUG_VOID_RETURN;
}

void 
TransporterFacade::calculateSendLimit()
{
  Uint32 Ti;
  Uint32 TthreadCount = 0;
  
  Uint32 sz = m_threads.m_statusNext.size();
  for (Ti = 0; Ti < sz; Ti++) {
    if (m_threads.m_statusNext[Ti] == (ThreadData::ACTIVE)){
      TthreadCount++;
      m_threads.m_statusNext[Ti] = ThreadData::INACTIVE;
    }
  }
  currentSendLimit = TthreadCount;
  if (currentSendLimit == 0) {
    currentSendLimit = 1;
  }
  checkCounter = currentSendLimit << 2;
}


//-------------------------------------------------
// Force sending but still report the sending to the
// adaptive algorithm.
//-------------------------------------------------
void TransporterFacade::forceSend(Uint32 block_number) {
  checkCounter--;
  m_threads.m_statusNext[numberToIndex(block_number)] = ThreadData::ACTIVE;
  sendPerformedLastInterval = 1;
  if (checkCounter < 0) {
    calculateSendLimit();
  }
  theTransporterRegistry->forceSendCheck(0);
}

//-------------------------------------------------
// Improving API performance
//-------------------------------------------------
void
TransporterFacade::checkForceSend(Uint32 block_number) {  
  m_threads.m_statusNext[numberToIndex(block_number)] = ThreadData::ACTIVE;
  //-------------------------------------------------
  // This code is an adaptive algorithm to discover when
  // the API should actually send its buffers. The reason
  // is that the performance is highly dependent on the
  // size of the writes over the communication network.
  // Thus we try to ensure that the send size is as big
  // as possible. At the same time we don't want response
  // time to increase so therefore we have to keep track of
  // how the users are performing adaptively.
  //-------------------------------------------------
  
  if (theTransporterRegistry->forceSendCheck(currentSendLimit) == 1) {
    sendPerformedLastInterval = 1;
  }
  checkCounter--;
  if (checkCounter < 0) {
    calculateSendLimit();
  }
}


/******************************************************************************
 * SEND SIGNAL METHODS
 *****************************************************************************/
int
TransporterFacade::sendSignal(NdbApiSignal * aSignal, NodeId aNode){
  Uint32* tDataPtr = aSignal->getDataPtrSend();
  Uint32 Tlen = aSignal->theLength;
  Uint32 TBno = aSignal->theReceiversBlockNumber;
  if(getIsNodeSendable(aNode) == true){
#ifdef API_TRACE
    if(setSignalLog() && TRACE_GSN(aSignal->theVerId_signalNumber)){
      Uint32 tmp = aSignal->theSendersBlockRef;
      aSignal->theSendersBlockRef = numberToRef(tmp, theOwnId);
      LinearSectionPtr ptr[3];
      signalLogger.sendSignal(* aSignal,
			      1,
			      tDataPtr,
			      aNode, ptr, 0);
      signalLogger.flushSignalLog();
      aSignal->theSendersBlockRef = tmp;
    }
#endif
    if ((Tlen != 0) && (Tlen <= 25) && (TBno != 0)) {
      SendStatus ss = theTransporterRegistry->prepareSend(aSignal, 
							  1, // JBB
							  tDataPtr, 
							  aNode, 
							  (LinearSectionPtr*)0);
      //if (ss != SEND_OK) ndbout << ss << endl;
      return (ss == SEND_OK ? 0 : -1);
    } else {
      ndbout << "ERR: SigLen = " << Tlen << " BlockRec = " << TBno;
      ndbout << " SignalNo = " << aSignal->theVerId_signalNumber << endl;
      assert(0);
    }//if
  }
  //const ClusterMgr::Node & node = theClusterMgr->getNodeInfo(aNode);
  //const Uint32 startLevel = node.m_state.startLevel;
  return -1; // Node Dead
}

int
TransporterFacade::sendSignalUnCond(NdbApiSignal * aSignal, 
                                    NodeId aNode,
                                    Uint32 prio){
  Uint32* tDataPtr = aSignal->getDataPtrSend();
  assert(prio <= 1);
#ifdef API_TRACE
  if(setSignalLog() && TRACE_GSN(aSignal->theVerId_signalNumber)){
    Uint32 tmp = aSignal->theSendersBlockRef;
    aSignal->theSendersBlockRef = numberToRef(tmp, theOwnId);
    LinearSectionPtr ptr[3];
    signalLogger.sendSignal(* aSignal,
			    prio,
			    tDataPtr,
			    aNode, ptr, 0);
    signalLogger.flushSignalLog();
    aSignal->theSendersBlockRef = tmp;
  }
#endif
  assert((aSignal->theLength != 0) &&
         (aSignal->theLength <= 25) &&
         (aSignal->theReceiversBlockNumber != 0));
  SendStatus ss = theTransporterRegistry->prepareSend(aSignal, 
						      prio, 
						      tDataPtr,
						      aNode, 
						      (LinearSectionPtr*)0);
  
  return (ss == SEND_OK ? 0 : -1);
}

/**
 * FragmentedSectionIterator
 * -------------------------
 * This class acts as an adapter to a GenericSectionIterator
 * instance, providing a sub-range iterator interface.
 * It is used when long sections of a signal are fragmented
 * across multiple actual signals - the user-supplied
 * GenericSectionIterator is then adapted into a
 * GenericSectionIterator that only returns a subset of
 * the contained words for each signal fragment.
 */
class FragmentedSectionIterator: public GenericSectionIterator
{
private :
  GenericSectionIterator* realIterator; /* Real underlying iterator */
  Uint32 realIterWords;                 /* Total size of underlying */
  Uint32 realCurrPos;                   /* Current pos in underlying */
  Uint32 rangeStart;                    /* Sub range start in underlying */
  Uint32 rangeLen;                      /* Sub range len in underlying */
  Uint32 rangeRemain;                   /* Remaining words in underlying */
  Uint32* lastReadPtr;                  /* Ptr to last chunk obtained from
                                         * underlying */
  Uint32 lastReadPtrLen;                /* Remaining words in last chunk
                                         * obtained from underlying */
public:
  /* Constructor
   * The instance is constructed with the sub-range set to be the
   * full range of the underlying iterator
   */
  FragmentedSectionIterator(GenericSectionPtr ptr)
  {
    realIterator= ptr.sectionIter;
    realIterWords= ptr.sz;
    realCurrPos= 0;
    rangeStart= 0;
    rangeLen= rangeRemain= realIterWords;
    lastReadPtr= NULL;
    lastReadPtrLen= 0;
    moveToPos(0);

    assert(checkInvariants());
  }

private:
  /** 
   * checkInvariants
   * These class invariants must hold true at all stable states
   * of the iterator
   */
  bool checkInvariants()
  {
    assert( (realIterator != NULL) || (realIterWords == 0) );
    assert( realCurrPos <= realIterWords );
    assert( rangeStart <= realIterWords );
    assert( (rangeStart+rangeLen) <= realIterWords);
    assert( rangeRemain <= rangeLen );
    
    /* Can only have a null readptr if nothing is left */
    assert( (lastReadPtr != NULL) || (rangeRemain == 0));

    /* If we have a non-null readptr and some remaining 
     * words the readptr must have some words
     */
    assert( (lastReadPtr == NULL) || 
            ((rangeRemain == 0) || (lastReadPtrLen != 0)));
    return true;
  }

  /**
   * moveToPos
   * This method is used when the iterator is reset(), to move
   * to the start of the current sub-range.
   * If the iterator is already in-position then this is efficient
   * Otherwise, it has to reset() the underling iterator and
   * advance it until the start position is reached.
   */
  void moveToPos(Uint32 pos)
  {
    assert(pos <= realIterWords);

    if (pos < realCurrPos)
    {
      /* Need to reset, and advance from the start */
      realIterator->reset();
      realCurrPos= 0;
      lastReadPtr= NULL;
      lastReadPtrLen= 0;
    }

    if ((lastReadPtr == NULL) && 
        (realIterWords != 0) &&
        (pos != realIterWords))
      lastReadPtr= realIterator->getNextWords(lastReadPtrLen);
    
    if (pos == realCurrPos)
      return;

    /* Advance until we get a chunk which contains the pos */
    while (pos >= realCurrPos + lastReadPtrLen)
    {
      realCurrPos+= lastReadPtrLen;
      lastReadPtr= realIterator->getNextWords(lastReadPtrLen);
      assert(lastReadPtr != NULL);
    }

    const Uint32 chunkOffset= pos - realCurrPos;
    lastReadPtr+= chunkOffset;
    lastReadPtrLen-= chunkOffset;
    realCurrPos= pos;
  }

public:
  /**
   * setRange
   * Set the sub-range of the iterator.  Must be within the
   * bounds of the underlying iterator
   * After the range is set, the iterator is reset() to the
   * start of the supplied subrange
   */
  bool setRange(Uint32 start, Uint32 len)
  {
    assert(checkInvariants());
    if (start+len > realIterWords)
      return false;
    moveToPos(start);
    
    rangeStart= start;
    rangeLen= rangeRemain= len;

    assert(checkInvariants());
    return true;
  }

  /**
   * reset
   * (GenericSectionIterator)
   * Reset the iterator to the start of the current sub-range
   * Avoid calling as it could be expensive.
   */
  void reset()
  {
    /* Reset iterator to last specified range */
    assert(checkInvariants());
    moveToPos(rangeStart);
    rangeRemain= rangeLen;
    assert(checkInvariants());
  }

  /**
   * getNextWords
   * (GenericSectionIterator)
   * Get ptr and size of next contiguous words in subrange
   */
  Uint32* getNextWords(Uint32& sz)
  {
    assert(checkInvariants());
    Uint32* currPtr= NULL;

    if (rangeRemain)
    {
      assert(lastReadPtr != NULL);
      assert(lastReadPtrLen != 0);
      currPtr= lastReadPtr;
      
      sz= MIN(rangeRemain, lastReadPtrLen);
      
      if (sz == lastReadPtrLen)
        /* Will return everything in this chunk, move iterator to 
         * next
         */
        lastReadPtr= realIterator->getNextWords(lastReadPtrLen);
      else
      {
        /* Not returning all of this chunk, just advance within it */
        lastReadPtr+= sz;
        lastReadPtrLen-= sz;
      }
      realCurrPos+= sz;
      rangeRemain-= sz;
    }
    else
    {
      sz= 0;
    }
    
    assert(checkInvariants());
    return currPtr;
  }
};

/* Max fragmented signal chunk size (words) is max round number 
 * of NDB_SECTION_SEGMENT_SZ words with some slack left for 'main'
 * part of signal etc.
 */
#define CHUNK_SZ ((((MAX_SEND_MESSAGE_BYTESIZE >> 2) / NDB_SECTION_SEGMENT_SZ) - 2 ) \
                  * NDB_SECTION_SEGMENT_SZ)

/**
 * sendFragmentedSignal (GenericSectionPtr variant)
 * ------------------------------------------------
 * This method will send a signal with attached long sections.  If 
 * the signal is longer than CHUNK_SZ, the signal will be split into
 * multiple CHUNK_SZ fragments.
 * 
 * This is done by sending two or more long signals(fragments), with the
 * original GSN, but different signal data and with as much of the long 
 * sections as will fit in each.
 *
 * Non-final fragment signals contain a fraginfo value in the header
 * (1= first fragment, 2= intermediate fragment, 3= final fragment)
 * 
 * Fragment signals contain additional words in their signals :
 *   1..n words Mapping section numbers in fragment signal to original 
 *              signal section numbers
 *   1 word     Fragmented signal unique id.
 * 
 * Non final fragments (fraginfo=1/2) only have this data in them.  Final
 * fragments have this data in addition to the normal signal data.
 * 
 * Each fragment signal can transport one or more long sections, starting 
 * with section 0.  Sections are always split on NDB_SECTION_SEGMENT_SZ word
 * boundaries to simplify reassembly in the kernel.
 */
int
TransporterFacade::sendFragmentedSignal(NdbApiSignal* aSignal, NodeId aNode, 
					GenericSectionPtr ptr[3], Uint32 secs)
{
  unsigned i;
  Uint32 totalSectionLength= 0;
  for (i= 0; i < secs; i++)
    totalSectionLength+= ptr[i].sz;
  
  /* If there's no need to fragment, send normally */
  if (totalSectionLength <= CHUNK_SZ)
    return sendSignal(aSignal, aNode, ptr, secs);
  
  /* We will fragment */
  if(getIsNodeSendable(aNode) != true)
    return -1;

  // TODO : Consider tracing fragment signals?
#ifdef API_TRACE
  if(setSignalLog() && TRACE_GSN(aSignal->theVerId_signalNumber)){
    Uint32 tmp = aSignal->theSendersBlockRef;
    aSignal->theSendersBlockRef = numberToRef(tmp, theOwnId);
    signalLogger.sendSignal(* aSignal,
			    1,
			    aSignal->getDataPtrSend(),
			    aNode,
			    ptr, secs);
    aSignal->theSendersBlockRef = tmp;
    /* Reset section iterators */
    for(Uint32 s=0; s < secs; s++)
      ptr[s].sectionIter->reset();
  }
#endif

  NdbApiSignal tmp_signal(*(SignalHeader*)aSignal);
  GenericSectionPtr tmp_ptr[3];
  GenericSectionPtr empty= {0, NULL};
  Uint32 unique_id= m_fragmented_signal_id++; // next unique id
  
  /* Init tmp_ptr array from ptr[] array, make sure we have
   * 0 length for missing sections
   */
  for (i= 0; i < 3; i++)
    tmp_ptr[i]= (i < secs)? ptr[i] : empty;

  /* Create our section iterator adapters */
  FragmentedSectionIterator sec0(tmp_ptr[0]);
  FragmentedSectionIterator sec1(tmp_ptr[1]);
  FragmentedSectionIterator sec2(tmp_ptr[2]);

  /* Replace caller's iterators with ours */
  tmp_ptr[0].sectionIter= &sec0;
  tmp_ptr[1].sectionIter= &sec1;
  tmp_ptr[2].sectionIter= &sec2;

  unsigned start_i= 0;
  unsigned this_chunk_sz= 0;
  unsigned fragment_info= 0;
  Uint32 *tmp_signal_data= tmp_signal.getDataPtrSend();
  for (i= 0; i < secs;) {
    unsigned remaining_sec_sz= tmp_ptr[i].sz;
    tmp_signal_data[i-start_i]= i;
    if (this_chunk_sz + remaining_sec_sz <= CHUNK_SZ)
    {
      /* This section fits whole, move onto next */
      this_chunk_sz+= remaining_sec_sz;
      i++;
    }
    else
    {
      /* This section doesn't fit, truncate it */
      unsigned send_sz= CHUNK_SZ - this_chunk_sz;
      if (i != start_i)
      {
        /* We ensure that the first piece of a new section which is
         * being truncated is a multiple of NDB_SECTION_SEGMENT_SZ
         * (to simplify reassembly).  Subsequent non-truncated pieces
         * will be CHUNK_SZ which is a multiple of NDB_SECTION_SEGMENT_SZ
         * The final piece does not need to be a multiple of
         * NDB_SECTION_SEGMENT_SZ
         * 
         * Note that this can push this_chunk_sz above CHUNK_SZ
         * Should probably round-down, but need to be careful of
         * 'can't fit any' cases.  Instead, CHUNK_SZ is defined
         * with some slack below MAX_SENT_MESSAGE_BYTESIZE
         */
	send_sz=
	  NDB_SECTION_SEGMENT_SZ
	  *((send_sz+NDB_SECTION_SEGMENT_SZ-1)
            /NDB_SECTION_SEGMENT_SZ);
        if (send_sz > remaining_sec_sz)
	  send_sz= remaining_sec_sz;
      }

      /* Modify tmp generic section ptr to describe truncated
       * section
       */
      tmp_ptr[i].sz= send_sz;
      FragmentedSectionIterator* fragIter= 
        (FragmentedSectionIterator*) tmp_ptr[i].sectionIter;
      const Uint32 total_sec_sz= ptr[i].sz;
      const Uint32 start= (total_sec_sz - remaining_sec_sz);
      bool ok= fragIter->setRange(start, send_sz);
      assert(ok);
      if (!ok)
        return -1;
      
      if (fragment_info < 2) // 1 = first fragment signal
                             // 2 = middle fragments
	fragment_info++;

      // send tmp_signal
      tmp_signal_data[i-start_i+1]= unique_id;
      tmp_signal.setLength(i-start_i+2);
      tmp_signal.m_fragmentInfo= fragment_info;
      tmp_signal.m_noOfSections= i-start_i+1;
      // do prepare send
      {
	SendStatus ss = theTransporterRegistry->prepareSend
	  (&tmp_signal, 
	   1, /*JBB*/
	   tmp_signal_data,
	   aNode, 
	   &tmp_ptr[start_i]);
	assert(ss != SEND_MESSAGE_TOO_BIG);
	if (ss != SEND_OK) return -1;
      }
      // setup variables for next signal
      start_i= i;
      this_chunk_sz= 0;
      assert(remaining_sec_sz >= send_sz);
      Uint32 remaining= remaining_sec_sz - send_sz;
      tmp_ptr[i].sz= remaining;
      /* Set sub-range iterator to cover remaining words */
      ok= fragIter->setRange(start+send_sz, remaining);
      assert(ok);
      if (!ok)
        return -1;
      
      if (remaining == 0)
        /* This section's done, move onto the next */
	i++;
    }
  }

  unsigned a_sz= aSignal->getLength();

  if (fragment_info > 0) {
    // update the original signal to include section info
    Uint32 *a_data= aSignal->getDataPtrSend();
    unsigned tmp_sz= i-start_i;
    memcpy(a_data+a_sz,
	   tmp_signal_data,
	   tmp_sz*sizeof(Uint32));
    a_data[a_sz+tmp_sz]= unique_id;
    aSignal->setLength(a_sz+tmp_sz+1);

    // send last fragment
    aSignal->m_fragmentInfo= 3; // 3 = last fragment
    aSignal->m_noOfSections= i-start_i;
  } else {
    aSignal->m_noOfSections= secs;
  }

  // send aSignal
  int ret;
  {
    SendStatus ss = theTransporterRegistry->prepareSend
      (aSignal,
       1/*JBB*/,
       aSignal->getDataPtrSend(),
       aNode,
       &tmp_ptr[start_i]);
    assert(ss != SEND_MESSAGE_TOO_BIG);
    ret = (ss == SEND_OK ? 0 : -1);
  }
  aSignal->m_noOfSections = 0;
  aSignal->m_fragmentInfo = 0;
  aSignal->setLength(a_sz);
  return ret;
}

int
TransporterFacade::sendFragmentedSignal(NdbApiSignal* aSignal, NodeId aNode, 
					LinearSectionPtr ptr[3], Uint32 secs)
{
  /* Use the GenericSection variant of sendFragmentedSignal */
  GenericSectionPtr tmpPtr[3];
  LinearSectionPtr linCopy[3];
  const LinearSectionPtr empty= {0, NULL};
  
  /* Make sure all of linCopy is initialised */
  for (Uint32 j=0; j<3; j++)
    linCopy[j]= (j < secs)? ptr[j] : empty;
  
  LinearSectionIterator zero (linCopy[0].p, linCopy[0].sz);
  LinearSectionIterator one  (linCopy[1].p, linCopy[1].sz);
  LinearSectionIterator two  (linCopy[2].p, linCopy[2].sz);

  /* Build GenericSectionPtr array using iterators */
  tmpPtr[0].sz= linCopy[0].sz;
  tmpPtr[0].sectionIter= &zero;
  tmpPtr[1].sz= linCopy[1].sz;
  tmpPtr[1].sectionIter= &one;
  tmpPtr[2].sz= linCopy[2].sz;
  tmpPtr[2].sectionIter= &two;

  return sendFragmentedSignal(aSignal, aNode, tmpPtr, secs);
}
  

int
TransporterFacade::sendSignal(NdbApiSignal* aSignal, NodeId aNode, 
			      LinearSectionPtr ptr[3], Uint32 secs){
  aSignal->m_noOfSections = secs;
  if(getIsNodeSendable(aNode) == true){
#ifdef API_TRACE
    if(setSignalLog() && TRACE_GSN(aSignal->theVerId_signalNumber)){
      Uint32 tmp = aSignal->theSendersBlockRef;
      aSignal->theSendersBlockRef = numberToRef(tmp, theOwnId);
      signalLogger.sendSignal(* aSignal,
			      1,
			      aSignal->getDataPtrSend(),
			      aNode,
                              ptr, secs);
      signalLogger.flushSignalLog();
      aSignal->theSendersBlockRef = tmp;
    }
#endif
    SendStatus ss = theTransporterRegistry->prepareSend
      (aSignal, 
       1, // JBB
       aSignal->getDataPtrSend(),
       aNode, 
       ptr);
    assert(ss != SEND_MESSAGE_TOO_BIG);
    aSignal->m_noOfSections = 0;
    return (ss == SEND_OK ? 0 : -1);
  }
  aSignal->m_noOfSections = 0;
  return -1;
}

int
TransporterFacade::sendSignal(NdbApiSignal* aSignal, NodeId aNode,
                              GenericSectionPtr ptr[3], Uint32 secs){
  aSignal->m_noOfSections = secs;
  if(getIsNodeSendable(aNode) == true){
#ifdef API_TRACE
    if(setSignalLog() && TRACE_GSN(aSignal->theVerId_signalNumber)){
      Uint32 tmp = aSignal->theSendersBlockRef;
      aSignal->theSendersBlockRef = numberToRef(tmp, theOwnId);
      signalLogger.sendSignal(* aSignal,
			      1,
			      aSignal->getDataPtrSend(),
			      aNode,
                              ptr, secs);
      signalLogger.flushSignalLog();
      aSignal->theSendersBlockRef = tmp;
    }
    /* Reset section iterators */
    for(Uint32 s=0; s < secs; s++)
      ptr[s].sectionIter->reset();
#endif
    SendStatus ss = theTransporterRegistry->prepareSend
      (aSignal, 
       1, // JBB
       aSignal->getDataPtrSend(),
       aNode, 
       ptr);
    assert(ss != SEND_MESSAGE_TOO_BIG);
    aSignal->m_noOfSections = 0;
    return (ss == SEND_OK ? 0 : -1);
  }
  aSignal->m_noOfSections = 0;
  return -1;
}

/******************************************************************************
 * CONNECTION METHODS  Etc
 ******************************************************************************/

void
TransporterFacade::doConnect(int aNodeId){
  theTransporterRegistry->setIOState(aNodeId, NoHalt);
  theTransporterRegistry->do_connect(aNodeId);
}

void
TransporterFacade::doDisconnect(int aNodeId)
{
  theTransporterRegistry->do_disconnect(aNodeId);
}

void
TransporterFacade::reportConnected(int aNodeId)
{
  theClusterMgr->reportConnected(aNodeId);
  return;
}

void
TransporterFacade::reportDisconnected(int aNodeId)
{
  theClusterMgr->reportDisconnected(aNodeId);
  return;
}

NodeId
TransporterFacade::ownId() const
{
  return theOwnId;
}

bool
TransporterFacade::isConnected(NodeId aNodeId){
  return theTransporterRegistry->is_connected(aNodeId);
}

NodeId
TransporterFacade::get_an_alive_node()
{
  DBUG_ENTER("TransporterFacade::get_an_alive_node");
  DBUG_PRINT("enter", ("theStartNodeId: %d", theStartNodeId));
#ifdef VM_TRACE
  const char* p = NdbEnv_GetEnv("NDB_ALIVE_NODE_ID", (char*)0, 0);
  if (p != 0 && *p != 0)
    return atoi(p);
#endif
  NodeId i;
  for (i = theStartNodeId; i < MAX_NDB_NODES; i++) {
    if (get_node_alive(i)){
      DBUG_PRINT("info", ("Node %d is alive", i));
      theStartNodeId = ((i + 1) % MAX_NDB_NODES);
      DBUG_RETURN(i);
    }
  }
  for (i = 1; i < theStartNodeId; i++) {
    if (get_node_alive(i)){
      DBUG_PRINT("info", ("Node %d is alive", i));
      theStartNodeId = ((i + 1) % MAX_NDB_NODES);
      DBUG_RETURN(i);
    }
  }
  DBUG_RETURN((NodeId)0);
}

TransporterFacade::ThreadData::ThreadData(Uint32 size){
  m_use_cnt = 0;
  m_firstFree = END_OF_LIST;
  expand(size);
}

void
TransporterFacade::ThreadData::expand(Uint32 size){
  Object_Execute oe = { 0 ,0 };
  NodeStatusFunction fun = 0;

  const Uint32 sz = m_statusNext.size();
  m_objectExecute.fill(sz + size, oe);
  m_statusFunction.fill(sz + size, fun);
  for(Uint32 i = 0; i<size; i++){
    m_statusNext.push_back(sz + i + 1);
  }

  m_statusNext.back() = m_firstFree;
  m_firstFree = m_statusNext.size() - size;
}


int
TransporterFacade::ThreadData::open(void* objRef, 
				    ExecuteFunction fun, 
				    NodeStatusFunction fun2)
{
  Uint32 nextFree = m_firstFree;

  if(m_statusNext.size() >= MAX_NO_THREADS && nextFree == END_OF_LIST){
    return -1;
  }

  if(nextFree == END_OF_LIST){
    expand(10);
    nextFree = m_firstFree;
  }

  m_use_cnt++;
  m_firstFree = m_statusNext[nextFree];

  Object_Execute oe = { objRef , fun };

  m_statusNext[nextFree] = INACTIVE;
  m_objectExecute[nextFree] = oe;
  m_statusFunction[nextFree] = fun2;

  return indexToNumber(nextFree);
}

int
TransporterFacade::ThreadData::close(int number){
  number= numberToIndex(number);
  assert(getInUse(number));
  m_statusNext[number] = m_firstFree;
  assert(m_use_cnt);
  m_use_cnt--;
  m_firstFree = number;
  Object_Execute oe = { 0, 0 };
  m_objectExecute[number] = oe;
  m_statusFunction[number] = 0;
  return 0;
}

Uint32
TransporterFacade::get_active_ndb_objects() const
{
  return m_threads.m_use_cnt;
}

PollGuard::PollGuard(TransporterFacade *tp, NdbWaiter *aWaiter,
                     Uint32 block_no)
{
  m_tp= tp;
  m_waiter= aWaiter;
  m_locked= true;
  m_block_no= block_no;
  tp->lock_mutex();
}

/*
  This is a common routine for possibly forcing the send of buffered signals
  and receiving response the thread is waiting for. It is designed to be
  useful from:
  1) PK, UK lookups using the asynchronous interface
     This routine uses the wait_for_input routine instead since it has
     special end conditions due to the asynchronous nature of its usage.
  2) Scans
  3) dictSignal
  It uses a NdbWaiter object to wait on the events and this object is
  linked into the conditional wait queue. Thus this object contains
  a reference to its place in the queue.

  It replaces the method receiveResponse previously used on the Ndb object
*/
int PollGuard::wait_n_unlock(int wait_time, NodeId nodeId, Uint32 state,
                             bool forceSend)
{
  int ret_val;
  m_waiter->set_node(nodeId);
  m_waiter->set_state(state);
  ret_val= wait_for_input_in_loop(wait_time, forceSend);
  unlock_and_signal();
  return ret_val;
}

int PollGuard::wait_scan(int wait_time, NodeId nodeId, bool forceSend)
{
  m_waiter->set_node(nodeId);
  m_waiter->set_state(WAIT_SCAN);
  return wait_for_input_in_loop(wait_time, forceSend);
}

int PollGuard::wait_for_input_in_loop(int wait_time, bool forceSend)
{
  int ret_val;
  if (forceSend)
    m_tp->forceSend(m_block_no);
  else
    m_tp->checkForceSend(m_block_no);

  NDB_TICKS curr_time = NdbTick_CurrentMillisecond();
  NDB_TICKS max_time = curr_time + (NDB_TICKS)wait_time;
  const int maxsleep = (wait_time == -1 || wait_time > 10) ? 10 : wait_time;
  do
  {
    wait_for_input(maxsleep);
    Uint32 state= m_waiter->get_state();
    if (state == NO_WAIT)
    {
      return 0;
    }
    else if (state == WAIT_NODE_FAILURE)
    {
      ret_val= -2;
      break;
    }
    if (wait_time == -1)
    {
#ifdef NOT_USED
      ndbout << "Waited WAITFOR_RESPONSE_TIMEOUT, continuing wait" << endl;
#endif
      continue;
    }
    wait_time= int(max_time - NdbTick_CurrentMillisecond());
    if (wait_time <= 0)
    {
#ifdef VM_TRACE
      ndbout << "Time-out state is " << m_waiter->get_state() << endl;
#endif
      m_waiter->set_state(WST_WAIT_TIMEOUT);
      ret_val= -1;
      break;
    }
  } while (1);
#ifdef VM_TRACE
  ndbout << "ERR: receiveResponse - theImpl->theWaiter.m_state = ";
  ndbout << m_waiter->get_state() << endl;
#endif
  m_waiter->set_state(NO_WAIT);
  return ret_val;
}

void PollGuard::wait_for_input(int wait_time)
{
  NdbWaiter *t_poll_owner= m_tp->get_poll_owner();
  if (t_poll_owner != NULL && t_poll_owner != m_waiter)
  {
    /*
      We didn't get hold of the poll "right". We will sleep on a
      conditional mutex until the thread owning the poll "right"
      will wake us up after all data is received. If no data arrives
      we will wake up eventually due to the timeout.
      After receiving all data we take the object out of the cond wait
      queue if it hasn't happened already. It is usually already out of the
      queue but at time-out it could be that the object is still there.
    */
    (void) m_tp->put_in_cond_wait_queue(m_waiter);
    m_waiter->wait(wait_time);
    if (m_waiter->get_cond_wait_index() != TransporterFacade::MAX_NO_THREADS)
    {
      m_tp->remove_from_cond_wait_queue(m_waiter);
    }
  }
  else
  {
    /*
      We got the poll "right" and we poll until data is received. After
      receiving data we will check if all data is received, if not we
      poll again.
    */
#ifdef NDB_SHM_TRANSPORTER
    /*
      If shared memory transporters are used we need to set our sigmask
      such that we wake up also on interrupts on the shared memory
      interrupt signal.
    */
    NdbThread_set_shm_sigmask(FALSE);
#endif
    m_tp->set_poll_owner(m_waiter);
    m_waiter->set_poll_owner(true);
    m_tp->external_poll((Uint32)wait_time);
  }
}

void PollGuard::unlock_and_signal()
{
  NdbWaiter *t_signal_cond_waiter= 0;
  if (!m_locked)
    return;
  /*
   When completing the poll for this thread we must return the poll
   ownership if we own it. We will give it to the last thread that
   came here (the most recent) which is likely to be the one also
   last to complete. We will remove that thread from the conditional
   wait queue and set him as the new owner of the poll "right".
   We will wait however with the signal until we have unlocked the
   mutex for performance reasons.
   See Stevens book on Unix NetworkProgramming: The Sockets Networking
   API Volume 1 Third Edition on page 703-704 for a discussion on this
   subject.
  */
  if (m_tp->get_poll_owner() == m_waiter)
  {
#ifdef NDB_SHM_TRANSPORTER
    /*
      If shared memory transporters are used we need to reset our sigmask
      since we are no longer the thread to receive interrupts.
    */
    NdbThread_set_shm_sigmask(TRUE);
#endif
    m_waiter->set_poll_owner(false);
    t_signal_cond_waiter= m_tp->rem_last_from_cond_wait_queue();
    m_tp->set_poll_owner(t_signal_cond_waiter);
    if (t_signal_cond_waiter)
      t_signal_cond_waiter->set_poll_owner(true);
  }
  if (t_signal_cond_waiter)
    t_signal_cond_waiter->cond_signal();
  m_tp->unlock_mutex();
  m_locked=false;
}

template class Vector<NodeStatusFunction>;
template class Vector<TransporterFacade::ThreadData::Object_Execute>;

#include "SignalSender.hpp"

SendStatus
SignalSender::sendSignal(Uint16 nodeId, const SimpleSignal * s){
#ifdef API_TRACE
  if(setSignalLog() && TRACE_GSN(s->header.theVerId_signalNumber)){
    SignalHeader tmp = s->header;
    tmp.theSendersBlockRef = getOwnRef();

    LinearSectionPtr ptr[3];
    signalLogger.sendSignal(tmp,
			    1,
			    s->theData,
			    nodeId, ptr, 0);
    signalLogger.flushSignalLog();
  }
#endif
<<<<<<< HEAD

  if (nodeId == theFacade->ownId())
  {
    SignalHeader tmp= s->header;
    tmp.theSendersBlockRef = getOwnRef();
    theFacade->deliver_signal(&tmp,
                              1, // JBB
                              (Uint32*)&s->theData[0],
                              (LinearSectionPtr*)&s->ptr[0]);
    return SEND_OK;
  }

  assert(getNodeInfo(nodeId).m_api_reg_conf == true ||
         s->readSignalNumber() == GSN_API_REGREQ);
=======
>>>>>>> 64a34e64
  
  SendStatus ss = 
    theFacade->theTransporterRegistry->prepareSend(&s->header,
                                                   1, // JBB
                                                   &s->theData[0],
                                                   nodeId, 
                                                   &s->ptr[0]);

  if (ss == SEND_OK)
  {
    assert(getNodeInfo(nodeId).m_api_reg_conf == true ||
           s->readSignalNumber() == GSN_API_REGREQ);
    theFacade->forceSend(m_blockNo);
  }

  return ss;
}


Uint32*
SignalSectionIterator::getNextWords(Uint32& sz)
{
  if (likely(currentSignal != NULL))
  {
    NdbApiSignal* signal= currentSignal;
    currentSignal= currentSignal->next();
    sz= signal->getLength();
    return signal->getDataPtrSend();
  }
  sz= 0;
  return NULL;
}

#ifdef UNIT_TEST

// Unit test code starts
#include <random.h>

#define VERIFY(x) if ((x) == 0) { printf("VERIFY failed at Line %u : %s\n",__LINE__, #x);  return -1; }

/* Verify that word[n] == bias + n */
int
verifyIteratorContents(GenericSectionIterator& gsi, int dataWords, int bias)
{
  int pos= 0;

  while (pos < dataWords)
  {
    Uint32* readPtr=NULL;
    Uint32 len= 0;

    readPtr= gsi.getNextWords(len);
    
    VERIFY(readPtr != NULL);
    VERIFY(len != 0);
    VERIFY(len <= (Uint32) (dataWords - pos));
    
    for (int j=0; j < (int) len; j++)
      VERIFY(readPtr[j] == (Uint32) (bias ++));

    pos += len;
  }

  return 0;
}

int
checkGenericSectionIterator(GenericSectionIterator& iter, int size, int bias)
{
  /* Verify contents */
  VERIFY(verifyIteratorContents(iter, size, bias) == 0);
  
  Uint32 sz;
  
  /* Check that iterator is empty now */
  VERIFY(iter.getNextWords(sz) == NULL);
  VERIFY(sz == 0);
    
  VERIFY(iter.getNextWords(sz) == NULL);
  VERIFY(sz == 0);
  
  iter.reset();
  
  /* Verify reset put us back to the start */
  VERIFY(verifyIteratorContents(iter, size, bias) == 0);
  
  /* Verify no more words available */
  VERIFY(iter.getNextWords(sz) == NULL);
  VERIFY(sz == 0);  
  
  return 0;
}

int
checkIterator(GenericSectionIterator& iter, int size, int bias)
{
  /* Test iterator itself, and then FragmentedSectionIterator
   * adaptation
   */
  VERIFY(checkGenericSectionIterator(iter, size, bias) == 0);
  
  /* Now we'll test the FragmentedSectionIterator on the iterator
   * we were passed
   */
  const int subranges= 20;
  
  iter.reset();
  GenericSectionPtr ptr;
  ptr.sz= size;
  ptr.sectionIter= &iter;
  FragmentedSectionIterator fsi(ptr);

  for (int s=0; s< subranges; s++)
  {
    Uint32 start= 0;
    Uint32 len= 0;
    if (size > 0)
    {
      start= (Uint32) myRandom48(size);
      if (0 != (size-start)) 
        len= (Uint32) myRandom48(size-start);
    }
    
    /*
      printf("Range (0-%u) = (%u + %u)\n",
              size, start, len);
    */
    fsi.setRange(start, len);
    VERIFY(checkGenericSectionIterator(fsi, len, bias + start) == 0);
  }
  
  return 0;
}



int
testLinearSectionIterator()
{
  /* Test Linear section iterator of various
   * lengths with section[n] == bias + n
   */
  const int totalSize= 200000;
  const int bias= 13;

  Uint32 data[totalSize];
  for (int i=0; i<totalSize; i++)
    data[i]= bias + i;

  for (int len= 0; len < 50000; len++)
  {
    LinearSectionIterator something(data, len);

    VERIFY(checkIterator(something, len, bias) == 0);
  }

  return 0;
}

NdbApiSignal*
createSignalChain(NdbApiSignal*& poolHead, int length, int bias)
{
  /* Create signal chain, with word[n] == bias+n */
  NdbApiSignal* chainHead= NULL;
  NdbApiSignal* chainTail= NULL;
  int pos= 0;
  int signals= 0;

  while (pos < length)
  {
    int offset= pos % NdbApiSignal::MaxSignalWords;
    
    if (offset == 0)
    {
      if (poolHead == NULL)
        return 0;

      NdbApiSignal* newSig= poolHead;
      poolHead= poolHead->next();
      signals++;

      newSig->next(NULL);

      if (chainHead == NULL)
      {
        chainHead= chainTail= newSig;
      }
      else
      {
        chainTail->next(newSig);
        chainTail= newSig;
      }
    }
    
    chainTail->getDataPtrSend()[offset]= (bias + pos);
    chainTail->setLength(offset + 1);
    pos ++;
  }

  return chainHead;
}
    
int
testSignalSectionIterator()
{
  /* Create a pool of signals, build
   * signal chains from it, test
   * the iterator against the signal chains
   */
  const int totalNumSignals= 1000;
  NdbApiSignal* poolHead= NULL;

  /* Allocate some signals */
  for (int i=0; i < totalNumSignals; i++)
  {
    NdbApiSignal* sig= new NdbApiSignal((BlockReference) 0);

    if (poolHead == NULL)
    {
      poolHead= sig;
      sig->next(NULL);
    }
    else
    {
      sig->next(poolHead);
      poolHead= sig;
    }
  }

  const int bias= 7;
  for (int dataWords= 1; 
       dataWords <= (int)(totalNumSignals * 
                          NdbApiSignal::MaxSignalWords); 
       dataWords ++)
  {
    NdbApiSignal* signalChain= NULL;
    
    VERIFY((signalChain= createSignalChain(poolHead, dataWords, bias)) != NULL );
    
    SignalSectionIterator ssi(signalChain);
    
    VERIFY(checkIterator(ssi, dataWords, bias) == 0);
    
    /* Now return the signals to the pool */
    while (signalChain != NULL)
    {
      NdbApiSignal* sig= signalChain;
      signalChain= signalChain->next();
      
      sig->next(poolHead);
      poolHead= sig;
    }
  }
  
  /* Free signals from pool */
  while (poolHead != NULL)
  {
    NdbApiSignal* sig= poolHead;
    poolHead= sig->next();
    delete(sig);
  }
  
  return 0;
}

int main(int arg, char** argv)
{
  /* Test Section Iterators
   * ----------------------
   * To run this code : 
   *   cd storage/ndb/src/ndbapi
   *   make testSectionIterators
   *   ./testSectionIterators
   *
   * Will print "OK" in success case
   */
  

  VERIFY(testLinearSectionIterator() == 0);
  VERIFY(testSignalSectionIterator() == 0);
  
  printf("OK\n");

  return 0;
}
#endif<|MERGE_RESOLUTION|>--- conflicted
+++ resolved
@@ -2018,7 +2018,6 @@
     signalLogger.flushSignalLog();
   }
 #endif
-<<<<<<< HEAD
 
   if (nodeId == theFacade->ownId())
   {
@@ -2031,11 +2030,6 @@
     return SEND_OK;
   }
 
-  assert(getNodeInfo(nodeId).m_api_reg_conf == true ||
-         s->readSignalNumber() == GSN_API_REGREQ);
-=======
->>>>>>> 64a34e64
-  
   SendStatus ss = 
     theFacade->theTransporterRegistry->prepareSend(&s->header,
                                                    1, // JBB
