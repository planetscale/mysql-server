--- conflicted
+++ resolved
@@ -590,17 +590,12 @@
   { 4538, DMEC, AE, "NdbInterpretedCode instruction requires that table is set" },
   { 4539, DMEC, AE, "NdbInterpretedCode not supported for operation type" },
   { 4540, DMEC, AE, "Attempt to pass an Index column to createRecord.  Use base table columns only" },
-<<<<<<< HEAD
-  { 4541, DMEC, AE, "IndexBound has no bound information" }, // No longer generated
+  /* 4541 No longer generated */
   { 4542, DMEC, AE, "Unknown partition information type" },
   { 4543, DMEC, AE, "Duplicate partitioning information supplied" },
   { 4544, DMEC, AE, "Wrong partitionInfo type for table" },
   { 4545, DMEC, AE, "Invalid or Unsupported PartitionInfo structure" },
   /* 4546 used in later releases */
-=======
-  /* 4541 No longer generated */
-  /* 4542-4546 used in later releases */
->>>>>>> dff2fcd5
   { 4547, DMEC, AE, "RecordSpecification has overlapping offsets" },
   { 4548, DMEC, AE, "RecordSpecification has too many elements" },
 
