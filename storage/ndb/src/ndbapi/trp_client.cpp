/*
   Copyright (c) 2010, 2015, Oracle and/or its affiliates. All rights reserved.

   This program is free software; you can redistribute it and/or modify
   it under the terms of the GNU General Public License as published by
   the Free Software Foundation; version 2 of the License.

   This program is distributed in the hope that it will be useful,
   but WITHOUT ANY WARRANTY; without even the implied warranty of
   MERCHANTABILITY or FITNESS FOR A PARTICULAR PURPOSE.  See the
   GNU General Public License for more details.

   You should have received a copy of the GNU General Public License
   along with this program; if not, write to the Free Software
   Foundation, Inc., 51 Franklin St, Fifth Floor, Boston, MA 02110-1301  USA
*/

#include "trp_client.hpp"
#include "TransporterFacade.hpp"
#include <NdbMem.h>

trp_client::trp_client()
  : m_blockNo(~Uint32(0)), m_facade(0)
{
  m_mutex = NdbMutex_Create();

  m_locked_for_poll = false;
  m_send_nodes_cnt = 0;
  m_send_buffers = new TFBuffer[MAX_NODES];
}

trp_client::~trp_client()
{
  /**
   * require that trp_client user
   *  doesnt destroy object when holding any locks
   */
  m_poll.assert_destroy();

  close();
  NdbCondition_Destroy(m_poll.m_condition);
  m_poll.m_condition = NULL;
  NdbMutex_Destroy(m_mutex);
  m_mutex = NULL;

  assert(m_send_nodes_cnt == 0);
  assert(m_locked_for_poll == false);
  delete [] m_send_buffers;
}

Uint32
trp_client::open(TransporterFacade* tf, int blockNo,
                 bool receive_thread)
{
  Uint32 res = 0;
  assert(m_facade == 0);
  if (m_facade == 0)
  {
    m_facade = tf;
    /**
      For user threads we only store up to 16 threads before waking
      them up, for receiver threads we store up to 256 threads before
      waking them up.
    */
    if (receive_thread)
    {
      m_poll.m_lock_array_size = 256;
    }
    else
    {
      m_poll.m_lock_array_size = 16;
    }
    m_poll.m_locked_clients = (trp_client**)
      NdbMem_Allocate(sizeof(trp_client**) * m_poll.m_lock_array_size);
    if (m_poll.m_locked_clients == NULL)
    {
      return 0;
    }
    res = tf->open_clnt(this, blockNo);
    if (res != 0)
    {
      m_blockNo = refToBlock(res);
    }
    else
    {
      NdbMem_Free(m_poll.m_locked_clients);
      m_poll.m_locked_clients = NULL;
      m_facade = 0;
    }
  }
  return res;
}

Uint32
trp_client::getOwnNodeId() const
{
  return m_facade->theOwnId;
}

void
trp_client::close()
{
  if (m_facade)
  {
    m_facade->close_clnt(this);

    m_facade = 0;
    m_blockNo = ~Uint32(0);
    if (m_poll.m_locked_clients)
    {
      NdbMem_Free(m_poll.m_locked_clients);
      m_poll.m_locked_clients = NULL;
    }
  }
}

void
trp_client::start_poll()
{
  NdbMutex_Lock(m_mutex);
  assert(m_poll.m_locked == false);
  m_poll.m_locked = true;
  m_facade->start_poll(this);
}

void
trp_client::do_poll(Uint32 to)
{
  m_facade->do_poll(this, to);
}

void
trp_client::complete_poll()
{
  assert(m_poll.m_locked == true);
  m_facade->complete_poll(this);
  m_poll.m_locked = false;
  NdbMutex_Unlock(m_mutex);
}

int
trp_client::do_forceSend(int val)
{
  /**
   * since force send is disabled in this "version"
   *   set forceSend=1 always...
   */
  val = 1;

  if (val == 0)
  {
    flush_send_buffers();
    return 0;
  }
  else if (val == 1)
  {
    for (Uint32 i = 0; i < m_send_nodes_cnt; i++)
    {
      Uint32 n = m_send_nodes_list[i];
      TFBuffer* b = m_send_buffers + n;
      TFBufferGuard g0(* b);
      m_facade->flush_and_send_buffer(n, b);
      b->clear();
    }
    m_send_nodes_cnt = 0;
    m_send_nodes_mask.clear();
    return 1;
  }
  return 0;
}

int
trp_client::safe_noflush_sendSignal(const NdbApiSignal* signal, Uint32 nodeId)
{
  return m_facade->m_poll_owner->raw_sendSignal(signal, nodeId);
}

int
trp_client::safe_sendSignal(const NdbApiSignal* signal, Uint32 nodeId)
{
  int res;
  if ((res = safe_noflush_sendSignal(signal, nodeId)) != -1)
  {
    m_facade->m_poll_owner->flush_send_buffers();
  }
  return res;
}

Uint32 *
trp_client::getWritePtr(NodeId node, Uint32 lenBytes, Uint32 prio,
                        Uint32 max_use)
{
  TFBuffer* b = m_send_buffers+node;
  TFBufferGuard g0(* b);
  bool found = m_send_nodes_mask.get(node);
  if (likely(found))
  {
    TFPage * page = b->m_tail;
    assert(page != 0);
    if (page->m_bytes + page->m_start + lenBytes <= page->max_data_bytes())
    {
      return (Uint32 *)(page->m_data + page->m_start + page->m_bytes);
    }
  }
  else
  {
    Uint32 cnt = m_send_nodes_cnt;
    m_send_nodes_mask.set(node);
    m_send_nodes_list[cnt] = node;
    m_send_nodes_cnt = cnt + 1;
  }

<<<<<<< HEAD
  TFPage* page = m_facade->alloc_sb_page();
=======
  TFPage* page = m_facade->alloc_sb_page(node);
>>>>>>> 64c88599
  if (likely(page != 0))
  {
    page->init();

    if (b->m_tail == NULL)
    {
      assert(!found);
      b->m_head = page;
      b->m_tail = page;
    }
    else
    {
      assert(found);
      assert(b->m_head != NULL);
      b->m_tail->m_next = page;
      b->m_tail = page;
    }
    return (Uint32 *)(page->m_data);
  }

  if (b->m_tail == 0)
  {
    assert(!found);
    m_send_nodes_mask.clear(node);
    m_send_nodes_cnt--;
  }
  else
  {
    assert(found);
  }

  return NULL;
}

/**
 * This is the implementation used by the NDB API. I update the
 * current send buffer size every time a thread gets the send mutex and
 * links their buffers to the common pool of buffers. I recalculate the
 * buffer size also every time a send to the node has been completed.
 *
 * The values we read here are read unprotected, the idea is that the
 * value reported from here should only used for guidance. So it should
 * only implement throttling, it should not completely stop send activities,
 * merely delay it. So the harm in getting an inconsistent view of data
 * should not be high. Also we expect measures of slowing down to occur
 * at a fairly early stage, so not close to when the buffers are filling up.
 */
void
trp_client::getSendBufferLevel(NodeId node, SB_LevelType &level)
{
  Uint32 current_send_buffer_size = m_facade->get_current_send_buffer_size(node);
  Uint64 tot_send_buffer_size =
    m_facade->m_send_buffer.get_total_send_buffer_size();
  Uint64 tot_used_send_buffer_size =
    m_facade->m_send_buffer.get_total_used_send_buffer_size();
  calculate_send_buffer_level(current_send_buffer_size,
                              tot_send_buffer_size,
                              tot_used_send_buffer_size,
                              0,
                              level);
  return;
}

Uint32
trp_client::updateWritePtr(NodeId node, Uint32 lenBytes, Uint32 prio)
{
  TFBuffer* b = m_send_buffers+node;
  TFBufferGuard g0(* b);
  assert(m_send_nodes_mask.get(node));
  assert(b->m_head != 0);
  assert(b->m_tail != 0);

  TFPage *page = b->m_tail;
  assert(page->m_bytes + lenBytes <= page->max_data_bytes());
  page->m_bytes += lenBytes;
  b->m_bytes_in_buffer += lenBytes;
  return b->m_bytes_in_buffer;
}

void
trp_client::flush_send_buffers()
{
  assert(m_poll.m_locked);
  Uint32 cnt = m_send_nodes_cnt;
  for (Uint32 i = 0; i<cnt; i++)
  {
    Uint32 node = m_send_nodes_list[i];
    assert(m_send_nodes_mask.get(node));
    TFBuffer* b = m_send_buffers + node;
    TFBufferGuard g0(* b);
    m_facade->flush_send_buffer(node, b);
    b->clear();
  }

  m_send_nodes_cnt = 0;
  m_send_nodes_mask.clear();
}

bool
trp_client::forceSend(NodeId node)
{
  do_forceSend();
  return true;
}

#include "NdbImpl.hpp"

PollGuard::PollGuard(NdbImpl& impl)
{
  m_clnt = &impl;
  m_waiter= &impl.theWaiter;
  m_clnt->start_poll();
  m_complete_poll_called = false;
}

/*
  This is a common routine for possibly forcing the send of buffered signals
  and receiving response the thread is waiting for. It is designed to be
  useful from:
  1) PK, UK lookups using the asynchronous interface
     This routine uses the wait_for_input routine instead since it has
     special end conditions due to the asynchronous nature of its usage.
  2) Scans
  3) dictSignal
  It uses a NdbWaiter object to wait on the events and this object is
  linked into the conditional wait queue. Thus this object contains
  a reference to its place in the queue.

  It replaces the method receiveResponse previously used on the Ndb object
*/
int PollGuard::wait_n_unlock(int wait_time, Uint32 nodeId, Uint32 state,
                             bool forceSend)
{
  int ret_val;
  m_waiter->set_node(nodeId);
  m_waiter->set_state(state);
  ret_val= wait_for_input_in_loop(wait_time, forceSend);
  unlock_and_signal();
  return ret_val;
}

int PollGuard::wait_scan(int wait_time, Uint32 nodeId, bool forceSend)
{
  m_waiter->set_node(nodeId);
  m_waiter->set_state(WAIT_SCAN);
  return wait_for_input_in_loop(wait_time, forceSend);
}

int PollGuard::wait_for_input_in_loop(int wait_time, bool forceSend)
{
  int ret_val;
  m_clnt->do_forceSend(forceSend ? 1 : 0);

  NDB_TICKS curr_ticks = NdbTick_getCurrentTicks();
  /* Use nanosecond to calculate when wait_time has expired. */
  Int64 remain_wait_nano = ((Int64)wait_time) * 1000000;
  const int maxsleep = (wait_time == -1 || wait_time > 10) ? 10 : wait_time;
  do
  {
    wait_for_input(maxsleep);
    const NDB_TICKS start_ticks = curr_ticks;
    curr_ticks = NdbTick_getCurrentTicks();
    const Uint64 waited_nano = NdbTick_Elapsed(start_ticks,curr_ticks).nanoSec();
    m_clnt->recordWaitTimeNanos(waited_nano);
    Uint32 state= m_waiter->get_state();
    if (state == NO_WAIT)
    {
      return 0;
    }
    else if (state == WAIT_NODE_FAILURE)
    {
      ret_val= -2;
      m_waiter->set_state(NO_WAIT);
      break;
    }
    if (wait_time == -1)
    {
#ifdef NOT_USED
      ndbout << "Waited WAITFOR_RESPONSE_TIMEOUT, continuing wait" << endl;
#endif
      continue;
    }
    remain_wait_nano -= waited_nano;
    if (remain_wait_nano <= 0)
    {
#ifdef VM_TRACE
      ndbout << "Time-out state is " << m_waiter->get_state() << endl;
#endif
      m_waiter->set_state(WST_WAIT_TIMEOUT);
      ret_val= -1;
      break;
    }
    /**
     * Ensure any signals sent by receivers are sent by send thread
     * eventually by flushing buffers to global area.
     */
    m_clnt->flush_send_buffers();
  } while (1);
#ifdef VM_TRACE
  ndbout << "ERR: receiveResponse - theImpl->theWaiter.m_state = ";
  ndbout << m_waiter->get_state() << endl;
#endif
  return ret_val;
}

void PollGuard::wait_for_input(int wait_time)
{
  m_clnt->do_poll(wait_time);
}

void PollGuard::unlock_and_signal()
{
  if (!m_complete_poll_called)
  {
    m_clnt->complete_poll();
    m_complete_poll_called = true;
  }
}<|MERGE_RESOLUTION|>--- conflicted
+++ resolved
@@ -210,11 +210,7 @@
     m_send_nodes_cnt = cnt + 1;
   }
 
-<<<<<<< HEAD
-  TFPage* page = m_facade->alloc_sb_page();
-=======
   TFPage* page = m_facade->alloc_sb_page(node);
->>>>>>> 64c88599
   if (likely(page != 0))
   {
     page->init();
