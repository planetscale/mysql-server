# Copyright (c) 2008, 2024, Oracle and/or its affiliates.
#
# This program is free software; you can redistribute it and/or modify
# it under the terms of the GNU General Public License, version 2.0,
# as published by the Free Software Foundation.
#
# This program is also distributed with certain software (including
# but not limited to OpenSSL) that is licensed under separate terms,
# as designated in a particular file or component or in included license
# documentation.  The authors of MySQL hereby grant you an additional
# permission to link the program and your derivative works with the
# separately licensed software that they have included with MySQL.
#
# This program is distributed in the hope that it will be useful,
# but WITHOUT ANY WARRANTY; without even the implied warranty of
# MERCHANTABILITY or FITNESS FOR A PARTICULAR PURPOSE.  See the
# GNU General Public License, version 2.0, for more details.
#
# You should have received a copy of the GNU General Public License
# along with this program; if not, write to the Free Software
# Foundation, Inc., 51 Franklin St, Fifth Floor, Boston, MA 02110-1301  USA

ADD_SUBDIRECTORY(bank)

INCLUDE_DIRECTORIES(
  ${CMAKE_SOURCE_DIR}/storage/ndb/include/kernel
  ${CMAKE_SOURCE_DIR}/storage/ndb/src/mgmapi
  ${CMAKE_SOURCE_DIR}/storage/ndb/test/include
)

NDB_ADD_EXECUTABLE(create_all_tabs create_all_tabs.cpp NDBTEST NDBCLIENT)
NDB_ADD_EXECUTABLE(create_tab create_tab.cpp NDBTEST NDBCLIENT)
NDB_ADD_EXECUTABLE(drop_all_tabs drop_all_tabs.cpp NDBTEST NDBCLIENT)
NDB_ADD_EXECUTABLE(flexAsynch flexAsynch.cpp NDBTEST NDBCLIENT)
NDB_ADD_EXECUTABLE(flexBench flexBench.cpp NDBTEST NDBCLIENT)
NDB_ADD_EXECUTABLE(flexHammer flexHammer.cpp NDBTEST NDBCLIENT)
NDB_ADD_EXECUTABLE(flexTT flexTT.cpp NDBTEST NDBCLIENT)
NDB_ADD_EXECUTABLE(testBackup testBackup.cpp)
NDB_ADD_EXECUTABLE(testBasic testBasic.cpp NDBTEST NDBCLIENT)
NDB_ADD_EXECUTABLE(testBasicAsynch testBasicAsynch.cpp NDBTEST NDBCLIENT)
NDB_ADD_EXECUTABLE(testBlobs testBlobs.cpp NDBTEST NDBCLIENT)
NDB_ADD_EXECUTABLE(testDataBuffers testDataBuffers.cpp NDBTEST NDBCLIENT)
NDB_ADD_EXECUTABLE(testDict testDict.cpp NDBTEST NDBCLIENT)
NDB_ADD_EXECUTABLE(testIndex testIndex.cpp NDBTEST NDBCLIENT)
NDB_ADD_EXECUTABLE(testMgm testMgm.cpp NDBTEST NDBCLIENT)
NDB_ADD_EXECUTABLE(testNdbApi testNdbApi.cpp NDBTEST NDBCLIENT)
NDB_ADD_EXECUTABLE(testNodeRestart testNodeRestart.cpp NDBTEST NDBCLIENT)
NDB_ADD_EXECUTABLE(testOIBasic testOIBasic.cpp NDBTEST NDBCLIENT)
NDB_ADD_EXECUTABLE(testOperations testOperations.cpp NDBTEST NDBCLIENT)
NDB_ADD_EXECUTABLE(testRestartGci testRestartGci.cpp NDBTEST NDBCLIENT)
NDB_ADD_EXECUTABLE(testScan testScan.cpp ScanFunctions.hpp NDBTEST NDBCLIENT)
NDB_ADD_EXECUTABLE(testInterpreter testInterpreter.cpp NDBTEST NDBCLIENT)
NDB_ADD_EXECUTABLE(testScanFilter testScanFilter.cpp NDBTEST NDBCLIENT)
NDB_ADD_EXECUTABLE(testScanInterpreter
  testScanInterpreter.cpp
  ScanFilter.hpp
  ScanInterpretTest.hpp
  NDBTEST NDBCLIENT)
NDB_ADD_EXECUTABLE(testScanPerf testScanPerf.cpp NDBTEST NDBCLIENT)
NDB_ADD_EXECUTABLE(testSystemRestart testSystemRestart.cpp
  NDBTEST NDBCLIENT MYSQLCLIENT)
NDB_ADD_EXECUTABLE(testTimeout testTimeout.cpp NDBTEST NDBCLIENT)
NDB_ADD_EXECUTABLE(testTransactions testTransactions.cpp NDBTEST NDBCLIENT)
NDB_ADD_EXECUTABLE(testDeadlock testDeadlock.cpp NDBTEST NDBCLIENT)
NDB_ADD_EXECUTABLE(test_event test_event.cpp NDBTEST NDBCLIENT)
NDB_ADD_EXECUTABLE(test_event_mysqld test_event_mysqld.cpp NDBTEST NDBCLIENT MYSQLCLIENT)
NDB_ADD_EXECUTABLE(ndbapi_slow_select slow_select.cpp NDBTEST NDBCLIENT)
NDB_ADD_EXECUTABLE(testReadPerf testReadPerf.cpp NDBTEST NDBCLIENT)
NDB_ADD_EXECUTABLE(testLcp testLcp.cpp NDBTEST NDBCLIENT)
NDB_ADD_EXECUTABLE(testPartitioning testPartitioning.cpp NDBTEST NDBCLIENT)
NDB_ADD_EXECUTABLE(testBitfield testBitfield.cpp NDBTEST NDBCLIENT)
NDB_ADD_EXECUTABLE(DbCreate
  bench/dbPopulate.cpp
  bench/dbPopulate.h
  bench/mainPopulate.cpp
  bench/ndb_error.hpp
  bench/ndb_schema.hpp
  bench/testData.h
  bench/testDefinitions.h
  bench/userInterface.cpp
  bench/userInterface.h
  NDBTEST NDBCLIENT)
NDB_ADD_EXECUTABLE(DbAsyncGenerator
  bench/asyncGenerator.cpp
  bench/dbGenerator.h
  bench/macros.h
  bench/mainAsyncGenerator.cpp
  bench/ndb_async2.cpp
  bench/ndb_error.hpp
  bench/ndb_schema.hpp
  bench/testData.h
  bench/testDefinitions.h
  bench/userInterface.h
  NDBTEST NDBCLIENT)
NDB_ADD_EXECUTABLE(testSRBank testSRBank.cpp)
NDB_ADD_EXECUTABLE(test_event_merge test_event_merge.cpp NDBTEST NDBCLIENT)
TARGET_LINK_LIBRARIES(test_event_merge mysys) # uses handle_options
NDB_ADD_EXECUTABLE(testNdbinfo testNdbinfo.cpp NDBTEST NDBCLIENT)
NDB_ADD_EXECUTABLE(testNativeDefault testNativeDefault.cpp NDBTEST NDBCLIENT)
NDB_ADD_EXECUTABLE(testSpj testSpj.cpp NDBTEST NDBCLIENT)
NDB_ADD_EXECUTABLE(testLimits testLimits.cpp NDBTEST NDBCLIENT)
NDB_ADD_EXECUTABLE(testSingleUserMode testSingleUserMode.cpp NDBTEST NDBCLIENT)
NDB_ADD_EXECUTABLE(testIndexStat testIndexStat.cpp NDBTEST NDBCLIENT)
TARGET_LINK_LIBRARIES(testIndexStat mysys) # uses handle_options
NDB_ADD_EXECUTABLE(testRedo testRedo.cpp NDBTEST NDBCLIENT)
NDB_ADD_EXECUTABLE(testDowngrade testUpgrade.cpp NDBTEST NDBCLIENT MYSQLCLIENT)
NDB_ADD_EXECUTABLE(testUpgrade testUpgrade.cpp NDBTEST NDBCLIENT MYSQLCLIENT)
NDB_ADD_EXECUTABLE(testAsynchMultiwait testAsynchMultiwait.cpp
  NDBTEST NDBCLIENT)
NDB_ADD_EXECUTABLE(testDebugger testDebugger.cpp NDBTEST NDBCLIENT)
NDB_ADD_EXECUTABLE(testFK testFK.cpp NDBTEST NDBCLIENT)
NDB_ADD_EXECUTABLE(testLoad testLoad.cpp NDBTEST NDBCLIENT)
NDB_ADD_EXECUTABLE(testReconnect testReconnect.cpp NDBTEST NDBCLIENT MYSQLCLIENT)
NDB_ADD_EXECUTABLE(testNDBT testNDBT.cpp NDBTEST NDBCLIENT MYSQLCLIENT)

TARGET_LINK_LIBRARIES(testBackup ndbbank ndbNDBT ndbclient_so)
TARGET_LINK_LIBRARIES(testSRBank ndbbank ndbNDBT ndbclient_so)

<<<<<<< HEAD
NDB_ADD_EXECUTABLE(testMgmd testMgmd.cpp NDBTEST NDBCLIENT)
=======
IF(WIN32)
  NDB_ADD_EXECUTABLE(testMgmd testMgmd.cpp NDBTEST NDBCLIENT)
ELSE()
  NDB_ADD_EXECUTABLE(testMgmd testMgmd.cpp NDBTEST NDBCLIENT)
ENDIF()

IF(WITH_NDB_JAVA)
  NDB_ADD_EXECUTABLE(testClusterJ testClusterJ.cpp NDBCLIENT)
  TARGET_COMPILE_DEFINITIONS(testClusterJ PRIVATE
                             CMAKE_BINARY_DIR=\"${CMAKE_BINARY_DIR}\"
                             CMAKE_INSTALL_PREFIX=\"${CMAKE_INSTALL_PREFIX}\"
                             INSTALL_LIBDIR=\"${INSTALL_LIBDIR}\"
                             INSTALL_MYSQLSHAREDIR=\"${INSTALL_MYSQLSHAREDIR}\"
                             WITH_CLASSPATH=\"${WITH_CLASSPATH}\"
                            )
ENDIF(WITH_NDB_JAVA)
>>>>>>> b6e2aaa6
<|MERGE_RESOLUTION|>--- conflicted
+++ resolved
@@ -116,14 +116,7 @@
 TARGET_LINK_LIBRARIES(testBackup ndbbank ndbNDBT ndbclient_so)
 TARGET_LINK_LIBRARIES(testSRBank ndbbank ndbNDBT ndbclient_so)
 
-<<<<<<< HEAD
 NDB_ADD_EXECUTABLE(testMgmd testMgmd.cpp NDBTEST NDBCLIENT)
-=======
-IF(WIN32)
-  NDB_ADD_EXECUTABLE(testMgmd testMgmd.cpp NDBTEST NDBCLIENT)
-ELSE()
-  NDB_ADD_EXECUTABLE(testMgmd testMgmd.cpp NDBTEST NDBCLIENT)
-ENDIF()
 
 IF(WITH_NDB_JAVA)
   NDB_ADD_EXECUTABLE(testClusterJ testClusterJ.cpp NDBCLIENT)
@@ -134,5 +127,4 @@
                              INSTALL_MYSQLSHAREDIR=\"${INSTALL_MYSQLSHAREDIR}\"
                              WITH_CLASSPATH=\"${WITH_CLASSPATH}\"
                             )
-ENDIF(WITH_NDB_JAVA)
->>>>>>> b6e2aaa6
+ENDIF(WITH_NDB_JAVA)