/* Copyright (C) 2003 MySQL AB

   This program is free software; you can redistribute it and/or modify
   it under the terms of the GNU General Public License as published by
   the Free Software Foundation; version 2 of the License.

   This program is distributed in the hope that it will be useful,
   but WITHOUT ANY WARRANTY; without even the implied warranty of
   MERCHANTABILITY or FITNESS FOR A PARTICULAR PURPOSE.  See the
   GNU General Public License for more details.

   You should have received a copy of the GNU General Public License
   along with this program; if not, write to the Free Software
   Foundation, Inc., 59 Temple Place, Suite 330, Boston, MA  02111-1307  USA */

#include <NDBT.hpp>
#include <NDBT_Test.hpp>
#include <HugoTransactions.hpp>
#include <UtilTransactions.hpp>
#include <NdbRestarter.hpp>
#include <NdbRestarts.hpp>
#include <Vector.hpp>
#include <random.h>
#include <NdbTick.h>

#define MAX_NDB_OBJECTS 32678

#define CHECK(b) if (!(b)) { \
  ndbout << "ERR: "<< step->getName() \
         << " failed on line " << __LINE__ << endl; \
  result = NDBT_FAILED; \
  continue; } 

#define CHECKE(b) if (!(b)) { \
  errors++; \
  ndbout << "ERR: "<< step->getName() \
         << " failed on line " << __LINE__ << endl; \
  result = NDBT_FAILED; \
  continue; } 


int runTestMaxNdb(NDBT_Context* ctx, NDBT_Step* step){
  Uint32 loops = ctx->getNumLoops();
  Uint32 l = 0;
  int oldi = 0;
  int result = NDBT_OK;

  while (l < loops && result == NDBT_OK){
    ndbout_c("loop %d", l + 1);
    int errors = 0;
    int maxErrors = 5;
    
    Vector<Ndb*> ndbVector;
    int i = 0;
    int init = 0;
    do {      
      
      Ndb* pNdb = new Ndb(&ctx->m_cluster_connection, "TEST_DB");
      if (pNdb == NULL){
	ndbout << "pNdb == NULL" << endl;      
	errors++;
	continue;
	
      }
      i++;

      ndbVector.push_back(pNdb);
      
      if (pNdb->init()){
	ERR(pNdb->getNdbError());
	errors++;
	continue;
      }
      
      init++;

    } while (errors == 0);
    
    ndbout << i << " ndb objects created" << endl;
    
    if (l > 0 && i != oldi && init != MAX_NDB_OBJECTS){
      ndbout << l << ": not as manyNdb objects created" << endl
	     << i << " != " << oldi << endl;
      result =  NDBT_FAILED;
    }

    oldi = i;
      
    
    for(size_t j = 0;  j < ndbVector.size(); j++){
      delete ndbVector[j];
      if(((j+1) % 250) == 0){
	ndbout << "Deleted " << (Uint64) j << " ndb objects " << endl;
      }
    }
    ndbVector.clear();

    l++;
  }

  return result;
}

int runTestMaxTransaction(NDBT_Context* ctx, NDBT_Step* step){
  Uint32 loops = ctx->getNumLoops();
  Uint32 l = 0;
  int oldi = 0;
  int result = NDBT_OK;

  Ndb* pNdb = new Ndb(&ctx->m_cluster_connection, "TEST_DB");
  if (pNdb == NULL){
    ndbout << "pNdb == NULL" << endl;      
    return NDBT_FAILED;  
  }
  if (pNdb->init(2048)){
    ERR(pNdb->getNdbError());
    delete pNdb;
    return NDBT_FAILED;
  }

  const NdbDictionary::Table* pTab = ctx->getTab();
  if (pTab == 0) abort();

  while (l < loops && result == NDBT_OK){
    int errors = 0;
    int maxErrors = 5;
    
    Vector<NdbConnection*> conVector;


    int i = 0;
    do {      

      NdbConnection* pCon;
      
      int type = i%2;
      switch (type){
      case 0:
	pCon = pNdb->startTransaction();
	break;
      case 1:
      {
	BaseString key;
	key.appfmt("DATA-%d", i);
	ndbout_c("%s", key.c_str());
	pCon = pNdb->startTransaction(pTab,
				      key.c_str(),
				      key.length());
      }
      break;
      default:
	abort();
      }
      
      if (pCon == NULL){
	ERR(pNdb->getNdbError());
	errors++;
	continue;
      }
	  
      conVector.push_back(pCon);
	        
      i++;      
    } while (errors < maxErrors);

    ndbout << i << " connections created" << endl;

    if (l > 0 && i != oldi){
      ndbout << l << ": not as many transactions created" << endl
	     << i << " != " << oldi << endl;
      result =  NDBT_FAILED;
    }

    oldi = i;
      
    
    for(size_t j = 0; j < conVector.size(); j++){
      pNdb->closeTransaction(conVector[j]);
    }
    conVector.clear();
    l++;

  }

  // BONUS Test closeTransaction with null trans
  pNdb->closeTransaction(NULL);

  delete pNdb;


  return result;
}

int runTestMaxOperations(NDBT_Context* ctx, NDBT_Step* step){
  Uint32 l = 1;
  int result = NDBT_OK;
  int maxOpsLimit = 1;
  const NdbDictionary::Table* pTab = ctx->getTab();

  Ndb* pNdb = new Ndb(&ctx->m_cluster_connection, "TEST_DB");
  if (pNdb == NULL){
    ndbout << "pNdb == NULL" << endl;      
    return NDBT_FAILED;  
  }
  if (pNdb->init(2048)){
    ERR(pNdb->getNdbError());
    delete pNdb;
    return NDBT_FAILED;
  }

  HugoOperations hugoOps(*pTab);

  bool endTest = false;
  while (!endTest && result == NDBT_OK){
    int errors = 0;
    int maxErrors = 5;

    maxOpsLimit = l*1000;    
       
    if (hugoOps.startTransaction(pNdb) != NDBT_OK){
      delete pNdb;
      return NDBT_FAILED;
    }
    
    int i = 0;
    while (errors < maxErrors){
      
      if(hugoOps.pkReadRecord(pNdb,1, 1) != NDBT_OK){
	errors++;
	continue;
      }
	        
      i++;      

      if (i >= maxOpsLimit){
	errors = maxErrors;
      }
	
    }

    ndbout << i << " operations used" << endl;

    int execResult = hugoOps.execute_Commit(pNdb);
    switch(execResult){
    case NDBT_OK:
      break;
    case 233: // Out of operation records in transaction coordinator      
      // OK - end test
      endTest = true;
      break;
    default:
      result = NDBT_FAILED;
      break;
    }
    
    hugoOps.closeTransaction(pNdb);

    l++;

  }

  delete pNdb;

  return result;
}

int runTestGetValue(NDBT_Context* ctx, NDBT_Step* step){

  int result = NDBT_OK;
  const NdbDictionary::Table* pTab = ctx->getTab();

  Ndb* pNdb = new Ndb(&ctx->m_cluster_connection, "TEST_DB");
  if (pNdb == NULL){
    ndbout << "pNdb == NULL" << endl;      
    return NDBT_FAILED;  
  }
  if (pNdb->init(2048)){
    ERR(pNdb->getNdbError());
    delete pNdb;
    return NDBT_FAILED;
  }

  HugoOperations hugoOps(*pTab);
  
  for (int m = 1; m < 100; m++){
    int errors = 0;
    int maxErrors = 5;
      
    NdbConnection* pCon = pNdb->startTransaction();
    if (pCon == NULL){
      delete pNdb;
      return NDBT_FAILED;
    }
      
    NdbOperation* pOp = pCon->getNdbOperation(pTab->getName());
    if (pOp == NULL){
      pNdb->closeTransaction(pCon);
      delete pNdb;
      return NDBT_FAILED;
    }
      
    if (pOp->readTuple() != 0){
      pNdb->closeTransaction(pCon);
      delete pNdb;
      return NDBT_FAILED;
    }
      
    for(int a = 0; a<pTab->getNoOfColumns(); a++){
      if (pTab->getColumn(a)->getPrimaryKey() == true){
	if(hugoOps.equalForAttr(pOp, a, 1) != 0){
	  ERR(pCon->getNdbError());
	  pNdb->closeTransaction(pCon);
	  delete pNdb;
	  return NDBT_FAILED;
	}
      }
    }
      
    int i = 0;
    int maxLimit = 1000*m;
    do {      
	
      if (pOp->getValue(pTab->getColumn(1)->getName()) == NULL) {
	const NdbError err = pCon->getNdbError();
	ERR(err);
	if (err.code == 0)
	  result = NDBT_FAILED;	
	errors++;
	continue;
      }
	
      i++;             
	
    } while (errors < maxErrors && i < maxLimit);
      
    ndbout << i << " getValues called" << endl;

      
    if (pCon->execute(Commit) != 0){
      const NdbError err = pCon->getNdbError();
      switch(err.code){
      case 880: // TUP - Read too much
      case 823: // TUP - Too much AI
      case 4257: // NDBAPI - Too much AI
	// OK errors
	ERR(pCon->getNdbError());
	break;
      default:
	ERR(pCon->getNdbError());
	ndbout << "Illegal error" << endl;
	result= NDBT_FAILED;
	break;
      }
    }
      
    pNdb->closeTransaction(pCon);

  }// m


  delete pNdb;

  return result;
}

int runTestEqual(NDBT_Context* ctx, NDBT_Step* step){
  Uint32 loops = ctx->getNumLoops();
  Uint32 l = 0;
  int result = NDBT_OK;
  const NdbDictionary::Table* pTab = ctx->getTab();

  Ndb* pNdb = new Ndb(&ctx->m_cluster_connection, "TEST_DB");
  if (pNdb == NULL){
    ndbout << "pNdb == NULL" << endl;      
    return NDBT_FAILED;  
  }
  if (pNdb->init(2048)){
    ERR(pNdb->getNdbError());
    delete pNdb;
    return NDBT_FAILED;
  }

  HugoOperations hugoOps(*pTab);
  
  while (l < loops){
    for(int m = 1; m < 10; m++){
      int errors = 0;
      int maxErrors = 5;
      
      NdbConnection* pCon = pNdb->startTransaction();
      if (pCon == NULL){
	ndbout << "Could not start transaction" << endl;
	delete pNdb;
	return NDBT_FAILED;
      }
      
      NdbOperation* pOp = pCon->getNdbOperation(pTab->getName());
      if (pOp == NULL){
	ERR(pCon->getNdbError());
	pNdb->closeTransaction(pCon);
	delete pNdb;
	return NDBT_FAILED;
      }
      
      if (pOp->readTuple() != 0){
	ERR(pCon->getNdbError());
	pNdb->closeTransaction(pCon);
	delete pNdb;
	return NDBT_FAILED;
      }
      
      int i = 0;
      int maxLimit = 1000*m;      
      do {      
	
	if ((l%2)!=0){
	  // Forward
	  for(int a = 0; a<pTab->getNoOfColumns(); a++){
	    if (pTab->getColumn(a)->getPrimaryKey() == true){
	      if(hugoOps.equalForAttr(pOp, a, 1) != 0){
		const NdbError err = pCon->getNdbError();
		ERR(err);
		if (err.code == 0)
		  result = NDBT_FAILED;
		errors++;
	      }
	    }
	  }
	} else {
	  // Backward
	  for(int a = pTab->getNoOfColumns()-1; a>=0; a--){
	    if (pTab->getColumn(a)->getPrimaryKey() == true){
	      if(hugoOps.equalForAttr(pOp, a, 1) != 0){
		const NdbError err = pCon->getNdbError();
		ERR(err);
		if (err.code == 0)
		  result = NDBT_FAILED;
		errors++;
	      }
	    }
	  }
	}
	
	i++;      
	
      } while (errors < maxErrors && i < maxLimit);
      
      if (pOp->getValue(pTab->getColumn(1)->getName()) == NULL) {
        const NdbError err = pCon->getNdbError();
	ERR(pCon->getNdbError());
	pNdb->closeTransaction(pCon);
	delete pNdb;
        if (err.code == 4225) {
          return NDBT_OK;
        } else {
          return NDBT_FAILED;
        }//if
      }
      
      ndbout << i << " equal called" << endl;
      
      
      int check = pCon->execute(Commit);
      if (check != 0){
	ERR(pCon->getNdbError());
      }
      
      pNdb->closeTransaction(pCon);
      
    }// m
    l++;
    
  }// l
  
  delete pNdb;
  return result;
}

int runTestDeleteNdb(NDBT_Context* ctx, NDBT_Step* step){
  Uint32 loops = ctx->getNumLoops();
  Uint32 l = 0;
  int result = NDBT_OK;
  NdbRestarts restarts;
  Vector<Ndb*> ndbVector;
  const NdbDictionary::Table* pTab = ctx->getTab();
  HugoTransactions hugoTrans(*pTab);
  int records = ctx->getNumRecords();
  
  while (l < loops && result == NDBT_OK){
    
    // Create 5 ndb objects
    for( int i = 0; i < 5; i++){
      Ndb* pNdb = new Ndb(&ctx->m_cluster_connection, "TEST_DB");
      if (pNdb == NULL){
	ndbout << "pNdb == NULL" << endl;      
	result = NDBT_FAILED;	
	goto end_test;
      }
      ndbVector.push_back(pNdb);
      
      if (pNdb->init()){
	ERR(pNdb->getNdbError());
	result = NDBT_FAILED;	
	goto end_test;
      }
      if (pNdb->waitUntilReady() != 0){
	ERR(pNdb->getNdbError());
	result = NDBT_FAILED;	
	goto end_test;
      }
      if (hugoTrans.pkReadRecords(pNdb, records) != 0){
	result = NDBT_FAILED;	
	goto end_test;
      }
    }
    
    if ((l % 2) == 0){
      // Restart random node 
      ndbout << "Restart random node " << endl;
      if(restarts.executeRestart("RestartRandomNodeAbort", 120) != 0){
	g_err << "Failed to executeRestart(RestartRandomNode)"<<endl;
	result = NDBT_FAILED;
	goto end_test;
      }
    } else {
      // Restart all nodes
      ndbout << "Restart all nodes " << endl;
      if(restarts.executeRestart("RestartAllNodesAbort", 120) != 0){
	g_err << "Failed to executeRestart(RestartAllNodes)"<<endl;
	result = NDBT_FAILED;
	goto end_test;
      }
    }
    
    // Delete the ndb objects
    for(size_t j = 0;  j < ndbVector.size(); j++)
      delete ndbVector[j];
    ndbVector.clear();
    l++;
  }
  
  
 end_test:
  
  for(size_t i = 0;  i < ndbVector.size(); i++)
    delete ndbVector[i];
  ndbVector.clear();
  
  return result;
}


int runClearTable(NDBT_Context* ctx, NDBT_Step* step){
  int records = ctx->getNumRecords();
  
  UtilTransactions utilTrans(*ctx->getTab());
  if (utilTrans.clearTable2(GETNDB(step),  records) != 0){
    return NDBT_FAILED;
  }
  return NDBT_OK;
}
int runLoadTable(NDBT_Context* ctx, NDBT_Step* step){

  int records = ctx->getNumRecords();
  HugoTransactions hugoTrans(*ctx->getTab());
  if (hugoTrans.loadTable(GETNDB(step), records) != 0){
    return NDBT_FAILED;
  }
  return NDBT_OK;
}

int runTestWaitUntilReady(NDBT_Context* ctx, NDBT_Step* step){

  Ndb* pNdb = new Ndb(&ctx->m_cluster_connection, "TEST_DB");

  // Forget about calling pNdb->init();

  if (pNdb->waitUntilReady() == 0){
    ndbout << "waitUntilReady returned OK" << endl;
    delete pNdb;
    return NDBT_FAILED;
  }
  const NdbError err = pNdb->getNdbError();
  delete pNdb;

  ERR(err);
  if (err.code != 4256)
    return NDBT_FAILED;
  
  return NDBT_OK;
}

int runGetNdbOperationNoTab(NDBT_Context* ctx, NDBT_Step* step){

  Ndb* pNdb = new Ndb(&ctx->m_cluster_connection, "TEST_DB");
  if (pNdb == NULL){
    ndbout << "pNdb == NULL" << endl;      
    return NDBT_FAILED;  
  }
  if (pNdb->init()){
    ERR(pNdb->getNdbError());
    delete pNdb;
    return NDBT_FAILED;
  }
  
  NdbConnection* pCon = pNdb->startTransaction();
  if (pCon == NULL){
    delete pNdb;
    return NDBT_FAILED;
  }
  
  // Call getNdbOperation on an unknown table
  NdbOperation* pOp = pCon->getNdbOperation("HUPP76");
  if (pOp == NULL){
    NdbError err = pCon->getNdbError();
    ERR(err);
    if (err.code == 0){
      pNdb->closeTransaction(pCon);
      delete pNdb;
      return NDBT_FAILED;
    }    
  }
        
  pNdb->closeTransaction(pCon);
    
  delete pNdb;

  return NDBT_OK;
}

int runMissingOperation(NDBT_Context* ctx, NDBT_Step* step){
  int result = NDBT_OK;
  const NdbDictionary::Table* pTab = ctx->getTab();


  Ndb* pNdb = new Ndb(&ctx->m_cluster_connection, "TEST_DB");
  if (pNdb == NULL){
    ndbout << "pNdb == NULL" << endl;      
    return NDBT_FAILED;  
  }
  if (pNdb->init()){
    ERR(pNdb->getNdbError());
    delete pNdb;
    return NDBT_FAILED;
  }
  
  NdbConnection* pCon = pNdb->startTransaction();
  if (pCon == NULL){
    pNdb->closeTransaction(pCon);  
    delete pNdb;
    return NDBT_FAILED;
  }
    
  NdbOperation* pOp = pCon->getNdbOperation(pTab->getName());
  if (pOp == NULL){
    ERR(pCon->getNdbError());
    pNdb->closeTransaction(pCon);  
    delete pNdb;
    return NDBT_FAILED;
  }
  
  // Forget about calling pOp->insertTuple();
  
  // Call getValue should not work
  if (pOp->getValue(pTab->getColumn(1)->getName()) == NULL) {
    const NdbError err = pCon->getNdbError();
    ERR(err);
    if (err.code == 0){
      ndbout << "hupp" << endl;
      result = NDBT_FAILED;	
    }
  } else {
      ndbout << "hupp2" << endl;
    result = NDBT_FAILED;
  }
      
  pNdb->closeTransaction(pCon);  
  delete pNdb;

  return result;
}

int runGetValueInUpdate(NDBT_Context* ctx, NDBT_Step* step){
  const NdbDictionary::Table* pTab = ctx->getTab();

  Ndb* pNdb = new Ndb(&ctx->m_cluster_connection, "TEST_DB");
  if (pNdb == NULL){
    ndbout << "pNdb == NULL" << endl;      
    return NDBT_FAILED;  
  }
  if (pNdb->init()){
    ERR(pNdb->getNdbError());
    delete pNdb;
    return NDBT_FAILED;
  }
  
  NdbConnection* pCon = pNdb->startTransaction();
  if (pCon == NULL){
    pNdb->closeTransaction(pCon);  
    delete pNdb;
    return NDBT_FAILED;
  }
    
  NdbOperation* pOp = pCon->getNdbOperation(pTab->getName());
  if (pOp == NULL){
    ERR(pCon->getNdbError());
    pNdb->closeTransaction(pCon);  
    delete pNdb;
    return NDBT_FAILED;
  }
  
  if (pOp->updateTuple() != 0){
    pNdb->closeTransaction(pCon);
    delete pNdb;
    return NDBT_FAILED;
  }
  
  // Call getValue should not work
  if (pOp->getValue(pTab->getColumn(1)->getName()) == NULL) {
    // It didn't work
    const NdbError err = pCon->getNdbError();
    ERR(err);
    if (err.code == 0){
      pNdb->closeTransaction(pCon);  
      delete pNdb;
      return NDBT_FAILED;	
    }
  } else {
    // It worked, not good!
    pNdb->closeTransaction(pCon);  
    delete pNdb;    
    return NDBT_FAILED;
  }

  int check = pCon->execute(Commit);
  if (check != 0){
    ERR(pCon->getNdbError());
  }
  
  pNdb->closeTransaction(pCon);  
  delete pNdb;

  return NDBT_OK;
}

int runUpdateWithoutValues(NDBT_Context* ctx, NDBT_Step* step){
  int result = NDBT_OK;
  const NdbDictionary::Table* pTab = ctx->getTab();

  HugoOperations hugoOps(*pTab);

  Ndb* pNdb = new Ndb(&ctx->m_cluster_connection, "TEST_DB");
  if (pNdb == NULL){
    ndbout << "pNdb == NULL" << endl;      
    return NDBT_FAILED;  
  }
  if (pNdb->init()){
    ERR(pNdb->getNdbError());
    delete pNdb;
    return NDBT_FAILED;
  }
  
  NdbConnection* pCon = pNdb->startTransaction();
  if (pCon == NULL){
    pNdb->closeTransaction(pCon);  
    delete pNdb;
    return NDBT_FAILED;
  }
    
  NdbOperation* pOp = pCon->getNdbOperation(pTab->getName());
  if (pOp == NULL){
    ERR(pCon->getNdbError());
    pNdb->closeTransaction(pCon);  
    delete pNdb;
    return NDBT_FAILED;
  }
  
  if (pOp->updateTuple() != 0){
    pNdb->closeTransaction(pCon);
    ERR(pOp->getNdbError());
    delete pNdb;
    return NDBT_FAILED;
  }

  for(int a = 0; a<pTab->getNoOfColumns(); a++){
    if (pTab->getColumn(a)->getPrimaryKey() == true){
      if(hugoOps.equalForAttr(pOp, a, 1) != 0){
	ERR(pCon->getNdbError());
	pNdb->closeTransaction(pCon);
	delete pNdb;
	return NDBT_FAILED;
      }
    }
  }

  // Dont' call any setValues

  // Execute should work
  int check = pCon->execute(Commit);
  if (check == 0){
    ndbout << "execute worked" << endl;
  } else {
    ERR(pCon->getNdbError());
    result = NDBT_FAILED;
  }
  
  pNdb->closeTransaction(pCon);  
  delete pNdb;

  return result;
}

int runUpdateWithoutKeys(NDBT_Context* ctx, NDBT_Step* step){
  int result = NDBT_OK;
  const NdbDictionary::Table* pTab = ctx->getTab();


  Ndb* pNdb = new Ndb(&ctx->m_cluster_connection, "TEST_DB");
  if (pNdb == NULL){
    ndbout << "pNdb == NULL" << endl;      
    return NDBT_FAILED;  
  }
  if (pNdb->init()){
    ERR(pNdb->getNdbError());
    delete pNdb;
    return NDBT_FAILED;
  }
  
  NdbConnection* pCon = pNdb->startTransaction();
  if (pCon == NULL){
    pNdb->closeTransaction(pCon);  
    delete pNdb;
    return NDBT_FAILED;
  }
    
  NdbOperation* pOp = pCon->getNdbOperation(pTab->getName());
  if (pOp == NULL){
    ERR(pCon->getNdbError());
    pNdb->closeTransaction(pCon);  
    delete pNdb;
    return NDBT_FAILED;
  }
  
  if (pOp->updateTuple() != 0){
    pNdb->closeTransaction(pCon);
    ERR(pOp->getNdbError());
    delete pNdb;
    return NDBT_FAILED;
  }

  // Dont' call any equal or setValues

  // Execute should not work
  int check = pCon->execute(Commit);
  if (check == 0){
    ndbout << "execute worked" << endl;
    result = NDBT_FAILED;
  } else {
    ERR(pCon->getNdbError());
  }
  
  pNdb->closeTransaction(pCon);  
  delete pNdb;

  return result;
}


int runReadWithoutGetValue(NDBT_Context* ctx, NDBT_Step* step){
  int result = NDBT_OK;
  const NdbDictionary::Table* pTab = ctx->getTab();

  HugoOperations hugoOps(*pTab);

  Ndb* pNdb = GETNDB(step);
  Uint32 lm;

  for(Uint32 cm= 0; cm < 2; cm++)
  {
    for(lm= 0; lm <= NdbOperation::LM_CommittedRead; lm++)
    {
      NdbConnection* pCon = pNdb->startTransaction();
      if (pCon == NULL){
	pNdb->closeTransaction(pCon);  
	return NDBT_FAILED;
      }
    
      NdbOperation* pOp = pCon->getNdbOperation(pTab->getName());
      if (pOp == NULL){
	ERR(pCon->getNdbError());
	pNdb->closeTransaction(pCon);  
	return NDBT_FAILED;
      }
  
      if (pOp->readTuple((NdbOperation::LockMode)lm) != 0){
	pNdb->closeTransaction(pCon);
	ERR(pOp->getNdbError());
	return NDBT_FAILED;
      }
    
      for(int a = 0; a<pTab->getNoOfColumns(); a++){
	if (pTab->getColumn(a)->getPrimaryKey() == true){
	  if(hugoOps.equalForAttr(pOp, a, 1) != 0){
	    ERR(pCon->getNdbError());
	    pNdb->closeTransaction(pCon);
	    return NDBT_FAILED;
	  }
	}
      }
    
      // Dont' call any getValues
    
      // Execute should work
      int check = pCon->execute(cm == 0 ? NoCommit : Commit);
      if (check == 0){
	ndbout << "execute worked" << endl;
      } else {
	ERR(pCon->getNdbError());
	result = NDBT_FAILED;
      }
    
      pNdb->closeTransaction(pCon);  
    }
  }

  /**
   * Now test scans
   */
  for(lm= 0; lm <= NdbOperation::LM_CommittedRead; lm++)
  {
    NdbConnection* pCon = pNdb->startTransaction();
    if (pCon == NULL){
      pNdb->closeTransaction(pCon);  
      return NDBT_FAILED;
    }
    
    NdbScanOperation* pOp = pCon->getNdbScanOperation(pTab->getName());
    if (pOp == NULL){
      ERR(pCon->getNdbError());
      pNdb->closeTransaction(pCon);  
      return NDBT_FAILED;
    }
    
    if ((pOp->readTuples((NdbOperation::LockMode)lm)) != 0){
      pNdb->closeTransaction(pCon);
      ERR(pOp->getNdbError());
      return NDBT_FAILED;
    }
    
    
    // Dont' call any getValues
    
    // Execute should work
    int check = pCon->execute(NoCommit);
    if (check == 0){
      ndbout << "execute worked" << endl;
    } else {
      ERR(pCon->getNdbError());
      result = NDBT_FAILED;
    }
  
    int res;
    while((res = pOp->nextResult()) == 0);
    pNdb->closeTransaction(pCon);  
    
    if(res != 1)
      result = NDBT_FAILED;
  }
  
  return result;
}


int runCheckGetNdbErrorOperation(NDBT_Context* ctx, NDBT_Step* step){
  int result = NDBT_OK;
  const NdbDictionary::Table* pTab = ctx->getTab();

  Ndb* pNdb = new Ndb(&ctx->m_cluster_connection, "TEST_DB");
  if (pNdb == NULL){
    ndbout << "pNdb == NULL" << endl;      
    return NDBT_FAILED;  
  }
  if (pNdb->init(2048)){
    ERR(pNdb->getNdbError());
    delete pNdb;
    return NDBT_FAILED;
  }

  HugoOperations hugoOps(*pTab);
  
  
  NdbConnection* pCon = pNdb->startTransaction();
  if (pCon == NULL){
    ndbout << "Could not start transaction" << endl;
    delete pNdb;
    return NDBT_FAILED;
  }
  
  NdbOperation* pOp = pCon->getNdbOperation(pTab->getName());
  if (pOp == NULL){
    ERR(pCon->getNdbError());
    pNdb->closeTransaction(pCon);
    delete pNdb;
    return NDBT_FAILED;
  }
  
  // Dont call readTuple here
  // That's the error!
  
  for(int a = 0; a<pTab->getNoOfColumns(); a++){
    if (pTab->getColumn(a)->getPrimaryKey() == true){
      if(hugoOps.equalForAttr(pOp, a, 1) != 0){
	// An error has occured, check that 
	// it's possible to get the NdbErrorOperation
	const NdbError err = pCon->getNdbError();
	ERR(err);
	if (err.code == 0)
	  result = NDBT_FAILED;

	NdbOperation* pOp2 = pCon->getNdbErrorOperation();
	if (pOp2 == NULL)
	  result = NDBT_FAILED;
	else {
	  const NdbError err2 = pOp2->getNdbError();
	  ERR(err2);
	  if (err.code == 0)
	    result = NDBT_FAILED;
	}
      }
    }
  }
  
  pNdb->closeTransaction(pCon);
    
  delete pNdb;
  return result;
}

#define C2(x) { int _x= (x); if(_x == 0){ ndbout << "line: " << __LINE__ << endl;  return NDBT_FAILED;} }

int runBug_11133(NDBT_Context* ctx, NDBT_Step* step){
  int result = NDBT_OK;
  const NdbDictionary::Table* pTab = ctx->getTab();

  HugoOperations hugoOps(*pTab);

  Ndb* pNdb = GETNDB(step);
  C2(hugoOps.startTransaction(pNdb) == 0);
  C2(hugoOps.pkInsertRecord(pNdb, 0, 1) == 0);
  C2(hugoOps.execute_NoCommit(pNdb) == 0);
  C2(hugoOps.pkDeleteRecord(pNdb, 0, 1) == 0);
  C2(hugoOps.execute_NoCommit(pNdb) == 0);
  C2(hugoOps.pkWriteRecord(pNdb, 0, 1) == 0);
  C2(hugoOps.execute_NoCommit(pNdb) == 0);
  C2(hugoOps.pkWriteRecord(pNdb, 0, 1) == 0);
  C2(hugoOps.execute_NoCommit(pNdb) == 0);
  C2(hugoOps.pkDeleteRecord(pNdb, 0, 1) == 0);
  C2(hugoOps.execute_Commit(pNdb) == 0);
  C2(hugoOps.closeTransaction(pNdb) == 0);

  C2(hugoOps.startTransaction(pNdb) == 0);
  C2(hugoOps.pkInsertRecord(pNdb, 0, 1) == 0);
  C2(hugoOps.execute_NoCommit(pNdb) == 0);
  C2(hugoOps.pkWriteRecord(pNdb, 0, 1) == 0);
  C2(hugoOps.execute_NoCommit(pNdb) == 0);
  C2(hugoOps.pkWriteRecord(pNdb, 0, 1) == 0);
  C2(hugoOps.execute_NoCommit(pNdb) == 0);
  C2(hugoOps.pkDeleteRecord(pNdb, 0, 1) == 0);
  C2(hugoOps.execute_Commit(pNdb) == 0);
  C2(hugoOps.closeTransaction(pNdb) == 0);

  C2(hugoOps.startTransaction(pNdb) == 0);
  C2(hugoOps.pkInsertRecord(pNdb, 0, 1) == 0);
  C2(hugoOps.execute_Commit(pNdb) == 0);
  C2(hugoOps.closeTransaction(pNdb) == 0);

  C2(hugoOps.startTransaction(pNdb) == 0);
  C2(hugoOps.pkReadRecord(pNdb, 0, 1, NdbOperation::LM_Exclusive) == 0);
  C2(hugoOps.execute_NoCommit(pNdb) == 0);
  C2(hugoOps.pkDeleteRecord(pNdb, 0, 1) == 0);
  C2(hugoOps.execute_NoCommit(pNdb) == 0);
  C2(hugoOps.pkWriteRecord(pNdb, 0, 1) == 0);
  C2(hugoOps.execute_NoCommit(pNdb) == 0);
  C2(hugoOps.pkWriteRecord(pNdb, 0, 1) == 0);
  C2(hugoOps.execute_NoCommit(pNdb) == 0);
  C2(hugoOps.pkDeleteRecord(pNdb, 0, 1) == 0);
  C2(hugoOps.execute_Commit(pNdb) == 0);
  C2(hugoOps.closeTransaction(pNdb) == 0);

  Ndb ndb2(&ctx->m_cluster_connection, "TEST_DB");
  C2(ndb2.init() == 0);
  C2(ndb2.waitUntilReady() == 0);
  HugoOperations hugoOps2(*pTab);  

  C2(hugoOps.startTransaction(pNdb) == 0);
  C2(hugoOps.pkInsertRecord(pNdb, 0, 1) == 0);
  C2(hugoOps.execute_NoCommit(pNdb) == 0);
  C2(hugoOps2.startTransaction(&ndb2) == 0);
  C2(hugoOps2.pkWritePartialRecord(&ndb2, 0) == 0);
  C2(hugoOps2.execute_async(&ndb2, NdbTransaction::NoCommit) == 0);
  C2(hugoOps.execute_Commit(pNdb) == 0);
  C2(hugoOps2.wait_async(&ndb2) == 0);
  C2(hugoOps.closeTransaction(pNdb) == 0);
  C2(hugoOps2.closeTransaction(&ndb2) == 0);  

  C2(hugoOps.startTransaction(pNdb) == 0);
  C2(hugoOps.pkDeleteRecord(pNdb, 0, 1) == 0);
  C2(hugoOps.execute_NoCommit(pNdb) == 0);
  C2(hugoOps2.startTransaction(&ndb2) == 0);
  C2(hugoOps2.pkWriteRecord(&ndb2, 0, 1) == 0);
  C2(hugoOps2.execute_async(&ndb2, NdbTransaction::NoCommit) == 0);
  C2(hugoOps.execute_Commit(pNdb) == 0);
  C2(hugoOps2.wait_async(&ndb2) == 0);
  C2(hugoOps2.execute_Commit(pNdb) == 0);
  C2(hugoOps.closeTransaction(pNdb) == 0);
  C2(hugoOps2.closeTransaction(&ndb2) == 0);  

  C2(hugoOps.startTransaction(pNdb) == 0);
  C2(hugoOps.pkUpdateRecord(pNdb, 0, 1) == 0);
  C2(hugoOps.execute_NoCommit(pNdb) == 0);
  C2(hugoOps2.startTransaction(&ndb2) == 0);
  C2(hugoOps2.pkWritePartialRecord(&ndb2, 0) == 0);
  C2(hugoOps2.execute_async(&ndb2, NdbTransaction::NoCommit) == 0);
  C2(hugoOps.execute_Commit(pNdb) == 0);
  C2(hugoOps2.wait_async(&ndb2) == 0);
  C2(hugoOps.closeTransaction(pNdb) == 0);
  C2(hugoOps2.closeTransaction(&ndb2) == 0);  

  C2(hugoOps.startTransaction(pNdb) == 0);
  C2(hugoOps.pkDeleteRecord(pNdb, 0, 1) == 0);
  C2(hugoOps.execute_NoCommit(pNdb) == 0);
  C2(hugoOps2.startTransaction(&ndb2) == 0);
  C2(hugoOps2.pkWritePartialRecord(&ndb2, 0) == 0);
  C2(hugoOps2.execute_async(&ndb2, NdbTransaction::NoCommit) == 0);
  C2(hugoOps.execute_Commit(pNdb) == 0);
  C2(hugoOps2.wait_async(&ndb2) != 0);
  C2(hugoOps.closeTransaction(pNdb) == 0);
  C2(hugoOps2.closeTransaction(&ndb2) == 0);  

  return result;
}

int runBug_WritePartialIgnoreError(NDBT_Context* ctx, NDBT_Step* step){
  int result = NDBT_OK;
  const NdbDictionary::Table* pTab = ctx->getTab();

  HugoOperations hugoOps(*pTab);

  Ndb* pNdb = GETNDB(step);
  C2(hugoOps.startTransaction(pNdb) == 0);
  C2(hugoOps.pkWritePartialRecord(pNdb, 0, 1) == 0);
  C2(hugoOps.execute_Commit(pNdb, AO_IgnoreError) == 839);
  C2(hugoOps.closeTransaction(pNdb) == 0);

  return result;
}

int runScan_4006(NDBT_Context* ctx, NDBT_Step* step){
  int result = NDBT_OK;
  const Uint32 max= 5;
  const NdbDictionary::Table* pTab = ctx->getTab();

  Ndb* pNdb = new Ndb(&ctx->m_cluster_connection, "TEST_DB");
  if (pNdb == NULL){
    ndbout << "pNdb == NULL" << endl;      
    return NDBT_FAILED;  
  }
  if (pNdb->init(max)){
    ERR(pNdb->getNdbError());
    delete pNdb;
    return NDBT_FAILED;
  }
  
  NdbConnection* pCon = pNdb->startTransaction();
  if (pCon == NULL){
    pNdb->closeTransaction(pCon);  
    delete pNdb;
    return NDBT_FAILED;
  }

  Uint32 i;
  Vector<NdbScanOperation*> scans;
  for(i = 0; i<10*max; i++)
  {
    NdbScanOperation* pOp = pCon->getNdbScanOperation(pTab->getName());
    if (pOp == NULL){
      ERR(pCon->getNdbError());
      pNdb->closeTransaction(pCon);  
      delete pNdb;
      return NDBT_FAILED;
    }
    
    if (pOp->readTuples() != 0){
      pNdb->closeTransaction(pCon);
      ERR(pOp->getNdbError());
      delete pNdb;
      return NDBT_FAILED;
    }
    scans.push_back(pOp);
  }

  // Dont' call any equal or setValues

  // Execute should not work
  int check = pCon->execute(NoCommit);
  if (check == 0){
    ndbout << "execute worked" << endl;
  } else {
    ERR(pCon->getNdbError());
  }
  
  for(i= 0; i<scans.size(); i++)
  {
    NdbScanOperation* pOp= scans[i];
    while((check= pOp->nextResult()) == 0);
    if(check != 1)
    {
      ERR(pOp->getNdbError());
      pNdb->closeTransaction(pCon);
      delete pNdb;
      return NDBT_FAILED;
    }
  }
  
  pNdb->closeTransaction(pCon);  

  Vector<NdbConnection*> cons;
  for(i= 0; i<10*max; i++)
  {
    pCon= pNdb->startTransaction();
    if(pCon)
      cons.push_back(pCon);
    else
      break;
  }
  
  for(i= 0; i<cons.size(); i++)
  {
    cons[i]->close();
  }
  
  if(cons.size() != max)
  {
    result= NDBT_FAILED;
  }
  
  delete pNdb;
  
  return result;
}

<<<<<<< HEAD
char pkIdxName[255];

int createPkIndex(NDBT_Context* ctx, NDBT_Step* step){
  bool orderedIndex = ctx->getProperty("OrderedIndex", (unsigned)0);

  const NdbDictionary::Table* pTab = ctx->getTab();
  Ndb* pNdb = GETNDB(step);

  bool logged = ctx->getProperty("LoggedIndexes", 1);

  // Create index    
  BaseString::snprintf(pkIdxName, 255, "IDC_PK_%s", pTab->getName());
  if (orderedIndex)
    ndbout << "Creating " << ((logged)?"logged ": "temporary ") << "ordered index "
	   << pkIdxName << " (";
  else
    ndbout << "Creating " << ((logged)?"logged ": "temporary ") << "unique index "
	   << pkIdxName << " (";

  NdbDictionary::Index pIdx(pkIdxName);
  pIdx.setTable(pTab->getName());
  if (orderedIndex)
    pIdx.setType(NdbDictionary::Index::OrderedIndex);
  else
    pIdx.setType(NdbDictionary::Index::UniqueHashIndex);
  for (int c = 0; c< pTab->getNoOfColumns(); c++){
    const NdbDictionary::Column * col = pTab->getColumn(c);
    if(col->getPrimaryKey()){
      pIdx.addIndexColumn(col->getName());
      ndbout << col->getName() <<" ";
    }
  }
  
  pIdx.setStoredIndex(logged);
  ndbout << ") ";
  if (pNdb->getDictionary()->createIndex(pIdx) != 0){
    ndbout << "FAILED!" << endl;
    const NdbError err = pNdb->getDictionary()->getNdbError();
    ERR(err);
    return NDBT_FAILED;
  }

  ndbout << "OK!" << endl;
  return NDBT_OK;
}

int createPkIndex_Drop(NDBT_Context* ctx, NDBT_Step* step){
  const NdbDictionary::Table* pTab = ctx->getTab();
  Ndb* pNdb = GETNDB(step);

  // Drop index
  ndbout << "Dropping index " << pkIdxName << " ";
  if (pNdb->getDictionary()->dropIndex(pkIdxName, 
				       pTab->getName()) != 0){
    ndbout << "FAILED!" << endl;
    ERR(pNdb->getDictionary()->getNdbError());
    return NDBT_FAILED;
  } else {
    ndbout << "OK!" << endl;
  }
  
  return NDBT_OK;
}

static
int
op_row(NdbTransaction* pTrans, HugoOperations& hugoOps,
       const NdbDictionary::Table* pTab, int op, int row)
{
  NdbOperation * pOp = 0;
  switch(op){
  case 0:
  case 1:
  case 2:
  case 3:
  case 4:
  case 5:
    pOp = pTrans->getNdbOperation(pTab->getName());
    break;
  case 9:
    return 0;
  case 6:
  case 7:
  case 8:
  case 10:
  case 11:
    pOp = pTrans->getNdbIndexOperation(pkIdxName, pTab->getName());
  default:
    break;
  }
  
  switch(op){
  case 0:
  case 6:
    pOp->readTuple();
    break;
  case 1:
  case 7:
    pOp->committedRead();
    break;
  case 2:
  case 8:
    pOp->readTupleExclusive();
    break;
  case 3:
  case 9:
    pOp->insertTuple();
    break;
  case 4:
  case 10:
    pOp->updateTuple();
    break;
  case 5:
  case 11:
    pOp->deleteTuple();
    break;
  default:
    abort();
  }
  
  for(int a = 0; a<pTab->getNoOfColumns(); a++){
    if (pTab->getColumn(a)->getPrimaryKey() == true){
      if(hugoOps.equalForAttr(pOp, a, row) != 0){
	return NDBT_FAILED;
      }
    }
  }

  switch(op){
  case 0:
  case 1:
  case 2:
  case 6:
  case 7:
  case 8:
    for(int a = 0; a<pTab->getNoOfColumns(); a++){
      pOp->getValue(a);
    }
    break;
  case 3: 
  case 4:
  case 10:
    for(int a = 0; a<pTab->getNoOfColumns(); a++){
      if (pTab->getColumn(a)->getPrimaryKey() == false){
	if(hugoOps.setValueForAttr(pOp, a, row, 2) != 0){
	  return NDBT_FAILED;
	}
      }
    }
    break;
  case 5:
  case 11:
    pOp->deleteTuple();
    break;
  case 9:
  default:
    abort();
  }
  
  return NDBT_OK;
}

static void print(int op)
{
  const char * str = 0;
  switch(op){
  case 0:  str = "pk read-sh"; break;
  case 1:  str = "pk read-nl"; break;
  case 2:  str = "pk read-ex"; break;
  case 3:  str = "pk insert "; break;
  case 4:  str = "pk update "; break;
  case 5:  str = "pk delete "; break;
  case 6:  str = "uk read-sh"; break;
  case 7:  str = "uk read-nl"; break;
  case 8:  str = "uk read-ex"; break;
  case 9:  str = "noop      "; break;
  case 10: str = "uk update "; break;
  case 11: str = "uk delete "; break;
  default:
    abort();
  }
  printf("%s ", str);
}

int
runTestIgnoreError(NDBT_Context* ctx, NDBT_Step* step)
{
  int result = NDBT_OK;
  Uint32 loops = ctx->getNumRecords();
  const NdbDictionary::Table* pTab = ctx->getTab();

  HugoOperations hugoOps(*pTab);
  HugoTransactions hugoTrans(*pTab);

  Ndb* pNdb = GETNDB(step);

  struct {
    ExecType et;
    AbortOption ao;
  } tests[] = {
    { Commit, AbortOnError },
    { Commit, AO_IgnoreError },
    { NoCommit, AbortOnError },
    { NoCommit, AO_IgnoreError },
  };

  printf("case: <op1>     <op2>       c/nc ao/ie\n");
  Uint32 tno = 0;
  for (Uint32 op1 = 0; op1 < 12; op1++)
  {
    for (Uint32 op2 = op1; op2 < 12; op2++)
    {
      int ret;
      NdbTransaction* pTrans = 0;
      
      for (Uint32 i = 0; i<4; i++, tno++)
      {
	if (loops != 1000 && loops != tno)
	  continue;
	ExecType et = tests[i].et;
	AbortOption ao = tests[i].ao;
	
	printf("%.3d : ", tno);
	print(op1);
	print(op2);
	switch(et){
	case Commit: printf("c    "); break;
	case NoCommit: printf("nc   "); break;
	}
	switch(ao){
	case AbortOnError: printf("aoe  "); break;
	case AO_IgnoreError: printf("ie   "); break;
	}
	printf(": ");
	

	hugoTrans.loadTable(pNdb, 1);
	pTrans = pNdb->startTransaction();
	op_row(pTrans, hugoOps, pTab, op1, 0);
	ret = pTrans->execute(et, ao);
	pTrans->close();
	printf("%d ", ret);
	hugoTrans.clearTable(pNdb);

	hugoTrans.loadTable(pNdb, 1);
	pTrans = pNdb->startTransaction();
	op_row(pTrans, hugoOps, pTab, op1, 1);
	ret = pTrans->execute(et, ao);
	pTrans->close();
	printf("%d ", ret);
	hugoTrans.clearTable(pNdb);
      
	hugoTrans.loadTable(pNdb, 1);
	pTrans = pNdb->startTransaction();
	op_row(pTrans, hugoOps, pTab, op1, 0);
	op_row(pTrans, hugoOps, pTab, op2, 1);
	ret = pTrans->execute(et, ao);
	pTrans->close();
	printf("%d\n", ret);
	hugoTrans.clearTable(pNdb);
	
	hugoTrans.clearTable(pNdb);
      }
    }
  }
  return NDBT_OK;
}

=======
static
Uint32
do_cnt(Ndb_cluster_connection* con)
{
  Uint32 cnt = 0;
  const Ndb* p = 0;
  con->lock_ndb_objects();
  while ((p = con->get_next_ndb_object(p)) != 0) cnt++;
  con->unlock_ndb_objects();
  return cnt;
}

int runCheckNdbObjectList(NDBT_Context* ctx, NDBT_Step* step)
{
  const NdbDictionary::Table* pTab = ctx->getTab();

  Ndb_cluster_connection* con = &ctx->m_cluster_connection;
  
  Uint32 cnt1 = do_cnt(con);
  Vector<Ndb*> objs;
  for (Uint32 i = 0; i<100; i++)
  {
    Uint32 add = 1 + (rand() % 5);
    for (Uint32 j = 0; j<add; j++)
    {
      Ndb* pNdb = new Ndb(&ctx->m_cluster_connection, "TEST_DB");
      if (pNdb == NULL){
	ndbout << "pNdb == NULL" << endl;      
	return NDBT_FAILED;  
      }
      objs.push_back(pNdb);
    }
    if (do_cnt(con) != (cnt1 + objs.size()))
      return NDBT_FAILED;
  }
  
  for (Uint32 i = 0; i<100 && objs.size(); i++)
  {
    Uint32 sub = 1 + rand() % objs.size();
    for (Uint32 j = 0; j<sub && objs.size(); j++)
    {
      Uint32 idx = rand() % objs.size();
      delete objs[idx];
      objs.erase(idx);
    }
    if (do_cnt(con) != (cnt1 + objs.size()))
      return NDBT_FAILED;
  }
  
  for (Uint32 i = 0; i<objs.size(); i++)
    delete objs[i];
  
  return (cnt1 == do_cnt(con)) ? NDBT_OK : NDBT_FAILED;
}
  
>>>>>>> 6deeb6d1
template class Vector<NdbScanOperation*>;


NDBT_TESTSUITE(testNdbApi);
TESTCASE("MaxNdb", 
	 "Create Ndb objects until no more can be created\n"){ 
  INITIALIZER(runTestMaxNdb);
}
TESTCASE("MaxTransactions", 
	 "Start transactions until no more can be created\n"){ 
  INITIALIZER(runTestMaxTransaction);
}
TESTCASE("MaxOperations", 
	"Get operations until no more can be created\n"){ 
  INITIALIZER(runLoadTable);
  INITIALIZER(runTestMaxOperations);
  FINALIZER(runClearTable);
}
TESTCASE("MaxGetValue", 
	"Call getValue loads of time\n"){ 
  INITIALIZER(runLoadTable);
  INITIALIZER(runTestGetValue);
  FINALIZER(runClearTable);
}
TESTCASE("MaxEqual", 
	"Call equal loads of time\n"){ 
  INITIALIZER(runTestEqual);
}
TESTCASE("DeleteNdb", 
	"Make sure that a deleted Ndb object is properly deleted\n"
	"and removed from transporter\n"){ 
  INITIALIZER(runLoadTable);
  INITIALIZER(runTestDeleteNdb);
  FINALIZER(runClearTable);
}
TESTCASE("WaitUntilReady", 
	"Make sure you get an error message when calling waitUntilReady\n"
	"without an init'ed Ndb\n"){ 
  INITIALIZER(runTestWaitUntilReady);
}
TESTCASE("GetOperationNoTab", 
	"Call getNdbOperation on a table that does not exist\n"){ 
  INITIALIZER(runGetNdbOperationNoTab);
}
TESTCASE("MissingOperation", 
	"Missing operation request(insertTuple) should give an error code\n"){ 
  INITIALIZER(runMissingOperation);
}
TESTCASE("GetValueInUpdate", 
	"Test that it's not possible to perform getValue in an update\n"){ 
  INITIALIZER(runLoadTable);
  INITIALIZER(runGetValueInUpdate);
  FINALIZER(runClearTable);
}
TESTCASE("UpdateWithoutKeys", 
	"Test that it's not possible to perform update without setting\n"
	 "PKs"){ 
  INITIALIZER(runLoadTable);
  INITIALIZER(runUpdateWithoutKeys);
  FINALIZER(runClearTable);
}
TESTCASE("UpdateWithoutValues", 
	"Test that it's not possible to perform update without setValues\n"){ 
  INITIALIZER(runLoadTable);
  INITIALIZER(runUpdateWithoutValues);
  FINALIZER(runClearTable);
}
TESTCASE("NdbErrorOperation", 
	 "Test that NdbErrorOperation is properly set"){
  INITIALIZER(runCheckGetNdbErrorOperation);
}
TESTCASE("ReadWithoutGetValue", 
	 "Test that it's possible to perform read wo/ getvalue's\n"){ 
  INITIALIZER(runLoadTable);
  INITIALIZER(runReadWithoutGetValue);
  FINALIZER(runClearTable);
}
TESTCASE("Bug_11133", 
	 "Test ReadEx-Delete-Write\n"){ 
  INITIALIZER(runBug_11133);
  FINALIZER(runClearTable);
}
TESTCASE("Bug_WritePartialIgnoreError", 
	 "Test WritePartialIgnoreError\n"){ 
  INITIALIZER(runBug_WritePartialIgnoreError);
  FINALIZER(runClearTable);
}
TESTCASE("Scan_4006", 
	 "Check that getNdbScanOperation does not get 4006\n"){ 
  INITIALIZER(runLoadTable);
  INITIALIZER(runScan_4006);
  FINALIZER(runClearTable);
}
<<<<<<< HEAD
TESTCASE("IgnoreError", ""){
  INITIALIZER(createPkIndex);
  STEP(runTestIgnoreError);
  FINALIZER(runClearTable);
  FINALIZER(createPkIndex_Drop);
=======
TESTCASE("CheckNdbObjectList", 
	 ""){ 
  INITIALIZER(runCheckNdbObjectList);
>>>>>>> 6deeb6d1
}
NDBT_TESTSUITE_END(testNdbApi);

int main(int argc, const char** argv){
  ndb_init();
  //  TABLE("T1");
  return testNdbApi.execute(argc, argv);
}

template class Vector<Ndb*>;
template class Vector<NdbConnection*>;<|MERGE_RESOLUTION|>--- conflicted
+++ resolved
@@ -1249,7 +1249,6 @@
   return result;
 }
 
-<<<<<<< HEAD
 char pkIdxName[255];
 
 int createPkIndex(NDBT_Context* ctx, NDBT_Step* step){
@@ -1518,7 +1517,6 @@
   return NDBT_OK;
 }
 
-=======
 static
 Uint32
 do_cnt(Ndb_cluster_connection* con)
@@ -1574,7 +1572,6 @@
   return (cnt1 == do_cnt(con)) ? NDBT_OK : NDBT_FAILED;
 }
   
->>>>>>> 6deeb6d1
 template class Vector<NdbScanOperation*>;
 
 
@@ -1668,17 +1665,15 @@
   INITIALIZER(runScan_4006);
   FINALIZER(runClearTable);
 }
-<<<<<<< HEAD
 TESTCASE("IgnoreError", ""){
   INITIALIZER(createPkIndex);
   STEP(runTestIgnoreError);
   FINALIZER(runClearTable);
   FINALIZER(createPkIndex_Drop);
-=======
+}
 TESTCASE("CheckNdbObjectList", 
 	 ""){ 
   INITIALIZER(runCheckNdbObjectList);
->>>>>>> 6deeb6d1
 }
 NDBT_TESTSUITE_END(testNdbApi);
 
