--- conflicted
+++ resolved
@@ -1154,17 +1154,10 @@
 cmd: testSystemRestart
 args: -n SR_DD_2b_LCP D2
 
-<<<<<<< HEAD
-=======
 max-time: 1500
 cmd: testSystemRestart
 args: -n Bug41915 D2
 
-max-time: 600
-cmd: testNodeRestart
-args: -n Bug31525 T1
-
->>>>>>> 693dfeb5
 max-time: 300
 cmd: test_event
 args: -n Bug31701 T1
