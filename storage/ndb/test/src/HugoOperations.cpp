/* Copyright (C) 2003 MySQL AB

   This program is free software; you can redistribute it and/or modify
   it under the terms of the GNU General Public License as published by
   the Free Software Foundation; version 2 of the License.

   This program is distributed in the hope that it will be useful,
   but WITHOUT ANY WARRANTY; without even the implied warranty of
   MERCHANTABILITY or FITNESS FOR A PARTICULAR PURPOSE.  See the
   GNU General Public License for more details.

   You should have received a copy of the GNU General Public License
   along with this program; if not, write to the Free Software
   Foundation, Inc., 59 Temple Place, Suite 330, Boston, MA  02111-1307  USA */

#include <HugoOperations.hpp>

int HugoOperations::startTransaction(Ndb* pNdb,
                                     const NdbDictionary::Table *table,
                                     const char  *keyData, Uint32 keyLen){
  
  if (pTrans != NULL){
    ndbout << "HugoOperations::startTransaction, pTrans != NULL" << endl;
    return NDBT_FAILED;
  }
  pTrans = pNdb->startTransaction(table, keyData, keyLen);
  if (pTrans == NULL) {
    const NdbError err = pNdb->getNdbError();
    ERR(err);
    return NDBT_FAILED;
  }
  return NDBT_OK;
}

int HugoOperations::setTransaction(NdbTransaction* new_trans, bool not_null_ok){
  
  if (pTrans != NULL && !not_null_ok){
    ndbout << "HugoOperations::startTransaction, pTrans != NULL" << endl;
    return NDBT_FAILED;
  }
  pTrans = new_trans;
  if (pTrans == NULL) {
    return NDBT_FAILED;
  }
  return NDBT_OK;
}

void 
HugoOperations::setTransactionId(Uint64 id){
  if (pTrans != NULL){
    pTrans->setTransactionId(id);
  }
}

int HugoOperations::closeTransaction(Ndb* pNdb){

  UtilTransactions::closeTransaction(pNdb);

  m_result_sets.clear();
  m_executed_result_sets.clear();

  return NDBT_OK;
}

NdbConnection* HugoOperations::getTransaction(){
  return pTrans;
}

int HugoOperations::pkReadRecord(Ndb* pNdb,
				 int recordNo,
				 int numRecords,
				 NdbOperation::LockMode lm,
                                 NdbOperation::LockMode *lmused){
  int a;  
  allocRows(numRecords);
  indexScans.clear();  
  int check;

  NdbOperation* pOp = 0;
  pIndexScanOp = 0;

  for(int r=0; r < numRecords; r++){
    
    if(pOp == 0)
    {
      pOp = getOperation(pTrans, NdbOperation::ReadRequest);
    }
    if (pOp == NULL) {
      ERR(pTrans->getNdbError());
      return NDBT_FAILED;
    }
    
rand_lock_mode:
    switch(lm){
    case NdbOperation::LM_Read:
    case NdbOperation::LM_Exclusive:
    case NdbOperation::LM_CommittedRead:
    case NdbOperation::LM_SimpleRead:
<<<<<<< HEAD
      if(idx && idx->getType() == NdbDictionary::Index::OrderedIndex)
=======
      if (lmused)
        * lmused = lm;
      if(idx && idx->getType() == NdbDictionary::Index::OrderedIndex && 
	 pIndexScanOp == 0)
>>>>>>> 0404ccd5
      {
        if (pIndexScanOp == 0)
        {
          pIndexScanOp = ((NdbIndexScanOperation*)pOp);
          bool mrrScan= (numRecords > 1);
          Uint32 flags= mrrScan? NdbScanOperation::SF_MultiRange : 0; 
          check = pIndexScanOp->readTuples(lm, flags);
          /* Record NdbIndexScanOperation ptr for later... */
          indexScans.push_back(pIndexScanOp);
        }
      }
      else
	check = pOp->readTuple(lm);
      break;
    default:
      lm = (NdbOperation::LockMode)((rand() >> 16) & 3);
      goto rand_lock_mode;
    }
    
    if( check == -1 ) {
      ERR(pTrans->getNdbError());
      return NDBT_FAILED;
    }
    
    // Define primary keys
    if (equalForRow(pOp, r+recordNo) != 0)
      return NDBT_FAILED;

    Uint32 partId;
    /* Do we need to set the partitionId for this operation? */
    if (getPartIdForRow(pOp, r+recordNo, partId))
    {
      g_info << "Setting operation partition Id" << endl;
      pOp->setPartitionId(partId);
    }

    if(pIndexScanOp)
      pIndexScanOp->end_of_bound(r);
    
    if(r == 0 || pIndexScanOp == 0)
    {
      // Define attributes to read  
      for(a = 0; a<tab.getNoOfColumns(); a++){
	if((rows[r]->attributeStore(a) = 
	    pOp->getValue(tab.getColumn(a)->getName())) == 0) {
	  ERR(pTrans->getNdbError());
	  return NDBT_FAILED;
	}
      } 
    }
    /* Note pIndexScanOp will point to the 'last' index scan op
     * we used.  The full list is in the indexScans vector
     */
    pOp = pIndexScanOp;
  }
  return NDBT_OK;
}

int HugoOperations::pkReadRandRecord(Ndb* pNdb,
                                     int records,
                                     int numRecords,
                                     NdbOperation::LockMode lm,
                                     NdbOperation::LockMode *lmused){
  int a;  
  allocRows(numRecords);
  indexScans.clear();
  int check;

  NdbOperation* pOp = 0;
  pIndexScanOp = 0;

  for(int r=0; r < numRecords; r++){
    
    if(pOp == 0)
    {
      pOp = getOperation(pTrans, NdbOperation::ReadRequest);
    }
    if (pOp == NULL) {
      ERR(pTrans->getNdbError());
      return NDBT_FAILED;
    }
    
rand_lock_mode:
    switch(lm){
    case NdbOperation::LM_Read:
    case NdbOperation::LM_Exclusive:
    case NdbOperation::LM_CommittedRead:
    case NdbOperation::LM_SimpleRead:
      if (lmused)
        * lmused = lm;
      if(idx && idx->getType() == NdbDictionary::Index::OrderedIndex && 
	 pIndexScanOp == 0)
      {
	pIndexScanOp = ((NdbIndexScanOperation*)pOp);
	check = pIndexScanOp->readTuples(lm);
        /* Record NdbIndexScanOperation ptr for later... */
        indexScans.push_back(pIndexScanOp);
      }
      else
	check = pOp->readTuple(lm);
      break;
    default:
      lm = (NdbOperation::LockMode)((rand() >> 16) & 3);
      goto rand_lock_mode;
    }
    
    if( check == -1 ) {
      ERR(pTrans->getNdbError());
      return NDBT_FAILED;
    }
    
    int rowid= rand() % records;

    // Define primary keys
    if (equalForRow(pOp, rowid) != 0)
      return NDBT_FAILED;

    Uint32 partId;
    /* Do we need to set the partitionId for this operation? */
    if (getPartIdForRow(pOp, rowid, partId))
    {
      g_info << "Setting operation partition Id" << endl;
      pOp->setPartitionId(partId);
    }

    if(pIndexScanOp)
      pIndexScanOp->end_of_bound(r);
    
    if(r == 0 || pIndexScanOp == 0)
    {
      // Define attributes to read  
      for(a = 0; a<tab.getNoOfColumns(); a++){
	if((rows[r]->attributeStore(a) = 
	    pOp->getValue(tab.getColumn(a)->getName())) == 0) {
	  ERR(pTrans->getNdbError());
	  return NDBT_FAILED;
	}
      } 
    }
    /* Note pIndexScanOp will point to the 'last' index scan op
     * we used.  The full list is in the indexScans vector
     */
    pOp = pIndexScanOp;
  }
  return NDBT_OK;
}

int HugoOperations::pkUpdateRecord(Ndb* pNdb,
				   int recordNo,
				   int numRecords,
				   int updatesValue){
  allocRows(numRecords);
  int check;
  for(int r=0; r < numRecords; r++){
    NdbOperation* pOp = getOperation(pTrans, NdbOperation::UpdateRequest);
    if (pOp == NULL) {
      ERR(pTrans->getNdbError());
      return NDBT_FAILED;
    }
    
    check = pOp->updateTuple();
    if( check == -1 ) {
      ERR(pTrans->getNdbError());
      return NDBT_FAILED;
    }
    
    if(setValues(pOp, r+recordNo, updatesValue) != NDBT_OK)
    {
      return NDBT_FAILED;
    }

    Uint32 partId;
    if(getPartIdForRow(pOp, r+recordNo, partId))
      pOp->setPartitionId(partId);
    
  }
  return NDBT_OK;
}

int 
HugoOperations::setValues(NdbOperation* pOp, int rowId, int updateId)
{
  // Define primary keys
  int a;
  if (equalForRow(pOp, rowId) != 0)
    return NDBT_FAILED;
  
  for(a = 0; a<tab.getNoOfColumns(); a++){
    if (tab.getColumn(a)->getPrimaryKey() == false){
      if(setValueForAttr(pOp, a, rowId, updateId ) != 0){ 
	ERR(pTrans->getNdbError());
	return NDBT_FAILED;
      }
    }
  }
  
  return NDBT_OK;
}

int HugoOperations::pkInsertRecord(Ndb* pNdb,
				   int recordNo,
				   int numRecords,
				   int updatesValue){
  
  int check;
  for(int r=0; r < numRecords; r++){
    NdbOperation* pOp = getOperation(pTrans, NdbOperation::InsertRequest);
    if (pOp == NULL) {
      ERR(pTrans->getNdbError());
      return NDBT_FAILED;
    }
    
    check = pOp->insertTuple();
    if( check == -1 ) {
      ERR(pTrans->getNdbError());
      return NDBT_FAILED;
    }
    
    if(setValues(pOp, r+recordNo, updatesValue) != NDBT_OK)
    {
      return NDBT_FAILED;
    }

    Uint32 partId;
    if(getPartIdForRow(pOp, r+recordNo, partId))
      pOp->setPartitionId(partId);
    
  }
  return NDBT_OK;
}

int HugoOperations::pkWriteRecord(Ndb* pNdb,
				  int recordNo,
				  int numRecords,
				  int updatesValue){
  
  int a, check;
  for(int r=0; r < numRecords; r++){
    NdbOperation* pOp = pTrans->getNdbOperation(tab.getName());	
    if (pOp == NULL) {
      ERR(pTrans->getNdbError());
      return NDBT_FAILED;
    }
    
    check = pOp->writeTuple();
    if( check == -1 ) {
      ERR(pTrans->getNdbError());
      return NDBT_FAILED;
    }
    
    // Define primary keys
    if (equalForRow(pOp, r+recordNo) != 0)
      return NDBT_FAILED;
    
    Uint32 partId;
    if(getPartIdForRow(pOp, r+recordNo, partId))
      pOp->setPartitionId(partId);
    

    // Define attributes to update
    for(a = 0; a<tab.getNoOfColumns(); a++){
      if (tab.getColumn(a)->getPrimaryKey() == false){
	if(setValueForAttr(pOp, a, recordNo+r, updatesValue ) != 0){ 
	  ERR(pTrans->getNdbError());
	  return NDBT_FAILED;
	}
      }
    } 
  }
  return NDBT_OK;
}

int HugoOperations::pkWritePartialRecord(Ndb* pNdb,
					 int recordNo,
					 int numRecords){
  
  int check;
  for(int r=0; r < numRecords; r++){
    NdbOperation* pOp = pTrans->getNdbOperation(tab.getName());	
    if (pOp == NULL) {
      ERR(pTrans->getNdbError());
      return NDBT_FAILED;
    }
    
    check = pOp->writeTuple();
    if( check == -1 ) {
      ERR(pTrans->getNdbError());
      return NDBT_FAILED;
    }
    
    // Define primary keys
    if (equalForRow(pOp, r+recordNo) != 0)
      return NDBT_FAILED;

    Uint32 partId;
    if(getPartIdForRow(pOp, r+recordNo, partId))
      pOp->setPartitionId(partId);
    
  }
  return NDBT_OK;
}

int HugoOperations::pkDeleteRecord(Ndb* pNdb,
				   int recordNo,
				   int numRecords){
  
  int check;
  for(int r=0; r < numRecords; r++){
    NdbOperation* pOp = getOperation(pTrans, NdbOperation::DeleteRequest);
    if (pOp == NULL) {
      ERR(pTrans->getNdbError());
      return NDBT_FAILED;
    }
    
    check = pOp->deleteTuple();
    if( check == -1 ) {
      ERR(pTrans->getNdbError());
      return NDBT_FAILED;
    }
    
    // Define primary keys
    if (equalForRow(pOp, r+recordNo) != 0)
      return NDBT_FAILED;

    Uint32 partId;
    if(getPartIdForRow(pOp, r+recordNo, partId))
      pOp->setPartitionId(partId);
  }
  return NDBT_OK;
}

int HugoOperations::execute_Commit(Ndb* pNdb,
				   AbortOption eao){

  int check = 0;
  check = pTrans->execute(Commit, eao);   

  const NdbError err = pTrans->getNdbError();
  if( check == -1 || err.code) {
    ERR(err);
    NdbOperation* pOp = pTrans->getNdbErrorOperation();
    if (pOp != NULL){
      const NdbError err2 = pOp->getNdbError();
      ERR(err2);
    }
    if (err.code == 0)
      return NDBT_FAILED;
    return err.code;
  }

  for(unsigned int i = 0; i<m_result_sets.size(); i++){
    m_executed_result_sets.push_back(m_result_sets[i]);

    int rows = m_result_sets[i].records;
    NdbScanOperation* rs = m_result_sets[i].m_result_set;
    int res = rs->nextResult();
    switch(res){
    case 1:
      return 626;
    case -1:
      const NdbError err = pTrans->getNdbError();
      ERR(err);
      return (err.code > 0 ? err.code : NDBT_FAILED);
    }

    // A row found

    switch(rows){
    case 0:
      return 4000;
    default:
      m_result_sets[i].records--;
      break;
    }
  }

  m_result_sets.clear();
  
  return NDBT_OK;
}

int HugoOperations::execute_NoCommit(Ndb* pNdb, AbortOption eao){

  int check;
  check = pTrans->execute(NoCommit, eao);   

  const NdbError err = pTrans->getNdbError();
  if( check == -1 || err.code) {
    ERR(err);
    const NdbOperation* pOp = pTrans->getNdbErrorOperation();
    while (pOp != NULL)
    {
      const NdbError err2 = pOp->getNdbError();
      if (err2.code)
	ERR(err2);
      pOp = pTrans->getNextCompletedOperation(pOp);
    }
    if (err.code == 0)
      return NDBT_FAILED;
    return err.code;
  }

  for(unsigned int i = 0; i<m_result_sets.size(); i++){
    m_executed_result_sets.push_back(m_result_sets[i]);

    int rows = m_result_sets[i].records;
    NdbScanOperation* rs = m_result_sets[i].m_result_set;
    int res = rs->nextResult();
    switch(res){
    case 1:
      return 626;
    case -1:
      const NdbError err = pTrans->getNdbError();
      ERR(err);
      return (err.code > 0 ? err.code : NDBT_FAILED);
    }

    // A row found

    switch(rows){
    case 0:
      return 4000;
    default:
    case 1:
      break;
    }
  }

  m_result_sets.clear();

  return NDBT_OK;
}

int HugoOperations::execute_Rollback(Ndb* pNdb){
  int check;
  check = pTrans->execute(Rollback);   
  if( check == -1 ) {
    const NdbError err = pTrans->getNdbError();
    ERR(err);
    return NDBT_FAILED;
  }
  return NDBT_OK;
}

void
HugoOperations_async_callback(int res, NdbTransaction* pCon, void* ho)
{
  ((HugoOperations*)ho)->callback(res, pCon);
}

void
HugoOperations::callback(int res, NdbTransaction* pCon)
{
  assert(pCon == pTrans);
  m_async_reply= 1;
  if(res)
  {
    m_async_return = pCon->getNdbError().code;
  }
  else
  {
    m_async_return = 0;
  }
}

int 
HugoOperations::execute_async(Ndb* pNdb, NdbTransaction::ExecType et, 
			      NdbOperation::AbortOption eao){
  
  m_async_reply= 0;
  pTrans->executeAsynchPrepare(et,
			       HugoOperations_async_callback,
			       this,
			       eao);
  
  pNdb->sendPreparedTransactions();
  
  return NDBT_OK;
}

int 
HugoOperations::execute_async_prepare(Ndb* pNdb, NdbTransaction::ExecType et, 
				      NdbOperation::AbortOption eao){
  
  m_async_reply= 0;
  pTrans->executeAsynchPrepare(et,
			       HugoOperations_async_callback,
			       this,
			       eao);
  
  return NDBT_OK;
}

int
HugoOperations::wait_async(Ndb* pNdb, int timeout)
{
  volatile int * wait = &m_async_reply;
  while (!* wait)
  {
    pNdb->sendPollNdb(1000);
    
    if(* wait)
    {
      if(m_async_return)
	ndbout << "ERROR: " << pNdb->getNdbError(m_async_return) << endl;
      return m_async_return;
    }
  }
  ndbout_c("wait returned nothing...");
  return -1;
}

HugoOperations::HugoOperations(const NdbDictionary::Table& _tab,
			       const NdbDictionary::Index* idx):
  UtilTransactions(_tab, idx),
  pIndexScanOp(NULL),
  calc(_tab)
{
}

HugoOperations::~HugoOperations(){
  deallocRows();
  if (pTrans != NULL)
  {
    pTrans->close();
    pTrans = NULL;
  }
}

int
HugoOperations::equalForRow(NdbOperation* pOp, int row)
{
  for(int a = 0; a<tab.getNoOfColumns(); a++)
  {
    if (tab.getColumn(a)->getPrimaryKey() == true)
    {
      if(equalForAttr(pOp, a, row) != 0)
      {
        ERR(pOp->getNdbError());
        return NDBT_FAILED;
      }
    }
  }
  return NDBT_OK;
}

bool HugoOperations::getPartIdForRow(const NdbOperation* pOp,
                                     int rowid,
                                     Uint32& partId)
{
  if (tab.getFragmentType() == NdbDictionary::Object::UserDefined)
  {
    /* Primary keys and Ordered indexes are partitioned according
     * to the row number
     * PartitionId must be set for PK access.  Ordered indexes
     * can scan all partitions.
     */
    if (pOp->getType() == NdbOperation::PrimaryKeyAccess)
    {
      /* Need to set the partitionId for this op
       * For Hugo, we use 'HASH' partitioning, which is probably
       * better called 'MODULO' partitioning with
       * FragId == rowNum % NumPartitions
       * This gives a good balance with the normal Hugo data, but different
       * row to partition assignments than normal key partitioning.
       */
      const Uint32 numFrags= tab.getFragmentCount();
      partId= rowid % numFrags;
      g_info << "Returning partition Id of " << partId << endl;
      return true;
    }
  }
  partId= ~0;
  return false;
}

int HugoOperations::equalForAttr(NdbOperation* pOp,
				   int attrId, 
				   int rowId){
  const NdbDictionary::Column* attr = tab.getColumn(attrId);  
  if (attr->getPrimaryKey() == false){
    g_info << "Can't call equalForAttr on non PK attribute" << endl;
    return NDBT_FAILED;
  }
  
  int len = attr->getSizeInBytes();
  char buf[8000];
  memset(buf, 0, sizeof(buf));
  Uint32 real_len;
  const char * value = calc.calcValue(rowId, attrId, 0, buf, len, &real_len);
  return pOp->equal( attr->getName(), value, real_len);
}

int HugoOperations::setValueForAttr(NdbOperation* pOp,
				      int attrId, 
				      int rowId,
				      int updateId){
  const NdbDictionary::Column* attr = tab.getColumn(attrId);     
  
  int len = attr->getSizeInBytes();
  char buf[8000];
  memset(buf, 0, sizeof(buf));
  Uint32 real_len;
  const char * value = calc.calcValue(rowId, attrId, 
				      updateId, buf, len, &real_len);
  return pOp->setValue( attr->getName(), value, real_len);
}

int
HugoOperations::verifyUpdatesValue(int updatesValue, int _numRows){
  _numRows = (_numRows == 0 ? rows.size() : _numRows);
  
  int result = NDBT_OK;
  
  for(int i = 0; i<_numRows; i++){
    if(calc.verifyRowValues(rows[i]) != NDBT_OK){
      g_err << "Inconsistent row" 
	    << endl << "\t" << rows[i]->c_str().c_str() << endl;
      result = NDBT_FAILED;
      continue;
    }
    
    if(calc.getUpdatesValue(rows[i]) != updatesValue){
      result = NDBT_FAILED;
      g_err << "Invalid updates value for row " << i << endl
	    << " updatesValue: " << updatesValue << endl
	    << " calc.getUpdatesValue: " << calc.getUpdatesValue(rows[i]) << endl 
	    << rows[i]->c_str().c_str() << endl;
      continue;
    }
  }
  
  if(_numRows == 0){
    g_err << "No rows -> Invalid updates value" << endl;
    return NDBT_FAILED;
  }

  return result;
}

void HugoOperations::allocRows(int _numRows){
  if(_numRows <= 0){
    g_info << "Illegal value for num rows : " << _numRows << endl;
    abort();
  }
  
  for(int b=rows.size(); b<_numRows; b++){
    rows.push_back(new NDBT_ResultRow(tab));
  }
}

void HugoOperations::deallocRows(){
  while(rows.size() > 0){
    delete rows.back();
    rows.erase(rows.size() - 1);
  }
}

int HugoOperations::saveCopyOfRecord(int numRecords ){

  if (numRecords > (int)rows.size())
    return NDBT_FAILED;

  for (int i = 0; i < numRecords; i++){
    savedRecords.push_back(rows[i]->c_str());    
  }
  return NDBT_OK;  
}

BaseString HugoOperations::getRecordStr(int recordNum){
  if (recordNum > (int)rows.size())
    return NULL;
  return rows[recordNum]->c_str();
}

int HugoOperations::getRecordGci(int recordNum){
  return pTrans->getGCI();
}


int HugoOperations::compareRecordToCopy(int numRecords ){
  if (numRecords > (int)rows.size())
    return NDBT_FAILED;
  if ((unsigned)numRecords > savedRecords.size())
    return NDBT_FAILED;

  int result = NDBT_OK;
  for (int i = 0; i < numRecords; i++){
    BaseString str = rows[i]->c_str();
    ndbout << "row["<<i<<"]: " << str << endl;
    ndbout << "sav["<<i<<"]: " << savedRecords[i] << endl;
    if (savedRecords[i] == str){
      ;
    } else {
      result = NDBT_FAILED;
    }    
  }
  return result;
}

void
HugoOperations::refresh() {
  NdbTransaction * t = getTransaction(); 
  if(t)
    t->refresh();
}

int HugoOperations::indexReadRecords(Ndb*, const char * idxName, int recordNo,
				     bool exclusive,
				     int numRecords){
    
  int a;
  allocRows(numRecords);
  int check;
  for(int r=0; r < numRecords; r++){
    NdbOperation* pOp = pTrans->getNdbIndexOperation(idxName, tab.getName());
    if (pOp == NULL) {
      ERR(pTrans->getNdbError());
      return NDBT_FAILED;
    }
    
    if (exclusive == true)
      check = pOp->readTupleExclusive();
    else
      check = pOp->readTuple();
    if( check == -1 ) {
      ERR(pTrans->getNdbError());
      return NDBT_FAILED;
    }
    
    // Define primary keys
    if (equalForRow(pOp, r+recordNo) != 0)
      return NDBT_FAILED;
    
    // Define attributes to read  
    for(a = 0; a<tab.getNoOfColumns(); a++){
      if((rows[r]->attributeStore(a) = 
	  pOp->getValue(tab.getColumn(a)->getName())) == 0) {
	ERR(pTrans->getNdbError());
	return NDBT_FAILED;
      }
    } 
  }
  return NDBT_OK;
}

int 
HugoOperations::indexUpdateRecord(Ndb*,
				  const char * idxName, 
				  int recordNo,
				  int numRecords,
				  int updatesValue){
  int a; 
  allocRows(numRecords);
  int check;
  for(int r=0; r < numRecords; r++){
    NdbOperation* pOp = pTrans->getNdbIndexOperation(idxName, tab.getName());
    if (pOp == NULL) {
      ERR(pTrans->getNdbError());
      return NDBT_FAILED;
    }
    
    check = pOp->updateTuple();
    if( check == -1 ) {
      ERR(pTrans->getNdbError());
      return NDBT_FAILED;
    }
    
    // Define primary keys
    if (equalForRow(pOp, r+recordNo) != 0)
      return NDBT_FAILED;
    
    // Define attributes to update
    for(a = 0; a<tab.getNoOfColumns(); a++){
      if (tab.getColumn(a)->getPrimaryKey() == false){
	if(setValueForAttr(pOp, a, recordNo+r, updatesValue ) != 0){ 
	  ERR(pTrans->getNdbError());
	  return NDBT_FAILED;
	}
      }
    } 
  }
  return NDBT_OK;
}

int 
HugoOperations::scanReadRecords(Ndb* pNdb, NdbScanOperation::LockMode lm,
				int records){

  allocRows(records);
  NdbScanOperation * pOp = pTrans->getNdbScanOperation(tab.getName());
  
  if(!pOp)
    return -1;

  if(pOp->readTuples(lm, 0, 1)){
    return -1;
  }
  
  for(int a = 0; a<tab.getNoOfColumns(); a++){
    if((rows[0]->attributeStore(a) = 
	pOp->getValue(tab.getColumn(a)->getName())) == 0) {
      ERR(pTrans->getNdbError());
      return NDBT_FAILED;
    }
  } 
  
  RsPair p = {pOp, records};
  m_result_sets.push_back(p);
  
  return 0;
}

template class Vector<HugoOperations::RsPair>;<|MERGE_RESOLUTION|>--- conflicted
+++ resolved
@@ -96,14 +96,9 @@
     case NdbOperation::LM_Exclusive:
     case NdbOperation::LM_CommittedRead:
     case NdbOperation::LM_SimpleRead:
-<<<<<<< HEAD
-      if(idx && idx->getType() == NdbDictionary::Index::OrderedIndex)
-=======
       if (lmused)
         * lmused = lm;
-      if(idx && idx->getType() == NdbDictionary::Index::OrderedIndex && 
-	 pIndexScanOp == 0)
->>>>>>> 0404ccd5
+      if(idx && idx->getType() == NdbDictionary::Index::OrderedIndex)
       {
         if (pIndexScanOp == 0)
         {
