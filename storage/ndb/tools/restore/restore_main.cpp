/*
   Copyright (c) 2003, 2020, Oracle and/or its affiliates. All rights reserved.

   This program is free software; you can redistribute it and/or modify
   it under the terms of the GNU General Public License, version 2.0,
   as published by the Free Software Foundation.

   This program is also distributed with certain software (including
   but not limited to OpenSSL) that is licensed under separate terms,
   as designated in a particular file or component or in included license
   documentation.  The authors of MySQL hereby grant you an additional
   permission to link the program and your derivative works with the
   separately licensed software that they have included with MySQL.

   This program is distributed in the hope that it will be useful,
   but WITHOUT ANY WARRANTY; without even the implied warranty of
   MERCHANTABILITY or FITNESS FOR A PARTICULAR PURPOSE.  See the
   GNU General Public License, version 2.0, for more details.

   You should have received a copy of the GNU General Public License
   along with this program; if not, write to the Free Software
   Foundation, Inc., 51 Franklin St, Fifth Floor, Boston, MA 02110-1301  USA
*/

#include <Logger.hpp>
#include <NdbOut.hpp>
#include <NdbTCP.h>
#include <NdbToolsProgramExitCodes.hpp>
#include <OutputStream.hpp>
#include <Properties.hpp>
#include <Vector.hpp>
#include <ndb_global.h>
#include <ndb_limits.h>
#include <ndb_opts.h>
#include <ndb_version.h>

#include "../src/ndbapi/NdbDictionaryImpl.hpp"
#include "consumer_printer.hpp"
#include "consumer_restore.hpp"
#include "my_alloc.h"

#include <NdbThread.h>

#include <my_dir.h>

#define TMP_TABLE_PREFIX "#sql"
#define TMP_TABLE_PREFIX_LEN 4

extern FilteredNdbOut err;
extern FilteredNdbOut info;
extern FilteredNdbOut debug;

extern RestoreLogger restoreLogger;

static Uint32 g_tableCompabilityMask = 0;
static int ga_nodeId = 0;
static int ga_nParallelism = 128;
static int ga_backupId = 0;
bool ga_dont_ignore_systab_0 = false;
static bool ga_no_upgrade = false;
static bool ga_promote_attributes = false;
static bool ga_demote_attributes = false;

static const Uint32 BF_UNKNOWN = 0;
static const Uint32 BF_SINGLE = 1;
static const Uint32 BF_MULTI_PART = 2;

static bool g_restoring_in_parallel = true;
static const int g_max_parts = 128;

static int ga_backup_format = BF_UNKNOWN;
static int ga_part_count = 1;
static int ga_error_thread = 0;

static const char* default_backupPath = "." DIR_SEPARATOR;
static const char* ga_backupPath = default_backupPath;

static const char *opt_nodegroup_map_str= 0;
static unsigned opt_nodegroup_map_len= 0;
static NODE_GROUP_MAP opt_nodegroup_map[MAX_NODE_GROUP_MAPS];
#define OPT_NDB_NODEGROUP_MAP 'z'

const char *opt_ndb_database= NULL;
const char *opt_ndb_table= NULL;
unsigned int opt_verbose;
unsigned int opt_hex_format;
bool opt_show_part_id = true;
unsigned int opt_progress_frequency;
NDB_TICKS g_report_prev;
Vector<BaseString> g_databases;
Vector<BaseString> g_tables;
Vector<BaseString> g_include_tables, g_exclude_tables;
Vector<BaseString> g_include_databases, g_exclude_databases;
Properties g_rewrite_databases;
NdbRecordPrintFormat g_ndbrecord_print_format;
unsigned int opt_no_binlog;

Ndb_cluster_connection *g_cluster_connection = NULL;

class RestoreOption
{
public:
  virtual ~RestoreOption() { }
  int optid;
  BaseString argument;
};

Vector<class RestoreOption *> g_include_exclude;
static void save_include_exclude(int optid, char * argument);

static inline void parse_rewrite_database(char * argument);
static void exitHandler(int code);
static void free_include_excludes_vector();

/**
 * print and restore flags
 */
static bool ga_restore_epoch = false;
static bool ga_restore = false;
static bool ga_print = false;
static bool ga_skip_table_check = false;
static bool ga_exclude_missing_columns = false;
static bool ga_exclude_missing_tables = false;
static bool opt_exclude_intermediate_sql_tables = true;
bool opt_include_stored_grants = false;
#ifdef ERROR_INSERT
static unsigned int _error_insert = 0;
#endif
static int _print = 0;
static int _print_meta = 0;
static int _print_data = 0;
static int _print_log = 0;
static int _print_sql_log = 0;
static int _restore_data = 0;
static int _restore_meta = 0;
static int _no_restore_disk = 0;
static bool _preserve_trailing_spaces = false;
static bool ga_disable_indexes = false;
static bool ga_rebuild_indexes = false;
bool ga_skip_unknown_objects = false;
bool ga_skip_broken_objects = false;
bool ga_allow_pk_changes = false;
bool ga_ignore_extended_pk_updates = false;
BaseString g_options("ndb_restore");
static int ga_num_slices = 1;
static int ga_slice_id = 0;

const char *load_default_groups[]= { "mysql_cluster","ndb_restore",0 };

enum ndb_restore_options {
  OPT_VERBOSE = NDB_STD_OPTIONS_LAST,
  OPT_INCLUDE_TABLES,
  OPT_EXCLUDE_TABLES,
  OPT_INCLUDE_DATABASES,
  OPT_EXCLUDE_DATABASES,
  OPT_REWRITE_DATABASE
#ifdef ERROR_INSERT
  ,OPT_ERROR_INSERT
#endif
};
static const char *opt_fields_enclosed_by= NULL;
static const char *opt_fields_terminated_by= NULL;
static const char *opt_fields_optionally_enclosed_by= NULL;
static const char *opt_lines_terminated_by= NULL;

static const char *tab_path= NULL;
static int opt_append;
static const char *opt_exclude_tables= NULL;
static const char *opt_include_tables= NULL;
static const char *opt_exclude_databases= NULL;
static const char *opt_include_databases= NULL;
static const char *opt_rewrite_database= NULL;
static bool opt_restore_privilege_tables = false;

static struct my_option my_long_options[] =
{
  NDB_STD_OPTS("ndb_restore"),
  { "connect", 'c', "same as --connect-string",
    (uchar**) &opt_ndb_connectstring, (uchar**) &opt_ndb_connectstring, 0,
    GET_STR, REQUIRED_ARG, 0, 0, 0, 0, 0, 0 },
  { "nodeid", 'n', "Backup files from node with id",
    (uchar**) &ga_nodeId, (uchar**) &ga_nodeId, 0,
    GET_INT, REQUIRED_ARG, 0, 0, 0, 0, 0, 0 },
  { "backupid", 'b', "Backup id",
    (uchar**) &ga_backupId, (uchar**) &ga_backupId, 0,
    GET_INT, REQUIRED_ARG, 0, 0, 0, 0, 0, 0 },
  { "restore_data", 'r', 
    "Restore table data/logs into NDB Cluster using NDBAPI", 
    (uchar**) &_restore_data, (uchar**) &_restore_data,  0,
    GET_BOOL, NO_ARG, 0, 0, 0, 0, 0, 0 },
  { "restore_meta", 'm',
    "Restore meta data into NDB Cluster using NDBAPI",
    (uchar**) &_restore_meta, (uchar**) &_restore_meta,  0,
    GET_BOOL, NO_ARG, 0, 0, 0, 0, 0, 0 },
  { "no-upgrade", 'u',
    "Don't upgrade array type for var attributes, which don't resize VAR data and don't change column attributes",
    (uchar**) &ga_no_upgrade, (uchar**) &ga_no_upgrade, 0,
    GET_BOOL, NO_ARG, 0, 0, 0, 0, 0, 0 },
  { "promote-attributes", 'A',
    "Allow attributes to be promoted when restoring data from backup",
    (uchar**) &ga_promote_attributes, (uchar**) &ga_promote_attributes, 0,
    GET_BOOL, NO_ARG, 0, 0, 0, 0, 0, 0 },
  { "lossy-conversions", 'L',
    "Allow lossy conversions for attributes (type demotions or integral"
    " signed/unsigned type changes) when restoring data from backup",
    (uchar**) &ga_demote_attributes, (uchar**) &ga_demote_attributes, 0,
    GET_BOOL, NO_ARG, 0, 0, 0, 0, 0, 0 },
  { "preserve-trailing-spaces", 'P',
    "Allow to preserve the tailing spaces (including paddings) When char->varchar or binary->varbinary is promoted",
    (uchar**) &_preserve_trailing_spaces, (uchar**)_preserve_trailing_spaces , 0,
    GET_BOOL, NO_ARG, 0, 0, 0, 0, 0, 0 },
  { "no-restore-disk-objects", 'd',
    "Dont restore disk objects (tablespace/logfilegroups etc)",
    (uchar**) &_no_restore_disk, (uchar**) &_no_restore_disk,  0,
    GET_BOOL, NO_ARG, 0, 0, 0, 0, 0, 0 },
  { "restore_epoch", 'e', 
    "Restore epoch info into the status table. Convenient on a MySQL Cluster "
    "replication slave, for starting replication. The row in "
    NDB_REP_DB "." NDB_APPLY_TABLE " with id 0 will be updated/inserted.", 
    (uchar**) &ga_restore_epoch, (uchar**) &ga_restore_epoch,  0,
    GET_BOOL, NO_ARG, 0, 0, 0, 0, 0, 0 },
  { "skip-table-check", 's', "Skip table structure check during restore of data",
   (uchar**) &ga_skip_table_check, (uchar**) &ga_skip_table_check, 0,
   GET_BOOL, NO_ARG, 0, 0, 0, 0, 0, 0 },
  { "parallelism", 'p',
    "No of parallel transactions during restore of data."
    "(parallelism can be 1 to 1024)", 
    (uchar**) &ga_nParallelism, (uchar**) &ga_nParallelism, 0,
    GET_INT, REQUIRED_ARG, 128, 1, 1024, 0, 1, 0 },
  { "print", NDB_OPT_NOSHORT, "Print metadata, data and log to stdout",
    (uchar**) &_print, (uchar**) &_print, 0,
    GET_BOOL, NO_ARG, 0, 0, 0, 0, 0, 0 },
  { "print_data", NDB_OPT_NOSHORT, "Print data to stdout",
    (uchar**) &_print_data, (uchar**) &_print_data, 0,
    GET_BOOL, NO_ARG, 0, 0, 0, 0, 0, 0 },
  { "print_meta", NDB_OPT_NOSHORT, "Print meta data to stdout",
    (uchar**) &_print_meta, (uchar**) &_print_meta,  0,
    GET_BOOL, NO_ARG, 0, 0, 0, 0, 0, 0 },
  { "print_log", NDB_OPT_NOSHORT, "Print log to stdout",
    (uchar**) &_print_log, (uchar**) &_print_log,  0,
    GET_BOOL, NO_ARG, 0, 0, 0, 0, 0, 0 },
  { "print_sql_log", NDB_OPT_NOSHORT, "Print SQL log to stdout",
    (uchar**) &_print_sql_log, (uchar**) &_print_sql_log,  0,
    GET_BOOL, NO_ARG, 0, 0, 0, 0, 0, 0 },
  { "backup_path", NDB_OPT_NOSHORT, "Path to backup files",
    (uchar**) &ga_backupPath, (uchar**) &ga_backupPath, 0,
    GET_STR, REQUIRED_ARG, 0, 0, 0, 0, 0, 0 },
  { "dont_ignore_systab_0", 'f',
    "Do not ignore system table during --print-data.", 
    (uchar**) &ga_dont_ignore_systab_0, (uchar**) &ga_dont_ignore_systab_0, 0,
    GET_BOOL, NO_ARG, 0, 0, 0, 0, 0, 0 },
  { "ndb-nodegroup-map", OPT_NDB_NODEGROUP_MAP,
    "Nodegroup map for ndbcluster. Syntax: list of (source_ng, dest_ng)",
    (uchar**) &opt_nodegroup_map_str,
    (uchar**) &opt_nodegroup_map_str,
    0,
    GET_STR, REQUIRED_ARG, 0, 0, 0, 0, 0, 0 },
  { "fields-enclosed-by", NDB_OPT_NOSHORT,
    "Fields are enclosed by ...",
    (uchar**) &opt_fields_enclosed_by, (uchar**) &opt_fields_enclosed_by, 0,
    GET_STR, REQUIRED_ARG, 0, 0, 0, 0, 0, 0 },
  { "fields-terminated-by", NDB_OPT_NOSHORT,
    "Fields are terminated by ...",
    (uchar**) &opt_fields_terminated_by,
    (uchar**) &opt_fields_terminated_by, 0,
    GET_STR, REQUIRED_ARG, 0, 0, 0, 0, 0, 0 },
  { "fields-optionally-enclosed-by", NDB_OPT_NOSHORT,
    "Fields are optionally enclosed by ...",
    (uchar**) &opt_fields_optionally_enclosed_by,
    (uchar**) &opt_fields_optionally_enclosed_by, 0,
    GET_STR, REQUIRED_ARG, 0, 0, 0, 0, 0, 0 },
  { "hex", NDB_OPT_NOSHORT, "print binary types in hex format", 
    (uchar**) &opt_hex_format, (uchar**) &opt_hex_format, 0,
    GET_BOOL, NO_ARG, 0, 0, 0, 0, 0, 0 },
  { "tab", 'T', "Creates tab separated textfile for each table to "
    "given path. (creates .txt files)",
   (uchar**) &tab_path, (uchar**) &tab_path, 0,
    GET_STR, REQUIRED_ARG, 0, 0, 0, 0, 0, 0},
  { "append", NDB_OPT_NOSHORT, "for --tab append data to file", 
    (uchar**) &opt_append, (uchar**) &opt_append, 0,
    GET_BOOL, NO_ARG, 0, 0, 0, 0, 0, 0 },
  { "lines-terminated-by", NDB_OPT_NOSHORT, "",
    (uchar**) &opt_lines_terminated_by, (uchar**) &opt_lines_terminated_by, 0,
    GET_STR, REQUIRED_ARG, 0, 0, 0, 0, 0, 0 },
  { "progress-frequency", NDB_OPT_NOSHORT,
    "Print status uf restore periodically in given seconds", 
    (uchar**) &opt_progress_frequency, (uchar**) &opt_progress_frequency, 0,
    GET_INT, REQUIRED_ARG, 0, 0, 65535, 0, 0, 0 },
  { "no-binlog", NDB_OPT_NOSHORT,
    "If a mysqld is connected and has binary log, do not log the restored data", 
    (uchar**) &opt_no_binlog, (uchar**) &opt_no_binlog, 0,
    GET_BOOL, NO_ARG, 0, 0, 0, 0, 0, 0 },
  { "verbose", OPT_VERBOSE,
    "verbosity", 
    (uchar**) &opt_verbose, (uchar**) &opt_verbose, 0,
    GET_INT, REQUIRED_ARG, 1, 0, 255, 0, 0, 0 },
  { "include-databases", OPT_INCLUDE_DATABASES,
    "Comma separated list of databases to restore. Example: db1,db3",
    (uchar**) &opt_include_databases, (uchar**) &opt_include_databases, 0,
    GET_STR, REQUIRED_ARG, 0, 0, 0, 0, 0, 0 },
  { "exclude-databases", OPT_EXCLUDE_DATABASES,
    "Comma separated list of databases to not restore. Example: db1,db3",
    (uchar**) &opt_exclude_databases, (uchar**) &opt_exclude_databases, 0,
    GET_STR, REQUIRED_ARG, 0, 0, 0, 0, 0, 0 },
  { "rewrite-database", OPT_REWRITE_DATABASE,
    "A pair 'source,dest' of database names from/into which to restore. "
    "Example: --rewrite-database=oldDb,newDb",
    (uchar**) &opt_rewrite_database, (uchar**) &opt_rewrite_database, 0,
    GET_STR, REQUIRED_ARG, 0, 0, 0, 0, 0, 0 },
  { "include-tables", OPT_INCLUDE_TABLES, "Comma separated list of tables to "
    "restore. Table name should include database name. Example: db1.t1,db3.t1", 
    (uchar**) &opt_include_tables, (uchar**) &opt_include_tables, 0,
    GET_STR, REQUIRED_ARG, 0, 0, 0, 0, 0, 0 },
  { "exclude-tables", OPT_EXCLUDE_TABLES, "Comma separated list of tables to "
    "not restore. Table name should include database name. "
    "Example: db1.t1,db3.t1",
    (uchar**) &opt_exclude_tables, (uchar**) &opt_exclude_tables, 0,
    GET_STR, REQUIRED_ARG, 0, 0, 0, 0, 0, 0 },
  { "restore-privilege-tables", NDB_OPT_NOSHORT,
    "Restore privilege tables (after they have been moved to ndb)",
    (uchar**) &opt_restore_privilege_tables,
    (uchar**) &opt_restore_privilege_tables, 0,
    GET_BOOL, NO_ARG, 0, 0, 0, 0, 0, 0 },
  { "include-stored-grants", NDB_OPT_NOSHORT,
    "Restore users and grants to ndb_sql_metadata table",
    (uchar **) &opt_include_stored_grants,
    (uchar**) &opt_include_stored_grants, 0,
    GET_BOOL, OPT_ARG, false, 0, 0, 0, 0, 0 },
  { "exclude-missing-columns", NDB_OPT_NOSHORT,
    "Ignore columns present in backup but not in database",
    (uchar**) &ga_exclude_missing_columns,
    (uchar**) &ga_exclude_missing_columns, 0,
    GET_BOOL, NO_ARG, 0, 0, 0, 0, 0, 0 },
  { "exclude-missing-tables", NDB_OPT_NOSHORT,
    "Ignore tables present in backup but not in database",
    (uchar**) &ga_exclude_missing_tables,
    (uchar**) &ga_exclude_missing_tables, 0,
    GET_BOOL, NO_ARG, 0, 0, 0, 0, 0, 0 },
  { "exclude-intermediate-sql-tables", NDB_OPT_NOSHORT,
    "Do not restore intermediate tables with #sql-prefixed names",
    (uchar**) &opt_exclude_intermediate_sql_tables,
    (uchar**) &opt_exclude_intermediate_sql_tables, 0,
    GET_BOOL, NO_ARG, 1, 0, 0, 0, 0, 0 },
  { "disable-indexes", NDB_OPT_NOSHORT,
    "Disable indexes and foreign keys",
    (uchar**) &ga_disable_indexes,
    (uchar**) &ga_disable_indexes, 0,
    GET_BOOL, NO_ARG, 0, 0, 0, 0, 0, 0 },
  { "rebuild-indexes", NDB_OPT_NOSHORT,
    "Rebuild indexes",
    (uchar**) &ga_rebuild_indexes,
    (uchar**) &ga_rebuild_indexes, 0,
    GET_BOOL, NO_ARG, 0, 0, 0, 0, 0, 0 },
  { "skip-unknown-objects", 256, "Skip unknown object when parsing backup",
    (uchar**) &ga_skip_unknown_objects, (uchar**) &ga_skip_unknown_objects, 0,
    GET_BOOL, NO_ARG, 0, 0, 0, 0, 0, 0 },
  { "skip-broken-objects", 256, "Skip broken object when parsing backup",
    (uchar**) &ga_skip_broken_objects, (uchar**) &ga_skip_broken_objects, 0,
    GET_BOOL, NO_ARG, 0, 0, 0, 0, 0, 0 },
<<<<<<< HEAD
  { "show-part-id", 256, "Prefix log messages with backup part ID",
    (uchar**) &opt_show_part_id, (uchar**) &opt_show_part_id, 0,
    GET_BOOL, NO_ARG, 0, 0, 0, 0, 0, 0 },
=======
  { "allow-pk-changes", NDB_OPT_NOSHORT,
    "Allow changes to the set of columns making up a table's primary key.",
    (uchar**) &ga_allow_pk_changes, (uchar**) &ga_allow_pk_changes, 0,
    GET_BOOL, NO_ARG, 0, 0, 0, 0, 0, 0 },

>>>>>>> 4c08df9a
#ifdef ERROR_INSERT
  { "error-insert", OPT_ERROR_INSERT,
    "Insert errors (testing option)",
    (uchar **)&_error_insert, (uchar **)&_error_insert, 0,
    GET_INT, REQUIRED_ARG, 0, 0, 0, 0, 0, 0 },
#endif
  { "num_slices", NDB_OPT_NOSHORT,
    "How many slices are being applied",
    (uchar**) &ga_num_slices,
    (uchar**) &ga_num_slices,
    0,
    GET_UINT,
    REQUIRED_ARG,
    1, /* default */
    1, /* min */
    1024, /* max */
    0,
    0,
    0 },
  { "slice_id", NDB_OPT_NOSHORT,
    "My slice id",
    (uchar**) &ga_slice_id,
    (uchar**) &ga_slice_id,
    0,
    GET_INT,
    REQUIRED_ARG,
    0, /* default */
    0, /* min */
    1023, /* max */
    0,
    0,
    0 },
  { "ignore-extended-pk-updates", NDB_OPT_NOSHORT,
    "Ignore log entries containing updates to columns now included in an "
    "extended primary key.",
    (uchar**) &ga_ignore_extended_pk_updates,
    (uchar**) &ga_ignore_extended_pk_updates,
    0,
    GET_BOOL, NO_ARG, 0, 0, 0, 0, 0, 0 },
  { 0, 0, 0, 0, 0, 0, GET_NO_ARG, NO_ARG, 0, 0, 0, 0, 0, 0}
};


static char* analyse_one_map(char *map_str, uint16 *source, uint16 *dest)
{
  char *end_ptr;
  int number;
  DBUG_ENTER("analyse_one_map");
  /*
    Search for pattern ( source_ng , dest_ng )
  */

  while (isspace(*map_str)) map_str++;

  if (*map_str != '(')
  {
    DBUG_RETURN(NULL);
  }
  map_str++;

  while (isspace(*map_str)) map_str++;

  number= strtol(map_str, &end_ptr, 10);
  if (!end_ptr || number < 0 || number >= MAX_NODE_GROUP_MAPS)
  {
    DBUG_RETURN(NULL);
  }
  *source= (uint16)number;
  map_str= end_ptr;

  while (isspace(*map_str)) map_str++;

  if (*map_str != ',')
  {
    DBUG_RETURN(NULL);
  }
  map_str++;

  number= strtol(map_str, &end_ptr, 10);
  if (!end_ptr || number < 0 || number >= NDB_UNDEF_NODEGROUP)
  {
    DBUG_RETURN(NULL);
  }
  *dest= (uint16)number;
  map_str= end_ptr;

  if (*map_str != ')')
  {
    DBUG_RETURN(NULL);
  }
  map_str++;

  while (isspace(*map_str)) map_str++;
  DBUG_RETURN(map_str);
}

static bool insert_ng_map(NODE_GROUP_MAP *ng_map,
                          uint16 source_ng, uint16 dest_ng)
{
  uint index= source_ng;
  uint ng_index= ng_map[index].no_maps;

  opt_nodegroup_map_len++;
  if (ng_index >= MAX_MAPS_PER_NODE_GROUP)
    return true;
  ng_map[index].no_maps++;
  ng_map[index].map_array[ng_index]= dest_ng;
  return false;
}

static void init_nodegroup_map()
{
  uint i,j;
  NODE_GROUP_MAP *ng_map = &opt_nodegroup_map[0];

  for (i = 0; i < MAX_NODE_GROUP_MAPS; i++)
  {
    ng_map[i].no_maps= 0;
    for (j= 0; j < MAX_MAPS_PER_NODE_GROUP; j++)
      ng_map[i].map_array[j]= NDB_UNDEF_NODEGROUP;
  }
}

static bool analyse_nodegroup_map(const char *ng_map_str,
                                  NODE_GROUP_MAP *ng_map)
{
  uint16 source_ng, dest_ng;
  char *local_str= (char*)ng_map_str;
  DBUG_ENTER("analyse_nodegroup_map");

  do
  {
    if (!local_str)
    {
      DBUG_RETURN(TRUE);
    }
    local_str= analyse_one_map(local_str, &source_ng, &dest_ng);
    if (!local_str)
    {
      DBUG_RETURN(TRUE);
    }
    if (insert_ng_map(ng_map, source_ng, dest_ng))
    {
      DBUG_RETURN(TRUE);
    }
    if (!(*local_str))
      break;
  } while (TRUE);
  DBUG_RETURN(FALSE);
}

static void short_usage_sub(void)
{
  ndb_short_usage_sub("[<path to backup files>]");
}

static bool
get_one_option(int optid, const struct my_option *opt MY_ATTRIBUTE((unused)),
	       char *argument)
{
#ifndef DBUG_OFF
  opt_debug= "d:t:O,/tmp/ndb_restore.trace";
#endif
  ndb_std_get_one_option(optid, opt, argument);
  switch (optid) {
  case OPT_VERBOSE:
    info.setThreshold(255-opt_verbose);
    break;
  case 'n':
    if (ga_nodeId == 0)
    {
      err << "Error in --nodeid,-n setting, see --help";
      exitHandler(NdbToolsProgramExitCode::WRONG_ARGS);
    }
    info.setLevel(254);
    info << "Nodeid = " << ga_nodeId << endl;
    break;
  case 'b':
    if (ga_backupId == 0)
    {
      err << "Error in --backupid,-b setting, see --help";
      exitHandler(NdbToolsProgramExitCode::WRONG_ARGS);
    }
    info.setLevel(254);
    info << "Backup Id = " << ga_backupId << endl;
    break;
  case OPT_NDB_NODEGROUP_MAP:
    /*
      This option is used to set a map from nodegroup in original cluster
      to nodegroup in new cluster.
    */
    opt_nodegroup_map_len= 0;

    info.setLevel(254);
    info << "Analyse node group map" << endl;
    if (analyse_nodegroup_map(opt_nodegroup_map_str,
                              &opt_nodegroup_map[0]))
    {
      exitHandler(NdbToolsProgramExitCode::WRONG_ARGS);
    }
    break;
  case OPT_INCLUDE_DATABASES:
  case OPT_EXCLUDE_DATABASES:
  case OPT_INCLUDE_TABLES:
  case OPT_EXCLUDE_TABLES:
    save_include_exclude(optid, argument);
    break;
  case OPT_REWRITE_DATABASE:
    parse_rewrite_database(argument);
    break;
  }
  return 0;
}

static const char* SCHEMA_NAME="/def/";
static const int SCHEMA_NAME_SIZE= 5;

int
makeInternalTableName(const BaseString &externalName, 
                      BaseString& internalName)
{
  // Make dbname.table1 into dbname/def/table1
  Vector<BaseString> parts;

  // Must contain a dot
  if (externalName.indexOf('.') == -1)
    return -1;
  externalName.split(parts,".");
  // .. and only 1 dot
  if (parts.size() != 2)
    return -1;
  internalName.clear();
  internalName.append(parts[0]); // db name
  internalName.append(SCHEMA_NAME); // /def/
  internalName.append(parts[1]); // table name
  return 0;
}

void
processTableList(const char* str, Vector<BaseString> &lst)
{
  // Process tables list like db1.t1,db2.t1 and exits when
  // it finds problems.
  Vector<BaseString> tmp;
  unsigned int i;
  /* Split passed string on comma into 2 BaseStrings in the vector */
  BaseString(str).split(tmp,",");
  for (i=0; i < tmp.size(); i++)
  {
    BaseString internalName;
    if (makeInternalTableName(tmp[i], internalName))
    {
      info << "`" << tmp[i] << "` is not a valid tablename!" << endl;
      exitHandler(NdbToolsProgramExitCode::WRONG_ARGS);
    }
    lst.push_back(internalName);
  }
}

BaseString
makeExternalTableName(const BaseString &internalName)
{
   // Make dbname/def/table1 into dbname.table1
  BaseString externalName;
  
  ssize_t idx = internalName.indexOf('/');
  externalName = internalName.substr(0,idx);
  externalName.append(".");
  externalName.append(internalName.substr(idx + SCHEMA_NAME_SIZE,
                                          internalName.length()));
  return externalName;
}

// Exclude the legacy list of six privilege tables from Cluster 7.x
#include "storage/ndb/plugin/ndb_dist_priv_util.h"
void
exclude_privilege_tables()
{
  const char* table_name;
  Ndb_dist_priv_util dist_priv;
  while((table_name= dist_priv.iter_next_table()))
  {
    BaseString priv_tab;
    priv_tab.assfmt("%s.%s", dist_priv.database(), table_name);
    g_exclude_tables.push_back(priv_tab);
    save_include_exclude(OPT_EXCLUDE_TABLES, (char *)priv_tab.c_str());
  }
}


bool
readArguments(Ndb_opts & opts, char*** pargv)
{
  Uint32 i;
  BaseString tmp;
  debug << "Load defaults" << endl;

  init_nodegroup_map();
  debug << "handle_options" << endl;

  opts.set_usage_funcs(short_usage_sub);

  if (opts.handle_options(get_one_option))
  {
    exitHandler(NdbToolsProgramExitCode::WRONG_ARGS);
  }
  if (ga_nodeId == 0)
  {
    err << "Backup file node ID not specified, please provide --nodeid" << endl;
    exitHandler(NdbToolsProgramExitCode::WRONG_ARGS);
  }
  if (ga_backupId == 0)
  {
    err << "Backup ID not specified, please provide --backupid" << endl;
    exitHandler(NdbToolsProgramExitCode::WRONG_ARGS);
  }


  for (i = 0; i < MAX_NODE_GROUP_MAPS; i++)
    opt_nodegroup_map[i].curr_index = 0;

#if 0
  /*
    Test code written t{
o verify nodegroup mapping
  */
  printf("Handled options successfully\n");
  Uint16 map_ng[16];
  Uint32 j;
  for (j = 0; j < 4; j++)
  {
  for (i = 0; i < 4 ; i++)
    map_ng[i] = i;
  map_nodegroups(&map_ng[0], (Uint32)4);
  for (i = 0; i < 4 ; i++)
    printf("NG %u mapped to %u \n", i, map_ng[i]);
  }
  for (j = 0; j < 4; j++)
  {
  for (i = 0; i < 8 ; i++)
    map_ng[i] = i >> 1;
  map_nodegroups(&map_ng[0], (Uint32)8);
  for (i = 0; i < 8 ; i++)
    printf("NG %u mapped to %u \n", i >> 1, map_ng[i]);
  }
  exit(NdbToolsProgramExitCode::WRONG_ARGS);
#endif

  for (;;)
  {
    int i= 0;
    if (ga_backupPath == default_backupPath)
    {
      // Set backup file path
      if ((*pargv)[i] == NULL)
        break;
      ga_backupPath = (*pargv)[i++];
    }
    if ((*pargv)[i] == NULL)
      break;
    g_databases.push_back((*pargv)[i++]);
    while ((*pargv)[i] != NULL)
    {
      g_tables.push_back((*pargv)[i++]);
    }
    break;
  }
  info.setLevel(254);
  info << "backup path = " << ga_backupPath << endl;
  if (g_databases.size() > 0)
  {
    info << "WARNING! Using deprecated syntax for selective object restoration." << endl;
    info << "Please use --include-*/--exclude-* options in future." << endl;
    info << "Restoring only from database " << g_databases[0].c_str() << endl;
    if (g_tables.size() > 0)
    {
        info << "Restoring tables:";
    }
    for (unsigned i= 0; i < g_tables.size(); i++)
    {
      info << " " << g_tables[i].c_str();
    }
    if (g_tables.size() > 0)
      info << endl;
  }

  if (ga_restore)
  {
    // Exclude privilege tables unless explicitely included
    if (!opt_restore_privilege_tables)
      exclude_privilege_tables();

    // Move over old style arguments to include/exclude lists
    if (g_databases.size() > 0)
    {
      BaseString tab_prefix, tab;
      tab_prefix.append(g_databases[0].c_str());
      tab_prefix.append(".");
      if (g_tables.size() == 0)
      {
        g_include_databases.push_back(g_databases[0]);
        save_include_exclude(OPT_INCLUDE_DATABASES,
                             (char *)g_databases[0].c_str());
      }
      for (unsigned i= 0; i < g_tables.size(); i++)
      {
        tab.assign(tab_prefix);
        tab.append(g_tables[i]);
        g_include_tables.push_back(tab);
        save_include_exclude(OPT_INCLUDE_TABLES, (char *)tab.c_str());
      }
    }
  }

  if (opt_include_databases)
  {
    tmp = BaseString(opt_include_databases);
    tmp.split(g_include_databases,",");
    info << "Including Databases: ";
    for (i= 0; i < g_include_databases.size(); i++)
    {
      info << g_include_databases[i] << " ";
    }
    info << endl;
  }
  
  if (opt_exclude_databases)
  {
    tmp = BaseString(opt_exclude_databases);
    tmp.split(g_exclude_databases,",");
    info << "Excluding databases: ";
    for (i= 0; i < g_exclude_databases.size(); i++)
    {
      info << g_exclude_databases[i] << " ";
    }
    info << endl;
  }
  
  if (opt_rewrite_database)
  {
    info << "Rewriting databases:";
    Properties::Iterator it(&g_rewrite_databases);
    const char * src;
    for (src = it.first(); src != NULL; src = it.next()) {
      const char * dst = NULL;
      bool r = g_rewrite_databases.get(src, &dst);
      require(r && (dst != NULL));
      info << " (" << src << "->" << dst << ")";
    }
    info << endl;
  }

  if (opt_include_tables)
  {
    processTableList(opt_include_tables, g_include_tables);
    info << "Including tables: ";
    for (i= 0; i < g_include_tables.size(); i++)
    {
      info << makeExternalTableName(g_include_tables[i]).c_str() << " ";
    }
    info << endl;
  }
  
  if (opt_exclude_tables)
  {
    processTableList(opt_exclude_tables, g_exclude_tables);
    info << "Excluding tables: ";
    for (i= 0; i < g_exclude_tables.size(); i++)
    {
      info << makeExternalTableName(g_exclude_tables[i]).c_str() << " ";
    }
    info << endl;
  }

  /*
    the below formatting follows the formatting from mysqldump
    do not change unless to adopt to changes in mysqldump
  */
  g_ndbrecord_print_format.fields_enclosed_by=
    opt_fields_enclosed_by ? opt_fields_enclosed_by : "";
  g_ndbrecord_print_format.fields_terminated_by=
    opt_fields_terminated_by ? opt_fields_terminated_by : "\t";
  g_ndbrecord_print_format.fields_optionally_enclosed_by=
    opt_fields_optionally_enclosed_by ? opt_fields_optionally_enclosed_by : "";
  g_ndbrecord_print_format.lines_terminated_by=
    opt_lines_terminated_by ? opt_lines_terminated_by : "\n";
  if (g_ndbrecord_print_format.fields_optionally_enclosed_by[0] == '\0')
    g_ndbrecord_print_format.null_string= "\\N";
  else
    g_ndbrecord_print_format.null_string= "";
  g_ndbrecord_print_format.hex_prefix= "";
  g_ndbrecord_print_format.hex_format= opt_hex_format;

  if (ga_skip_table_check)
  {
    g_tableCompabilityMask = ~(Uint32)0;
    ga_skip_unknown_objects = true;
  }

  if (ga_promote_attributes)
  {
    g_tableCompabilityMask |= TCM_ATTRIBUTE_PROMOTION;
  }

  if (ga_demote_attributes)
  {
    g_tableCompabilityMask |= TCM_ATTRIBUTE_DEMOTION;
  }

  if (ga_exclude_missing_columns)
  {
    g_tableCompabilityMask |= TCM_EXCLUDE_MISSING_COLUMNS;
  }

  if (ga_allow_pk_changes)
  {
    g_tableCompabilityMask |= TCM_ALLOW_PK_CHANGES;
  }
  if(ga_ignore_extended_pk_updates)
  {
    g_tableCompabilityMask |= TCM_IGNORE_EXTENDED_PK_UPDATES;
  }

  return true;
}

bool create_consumers(RestoreThreadData *data)
{
  BackupPrinter *printer = new BackupPrinter(opt_nodegroup_map,
                                opt_nodegroup_map_len);
  if (printer == NULL)
    return false;

  if (g_restoring_in_parallel && (ga_nParallelism > ga_part_count))
    ga_nParallelism /= ga_part_count;

  char threadname[20];
  BaseString::snprintf(threadname, sizeof(threadname), "%d-%u-%u",
                       ga_nodeId,
                       data->m_part_id,
                       ga_slice_id);
  BackupRestore* restore = new BackupRestore(g_cluster_connection,
                                             opt_nodegroup_map,
                                             opt_nodegroup_map_len,
                                             threadname,
                                             ga_nParallelism);

  if (restore == NULL)
  {
    delete printer;
    printer = NULL;
    return false;
  }

  if (_print)
  {
    ga_print = true;
    ga_restore = true;
    printer->m_print = true;
  }
  if (_print_meta)
  {
    ga_print = true;
    printer->m_print_meta = true;
  }
  if (_print_data)
  {
    ga_print = true;
    printer->m_print_data = true;
  }
  if (_print_log)
  {
    ga_print = true;
    printer->m_print_log = true;
  }
  if (_print_sql_log)
    {
      ga_print = true;
      printer->m_print_sql_log = true;
    }

  if (_restore_data)
  {
    ga_restore = true;
    restore->m_restore = true;
  }

  if (_restore_meta)
  {
    // ndb_restore has been requested to perform some metadata work
    // like restore-meta or disable-indexes. To avoid 'object already exists'
    // errors, only restore-thread 1 will do the actual metadata-restore work.
    // So flags like restore_meta, restore_epoch and disable_indexes are set
    // only on thread 1 to indicate that it must perform this restore work.
    // While restoring metadata, some init work is done, like creating an Ndb
    // object, setting up callbacks, and loading info about all the tables into
    // the BackupConsumer.
    // The remaining threads also need this init work to be done, since later
    // phases of ndb_restore rely upon it, e.g. --restore-data needs the table
    // info. So an additional flag m_metadata_work_requested is set for all
    // the restore-threads to indicate that the init work must be done. If
    // m_metadata_work_requested = 1 and m_restore_meta = 0, the thread will
    // do only the init work, and skip the ndbapi function calls to create or
    // delete the metadata objects.
    restore->m_metadata_work_requested = true;
    if (data->m_part_id == 1)
    {
      // restore-thread 1 must perform actual work of restoring metadata
      restore->m_restore_meta = true;
      // use thread-specific flag saved in RestoreThreadData to determine
      // whether the thread should restore metadata objects
      data->m_restore_meta = true;
    }
    if(ga_exclude_missing_tables)
    {
      //conflict in options
      err << "Conflicting arguments found : "
          << "Cannot use `restore-meta` and "
          << "`exclude-missing-tables` together. Exiting..." << endl;
      return false;
    }
  }

  if (_no_restore_disk)
  {
    restore->m_no_restore_disk = true;
  }

  if (ga_no_upgrade)
  {
     restore->m_no_upgrade = true;
  }

  if (_preserve_trailing_spaces)
  {
     restore->m_preserve_trailing_spaces = true;
  }

  if (ga_restore_epoch)
  {
    restore->m_restore_epoch_requested = true;
    if (data->m_part_id == 1)
      restore->m_restore_epoch = true;
  }

  if (ga_disable_indexes)
  {
    restore->m_metadata_work_requested = true;
    if (data->m_part_id == 1)
      restore->m_disable_indexes = true;
  }

  if (ga_rebuild_indexes)
  {
    restore->m_metadata_work_requested = true;
    if (data->m_part_id == 1)
      restore->m_rebuild_indexes = true;
  }

  {
    BackupConsumer * c = printer;
    data->m_consumers.push_back(c);
  }
  {
    BackupConsumer * c = restore;
    data->m_consumers.push_back(c);
  }
  return true;
}

void
clear_consumers(RestoreThreadData *data)
{
  for(Uint32 i= 0; i<data->m_consumers.size(); i++)
    delete data->m_consumers[i];
  data->m_consumers.clear();
}

static inline bool
checkSysTable(const TableS* table)
{
  return ! table->getSysTable();
}

static inline bool
checkSysTable(const RestoreMetaData& metaData, uint i)
{
  assert(i < metaData.getNoOfTables());
  return checkSysTable(metaData[i]);
}

static inline bool
isBlobTable(const TableS* table)
{
  return table->getMainTable() != NULL;
}

static inline bool
isIndex(const TableS* table)
{
  const NdbTableImpl & tmptab = NdbTableImpl::getImpl(* table->m_dictTable);
  return (int) tmptab.m_indexType != (int) NdbDictionary::Index::Undefined;
}

static inline bool
isSYSTAB_0(const TableS* table)
{
  return table->isSYSTAB_0();
}

const char*
getTableName(const TableS* table)
{
  const char *table_name;
  if (isBlobTable(table))
    table_name= table->getMainTable()->getTableName();
  else if (isIndex(table))
    table_name=
      NdbTableImpl::getImpl(*table->m_dictTable).m_primaryTable.c_str();
  else
    table_name= table->getTableName();
    
  return table_name;
}

static void parse_rewrite_database(char * argument)
{
  const BaseString arg(argument);
  Vector<BaseString> args;
  unsigned int n = arg.split(args, ",");
  if ((n == 2)
      && (args[0].length() > 0)
      && (args[1].length() > 0)) {
    const BaseString src = args[0];
    const BaseString dst = args[1];
    const bool replace = true;
    bool r = g_rewrite_databases.put(src.c_str(), dst.c_str(), replace);
    require(r);
    return; // ok
  }

  info << "argument `" << arg.c_str()
       << "` is not a pair 'a,b' of non-empty names." << endl;
  exitHandler(NdbToolsProgramExitCode::WRONG_ARGS);
}

static void save_include_exclude(int optid, char * argument)
{
  BaseString arg = argument;
  Vector<BaseString> args;
  arg.split(args, ",");
  for (uint i = 0; i < args.size(); i++)
  {
    RestoreOption * option = new RestoreOption();
    BaseString arg;
    
    option->optid = optid;
    switch (optid) {
    case OPT_INCLUDE_TABLES:
    case OPT_EXCLUDE_TABLES:
      if (makeInternalTableName(args[i], arg))
      {
        info << "`" << args[i] << "` is not a valid tablename!" << endl;
        exitHandler(NdbToolsProgramExitCode::WRONG_ARGS);
      }
      break;
    default:
      arg = args[i];
      break;
    }
    option->argument = arg;
    g_include_exclude.push_back(option);
  }
}
static bool check_include_exclude(BaseString database, BaseString table)
{
  const char * db = database.c_str();
  const char * tbl = table.c_str();
  bool do_include = true;

  if (g_include_databases.size() != 0 ||
      g_include_tables.size() != 0)
  {
    /*
      User has explicitly specified what databases
      and/or tables should be restored. If no match is
      found then DON'T restore table.
     */
    do_include = false;
  }
  if (do_include &&
      (g_exclude_databases.size() != 0 ||
       g_exclude_tables.size() != 0))
  {
    /*
      User has not explicitly specified what databases
      and/or tables should be restored.
      User has explicitly specified what databases
      and/or tables should NOT be restored. If no match is
      found then DO restore table.
     */
    do_include = true;
  }

  if (g_include_exclude.size() != 0)
  {
    /*
      Scan include exclude arguments in reverse.
      First matching include causes table to be restored.
      first matching exclude causes table NOT to be restored.      
     */
    for(uint i = g_include_exclude.size(); i > 0; i--)
    {
      RestoreOption *option = g_include_exclude[i-1];
      switch (option->optid) {
      case OPT_INCLUDE_TABLES:
        if (strcmp(tbl, option->argument.c_str()) == 0)
          return true; // do include
        break;
      case OPT_EXCLUDE_TABLES:
        if (strcmp(tbl, option->argument.c_str()) == 0)
          return false; // don't include
        break;
      case OPT_INCLUDE_DATABASES:
        if (strcmp(db, option->argument.c_str()) == 0)
          return true; // do include
        break;
      case OPT_EXCLUDE_DATABASES:
        if (strcmp(db, option->argument.c_str()) == 0)
          return false; // don't include
        break;
      default:
        continue;
      }
    }
  }

  return do_include;
}

static bool
check_intermediate_sql_table(const char *table_name)
{
  BaseString tbl(table_name);
  Vector<BaseString> fields;
  tbl.split(fields, "/");
  if((fields.size() == 3) && !fields[2].empty() && strncmp(fields[2].c_str(), TMP_TABLE_PREFIX, TMP_TABLE_PREFIX_LEN) == 0) 
    return true;  
  return false;
}
  
static inline bool
checkDoRestore(const TableS* table)
{
  bool ret = true;
  BaseString db, tbl;
  
  tbl.assign(getTableName(table));
  ssize_t idx = tbl.indexOf('/');
  db = tbl.substr(0, idx);
  
  /*
    Include/exclude flags are evaluated right
    to left, and first match overrides any other
    matches. Non-overlapping arguments are accumulative.
    If no include flags are specified this means all databases/tables
    except any excluded are restored.
    If include flags are specified than only those databases
    or tables specified are restored.
   */
  ret = check_include_exclude(db, tbl);
  return ret;
}

static inline bool
checkDbAndTableName(const TableS* table)
{
  if (table->isBroken())
    return false;

  const char *table_name = getTableName(table);
  if(opt_exclude_intermediate_sql_tables && (check_intermediate_sql_table(table_name) == true)) {
    return false;
  }

  // If --exclude lists are given, check them
  if ((g_exclude_tables.size() || opt_exclude_databases)
       && ! checkDoRestore(table))
    return false;

  // If --include lists are given, ignore the old-style table list
  if (opt_include_tables || opt_include_databases ) {
    return (checkDoRestore(table));
  }
  
  if (g_tables.size() == 0 && g_databases.size() == 0)
    return true;

  if (g_databases.size() == 0)
    g_databases.push_back("TEST_DB");

  // Filter on the main table name for indexes and blobs
  unsigned i;
  for (i= 0; i < g_databases.size(); i++)
  {
    if (strncmp(table_name, g_databases[i].c_str(),
                g_databases[i].length()) == 0 &&
        table_name[g_databases[i].length()] == '/')
    {
      // we have a match
      if (g_databases.size() > 1 || g_tables.size() == 0)
        return true;
      break;
    }
  }
  if (i == g_databases.size())
    return false; // no match found

  while (*table_name != '/') table_name++;
  table_name++;
  while (*table_name != '/') table_name++;
  table_name++;

  // Check if table should be restored
  for (i= 0; i < g_tables.size(); i++)
  {
    if (strcmp(table_name, g_tables[i].c_str()) == 0)
      return true;
  }
  return false;
}

static void
exclude_missing_tables(const RestoreMetaData& metaData, const Vector<BackupConsumer*> g_consumers)
{
  Uint32 i, j;
  bool isMissing;
  Vector<BaseString> missingTables;
  for(i = 0; i < metaData.getNoOfTables(); i++)
  {
    const TableS *table= metaData[i];
    isMissing = false;
    for(j = 0; j < g_consumers.size(); j++)
      isMissing |= g_consumers[j]->isMissingTable(*table);
    if( isMissing )
    {
      /* add missing tables to exclude list */
      g_exclude_tables.push_back(table->getTableName());
      BaseString tableName = makeExternalTableName(table->getTableName());
      save_include_exclude(OPT_EXCLUDE_TABLES, (char*)tableName.c_str());
      missingTables.push_back(tableName);
    }
  }

  if(missingTables.size() > 0){
    info << "Excluded Missing tables: ";
    for (i=0 ; i < missingTables.size(); i++)
    {
      info << missingTables[i] << " ";
    }
    info << endl;
  }
}

static void
free_data_callback(void *ctx)
{
  // RestoreThreadData is passed as context object to in RestoreDataIterator
  // ctor. RestoreDataIterator calls callback function with context object
  // as parameter, so that callback can extract thread info from it.
  RestoreThreadData *data = (RestoreThreadData*)ctx;
  for(Uint32 i= 0; i < data->m_consumers.size(); i++)
    data->m_consumers[i]->tuple_free();
}

static void
free_include_excludes_vector()
{
  for (unsigned i = 0; i < g_include_exclude.size(); i++)
  {
    delete g_include_exclude[i];
  }
  g_include_exclude.clear();
}

static void exitHandler(int code)
{
  free_include_excludes_vector();
  if (opt_core)
    abort();
  else
    exit(code);
}

static void init_restore()
{
  if (_restore_meta || _restore_data || ga_restore_epoch
                    || ga_disable_indexes || ga_rebuild_indexes)
  {
    // create one Ndb_cluster_connection to be shared by all threads
    g_cluster_connection = new Ndb_cluster_connection(opt_ndb_connectstring,
                                        opt_ndb_nodeid);
    if (g_cluster_connection == NULL)
    {
      err << "Failed to create cluster connection!!" << endl;
      exitHandler(NdbToolsProgramExitCode::FAILED);
    }
    g_cluster_connection->set_name(g_options.c_str());
    if (g_cluster_connection->connect(opt_connect_retries - 1,
            opt_connect_retry_delay, 1) != 0)
    {
      delete g_cluster_connection;
      g_cluster_connection = NULL;
      exitHandler(NdbToolsProgramExitCode::FAILED);
    }
  }
}

static void cleanup_restore()
{
  delete g_cluster_connection;
  g_cluster_connection = 0;
  free_include_excludes_vector();
}

static void init_progress()
{
  g_report_prev = NdbTick_getCurrentTicks();
}

static int check_progress()
{
  if (!opt_progress_frequency)
    return 0;

  const NDB_TICKS now = NdbTick_getCurrentTicks();
  
  if (NdbTick_Elapsed(g_report_prev, now).seconds() >= opt_progress_frequency)
  {
    g_report_prev = now;
    return 1;
  }
  return 0;
}

static void report_progress(const char *prefix, const BackupFile &f)
{
  info.setLevel(255);
  if (f.get_file_size())
    restoreLogger.log_info("%s %llupercent(%llu bytes)\n", prefix, (f.get_file_pos() * 100 + f.get_file_size()-1) / f.get_file_size(), f.get_file_pos());
  else
    restoreLogger.log_info("%s %llu bytes\n", prefix, f.get_file_pos());
}

/**
 * Reports, clears information on columns where data truncation was detected.
 */
static void
check_data_truncations(const TableS * table)
{
  assert(table);
  const char * tname = table->getTableName();
  const int n = table->getNoOfAttributes();
  for (int i = 0; i < n; i++) {
    AttributeDesc * desc = table->getAttributeDesc(i);
    if (desc->truncation_detected) {
      const char * cname = desc->m_column->getName();
      info.setLevel(254);
      restoreLogger.log_info("Data truncation(s) detected for attribute: %s.%s",
           tname, cname);
      desc->truncation_detected = false;
    }
  }
}


/**
 * Determine whether we should skip this table fragment due to
 * operating in slice mode
 */
static bool
determine_slice_skip_fragment(TableS * table, Uint32 fragmentId, Uint32& fragmentCount)
{
  if (ga_num_slices == 1)
  {
    /* No slicing */
    return false;
  }

  /* Should we restore this fragment? */
  int fragmentRestoreSlice = 0;
  if (table->isBlobRelated())
  {
    /**
     * v2 blobs + staging tables
     * Staging tables need complete blobs restored
     * at end of slice restore
     * That requires that we restore matching main and
     * parts table fragments
     * So we must ensure that we slice deterministically
     * across main and parts tables for Blobs tables.
     * The id of the 'main' table is used to give some
     * offsetting
     */
    const Uint32 mainId = table->getMainTable() ?
      table->getMainTable()->getTableId() :  // Parts table
      table->getTableId();                   // Main table

    fragmentRestoreSlice = (mainId + fragmentId) % ga_num_slices;
  }
  else
  {
    /* For non-Blob tables we use round-robin so
     * that we can balance across a number of slices
     * different to the number of fragments
     */
    fragmentRestoreSlice = fragmentCount ++ % ga_num_slices;
  }

  restoreLogger.log_debug("Table : %s blobRelated : %u frag id : %u "
                          "slice id : %u fragmentRestoreSlice : %u "
                          "apply : %u",
                          table->m_dictTable->getName(),
                          table->isBlobRelated(),
                          fragmentId,
                          ga_slice_id,
                          fragmentRestoreSlice,
                          (fragmentRestoreSlice == ga_slice_id));

  /* If it's not for this slice, skip it */
  const bool skip_fragment = (fragmentRestoreSlice != ga_slice_id);

  /* Remember for later lookup */
  table->setSliceSkipFlag(fragmentId, skip_fragment);

  return skip_fragment;
}

/**
 * Check result of previous determination about whether
 * to skip this fragment in slice mode
 */
static
bool check_slice_skip_fragment(const TableS* table, Uint32 fragmentId)
{
  if (ga_num_slices == 1)
  {
    /* No slicing */
    return false;
  }

  return table->getSliceSkipFlag(fragmentId);
}

int do_restore(RestoreThreadData *thrdata)
{
<<<<<<< HEAD
=======
  NDB_INIT(argv[0]);

  debug << "Start readArguments" << endl;
  if (!readArguments(&argc, &argv))
  {
    exitHandler(NdbRestoreStatus::Failed);
  }

  g_options.appfmt(" -b %u", ga_backupId);
  g_options.appfmt(" -n %d", ga_nodeId);
  if (_restore_meta)
    g_options.appfmt(" -m");
  if (ga_no_upgrade)
    g_options.appfmt(" -u");
  if (ga_promote_attributes)
    g_options.appfmt(" -A");
  if (ga_demote_attributes)
    g_options.appfmt(" -L");
  if (_preserve_trailing_spaces)
    g_options.appfmt(" -P");
  if (ga_skip_table_check)
    g_options.appfmt(" -s");
  if (_restore_data)
    g_options.appfmt(" -r");
  if (ga_restore_epoch)
    g_options.appfmt(" -e");
  if (_no_restore_disk)
    g_options.appfmt(" -d");
  if (ga_exclude_missing_columns)
    g_options.append(" --exclude-missing-columns");
  if (ga_exclude_missing_tables)
    g_options.append(" --exclude-missing-tables");
  if (ga_disable_indexes)
    g_options.append(" --disable-indexes");
  if (ga_rebuild_indexes)
    g_options.append(" --rebuild-indexes");
  g_options.appfmt(" -p %d", ga_nParallelism);
  if (ga_skip_unknown_objects)
    g_options.append(" --skip-unknown-objects");
  if (ga_skip_broken_objects)
    g_options.append(" --skip-broken-objects");
  if (ga_num_slices > 1)
  {
    g_options.appfmt(" --num-slices=%u --slice-id=%u",
                     ga_num_slices,
                     ga_slice_id);
  }
  if (ga_allow_pk_changes)
    g_options.append(" --allow-pk-changes");
  if (ga_ignore_extended_pk_updates)
    g_options.append(" --ignore-extended-pk-updates");

>>>>>>> 4c08df9a
  init_progress();

  char timestamp[64];
  Vector<BackupConsumer*> &g_consumers = thrdata->m_consumers;
  char threadName[15] = "";
  if (opt_show_part_id)
    BaseString::snprintf(threadName, sizeof(threadName), "[part %u] ", thrdata->m_part_id);
  restoreLogger.setThreadPrefix(threadName);

  /**
   * we must always load meta data, even if we will only print it to stdout
   */

  restoreLogger.log_debug("Start restoring meta data");

  RestoreMetaData metaData(ga_backupPath, ga_nodeId, ga_backupId, thrdata->m_part_id, ga_part_count);
#ifdef ERROR_INSERT
  if(_error_insert > 0)
  {
    metaData.error_insert(_error_insert);
  }
#endif 
  Logger::format_timestamp(time(NULL), timestamp, sizeof(timestamp));
  restoreLogger.log_info("%s [restore_metadata] Read meta data file header", timestamp);

  if (!metaData.readHeader())
  {
    restoreLogger.log_error("Failed to read %s", metaData.getFilename());
    return NdbToolsProgramExitCode::FAILED;
  }

  const BackupFormat::FileHeader & tmp = metaData.getFileHeader();
  const Uint32 version = tmp.BackupVersion;
  
  char buf[NDB_VERSION_STRING_BUF_SZ];
  char new_buf[NDB_VERSION_STRING_BUF_SZ];
  info.setLevel(254);

  if (version >= NDBD_RAW_LCP)
  {
  restoreLogger.log_info("Backup version in files: %s ndb version: %s",
           ndbGetVersionString(version, 0,
                               ndbd_drop6(version) ? "-drop6" : 0,
                               buf, sizeof(buf)),
           ndbGetVersionString(tmp.NdbVersion, tmp.MySQLVersion, 0,
                                buf, sizeof(buf)));
  }
  else
  {
    restoreLogger.log_info("Backup version in files: %s",
           ndbGetVersionString(version, 0,
                               ndbd_drop6(version) ? "-drop6" : 0,
                               buf, sizeof(buf)));
  }

  /**
   * check wheater we can restore the backup (right version).
   */
  // in these versions there was an error in how replica info was
  // stored on disk
  if (version >= MAKE_VERSION(5,1,3) && version <= MAKE_VERSION(5,1,9))
  {
    restoreLogger.log_error("Restore program incompatible with backup versions between %s and %s"
        ,ndbGetVersionString(MAKE_VERSION(5,1,3), 0, 0, buf, sizeof(buf))
        ,ndbGetVersionString(MAKE_VERSION(5,1,9), 0, 0, new_buf, sizeof(new_buf))
       );
    return NdbToolsProgramExitCode::FAILED;
  }

  if (version > NDB_VERSION)
  {
    restoreLogger.log_error("Restore program older than backup version. Not supported. Use new restore program");
    return NdbToolsProgramExitCode::FAILED;
  }

  restoreLogger.log_debug("Load content");
  Logger::format_timestamp(time(NULL), timestamp, sizeof(timestamp));
  restoreLogger.log_info("%s [restore_metadata] Load content", timestamp);

  int res  = metaData.loadContent();

  restoreLogger.log_info("Stop GCP of Backup: %u", metaData.getStopGCP());
  restoreLogger.log_info("Start GCP of Backup: %u", metaData.getStartGCP());
  
  if (res == 0)
  {
    restoreLogger.log_error("Restore: Failed to load content");
    return NdbToolsProgramExitCode::FAILED;
  }
  restoreLogger.log_debug("Get number of Tables");
  Logger::format_timestamp(time(NULL), timestamp, sizeof(timestamp));
  restoreLogger.log_info("%s [restore_metadata] Get number of Tables", timestamp);
  if (metaData.getNoOfTables() == 0)
  {
    restoreLogger.log_error("The backup contains no tables");
    return NdbToolsProgramExitCode::FAILED;
  }

  if (_print_sql_log && _print_log)
  {
    restoreLogger.log_debug("Check to ensure that both print-sql-log and print-log options are not passed");
    restoreLogger.log_error("Both print-sql-log and print-log options passed. Exiting...");
    return NdbToolsProgramExitCode::FAILED;
  }

  if (_print_sql_log)
  {
    restoreLogger.log_debug("Check for tables with hidden PKs or column of type blob when print-sql-log option is passed");
    for(Uint32 i = 0; i < metaData.getNoOfTables(); i++)
    {
      const TableS *table = metaData[i];
      if (!(checkSysTable(table) && checkDbAndTableName(table)))
        continue;
      /* Blobs are stored as separate tables with names prefixed
       * with NDB$BLOB. This can be used to check if there are
       * any columns of type blob in the tables being restored */
      BaseString tableName(table->getTableName());
      Vector<BaseString> tableNameParts;
      tableName.split(tableNameParts, "/");
      if (tableNameParts[2].starts_with("NDB$BLOB"))
      {
        restoreLogger.log_error("Found column of type blob with print-sql-log option set. Exiting..." );
        return NdbToolsProgramExitCode::FAILED;
      }
      /* Hidden PKs are stored with the name $PK */
      int noOfPK = table->m_dictTable->getNoOfPrimaryKeys();
      for (int j = 0; j < noOfPK; j++)
      {
        const char* pkName = table->m_dictTable->getPrimaryKey(j);
        if (strcmp(pkName, "$PK") == 0)
        {
          restoreLogger.log_error("Found hidden primary key with print-sql-log option set. Exiting...");
          return NdbToolsProgramExitCode::FAILED;
        }
      }
    }
  }

  restoreLogger.log_debug("Validate Footer");
  Logger::format_timestamp(time(NULL), timestamp, sizeof(timestamp));
  restoreLogger.log_info("%s [restore_metadata] Validate Footer", timestamp);

  if (!metaData.validateFooter())
  {
    restoreLogger.log_error("Restore: Failed to validate footer.");
    return NdbToolsProgramExitCode::FAILED;
  }
  restoreLogger.log_debug("Init Backup objects");
  Uint32 i;
  for (i = 0; i < g_consumers.size(); i++)
  {
    if (!g_consumers[i]->init(g_tableCompabilityMask))
    {
      restoreLogger.log_error("Failed to initialize consumers");
      return NdbToolsProgramExitCode::FAILED;
    }
  }

  if(ga_exclude_missing_tables)
    exclude_missing_tables(metaData, thrdata->m_consumers);

  /* report to clusterlog if applicable */
  for (i = 0; i < g_consumers.size(); i++)
    g_consumers[i]->report_started(ga_backupId, ga_nodeId);

  /* before syncing on m_barrier, check if any threads have already exited */
  if (ga_error_thread > 0)
  {
    return NdbToolsProgramExitCode::FAILED;
  }

  if (!thrdata->m_restore_meta)
  {
    /**
     * Only thread 1 is allowed to restore metadata objects. restore_meta
     * flag is set to true on thread 1, which causes consumer-restore to
     * actually restore the metadata objects,
     * e.g. g_consumer->object(tablespace) restores the tablespace
     *
     * Remaining threads have restore_meta = false, which causes
     * consumer-restore to query metadata objects and save metadata for
     * reference by later phases of restore
     * e.g. g_consumer->object(tablespace) queries+saves tablespace metadata
     *
     * So thread 1 must finish restoring all metadata objects before any other
     * thread is allowed to start metadata restore. Use CyclicBarrier to allow
     * all threads except thread-1 to arrive at barrier. Barrier will not be
     * opened until all threads arrive at it, so all threads will wait till
     * thread 1 arrives at barrier. When thread 1 completes metadata restore,
     * it arrives at barrier, opening barrier and allowing all threads to
     * proceed to next restore-phase.
     */
    if (!thrdata->m_barrier->wait())
    {
      ga_error_thread = thrdata->m_part_id;
      return NdbToolsProgramExitCode::FAILED;
    }
  }
  restoreLogger.log_debug("Restore objects (tablespaces, ..)");
  Logger::format_timestamp(time(NULL), timestamp, sizeof(timestamp));
  restoreLogger.log_info("%s [restore_metadata] Restore objects (tablespaces, ..)", timestamp);
  for (i = 0; i < metaData.getNoOfObjects(); i++)
  {
    for (Uint32 j = 0; j < g_consumers.size(); j++)
      if (!g_consumers[j]->object(metaData.getObjType(i),
                                  metaData.getObjPtr(i)))
      {
        restoreLogger.log_error(
          "Restore: Failed to restore table: %s ... Exiting",
          metaData[i]->getTableName());
        return NdbToolsProgramExitCode::FAILED;
      } 
    if (check_progress())
    {
      info.setLevel(255);
      restoreLogger.log_info(" Object create progress: %u objects out of %u",
                             i+1, metaData.getNoOfObjects());
    }
  }

  Vector<OutputStream *> table_output(metaData.getNoOfTables());
  restoreLogger.log_debug("Restoring tables");
  Logger::format_timestamp(time(NULL), timestamp, sizeof(timestamp));
  restoreLogger.log_info("%s [restore_metadata] Restoring tables", timestamp);

  for(i = 0; i<metaData.getNoOfTables(); i++)
  {
    const TableS *table= metaData[i];
    table_output.push_back(NULL);
    if (!checkDbAndTableName(table))
      continue;
    if (isSYSTAB_0(table))
    {
      table_output[i]= ndbout.m_out;
    }
    if (checkSysTable(table))
    {
      if (!tab_path || isBlobTable(table) || isIndex(table))
      {
        table_output[i]= ndbout.m_out;
      }
      else
      {
        FILE* res;
        char filename[FN_REFLEN], tmp_path[FN_REFLEN];
        const char *table_name;
        table_name= table->getTableName();
        while (*table_name != '/') table_name++;
        table_name++;
        while (*table_name != '/') table_name++;
        table_name++;
        convert_dirname(tmp_path, tab_path, NullS);
        res= my_fopen(fn_format(filename, table_name, tmp_path, ".txt", 4),
                      opt_append ?
                      O_WRONLY|O_APPEND|O_CREAT :
                      O_WRONLY|O_TRUNC|O_CREAT,
                      MYF(MY_WME));
        if (res == 0)
        {
          return NdbToolsProgramExitCode::FAILED;
        }
        FileOutputStream *f= new FileOutputStream(res);
        table_output[i]= f;
      }
      for (Uint32 j = 0; j < g_consumers.size(); j++)
      {
        if (!g_consumers[j]->table(* table))
        {
          restoreLogger.log_error(
            "Restore: Failed to restore table: `%s` ... Exiting ",
            table->getTableName());
          return NdbToolsProgramExitCode::FAILED;
        }
      }
    }
    else
    {
      for (Uint32 j = 0; j < g_consumers.size(); j++)
      {
        if (!g_consumers[j]->createSystable(* table))
        {
          restoreLogger.log_error(
            "Restore: Failed to restore system table: `%s` ... Exiting",
            table->getTableName());
          return NdbToolsProgramExitCode::FAILED;
        }
      }
    }
    if (check_progress())
    {
      info.setLevel(255);
      restoreLogger.log_info("Table create progress: %u tables out of %u",
           i+1, metaData.getNoOfTables());
    }
  }

  restoreLogger.log_debug("Save foreign key info");
  Logger::format_timestamp(time(NULL), timestamp, sizeof(timestamp));
  restoreLogger.log_info("%s [restore_metadata] Save foreign key info", timestamp);
  for (i = 0; i < metaData.getNoOfObjects(); i++)
  {
    for (Uint32 j = 0; j < g_consumers.size(); j++)
    {
      if (!g_consumers[j]->fk(metaData.getObjType(i),
                              metaData.getObjPtr(i)))
      {
        return NdbToolsProgramExitCode::FAILED;
      }
    }
  }

  restoreLogger.log_debug("Close tables" );
  for (i = 0; i < g_consumers.size(); i++)
  {
    if (!g_consumers[i]->endOfTables())
    {
      restoreLogger.log_error("Restore: Failed while closing tables");
      return NdbToolsProgramExitCode::FAILED;
    } 
    if (!ga_disable_indexes && !ga_rebuild_indexes)
    {
      if (!g_consumers[i]->endOfTablesFK())
      {
        restoreLogger.log_error("Restore: Failed while closing tables FKs");
        return NdbToolsProgramExitCode::FAILED;
      }
    }
  }

  /* before syncing on m_barrier, check if any threads have already exited */
  if (ga_error_thread > 0)
  {
    return NdbToolsProgramExitCode::FAILED;
  }

  if (thrdata->m_restore_meta)
  {
    // thread 1 arrives at barrier -> barrier opens -> all threads continue
    if (!thrdata->m_barrier->wait())
    {
      ga_error_thread = thrdata->m_part_id;
      return NdbToolsProgramExitCode::FAILED;
    }
  }

  /* report to clusterlog if applicable */
  for(i= 0; i < g_consumers.size(); i++)
  {
    g_consumers[i]->report_meta_data(ga_backupId, ga_nodeId);
  }
  restoreLogger.log_debug("Iterate over data");
  Logger::format_timestamp(time(NULL), timestamp, sizeof(timestamp));
  restoreLogger.log_info("%s [restore_data] Start restoring table data", timestamp);
  if (ga_restore || ga_print) 
  {
    Uint32 fragmentsTotal = 0;
    Uint32 fragmentsRestored = 0;
    if(_restore_data || _print_data)
    {
      // Check table compatibility
      for (i=0; i < metaData.getNoOfTables(); i++){
        if (checkSysTable(metaData, i) &&
            checkDbAndTableName(metaData[i]))
        {
          TableS & tableS = *metaData[i]; // not const
          for(Uint32 j = 0; j < g_consumers.size(); j++)
          {
            if (!g_consumers[j]->table_compatible_check(tableS))
            {
              restoreLogger.log_error("Restore: Failed to restore data, %s table structure incompatible with backup's ... Exiting ", tableS.getTableName());
              return NdbToolsProgramExitCode::FAILED;
            } 
            if (tableS.m_staging &&
                !g_consumers[j]->prepare_staging(tableS))
            {
              restoreLogger.log_error("Restore: Failed to restore data, %s failed to prepare staging table for data conversion ... Exiting", tableS.getTableName());
              return NdbToolsProgramExitCode::FAILED;
            }
          } 
        }
      }
      for (i=0; i < metaData.getNoOfTables(); i++)
      {
        if (checkSysTable(metaData, i) &&
            checkDbAndTableName(metaData[i]))
        {
          // blob table checks use data which is populated by table compatibility checks
          TableS & tableS = *metaData[i];
          if (isBlobTable(&tableS))
          {
            for (Uint32 j = 0; j < g_consumers.size(); j++)
            {
              if (!g_consumers[j]->check_blobs(tableS))
              {
                restoreLogger.log_error(
                  "Restore: Failed to restore data, "
                  "%s table's blobs incompatible with backup's ... Exiting ",
                  tableS.getTableName());
                return NdbToolsProgramExitCode::FAILED;
              }
            }
          }
        }
      }
        
      RestoreDataIterator dataIter(metaData, &free_data_callback, (void*)thrdata);

      if (!dataIter.validateBackupFile())
      {
        restoreLogger.log_error(
          "Unable to allocate memory for BackupFile constructor");
        return NdbToolsProgramExitCode::FAILED;
      }


      if (!dataIter.validateRestoreDataIterator())
      {
          restoreLogger.log_error("Unable to allocate memory for RestoreDataIterator constructor");
          return NdbToolsProgramExitCode::FAILED;
      }
      
      Logger::format_timestamp(time(NULL), timestamp, sizeof(timestamp));
      restoreLogger.log_info("%s [restore_data] Read data file header", timestamp);

      // Read data file header
      if (!dataIter.readHeader())
      {
        restoreLogger.log_error(
          "Failed to read header of data file. Exiting...");
        return NdbToolsProgramExitCode::FAILED;
      }
      
      Logger::format_timestamp(time(NULL), timestamp, sizeof(timestamp));
      restoreLogger.log_info("%s [restore_data] Restore fragments", timestamp);

      Uint32 fragmentCount = 0;
      Uint32 fragmentId; 
      while (dataIter.readFragmentHeader(res= 0, &fragmentId))
      {
        TableS* table = dataIter.getCurrentTable();
        OutputStream *output = table_output[table->getLocalId()];

        /**
         * Check whether we should skip the entire fragment
         */
        bool skipFragment = true;
        if (output == NULL)
        {
          restoreLogger.log_info("  Skipping fragment");
        }
        else
        {
          fragmentsTotal++;
          skipFragment = determine_slice_skip_fragment(table,
                                                       fragmentId,
                                                       fragmentCount);
          if (skipFragment)
          {
            restoreLogger.log_info("  Skipping fragment on this slice");
          }
          else
          {
            fragmentsRestored++;
          }
        }

        /**
         * Iterate over all rows stored in the data file for
         * this fragment
         */
        const TupleS* tuple;
#ifdef ERROR_INSERT
        Uint64 rowCount = 0;
#endif
	while ((tuple = dataIter.getNextTuple(res= 1, skipFragment)) != 0)
        {
          assert(output && !skipFragment);
#ifdef ERROR_INSERT
          if ((_error_insert == NDB_RESTORE_ERROR_INSERT_SKIP_ROWS) &&
              ((++rowCount % 3) == 0))
          {
            restoreLogger.log_info("Skipping row on error insertion");
            continue;
          }
#endif
          OutputStream *tmp = ndbout.m_out;
          ndbout.m_out = output;
          for(Uint32 j= 0; j < g_consumers.size(); j++) 
            g_consumers[j]->tuple(* tuple, fragmentId);
          ndbout.m_out =  tmp;
          if (check_progress())
            report_progress("Data file progress: ", dataIter);
	} // while (tuple != NULL);
	
        if (res < 0)
        {
          restoreLogger.log_error(
            "Restore: An error occurred while restoring data. Exiting...");
          return NdbToolsProgramExitCode::FAILED;
        }
        if (!dataIter.validateFragmentFooter())
        {
          restoreLogger.log_error(
            "Restore: Error validating fragment footer. Exiting...");
          return NdbToolsProgramExitCode::FAILED;
        }
      }  // while (dataIter.readFragmentHeader(res))
      
      if (res < 0)
      {
        restoreLogger.log_error(
          "Restore: An error occurred while restoring data."
          "Exiting... res = %u",
          res);
        return NdbToolsProgramExitCode::FAILED;
      }
      
      
      dataIter.validateFooter(); //not implemented
      
      for (i= 0; i < g_consumers.size(); i++)
	g_consumers[i]->endOfTuples();

      /* report to clusterlog if applicable */
      for(i= 0; i < g_consumers.size(); i++)
      {
        g_consumers[i]->report_data(ga_backupId, ga_nodeId);
      }
    }

    if(_restore_data || _print_log || _print_sql_log)
    {
      RestoreLogIterator logIter(metaData);

      Logger::format_timestamp(time(NULL), timestamp, sizeof(timestamp));
      restoreLogger.log_info("%s [restore_log] Read log file header", timestamp);

      if (!logIter.readHeader())
      {
        restoreLogger.log_error(
          "Failed to read header of data file. Exiting...");
        return NdbToolsProgramExitCode::FAILED;
      }
      
      const LogEntry * logEntry = 0;

      restoreLogger.log_info("%s [restore_log] Restore log entries", timestamp);

      while ((logEntry = logIter.getNextLogEntry(res= 0)) != 0)
      {
        const TableS* table = logEntry->m_table;
        OutputStream *output = table_output[table->getLocalId()];
        if (!output)
          continue;
        if (check_slice_skip_fragment(table, logEntry->m_frag_id))
          continue;
        for(Uint32 j= 0; j < g_consumers.size(); j++)
          g_consumers[j]->logEntry(* logEntry);

        if (check_progress())
          report_progress("Log file progress: ", logIter);
      }
      if (res < 0)
      {
        restoreLogger.log_error(
          "Restore: An restoring the data log. Exiting... res = %u",
          res);
        return NdbToolsProgramExitCode::FAILED;
      }
      logIter.validateFooter(); //not implemented
      for (i= 0; i < g_consumers.size(); i++)
	g_consumers[i]->endOfLogEntrys();

      /* report to clusterlog if applicable */
      for(i= 0; i < g_consumers.size(); i++)
      {
        g_consumers[i]->report_log(ga_backupId, ga_nodeId);
      }
    }
    
    /* move data from staging table to real table */
    if(_restore_data)
    {
      for (i = 0; i < metaData.getNoOfTables(); i++)
      {
        const TableS* table = metaData[i];
        if (table->m_staging)
        {
          for (Uint32 j = 0; j < g_consumers.size(); j++)
          {
            if (!g_consumers[j]->finalize_staging(*table))
            {
              restoreLogger.log_error(
                "Restore: Failed staging data to table: %s. Exiting...",
                table->getTableName());
              return NdbToolsProgramExitCode::FAILED;
            }
          }
        }
      }
    }

    if(_restore_data)
    {
      for(i = 0; i < metaData.getNoOfTables(); i++)
      {
        const TableS* table = metaData[i];
        check_data_truncations(table);
        OutputStream *output = table_output[table->getLocalId()];
        if (!output)
        {
          continue;
        }
        for (Uint32 j = 0; j < g_consumers.size(); j++)
        {
          if (!g_consumers[j]->finalize_table(*table))
          {
            restoreLogger.log_error(
              "Restore: Failed to finalize restore table: %s. Exiting...",
              metaData[i]->getTableName());
            return NdbToolsProgramExitCode::FAILED;
          }
        }
      }
      if (ga_num_slices != 1)
      {
        restoreLogger.log_info("Restore: Slice id %u/%u restored %u/%u fragments.",
                               ga_slice_id,
                               ga_num_slices,
                               fragmentsRestored,
                               fragmentsTotal);
      };
    }
  }

  if (ga_error_thread > 0)
  {
    restoreLogger.log_error("Thread %u exits on error", thrdata->m_part_id);
    // thread 1 failed to restore metadata, exiting
    return NdbToolsProgramExitCode::FAILED;  
  }

  if (ga_restore_epoch)
  {
    Logger::format_timestamp(time(NULL), timestamp, sizeof(timestamp));
    restoreLogger.log_info("%s [restore_epoch] Restoring epoch", timestamp);
    RestoreLogIterator logIter(metaData);

    if (!logIter.readHeader())
    {
      err << "Failed to read snapshot info from log file. Exiting..." << endl;
      return NdbToolsProgramExitCode::FAILED;
    }
    bool snapshotstart = logIter.isSnapshotstartBackup();
    for (i= 0; i < g_consumers.size(); i++)
      if (!g_consumers[i]->update_apply_status(metaData, snapshotstart))
      {
        restoreLogger.log_error("Restore: Failed to restore epoch");
        return NdbToolsProgramExitCode::FAILED;
      }
  }

  if (ga_error_thread > 0)
  {
    restoreLogger.log_error("Thread %u exits on error", thrdata->m_part_id);
    // thread 1 failed to restore metadata, exiting
    return NdbToolsProgramExitCode::FAILED;  
  }

  unsigned j;
  for(j= 0; j < g_consumers.size(); j++) 
  {
    if (g_consumers[j]->has_temp_error())
    {
      ndbout_c("\nRestore successful, but encountered temporary error, "
               "please look at configuration.");
    }               
  }

  if (ga_rebuild_indexes)
  {
    /**
     * Index rebuild should not be allowed to start until all threads have
     * finished restoring data. Wait until all threads have arrived at
     * barrier, then allow all threads to continue. Thread 1 will then rebuild
     * indices, while all other threads do nothing.
     */
    if (!thrdata->m_barrier->wait())
    {
      ga_error_thread = thrdata->m_part_id;
      return NdbToolsProgramExitCode::FAILED;
    }

    restoreLogger.log_debug("Rebuilding indexes");
    Logger::format_timestamp(time(NULL), timestamp, sizeof(timestamp));
    restoreLogger.log_info("%s [rebuild_indexes] Rebuilding indexes", timestamp);

    for(i = 0; i<metaData.getNoOfTables(); i++)
    {
      const TableS *table= metaData[i];
      if (! (checkSysTable(table) && checkDbAndTableName(table)))
        continue;
      if (isBlobTable(table) || isIndex(table))
        continue;
      for (Uint32 j = 0; j < g_consumers.size(); j++)
      {
        if (!g_consumers[j]->rebuild_indexes(* table))
        {
          return NdbToolsProgramExitCode::FAILED;
        }
      }
    }
    for (Uint32 j = 0; j < g_consumers.size(); j++)
    {
      if (!g_consumers[j]->endOfTablesFK())
      {
        return NdbToolsProgramExitCode::FAILED;
      }
    }
  }

  if (ga_error_thread > 0)
  {
    restoreLogger.log_error("Thread %u exits on error", thrdata->m_part_id);
    // thread 1 failed to restore metadata, exiting
    return NdbToolsProgramExitCode::FAILED;
  }

  /* report to clusterlog if applicable */
  for (i = 0; i < g_consumers.size(); i++)
    g_consumers[i]->report_completed(ga_backupId, ga_nodeId);

  for(i = 0; i < metaData.getNoOfTables(); i++)
  {
    if (table_output[i] &&
        table_output[i] != ndbout.m_out)
    {
      my_fclose(((FileOutputStream *)table_output[i])->getFile(), MYF(MY_WME));
      delete table_output[i];
      table_output[i] = NULL;
    }
  }
  return NdbToolsProgramExitCode::OK;
}  // do_restore

/* Detects the backup type (single part or multiple parts) by locating
 * the ctl file. It sets the backup format as BF_SINGLE/BF_MULTI_PART
 * for future file-handling. Also counts the parts to be restored.
 */
int detect_backup_format()
{
  // construct name of ctl file
  char name[PATH_MAX]; const Uint32 sz = sizeof(name);
  BaseString::snprintf(name, sz, "%s%sBACKUP-%u.%d.ctl",
          ga_backupPath, DIR_SEPARATOR, ga_backupId, ga_nodeId);
  MY_STAT buf;
  if(my_stat(name, &buf, 0))
  {
    // for single part, backup path leads directly to ctl file
    // File-handlers search for the files in
    // BACKUP_PATH/BACKUP-<backup_id>/
    // E.g. /usr/local/mysql/datadir/BACKUP/BACKUP-1
    ga_backup_format = BF_SINGLE;
    ga_part_count = 1;
  }
  else
  {
    // for multiple parts, backup patch has subdirectories which
    // contain ctl files
    // file-handlers search for files in
    // BACKUP_PATH/BACKUP-<backup-id>/BACKUP-<backup-id>.<part_id>/
    // E.g. /usr/local/mysql/datadir/BACKUP/BACKUP-1/BACKUP-1.2/
    ga_backup_format = BF_MULTI_PART;
    // count number of backup parts in multi-set backup
    for(ga_part_count = 1; ga_part_count <= g_max_parts; ga_part_count++)
    {
      // backup parts are named as BACKUP-<backupid>-PART-<part_id>-OF-<total_parts>
      // E.g. Part 2 of backup 3 which has 4 parts will be in the path
      //    BACKUP-3/BACKUP-3-PART-2-OF-4/
      // Try out different values of <total_parts> for PART-1 until correct total found
      // E.g. for total = 4,
      //      BACKUP-1-PART-1-OF-1 : not found, continue
      //      BACKUP-1-PART-1-OF-2 : not found, continue
      //      BACKUP-1-PART-1-OF-3 : not found, continue
      //      BACKUP-1-PART-1-OF-4 : FOUND, set ga_part_count and break
      BaseString::snprintf(name,
                           sz,
                           "%s%sBACKUP-%d-PART-1-OF-%u%sBACKUP-%u.%d.ctl",
                           ga_backupPath,
                           DIR_SEPARATOR,
                           ga_backupId,
                           ga_part_count,
                           DIR_SEPARATOR,
                           ga_backupId,
                           ga_nodeId);
      if (my_stat(name, &buf, 0))
      {
        info << "Found backup " << ga_backupId << " with " << ga_part_count
             << " backup parts" << endl;
        break;  // part found, end of parts
      }
      if (ga_part_count == g_max_parts)
      {
        err << "Failed to find backup " << ga_backupId << " in path "
            << ga_backupPath << endl;
        return NdbToolsProgramExitCode::FAILED;  // too many parts
      }
    }
  }
  return NdbToolsProgramExitCode::OK;
}  // detect_backup_format

static void* start_restore_worker(void *data)
{
  RestoreThreadData *rdata = (RestoreThreadData*)data;
  rdata->m_result = do_restore(rdata);
  if (rdata->m_result == NdbToolsProgramExitCode::FAILED)
  {
    info << "Thread " << rdata->m_part_id << " failed, exiting" << endl;
    ga_error_thread = rdata->m_part_id;
  }
  return 0;
}


int
main(int argc, char** argv)
{
  NDB_INIT(argv[0]);

  const char *load_default_groups[]= { "mysql_cluster","ndb_restore",0 };
  Ndb_opts opts(argc, argv, my_long_options, load_default_groups);

  if (!readArguments(opts, &argv))
  {
    exitHandler(NdbToolsProgramExitCode::FAILED);
  }

  g_options.appfmt(" -b %u", ga_backupId);
  g_options.appfmt(" -n %d", ga_nodeId);
  if (_restore_meta)
    g_options.appfmt(" -m");
  if (ga_no_upgrade)
    g_options.appfmt(" -u");
  if (ga_promote_attributes)
    g_options.appfmt(" -A");
  if (ga_demote_attributes)
    g_options.appfmt(" -L");
  if (_preserve_trailing_spaces)
    g_options.appfmt(" -P");
  if (ga_skip_table_check)
    g_options.appfmt(" -s");
  if (_restore_data)
    g_options.appfmt(" -r");
  if (ga_restore_epoch)
    g_options.appfmt(" -e");
  if (_no_restore_disk)
    g_options.appfmt(" -d");
  if (ga_exclude_missing_columns)
    g_options.append(" --exclude-missing-columns");
  if (ga_exclude_missing_tables)
    g_options.append(" --exclude-missing-tables");
  if (ga_disable_indexes)
    g_options.append(" --disable-indexes");
  if (ga_rebuild_indexes)
    g_options.append(" --rebuild-indexes");
  g_options.appfmt(" -p %d", ga_nParallelism);
  if (ga_skip_unknown_objects)
    g_options.append(" --skip-unknown-objects");
  if (ga_skip_broken_objects)
    g_options.append(" --skip-broken-objects");
  if (ga_num_slices > 1)
  {
    g_options.appfmt(" --num-slices=%u --slice-id=%u",
                     ga_num_slices,
                     ga_slice_id);
  }

  // determine backup format: simple or multi-part, and count parts
  int result = detect_backup_format();

  if (result != NdbToolsProgramExitCode::OK)
  {
    exitHandler(result);
  }

  init_restore();

  /* Slices */
  if (ga_num_slices < 1)
  {
    err << "Too few slices" << endl;
    exitHandler(NdbToolsProgramExitCode::WRONG_ARGS);
  }
  if ((ga_slice_id < 0) ||
      (ga_slice_id >= ga_num_slices))
  {
    err << "Slice id "
        << ga_slice_id
        << " out of range (0-"
        << ga_num_slices
        << ")" << endl;
    exitHandler(NdbToolsProgramExitCode::WRONG_ARGS);
  }
  else
  {
    if (ga_num_slices > 1)
    {
      printf("ndb_restore slice %d/%d\n",
             ga_slice_id,
             ga_num_slices);
    }
  }

  g_restoring_in_parallel = true;
  // check if single-threaded restore is necessary
  if (_print || _print_meta || _print_data || _print_log || _print_sql_log
             || ga_backup_format == BF_SINGLE)
  {
    g_restoring_in_parallel = false;
    for (int i=1; i<=ga_part_count; i++)
    {
     /*
      * do_restore uses its parameter 'partId' to select the backup part.
      * Each restore thread is started with a unique part ID.
      * E.g. while restoring BACKUP-2,
      * restore-thread 1 restores BACKUP-2/BACKUP-2-PART-1-OF-4,
      * restore-thread 3 restores BACKUP-2/BACKUP-2-PART-3-OF-4
      * and so on.
      * do_restore uses the backup format and partId to locate backup files.
      * The tid and backup type are passed to the file-handlers:
      * - RestoreMetadata: finds ctl file
      * - RestoreDataIterator: finds data file
      * - RestoreLogIterator: finds log file
      *
      * For BF_SINGLE, the file-handlers search for the files in
      *
      * BACKUP_PATH/BACKUP-<backup_id>/
      * E.g. /usr/local/mysql/datadir/BACKUP/BACKUP-1
      *
      * For BF_MULTI_PART, the file-handlers search in
      *
      * BACKUP_PATH/BACKUP-<backup-id>/BACKUP-<backup-id>-PART-<part_id>
      * -OF-<total>/
      * E.g. /usr/local/mysql/datadir/BACKUP/BACKUP-1/BACKUP-1-PART-2-OF-4/
      */
      CyclicBarrier barrier(1);
      RestoreThreadData thrdata(i, &barrier);
      if (!create_consumers(&thrdata))
      {
         info << "Failed to init restore thread for BACKUP-" << ga_backupId
              << "-PART-" << i << "-OF-" << ga_part_count << endl;
         ga_error_thread = i;
         break;
      }

      if (do_restore(&thrdata) == NdbToolsProgramExitCode::FAILED)
      {
        if (ga_backup_format == BF_SINGLE)
        {
          info << "Failed to restore BACKUP-" << ga_backupId << endl;
        }
        else
        {
          info << "Failed to restore BACKUP-" << ga_backupId
               << "-PART-" << i << "-OF-" << ga_part_count << endl;
        }
        ga_error_thread = i;
        clear_consumers(&thrdata);
        break;
      }
      clear_consumers(&thrdata);
    }
  }
  else
  {
   // create one restore thread per backup part
    Vector<RestoreThreadData*> thrdata;
    CyclicBarrier barrier(ga_part_count);
    for (int part_id=1; part_id<=ga_part_count; part_id++)
    {
      NDB_THREAD_PRIO prio = NDB_THREAD_PRIO_MEAN;
      uint stack_size = 128*1024;
      char name[20];
      snprintf (name, sizeof(name), "restore%d", part_id);
      RestoreThreadData *data = new RestoreThreadData(part_id, &barrier);
      if (!create_consumers(data))
      {
        info << "Failed to init restore thread for BACKUP-" << ga_backupId
             << "-PART-" << part_id << "-OF-" << ga_part_count << endl;
        ga_error_thread = part_id;
        break;
      }
      NdbThread *thread = NdbThread_Create (start_restore_worker,
             (void**)(data), stack_size, name, prio);
      if(!thread)
      {
        info << "Failed to start restore thread for BACKUP-" << ga_backupId
             << "-PART-" << part_id << "-OF-" << ga_part_count << endl;
        ga_error_thread = part_id;
        break;
      }
      data->m_thread = thread;
      thrdata.push_back(data);
    }
    // join all threads
    for (Uint32 i=0; i<thrdata.size(); i++)
    {
      void *status;
      if (ga_error_thread > 0)
        barrier.cancel();

      NdbThread_WaitFor(thrdata[i]->m_thread, &status);
      NdbThread_Destroy(&thrdata[i]->m_thread);
    }
    for (int i=0; i<ga_part_count; i++)
    {
      clear_consumers(thrdata[i]);
      delete thrdata[i];
    }
    thrdata.clear();
  }

  cleanup_restore();

  if (ga_error_thread > 0)
  {
    exitHandler(NdbToolsProgramExitCode::FAILED);
  }

  return NdbToolsProgramExitCode::OK;
}  // main

template class Vector<BackupConsumer*>;
template class Vector<OutputStream*>;
template class Vector<RestoreOption *>;<|MERGE_RESOLUTION|>--- conflicted
+++ resolved
@@ -357,17 +357,9 @@
   { "skip-broken-objects", 256, "Skip broken object when parsing backup",
     (uchar**) &ga_skip_broken_objects, (uchar**) &ga_skip_broken_objects, 0,
     GET_BOOL, NO_ARG, 0, 0, 0, 0, 0, 0 },
-<<<<<<< HEAD
   { "show-part-id", 256, "Prefix log messages with backup part ID",
     (uchar**) &opt_show_part_id, (uchar**) &opt_show_part_id, 0,
     GET_BOOL, NO_ARG, 0, 0, 0, 0, 0, 0 },
-=======
-  { "allow-pk-changes", NDB_OPT_NOSHORT,
-    "Allow changes to the set of columns making up a table's primary key.",
-    (uchar**) &ga_allow_pk_changes, (uchar**) &ga_allow_pk_changes, 0,
-    GET_BOOL, NO_ARG, 0, 0, 0, 0, 0, 0 },
-
->>>>>>> 4c08df9a
 #ifdef ERROR_INSERT
   { "error-insert", OPT_ERROR_INSERT,
     "Insert errors (testing option)",
@@ -400,6 +392,10 @@
     0,
     0,
     0 },
+  { "allow-pk-changes", NDB_OPT_NOSHORT,
+    "Allow changes to the set of columns making up a table's primary key.",
+    (uchar**) &ga_allow_pk_changes, (uchar**) &ga_allow_pk_changes, 0,
+    GET_BOOL, NO_ARG, 0, 0, 0, 0, 0, 0 },
   { "ignore-extended-pk-updates", NDB_OPT_NOSHORT,
     "Ignore log entries containing updates to columns now included in an "
     "extended primary key.",
@@ -881,7 +877,6 @@
   {
     g_tableCompabilityMask |= TCM_EXCLUDE_MISSING_COLUMNS;
   }
-
   if (ga_allow_pk_changes)
   {
     g_tableCompabilityMask |= TCM_ALLOW_PK_CHANGES;
@@ -890,7 +885,6 @@
   {
     g_tableCompabilityMask |= TCM_IGNORE_EXTENDED_PK_UPDATES;
   }
-
   return true;
 }
 
@@ -1524,61 +1518,6 @@
 
 int do_restore(RestoreThreadData *thrdata)
 {
-<<<<<<< HEAD
-=======
-  NDB_INIT(argv[0]);
-
-  debug << "Start readArguments" << endl;
-  if (!readArguments(&argc, &argv))
-  {
-    exitHandler(NdbRestoreStatus::Failed);
-  }
-
-  g_options.appfmt(" -b %u", ga_backupId);
-  g_options.appfmt(" -n %d", ga_nodeId);
-  if (_restore_meta)
-    g_options.appfmt(" -m");
-  if (ga_no_upgrade)
-    g_options.appfmt(" -u");
-  if (ga_promote_attributes)
-    g_options.appfmt(" -A");
-  if (ga_demote_attributes)
-    g_options.appfmt(" -L");
-  if (_preserve_trailing_spaces)
-    g_options.appfmt(" -P");
-  if (ga_skip_table_check)
-    g_options.appfmt(" -s");
-  if (_restore_data)
-    g_options.appfmt(" -r");
-  if (ga_restore_epoch)
-    g_options.appfmt(" -e");
-  if (_no_restore_disk)
-    g_options.appfmt(" -d");
-  if (ga_exclude_missing_columns)
-    g_options.append(" --exclude-missing-columns");
-  if (ga_exclude_missing_tables)
-    g_options.append(" --exclude-missing-tables");
-  if (ga_disable_indexes)
-    g_options.append(" --disable-indexes");
-  if (ga_rebuild_indexes)
-    g_options.append(" --rebuild-indexes");
-  g_options.appfmt(" -p %d", ga_nParallelism);
-  if (ga_skip_unknown_objects)
-    g_options.append(" --skip-unknown-objects");
-  if (ga_skip_broken_objects)
-    g_options.append(" --skip-broken-objects");
-  if (ga_num_slices > 1)
-  {
-    g_options.appfmt(" --num-slices=%u --slice-id=%u",
-                     ga_num_slices,
-                     ga_slice_id);
-  }
-  if (ga_allow_pk_changes)
-    g_options.append(" --allow-pk-changes");
-  if (ga_ignore_extended_pk_updates)
-    g_options.append(" --ignore-extended-pk-updates");
-
->>>>>>> 4c08df9a
   init_progress();
 
   char timestamp[64];
@@ -2456,6 +2395,10 @@
                      ga_num_slices,
                      ga_slice_id);
   }
+  if (ga_allow_pk_changes)
+    g_options.append(" --allow-pk-changes");
+  if (ga_ignore_extended_pk_updates)
+    g_options.append(" --ignore-extended-pk-updates");
 
   // determine backup format: simple or multi-part, and count parts
   int result = detect_backup_format();
