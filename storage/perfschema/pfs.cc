--- conflicted
+++ resolved
@@ -9966,7 +9966,6 @@
 struct PSI_transaction_bootstrap pfs_transaction_bootstrap = {
     get_transaction_interface};
 
-<<<<<<< HEAD
 #define REFERENCES_SERVICE(component, service) \
   const_cast<void *>((const void *)&SERVICE_IMPLEMENTATION(component, service))
 
@@ -9984,9 +9983,11 @@
     REFERENCES_SERVICE(performance_schema, psi_error_v1),
     REFERENCES_SERVICE(performance_schema, psi_file_v2),
     REFERENCES_SERVICE(performance_schema, psi_idle_v1),
-    /* Deprecated, use psi_mdl_v2. */
+    /* Deprecated, use psi_mdl_v3. */
     REFERENCES_SERVICE(performance_schema, psi_mdl_v1),
+    /* Deprecated, use psi_mdl_v3. */
     REFERENCES_SERVICE(performance_schema, psi_mdl_v2),
+    REFERENCES_SERVICE(performance_schema, psi_mdl_v3),
     REFERENCES_SERVICE(performance_schema, psi_memory_v2),
     REFERENCES_SERVICE(performance_schema, psi_mutex_v1),
     REFERENCES_SERVICE(performance_schema, psi_rwlock_v2),
@@ -10015,55 +10016,6 @@
     REFERENCES_SERVICE(performance_schema, pfs_plugin_column_date_v1),
     REFERENCES_SERVICE(performance_schema, pfs_plugin_column_time_v1),
     REFERENCES_SERVICE(performance_schema, pfs_plugin_column_datetime_v1),
-=======
-BEGIN_COMPONENT_PROVIDES(performance_schema)
-PROVIDES_SERVICE(performance_schema, psi_cond_v1),
-    PROVIDES_SERVICE(performance_schema, psi_error_v1),
-    PROVIDES_SERVICE(performance_schema, psi_file_v2),
-    PROVIDES_SERVICE(performance_schema, psi_idle_v1),
-    /* Deprecated, use psi_mdl_v3. */
-    PROVIDES_SERVICE(performance_schema, psi_mdl_v1),
-    /* Deprecated, use psi_mdl_v3. */
-    PROVIDES_SERVICE(performance_schema, psi_mdl_v2),
-    PROVIDES_SERVICE(performance_schema, psi_mdl_v3),
-    /* Obsolete: PROVIDES_SERVICE(performance_schema, psi_memory_v1), */
-    PROVIDES_SERVICE(performance_schema, psi_memory_v2),
-    PROVIDES_SERVICE(performance_schema, psi_mutex_v1),
-    /* Obsolete: PROVIDES_SERVICE(performance_schema, psi_rwlock_v1), */
-    PROVIDES_SERVICE(performance_schema, psi_rwlock_v2),
-    PROVIDES_SERVICE(performance_schema, psi_socket_v1),
-    PROVIDES_SERVICE(performance_schema, psi_stage_v1),
-    /* Obsolete: PROVIDES_SERVICE(performance_schema, psi_statement_v1), */
-    /* Obsolete: PROVIDES_SERVICE(performance_schema, psi_statement_v2), */
-    /* Obsolete: PROVIDES_SERVICE(performance_schema, psi_statement_v3), */
-    /* Obsolete: PROVIDES_SERVICE(performance_schema, psi_statement_v4), */
-    PROVIDES_SERVICE(performance_schema, psi_statement_v5),
-    PROVIDES_SERVICE(performance_schema, psi_system_v1),
-    PROVIDES_SERVICE(performance_schema, psi_table_v1),
-    /* Obsolete: PROVIDES_SERVICE(performance_schema, psi_thread_v1), */
-    /* Obsolete: PROVIDES_SERVICE(performance_schema, psi_thread_v2), */
-    /* Obsolete: PROVIDES_SERVICE(performance_schema, psi_thread_v3), */
-    PROVIDES_SERVICE(performance_schema, psi_thread_v4),
-    PROVIDES_SERVICE(performance_schema, psi_thread_v5),
-    PROVIDES_SERVICE(performance_schema, psi_thread_v6),
-    PROVIDES_SERVICE(performance_schema, psi_thread_v7),
-    PROVIDES_SERVICE(performance_schema, psi_transaction_v1),
-    PROVIDES_SERVICE(performance_schema, pfs_plugin_table_v1),
-    PROVIDES_SERVICE(performance_schema, pfs_plugin_column_tiny_v1),
-    PROVIDES_SERVICE(performance_schema, pfs_plugin_column_small_v1),
-    PROVIDES_SERVICE(performance_schema, pfs_plugin_column_medium_v1),
-    PROVIDES_SERVICE(performance_schema, pfs_plugin_column_integer_v1),
-    PROVIDES_SERVICE(performance_schema, pfs_plugin_column_bigint_v1),
-    PROVIDES_SERVICE(performance_schema, pfs_plugin_column_decimal_v1),
-    PROVIDES_SERVICE(performance_schema, pfs_plugin_column_float_v1),
-    PROVIDES_SERVICE(performance_schema, pfs_plugin_column_double_v1),
-    PROVIDES_SERVICE(performance_schema, pfs_plugin_column_string_v2),
-    PROVIDES_SERVICE(performance_schema, pfs_plugin_column_blob_v1),
-    PROVIDES_SERVICE(performance_schema, pfs_plugin_column_enum_v1),
-    PROVIDES_SERVICE(performance_schema, pfs_plugin_column_date_v1),
-    PROVIDES_SERVICE(performance_schema, pfs_plugin_column_time_v1),
-    PROVIDES_SERVICE(performance_schema, pfs_plugin_column_datetime_v1),
->>>>>>> 4db04197
     /* Deprecated, use pfs_plugin_column_timestamp_v2. */
     REFERENCES_SERVICE(performance_schema, pfs_plugin_column_timestamp_v1),
     REFERENCES_SERVICE(performance_schema, pfs_plugin_column_timestamp_v2),
