<<<<<<< HEAD
/* Copyright (c) 2017, 2020, Oracle and/or its affiliates.
=======
/* Copyright (c) 2017, 2020, Oracle and/or its affiliates. All rights reserved.
>>>>>>> 11d1a30c

 This program is free software; you can redistribute it and/or modify
 it under the terms of the GNU General Public License, version 2.0,
 as published by the Free Software Foundation.

 This program is also distributed with certain software (including
 but not limited to OpenSSL) that is licensed under separate terms,
 as designated in a particular file or component or in included license
 documentation.  The authors of MySQL hereby grant you an additional
 permission to link the program and your derivative works with the
 separately licensed software that they have included with MySQL.

 This program is distributed in the hope that it will be useful,
 but WITHOUT ANY WARRANTY; without even the implied warranty of
 MERCHANTABILITY or FITNESS FOR A PARTICULAR PURPOSE.  See the
 GNU General Public License, version 2.0, for more details.

 You should have received a copy of the GNU General Public License
 along with this program; if not, write to the Free Software
 Foundation, Inc., 51 Franklin St, Fifth Floor, Boston, MA 02110-1301  USA */

#include <gmock/gmock.h>
#include <gtest/gtest.h>

#include "plugin/x/src/auth_challenge_response.h"
#include "plugin/x/src/sql_user_require.h"
#include "unittest/gunit/xplugin/xpl/mock/session.h"

namespace xpl {

static const uint8_t ER_SUCCESS = 0;

namespace test {

using ::testing::_;

namespace {
const char *const EMPTY = "";
const char *const AUTH_DATA = "ALA_MA_KOTA";
const char *const SALT = "SALT";

::testing::AssertionResult assert_response(
    const char *e1_expr, const char *e2_expr,
    const iface::Authentication::Response &e1,
    const iface::Authentication::Response &e2) {
  return (e1.data == e2.data && e1.status == e2.status &&
          e1.error_code == e2.error_code)
             ? ::testing::AssertionSuccess()
             : (::testing::AssertionFailure()
                << "Value of: " << e2_expr << "\nActual: {"
                << static_cast<uint32_t>(e2.status) << ", " << e2.error_code
                << ", " << e2.data << "}\n"
                << "Expected: " << e1_expr << "\nWhich is: {"
                << static_cast<uint32_t>(e1.status) << ", " << e1.error_code
                << ", " << e1.data << "}");
}

template <typename T1, typename T2>
void ASSERT_RESPONSE(const T1 &a, const T2 &b) {
  ASSERT_PRED_FORMAT2(assert_response, a, b);
}

}  // namespace

struct Auth_selector {
  std::string m_name;
  iface::Account_verification::Account_type m_verificator_type;
};

class Sasl_challenge_response_auth_test
    : public ::testing::TestWithParam<Auth_selector> {
 public:
  void SetUp() override {
    if (GetParam().m_name == "SHA256_MEMORY")
      auth = std::unique_ptr<Sasl_sha256_memory_auth>(
          new Sasl_sha256_memory_auth(mock_handler));
    else if (GetParam().m_name == "MYSQL41")
      auth = std::unique_ptr<Sasl_mysql41_auth>(
          new Sasl_mysql41_auth(mock_handler));
    else
      throw std::logic_error("Invalid test case auth method");
  }

  Mock_account_verification_handler *mock_handler =
      new ::testing::StrictMock<Mock_account_verification_handler>();

  std::unique_ptr<iface::Authentication> auth;
  ::testing::StrictMock<Mock_account_verification> mock_account_verification;
  ::testing::StrictMock<Mock_authentication_interface> mock_authentication;

  using Response = iface::Authentication::Response;
};

TEST_P(Sasl_challenge_response_auth_test, handle_start_get_salt) {
  EXPECT_CALL(*mock_handler,
              get_account_verificator(GetParam().m_verificator_type))
      .WillOnce(Return(&mock_account_verification));

  EXPECT_CALL(mock_account_verification, get_salt())
      .WillOnce(::testing::ReturnRefOfCopy(std::string(SALT)));

  ASSERT_RESPONSE(
      Response(iface::Authentication::Status::k_ongoing, ER_SUCCESS, SALT),
      auth->handle_start(GetParam().m_name, AUTH_DATA, EMPTY));
}

TEST_P(Sasl_challenge_response_auth_test, handle_start_call_twice) {
  EXPECT_CALL(*mock_handler,
              get_account_verificator(GetParam().m_verificator_type))
      .WillOnce(Return(&mock_account_verification));

  EXPECT_CALL(mock_account_verification, get_salt())
      .WillOnce(::testing::ReturnRefOfCopy(std::string(SALT)));

  ASSERT_RESPONSE(
      Response(iface::Authentication::Status::k_ongoing, ER_SUCCESS, SALT),
      auth->handle_start(GetParam().m_name, AUTH_DATA, EMPTY));
  ASSERT_RESPONSE(Response(iface::Authentication::Status::k_error,
                           ER_NET_PACKETS_OUT_OF_ORDER, EMPTY),
                  auth->handle_start(GetParam().m_name, AUTH_DATA, EMPTY));
}

TEST_P(Sasl_challenge_response_auth_test,
       handle_continue_without_previous_start) {
  ASSERT_RESPONSE(Response(iface::Authentication::Status::k_error,
                           ER_NET_PACKETS_OUT_OF_ORDER, EMPTY),
                  auth->handle_continue(AUTH_DATA));
}

TEST_P(Sasl_challenge_response_auth_test, handle_continue_succeeded) {
  EXPECT_CALL(*mock_handler,
              get_account_verificator(GetParam().m_verificator_type))
      .WillOnce(Return(&mock_account_verification));

  EXPECT_CALL(mock_account_verification, get_salt())
      .WillOnce(::testing::ReturnRefOfCopy(std::string(SALT)));

  ASSERT_RESPONSE(
      Response(iface::Authentication::Status::k_ongoing, ER_SUCCESS, SALT),
      auth->handle_start(GetParam().m_name, AUTH_DATA, EMPTY));

  EXPECT_CALL(*mock_handler, authenticate(_, _, AUTH_DATA))
      .WillOnce(::testing::Return(ngs::Success()));

  ASSERT_RESPONSE(
      Response(iface::Authentication::Status::k_succeeded, ER_SUCCESS, EMPTY),
      auth->handle_continue(AUTH_DATA));
}

TEST_P(Sasl_challenge_response_auth_test, handle_continue_failed) {
  EXPECT_CALL(*mock_handler,
              get_account_verificator(GetParam().m_verificator_type))
      .WillOnce(::testing::Return(&mock_account_verification));

  EXPECT_CALL(mock_account_verification, get_salt())
      .WillOnce(::testing::ReturnRefOfCopy(std::string(SALT)));

  ASSERT_RESPONSE(
      Response(iface::Authentication::Status::k_ongoing, ER_SUCCESS, SALT),
      auth->handle_start(GetParam().m_name, AUTH_DATA, EMPTY));

  ngs::Error_code expect_error(ER_NO_SUCH_USER, "Invalid user or password");
  EXPECT_CALL(*mock_handler, authenticate(_, _, AUTH_DATA))
      .WillOnce(::testing::Return(expect_error));

  ASSERT_RESPONSE(Response(iface::Authentication::Status::k_failed,
                           expect_error.error, expect_error.message),
                  auth->handle_continue(AUTH_DATA));
}

INSTANTIATE_TEST_CASE_P(
    Instantiation_auth_mechanism, Sasl_challenge_response_auth_test,
    ::testing::Values(
        Auth_selector{
            "SHA256_MEMORY",
            iface::Account_verification::Account_type::k_sha256_memory},
        Auth_selector{"MYSQL41",
                      iface::Account_verification::Account_type::k_native}));

}  // namespace test
}  // namespace xpl<|MERGE_RESOLUTION|>--- conflicted
+++ resolved
@@ -1,8 +1,4 @@
-<<<<<<< HEAD
 /* Copyright (c) 2017, 2020, Oracle and/or its affiliates.
-=======
-/* Copyright (c) 2017, 2020, Oracle and/or its affiliates. All rights reserved.
->>>>>>> 11d1a30c
 
  This program is free software; you can redistribute it and/or modify
  it under the terms of the GNU General Public License, version 2.0,
@@ -86,9 +82,8 @@
       throw std::logic_error("Invalid test case auth method");
   }
 
-  Mock_account_verification_handler *mock_handler =
-      new ::testing::StrictMock<Mock_account_verification_handler>();
-
+  ::testing::StrictMock<Mock_account_verification_handler> *mock_handler{
+      new ::testing::StrictMock<Mock_account_verification_handler>()};
   std::unique_ptr<iface::Authentication> auth;
   ::testing::StrictMock<Mock_account_verification> mock_account_verification;
   ::testing::StrictMock<Mock_authentication_interface> mock_authentication;
@@ -99,7 +94,7 @@
 TEST_P(Sasl_challenge_response_auth_test, handle_start_get_salt) {
   EXPECT_CALL(*mock_handler,
               get_account_verificator(GetParam().m_verificator_type))
-      .WillOnce(Return(&mock_account_verification));
+      .WillOnce(::testing::Return(&mock_account_verification));
 
   EXPECT_CALL(mock_account_verification, get_salt())
       .WillOnce(::testing::ReturnRefOfCopy(std::string(SALT)));
@@ -112,7 +107,7 @@
 TEST_P(Sasl_challenge_response_auth_test, handle_start_call_twice) {
   EXPECT_CALL(*mock_handler,
               get_account_verificator(GetParam().m_verificator_type))
-      .WillOnce(Return(&mock_account_verification));
+      .WillOnce(::testing::Return(&mock_account_verification));
 
   EXPECT_CALL(mock_account_verification, get_salt())
       .WillOnce(::testing::ReturnRefOfCopy(std::string(SALT)));
@@ -135,7 +130,7 @@
 TEST_P(Sasl_challenge_response_auth_test, handle_continue_succeeded) {
   EXPECT_CALL(*mock_handler,
               get_account_verificator(GetParam().m_verificator_type))
-      .WillOnce(Return(&mock_account_verification));
+      .WillOnce(::testing::Return(&mock_account_verification));
 
   EXPECT_CALL(mock_account_verification, get_salt())
       .WillOnce(::testing::ReturnRefOfCopy(std::string(SALT)));
