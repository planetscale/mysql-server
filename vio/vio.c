--- conflicted
+++ resolved
@@ -65,14 +65,9 @@
   flags&= ~VIO_BUFFERED_READ;
 #endif
   memset(vio, 0, sizeof(*vio));
-<<<<<<< HEAD
   vio->type= type;
   vio->mysql_socket= MYSQL_INVALID_SOCKET;
   mysql_socket_setfd(&vio->mysql_socket, sd);
-=======
-  vio->type	= type;
-  vio->sd	= sd;
->>>>>>> a0241db0
   vio->localhost= flags & VIO_LOCALHOST;
   vio->read_timeout= vio->write_timeout= -1;
   if ((flags & VIO_BUFFERED_READ) &&
@@ -167,17 +162,10 @@
   @param sd     The socket.
   @param ssl    An optional SSL structure.
   @param flags  Flags passed to vio_init.
-<<<<<<< HEAD
 
   @return Return value is zero on success.
 */
 
-=======
-
-  @return Return value is zero on success.
-*/
-
->>>>>>> a0241db0
 my_bool vio_reset(Vio* vio, enum enum_vio_type type,
                   my_socket sd, void *ssl __attribute__((unused)), uint flags)
 {
@@ -193,7 +181,6 @@
     Nonetheless, already buffered inside the SSL layer.
   */
   my_free(vio->read_buffer);
-<<<<<<< HEAD
 
   vio_init(vio, type, sd, flags);
 
@@ -214,38 +201,11 @@
 
   DBUG_RETURN(test(ret));
 }
-=======
->>>>>>> a0241db0
-
-  vio_init(vio, type, sd, flags);
-
-#ifdef HAVE_OPENSSL
-  vio->ssl_arg= ssl;
-#endif
-
-  /*
-    Propagate the timeout values. Necessary to also propagate
-    the underlying proprieties associated with the timeout,
-    such as the socket blocking mode.
-  */
-  if (old_vio.read_timeout >= 0)
-    ret|= vio_timeout(vio, 0, old_vio.read_timeout);
-
-  if (old_vio.write_timeout >= 0)
-    ret|= vio_timeout(vio, 1, old_vio.write_timeout);
-
-  DBUG_RETURN(test(ret));
-}
-
-<<<<<<< HEAD
+
+
 /* Create a new VIO for socket or TCP/IP connection. */
 
 Vio *mysql_socket_vio_new(MYSQL_SOCKET mysql_socket, enum enum_vio_type type, uint flags)
-=======
-
-/* Create a new VIO for socket or TCP/IP connection. */
-Vio *vio_new(my_socket sd, enum enum_vio_type type, uint flags)
->>>>>>> a0241db0
 {
   Vio *vio;
   my_socket sd= mysql_socket_getfd(mysql_socket);
@@ -257,10 +217,7 @@
     sprintf(vio->desc,
 	    (vio->type == VIO_TYPE_SOCKET ? "socket (%d)" : "TCP/IP (%d)"),
 	    vio->sd);
-<<<<<<< HEAD
     vio->mysql_socket= mysql_socket;
-=======
->>>>>>> a0241db0
   }
   DBUG_RETURN(vio);
 }
@@ -279,7 +236,6 @@
 
   DBUG_RETURN(vio);
 }
-
 
 #ifdef _WIN32
 
